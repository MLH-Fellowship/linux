/*
 * IPI management based on arch/arm/kernel/smp.c (Copyright 2002 ARM Limited)
 *
 * Copyright 2007-2009 Analog Devices Inc.
 *                         Philippe Gerum <rpm@xenomai.org>
 *
 * Licensed under the GPL-2.
 */

#include <linux/module.h>
#include <linux/delay.h>
#include <linux/init.h>
#include <linux/spinlock.h>
#include <linux/sched.h>
#include <linux/interrupt.h>
#include <linux/cache.h>
#include <linux/profile.h>
#include <linux/errno.h>
#include <linux/mm.h>
#include <linux/cpu.h>
#include <linux/smp.h>
#include <linux/cpumask.h>
#include <linux/seq_file.h>
#include <linux/irq.h>
#include <linux/slab.h>
#include <asm/atomic.h>
#include <asm/cacheflush.h>
#include <asm/mmu_context.h>
#include <asm/pgtable.h>
#include <asm/pgalloc.h>
#include <asm/processor.h>
#include <asm/ptrace.h>
#include <asm/cpu.h>
#include <asm/time.h>
#include <linux/err.h>

/*
 * Anomaly notes:
 * 05000120 - we always define corelock as 32-bit integer in L2
 */
struct corelock_slot corelock __attribute__ ((__section__(".l2.bss")));

void __cpuinitdata *init_retx_coreb, *init_saved_retx_coreb,
	*init_saved_seqstat_coreb, *init_saved_icplb_fault_addr_coreb,
	*init_saved_dcplb_fault_addr_coreb;

#define BFIN_IPI_RESCHEDULE   0
#define BFIN_IPI_CALL_FUNC    1
#define BFIN_IPI_CPU_STOP     2

struct blackfin_flush_data {
	unsigned long start;
	unsigned long end;
};

void *secondary_stack;


struct smp_call_struct {
	void (*func)(void *info);
	void *info;
	int wait;
	cpumask_t *waitmask;
};

static struct blackfin_flush_data smp_flush_data;

static DEFINE_SPINLOCK(stop_lock);

struct ipi_message {
	unsigned long type;
	struct smp_call_struct call_struct;
};

/* A magic number - stress test shows this is safe for common cases */
#define BFIN_IPI_MSGQ_LEN 5

/* Simple FIFO buffer, overflow leads to panic */
struct ipi_message_queue {
	spinlock_t lock;
	unsigned long count;
	unsigned long head; /* head of the queue */
	struct ipi_message ipi_message[BFIN_IPI_MSGQ_LEN];
};

static DEFINE_PER_CPU(struct ipi_message_queue, ipi_msg_queue);

static void ipi_cpu_stop(unsigned int cpu)
{
	spin_lock(&stop_lock);
	printk(KERN_CRIT "CPU%u: stopping\n", cpu);
	dump_stack();
	spin_unlock(&stop_lock);

	cpu_clear(cpu, cpu_online_map);

	local_irq_disable();

	while (1)
		SSYNC();
}

static void ipi_flush_icache(void *info)
{
	struct blackfin_flush_data *fdata = info;

	/* Invalidate the memory holding the bounds of the flushed region. */
	blackfin_dcache_invalidate_range((unsigned long)fdata,
					 (unsigned long)fdata + sizeof(*fdata));

	blackfin_icache_flush_range(fdata->start, fdata->end);
}

static void ipi_call_function(unsigned int cpu, struct ipi_message *msg)
{
	int wait;
	void (*func)(void *info);
	void *info;
	func = msg->call_struct.func;
	info = msg->call_struct.info;
	wait = msg->call_struct.wait;
	func(info);
	if (wait) {
#ifdef __ARCH_SYNC_CORE_DCACHE
		/*
		 * 'wait' usually means synchronization between CPUs.
		 * Invalidate D cache in case shared data was changed
		 * by func() to ensure cache coherence.
		 */
		resync_core_dcache();
#endif
<<<<<<< HEAD
		cpu_clear(cpu, msg->call_struct.waitmask);
	} else
		kfree(msg);
=======
		cpu_clear(cpu, *msg->call_struct.waitmask);
	}
}

/* Use IRQ_SUPPLE_0 to request reschedule.
 * When returning from interrupt to user space,
 * there is chance to reschedule */
static irqreturn_t ipi_handler_int0(int irq, void *dev_instance)
{
	unsigned int cpu = smp_processor_id();

	platform_clear_ipi(cpu, IRQ_SUPPLE_0);
	return IRQ_HANDLED;
>>>>>>> 3cbea436
}

static irqreturn_t ipi_handler_int1(int irq, void *dev_instance)
{
	struct ipi_message *msg;
	struct ipi_message_queue *msg_queue;
	unsigned int cpu = smp_processor_id();
	unsigned long flags;

	platform_clear_ipi(cpu, IRQ_SUPPLE_1);

	msg_queue = &__get_cpu_var(ipi_msg_queue);

	spin_lock_irqsave(&msg_queue->lock, flags);

	while (msg_queue->count) {
		msg = &msg_queue->ipi_message[msg_queue->head];
		switch (msg->type) {
		case BFIN_IPI_CALL_FUNC:
			spin_unlock_irqrestore(&msg_queue->lock, flags);
			ipi_call_function(cpu, msg);
			spin_lock_irqsave(&msg_queue->lock, flags);
			break;
		case BFIN_IPI_CPU_STOP:
			spin_unlock_irqrestore(&msg_queue->lock, flags);
			ipi_cpu_stop(cpu);
			spin_lock_irqsave(&msg_queue->lock, flags);
			break;
		default:
			printk(KERN_CRIT "CPU%u: Unknown IPI message 0x%lx\n",
			       cpu, msg->type);
<<<<<<< HEAD
			kfree(msg);
=======
>>>>>>> 3cbea436
			break;
		}
		msg_queue->head++;
		msg_queue->head %= BFIN_IPI_MSGQ_LEN;
		msg_queue->count--;
	}
	spin_unlock_irqrestore(&msg_queue->lock, flags);
	return IRQ_HANDLED;
}

static void ipi_queue_init(void)
{
	unsigned int cpu;
	struct ipi_message_queue *msg_queue;
	for_each_possible_cpu(cpu) {
		msg_queue = &per_cpu(ipi_msg_queue, cpu);
		spin_lock_init(&msg_queue->lock);
		msg_queue->count = 0;
		msg_queue->head = 0;
	}
}

static inline void smp_send_message(cpumask_t callmap, unsigned long type,
					void (*func) (void *info), void *info, int wait)
{
	unsigned int cpu;
	struct ipi_message_queue *msg_queue;
	struct ipi_message *msg;
	unsigned long flags, next_msg;
	cpumask_t waitmask = callmap; /* waitmask is shared by all cpus */

	for_each_cpu_mask(cpu, callmap) {
		msg_queue = &per_cpu(ipi_msg_queue, cpu);
		spin_lock_irqsave(&msg_queue->lock, flags);
		if (msg_queue->count < BFIN_IPI_MSGQ_LEN) {
			next_msg = (msg_queue->head + msg_queue->count)
					% BFIN_IPI_MSGQ_LEN;
			msg = &msg_queue->ipi_message[next_msg];
			msg->type = type;
			if (type == BFIN_IPI_CALL_FUNC) {
				msg->call_struct.func = func;
				msg->call_struct.info = info;
				msg->call_struct.wait = wait;
				msg->call_struct.waitmask = &waitmask;
			}
			msg_queue->count++;
		} else
			panic("IPI message queue overflow\n");
		spin_unlock_irqrestore(&msg_queue->lock, flags);
		platform_send_ipi_cpu(cpu, IRQ_SUPPLE_1);
	}

	if (wait) {
		while (!cpus_empty(waitmask))
			blackfin_dcache_invalidate_range(
<<<<<<< HEAD
				(unsigned long)(&msg->call_struct.waitmask),
				(unsigned long)(&msg->call_struct.waitmask));
=======
				(unsigned long)(&waitmask),
				(unsigned long)(&waitmask));
>>>>>>> 3cbea436
#ifdef __ARCH_SYNC_CORE_DCACHE
		/*
		 * Invalidate D cache in case shared data was changed by
		 * other processors to ensure cache coherence.
		 */
		resync_core_dcache();
#endif
<<<<<<< HEAD
		kfree(msg);
=======
>>>>>>> 3cbea436
	}
}

int smp_call_function(void (*func)(void *info), void *info, int wait)
{
	cpumask_t callmap;

	callmap = cpu_online_map;
	cpu_clear(smp_processor_id(), callmap);
	if (cpus_empty(callmap))
		return 0;

	smp_send_message(callmap, BFIN_IPI_CALL_FUNC, func, info, wait);

	return 0;
}
EXPORT_SYMBOL_GPL(smp_call_function);

int smp_call_function_single(int cpuid, void (*func) (void *info), void *info,
				int wait)
{
	unsigned int cpu = cpuid;
	cpumask_t callmap;

	if (cpu_is_offline(cpu))
		return 0;
	cpus_clear(callmap);
	cpu_set(cpu, callmap);

	smp_send_message(callmap, BFIN_IPI_CALL_FUNC, func, info, wait);

<<<<<<< HEAD
	if (wait) {
		while (!cpus_empty(msg->call_struct.waitmask))
			blackfin_dcache_invalidate_range(
				(unsigned long)(&msg->call_struct.waitmask),
				(unsigned long)(&msg->call_struct.waitmask));
#ifdef __ARCH_SYNC_CORE_DCACHE
		/*
		 * Invalidate D cache in case shared data was changed by
		 * other processors to ensure cache coherence.
		 */
		resync_core_dcache();
#endif
		kfree(msg);
	}
=======
>>>>>>> 3cbea436
	return 0;
}
EXPORT_SYMBOL_GPL(smp_call_function_single);

void smp_send_reschedule(int cpu)
{
	/* simply trigger an ipi */
	if (cpu_is_offline(cpu))
		return;
	platform_send_ipi_cpu(cpu, IRQ_SUPPLE_0);

	return;
}

void smp_send_stop(void)
{
	cpumask_t callmap;

	callmap = cpu_online_map;
	cpu_clear(smp_processor_id(), callmap);
	if (cpus_empty(callmap))
		return;

	smp_send_message(callmap, BFIN_IPI_CPU_STOP, NULL, NULL, 0);

	return;
}

int __cpuinit __cpu_up(unsigned int cpu)
{
	int ret;
	static struct task_struct *idle;

	if (idle)
		free_task(idle);

	idle = fork_idle(cpu);
	if (IS_ERR(idle)) {
		printk(KERN_ERR "CPU%u: fork() failed\n", cpu);
		return PTR_ERR(idle);
	}

	secondary_stack = task_stack_page(idle) + THREAD_SIZE;

	ret = platform_boot_secondary(cpu, idle);

	secondary_stack = NULL;

	return ret;
}

static void __cpuinit setup_secondary(unsigned int cpu)
{
	unsigned long ilat;

	bfin_write_IMASK(0);
	CSYNC();
	ilat = bfin_read_ILAT();
	CSYNC();
	bfin_write_ILAT(ilat);
	CSYNC();

	/* Enable interrupt levels IVG7-15. IARs have been already
	 * programmed by the boot CPU.  */
	bfin_irq_flags |= IMASK_IVG15 |
	    IMASK_IVG14 | IMASK_IVG13 | IMASK_IVG12 | IMASK_IVG11 |
	    IMASK_IVG10 | IMASK_IVG9 | IMASK_IVG8 | IMASK_IVG7 | IMASK_IVGHW;
}

void __cpuinit secondary_start_kernel(void)
{
	unsigned int cpu = smp_processor_id();
	struct mm_struct *mm = &init_mm;

	if (_bfin_swrst & SWRST_DBL_FAULT_B) {
		printk(KERN_EMERG "CoreB Recovering from DOUBLE FAULT event\n");
#ifdef CONFIG_DEBUG_DOUBLEFAULT
		printk(KERN_EMERG " While handling exception (EXCAUSE = 0x%x) at %pF\n",
			(int)init_saved_seqstat_coreb & SEQSTAT_EXCAUSE, init_saved_retx_coreb);
		printk(KERN_NOTICE "   DCPLB_FAULT_ADDR: %pF\n", init_saved_dcplb_fault_addr_coreb);
		printk(KERN_NOTICE "   ICPLB_FAULT_ADDR: %pF\n", init_saved_icplb_fault_addr_coreb);
#endif
		printk(KERN_NOTICE " The instruction at %pF caused a double exception\n",
			init_retx_coreb);
	}

	/*
	 * We want the D-cache to be enabled early, in case the atomic
	 * support code emulates cache coherence (see
	 * __ARCH_SYNC_CORE_DCACHE).
	 */
	init_exception_vectors();

	bfin_setup_caches(cpu);

	local_irq_disable();

	/* Attach the new idle task to the global mm. */
	atomic_inc(&mm->mm_users);
	atomic_inc(&mm->mm_count);
	current->active_mm = mm;

	preempt_disable();

	setup_secondary(cpu);

	platform_secondary_init(cpu);

	/* setup local core timer */
	bfin_local_timer_setup();

	local_irq_enable();

	/*
	 * Calibrate loops per jiffy value.
	 * IRQs need to be enabled here - D-cache can be invalidated
	 * in timer irq handler, so core B can read correct jiffies.
	 */
	calibrate_delay();

	cpu_idle();
}

void __init smp_prepare_boot_cpu(void)
{
}

void __init smp_prepare_cpus(unsigned int max_cpus)
{
	platform_prepare_cpus(max_cpus);
	ipi_queue_init();
	platform_request_ipi(IRQ_SUPPLE_0, ipi_handler_int0);
	platform_request_ipi(IRQ_SUPPLE_1, ipi_handler_int1);
}

void __init smp_cpus_done(unsigned int max_cpus)
{
	unsigned long bogosum = 0;
	unsigned int cpu;

	for_each_online_cpu(cpu)
		bogosum += loops_per_jiffy;

	printk(KERN_INFO "SMP: Total of %d processors activated "
	       "(%lu.%02lu BogoMIPS).\n",
	       num_online_cpus(),
	       bogosum / (500000/HZ),
	       (bogosum / (5000/HZ)) % 100);
}

void smp_icache_flush_range_others(unsigned long start, unsigned long end)
{
	smp_flush_data.start = start;
	smp_flush_data.end = end;

	if (smp_call_function(&ipi_flush_icache, &smp_flush_data, 0))
		printk(KERN_WARNING "SMP: failed to run I-cache flush request on other CPUs\n");
}
EXPORT_SYMBOL_GPL(smp_icache_flush_range_others);

#ifdef __ARCH_SYNC_CORE_ICACHE
unsigned long icache_invld_count[NR_CPUS];
void resync_core_icache(void)
{
	unsigned int cpu = get_cpu();
	blackfin_invalidate_entire_icache();
	icache_invld_count[cpu]++;
	put_cpu();
}
EXPORT_SYMBOL(resync_core_icache);
#endif

#ifdef __ARCH_SYNC_CORE_DCACHE
unsigned long dcache_invld_count[NR_CPUS];
unsigned long barrier_mask __attribute__ ((__section__(".l2.bss")));

void resync_core_dcache(void)
{
	unsigned int cpu = get_cpu();
	blackfin_invalidate_entire_dcache();
	dcache_invld_count[cpu]++;
	put_cpu();
}
EXPORT_SYMBOL(resync_core_dcache);
#endif

#ifdef CONFIG_HOTPLUG_CPU
int __cpuexit __cpu_disable(void)
{
	unsigned int cpu = smp_processor_id();

	if (cpu == 0)
		return -EPERM;

	set_cpu_online(cpu, false);
	return 0;
}

static DECLARE_COMPLETION(cpu_killed);

int __cpuexit __cpu_die(unsigned int cpu)
{
	return wait_for_completion_timeout(&cpu_killed, 5000);
}

void cpu_die(void)
{
	complete(&cpu_killed);

	atomic_dec(&init_mm.mm_users);
	atomic_dec(&init_mm.mm_count);

	local_irq_disable();
	platform_cpu_die();
}
#endif<|MERGE_RESOLUTION|>--- conflicted
+++ resolved
@@ -129,11 +129,6 @@
 		 */
 		resync_core_dcache();
 #endif
-<<<<<<< HEAD
-		cpu_clear(cpu, msg->call_struct.waitmask);
-	} else
-		kfree(msg);
-=======
 		cpu_clear(cpu, *msg->call_struct.waitmask);
 	}
 }
@@ -147,7 +142,6 @@
 
 	platform_clear_ipi(cpu, IRQ_SUPPLE_0);
 	return IRQ_HANDLED;
->>>>>>> 3cbea436
 }
 
 static irqreturn_t ipi_handler_int1(int irq, void *dev_instance)
@@ -179,10 +173,6 @@
 		default:
 			printk(KERN_CRIT "CPU%u: Unknown IPI message 0x%lx\n",
 			       cpu, msg->type);
-<<<<<<< HEAD
-			kfree(msg);
-=======
->>>>>>> 3cbea436
 			break;
 		}
 		msg_queue->head++;
@@ -238,13 +228,8 @@
 	if (wait) {
 		while (!cpus_empty(waitmask))
 			blackfin_dcache_invalidate_range(
-<<<<<<< HEAD
-				(unsigned long)(&msg->call_struct.waitmask),
-				(unsigned long)(&msg->call_struct.waitmask));
-=======
 				(unsigned long)(&waitmask),
 				(unsigned long)(&waitmask));
->>>>>>> 3cbea436
 #ifdef __ARCH_SYNC_CORE_DCACHE
 		/*
 		 * Invalidate D cache in case shared data was changed by
@@ -252,10 +237,6 @@
 		 */
 		resync_core_dcache();
 #endif
-<<<<<<< HEAD
-		kfree(msg);
-=======
->>>>>>> 3cbea436
 	}
 }
 
@@ -287,23 +268,6 @@
 
 	smp_send_message(callmap, BFIN_IPI_CALL_FUNC, func, info, wait);
 
-<<<<<<< HEAD
-	if (wait) {
-		while (!cpus_empty(msg->call_struct.waitmask))
-			blackfin_dcache_invalidate_range(
-				(unsigned long)(&msg->call_struct.waitmask),
-				(unsigned long)(&msg->call_struct.waitmask));
-#ifdef __ARCH_SYNC_CORE_DCACHE
-		/*
-		 * Invalidate D cache in case shared data was changed by
-		 * other processors to ensure cache coherence.
-		 */
-		resync_core_dcache();
-#endif
-		kfree(msg);
-	}
-=======
->>>>>>> 3cbea436
 	return 0;
 }
 EXPORT_SYMBOL_GPL(smp_call_function_single);
