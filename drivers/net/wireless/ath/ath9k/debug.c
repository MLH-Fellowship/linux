--- conflicted
+++ resolved
@@ -459,18 +459,6 @@
 
 	/* Put variable-length stuff down here, and check for overflows. */
 	for (i = 0; i < sc->num_sec_wiphy; i++) {
-<<<<<<< HEAD
-		struct ath_wiphy *aphy = sc->sec_wiphy[i];
-		if (aphy == NULL)
-			continue;
-		chan = aphy->hw->conf.channel;
-		len += snprintf(buf + len, sizeof(buf) - len,
-			"secondary: %s (%s chan=%d ht=%d)\n",
-			wiphy_name(aphy->hw->wiphy),
-			ath_wiphy_state_str(aphy->state),
-			ieee80211_frequency_to_channel(chan->center_freq),
-			aphy->chan_is_ht);
-=======
 		struct ath_wiphy *aphy_tmp = sc->sec_wiphy[i];
 		if (aphy_tmp == NULL)
 			continue;
@@ -481,7 +469,6 @@
 			ath_wiphy_state_str(aphy_tmp->state),
 			ieee80211_frequency_to_channel(chan->center_freq),
 						       aphy_tmp->chan_is_ht);
->>>>>>> 3cbea436
 	}
 	if (len > sizeof(buf))
 		len = sizeof(buf);
@@ -596,17 +583,10 @@
 	do {								\
 		len += snprintf(buf + len, size - len,			\
 				"%s%13u%11u%10u%10u\n", str,		\
-<<<<<<< HEAD
-		sc->debug.stats.txstats[sc->tx.hwq_map[WME_AC_BE]].elem, \
-		sc->debug.stats.txstats[sc->tx.hwq_map[WME_AC_BK]].elem, \
-		sc->debug.stats.txstats[sc->tx.hwq_map[WME_AC_VI]].elem, \
-		sc->debug.stats.txstats[sc->tx.hwq_map[WME_AC_VO]].elem); \
-=======
 		sc->debug.stats.txstats[WME_AC_BE].elem, \
 		sc->debug.stats.txstats[WME_AC_BK].elem, \
 		sc->debug.stats.txstats[WME_AC_VI].elem, \
 		sc->debug.stats.txstats[WME_AC_VO].elem); \
->>>>>>> 3cbea436
 } while(0)
 
 static ssize_t read_file_xmit(struct file *file, char __user *user_buf,
@@ -648,13 +628,6 @@
 	return retval;
 }
 
-<<<<<<< HEAD
-void ath_debug_stat_tx(struct ath_softc *sc, struct ath_txq *txq,
-		       struct ath_buf *bf, struct ath_tx_status *ts)
-{
-	TX_STAT_INC(txq->axq_qnum, tx_pkts_all);
-	sc->debug.stats.txstats[txq->axq_qnum].tx_bytes_all += bf->bf_mpdu->len;
-=======
 void ath_debug_stat_tx(struct ath_softc *sc, struct ath_buf *bf,
 		       struct ath_tx_status *ts)
 {
@@ -662,7 +635,6 @@
 
 	TX_STAT_INC(qnum, tx_pkts_all);
 	sc->debug.stats.txstats[qnum].tx_bytes_all += bf->bf_mpdu->len;
->>>>>>> 3cbea436
 
 	if (bf_isampdu(bf)) {
 		if (bf_isxretried(bf))
@@ -674,19 +646,6 @@
 	}
 
 	if (ts->ts_status & ATH9K_TXERR_FIFO)
-<<<<<<< HEAD
-		TX_STAT_INC(txq->axq_qnum, fifo_underrun);
-	if (ts->ts_status & ATH9K_TXERR_XTXOP)
-		TX_STAT_INC(txq->axq_qnum, xtxop);
-	if (ts->ts_status & ATH9K_TXERR_TIMER_EXPIRED)
-		TX_STAT_INC(txq->axq_qnum, timer_exp);
-	if (ts->ts_flags & ATH9K_TX_DESC_CFG_ERR)
-		TX_STAT_INC(txq->axq_qnum, desc_cfg_err);
-	if (ts->ts_flags & ATH9K_TX_DATA_UNDERRUN)
-		TX_STAT_INC(txq->axq_qnum, data_underrun);
-	if (ts->ts_flags & ATH9K_TX_DELIM_UNDERRUN)
-		TX_STAT_INC(txq->axq_qnum, delim_underrun);
-=======
 		TX_STAT_INC(qnum, fifo_underrun);
 	if (ts->ts_status & ATH9K_TXERR_XTXOP)
 		TX_STAT_INC(qnum, xtxop);
@@ -698,7 +657,6 @@
 		TX_STAT_INC(qnum, data_underrun);
 	if (ts->ts_flags & ATH9K_TX_DELIM_UNDERRUN)
 		TX_STAT_INC(qnum, delim_underrun);
->>>>>>> 3cbea436
 }
 
 static const struct file_operations fops_xmit = {
@@ -931,7 +889,6 @@
 
 	if (!debugfs_create_file("dma", S_IRUSR, sc->debug.debugfs_phy,
 			sc, &fops_dma))
-<<<<<<< HEAD
 		goto err;
 
 	if (!debugfs_create_file("interrupt", S_IRUSR, sc->debug.debugfs_phy,
@@ -961,57 +918,6 @@
 	if (!debugfs_create_file("regidx", S_IRUSR | S_IWUSR,
 			sc->debug.debugfs_phy, sc, &fops_regidx))
 		goto err;
-
-	if (!debugfs_create_file("regval", S_IRUSR | S_IWUSR,
-			sc->debug.debugfs_phy, sc, &fops_regval))
-		goto err;
-
-	if (!debugfs_create_bool("ignore_extcca", S_IRUSR | S_IWUSR,
-			sc->debug.debugfs_phy, &ah->config.cwm_ignore_extcca))
-		goto err;
-
-	sc->debug.regidx = 0;
-	return 0;
-err:
-	ath9k_exit_debug(ah);
-	return -ENOMEM;
-}
-=======
-		goto err;
-
-	if (!debugfs_create_file("interrupt", S_IRUSR, sc->debug.debugfs_phy,
-			sc, &fops_interrupt))
-		goto err;
-
-	if (!debugfs_create_file("wiphy", S_IRUSR | S_IWUSR,
-			sc->debug.debugfs_phy, sc, &fops_wiphy))
-		goto err;
-
-	if (!debugfs_create_file("xmit", S_IRUSR, sc->debug.debugfs_phy,
-			sc, &fops_xmit))
-		goto err;
-
-	if (!debugfs_create_file("recv", S_IRUSR, sc->debug.debugfs_phy,
-			sc, &fops_recv))
-		goto err;
-
-	if (!debugfs_create_file("rx_chainmask", S_IRUSR | S_IWUSR,
-			sc->debug.debugfs_phy, sc, &fops_rx_chainmask))
-		goto err;
->>>>>>> 3cbea436
-
-	if (!debugfs_create_file("tx_chainmask", S_IRUSR | S_IWUSR,
-			sc->debug.debugfs_phy, sc, &fops_tx_chainmask))
-		goto err;
-
-<<<<<<< HEAD
-	debugfs_remove_recursive(sc->debug.debugfs_phy);
-}
-=======
-	if (!debugfs_create_file("regidx", S_IRUSR | S_IWUSR,
-			sc->debug.debugfs_phy, sc, &fops_regidx))
-		goto err;
->>>>>>> 3cbea436
 
 	if (!debugfs_create_file("regval", S_IRUSR | S_IWUSR,
 			sc->debug.debugfs_phy, sc, &fops_regval))
