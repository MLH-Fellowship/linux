--- conflicted
+++ resolved
@@ -196,12 +196,9 @@
 /* High Speed UART for Medfield */
 #define PORT_MFD	95
 
-<<<<<<< HEAD
-=======
 /* TI OMAP-UART */
 #define PORT_OMAP	96
 
->>>>>>> 45f53cc9
 #ifdef __KERNEL__
 
 #include <linux/compiler.h>
@@ -295,11 +292,8 @@
 	void			(*set_termios)(struct uart_port *,
 				               struct ktermios *new,
 				               struct ktermios *old);
-<<<<<<< HEAD
-=======
 	void			(*pm)(struct uart_port *, unsigned int state,
 				      unsigned int old);
->>>>>>> 45f53cc9
 	unsigned int		irq;			/* irq number */
 	unsigned long		irqflags;		/* irq flags  */
 	unsigned int		uartclk;		/* base uart clock */
