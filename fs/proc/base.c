/*
 *  linux/fs/proc/base.c
 *
 *  Copyright (C) 1991, 1992 Linus Torvalds
 *
 *  proc base directory handling functions
 *
 *  1999, Al Viro. Rewritten. Now it covers the whole per-process part.
 *  Instead of using magical inumbers to determine the kind of object
 *  we allocate and fill in-core inodes upon lookup. They don't even
 *  go into icache. We cache the reference to task_struct upon lookup too.
 *  Eventually it should become a filesystem in its own. We don't use the
 *  rest of procfs anymore.
 *
 *
 *  Changelog:
 *  17-Jan-2005
 *  Allan Bezerra
 *  Bruna Moreira <bruna.moreira@indt.org.br>
 *  Edjard Mota <edjard.mota@indt.org.br>
 *  Ilias Biris <ilias.biris@indt.org.br>
 *  Mauricio Lin <mauricio.lin@indt.org.br>
 *
 *  Embedded Linux Lab - 10LE Instituto Nokia de Tecnologia - INdT
 *
 *  A new process specific entry (smaps) included in /proc. It shows the
 *  size of rss for each memory area. The maps entry lacks information
 *  about physical memory size (rss) for each mapped file, i.e.,
 *  rss information for executables and library files.
 *  This additional information is useful for any tools that need to know
 *  about physical memory consumption for a process specific library.
 *
 *  Changelog:
 *  21-Feb-2005
 *  Embedded Linux Lab - 10LE Instituto Nokia de Tecnologia - INdT
 *  Pud inclusion in the page table walking.
 *
 *  ChangeLog:
 *  10-Mar-2005
 *  10LE Instituto Nokia de Tecnologia - INdT:
 *  A better way to walks through the page table as suggested by Hugh Dickins.
 *
 *  Simo Piiroinen <simo.piiroinen@nokia.com>:
 *  Smaps information related to shared, private, clean and dirty pages.
 *
 *  Paul Mundt <paul.mundt@nokia.com>:
 *  Overall revision about smaps.
 */

#include <asm/uaccess.h>

#include <linux/errno.h>
#include <linux/time.h>
#include <linux/proc_fs.h>
#include <linux/stat.h>
#include <linux/task_io_accounting_ops.h>
#include <linux/init.h>
#include <linux/capability.h>
#include <linux/file.h>
#include <linux/fdtable.h>
#include <linux/string.h>
#include <linux/seq_file.h>
#include <linux/namei.h>
#include <linux/mnt_namespace.h>
#include <linux/mm.h>
#include <linux/swap.h>
#include <linux/rcupdate.h>
#include <linux/kallsyms.h>
#include <linux/stacktrace.h>
#include <linux/resource.h>
#include <linux/module.h>
#include <linux/mount.h>
#include <linux/security.h>
#include <linux/ptrace.h>
#include <linux/tracehook.h>
#include <linux/cgroup.h>
#include <linux/cpuset.h>
#include <linux/audit.h>
#include <linux/poll.h>
#include <linux/nsproxy.h>
#include <linux/oom.h>
#include <linux/elf.h>
#include <linux/pid_namespace.h>
#include <linux/fs_struct.h>
#include <linux/slab.h>
#include "internal.h"

/* NOTE:
 *	Implementing inode permission operations in /proc is almost
 *	certainly an error.  Permission checks need to happen during
 *	each system call not at open time.  The reason is that most of
 *	what we wish to check for permissions in /proc varies at runtime.
 *
 *	The classic example of a problem is opening file descriptors
 *	in /proc for a task before it execs a suid executable.
 */

struct pid_entry {
	char *name;
	int len;
	mode_t mode;
	const struct inode_operations *iop;
	const struct file_operations *fop;
	union proc_op op;
};

#define NOD(NAME, MODE, IOP, FOP, OP) {			\
	.name = (NAME),					\
	.len  = sizeof(NAME) - 1,			\
	.mode = MODE,					\
	.iop  = IOP,					\
	.fop  = FOP,					\
	.op   = OP,					\
}

#define DIR(NAME, MODE, iops, fops)	\
	NOD(NAME, (S_IFDIR|(MODE)), &iops, &fops, {} )
#define LNK(NAME, get_link)					\
	NOD(NAME, (S_IFLNK|S_IRWXUGO),				\
		&proc_pid_link_inode_operations, NULL,		\
		{ .proc_get_link = get_link } )
#define REG(NAME, MODE, fops)				\
	NOD(NAME, (S_IFREG|(MODE)), NULL, &fops, {})
#define INF(NAME, MODE, read)				\
	NOD(NAME, (S_IFREG|(MODE)), 			\
		NULL, &proc_info_file_operations,	\
		{ .proc_read = read } )
#define ONE(NAME, MODE, show)				\
	NOD(NAME, (S_IFREG|(MODE)), 			\
		NULL, &proc_single_file_operations,	\
		{ .proc_show = show } )

/*
 * Count the number of hardlinks for the pid_entry table, excluding the .
 * and .. links.
 */
static unsigned int pid_entry_count_dirs(const struct pid_entry *entries,
	unsigned int n)
{
	unsigned int i;
	unsigned int count;

	count = 0;
	for (i = 0; i < n; ++i) {
		if (S_ISDIR(entries[i].mode))
			++count;
	}

	return count;
}

static int get_task_root(struct task_struct *task, struct path *root)
{
	int result = -ENOENT;

	task_lock(task);
	if (task->fs) {
		get_fs_root(task->fs, root);
		result = 0;
	}
	task_unlock(task);
	return result;
}

static int proc_cwd_link(struct inode *inode, struct path *path)
{
	struct task_struct *task = get_proc_task(inode);
	int result = -ENOENT;

	if (task) {
		task_lock(task);
		if (task->fs) {
			get_fs_pwd(task->fs, path);
			result = 0;
		}
		task_unlock(task);
		put_task_struct(task);
	}
	return result;
}

static int proc_root_link(struct inode *inode, struct path *path)
{
	struct task_struct *task = get_proc_task(inode);
	int result = -ENOENT;

	if (task) {
		result = get_task_root(task, path);
		put_task_struct(task);
	}
	return result;
}

/*
 * Return zero if current may access user memory in @task, -error if not.
 */
static int check_mem_permission(struct task_struct *task)
{
	/*
	 * A task can always look at itself, in case it chooses
	 * to use system calls instead of load instructions.
	 */
	if (task == current)
		return 0;

	/*
	 * If current is actively ptrace'ing, and would also be
	 * permitted to freshly attach with ptrace now, permit it.
	 */
	if (task_is_stopped_or_traced(task)) {
		int match;
		rcu_read_lock();
		match = (tracehook_tracer_task(task) == current);
		rcu_read_unlock();
		if (match && ptrace_may_access(task, PTRACE_MODE_ATTACH))
			return 0;
	}

	/*
	 * Noone else is allowed.
	 */
	return -EPERM;
}

struct mm_struct *mm_for_maps(struct task_struct *task)
{
	struct mm_struct *mm;

	if (mutex_lock_killable(&task->signal->cred_guard_mutex))
		return NULL;

	mm = get_task_mm(task);
	if (mm && mm != current->mm &&
			!ptrace_may_access(task, PTRACE_MODE_READ)) {
		mmput(mm);
		mm = NULL;
	}
	mutex_unlock(&task->signal->cred_guard_mutex);

	return mm;
}

static int proc_pid_cmdline(struct task_struct *task, char * buffer)
{
	int res = 0;
	unsigned int len;
	struct mm_struct *mm = get_task_mm(task);
	if (!mm)
		goto out;
	if (!mm->arg_end)
		goto out_mm;	/* Shh! No looking before we're done */

 	len = mm->arg_end - mm->arg_start;
 
	if (len > PAGE_SIZE)
		len = PAGE_SIZE;
 
	res = access_process_vm(task, mm->arg_start, buffer, len, 0);

	// If the nul at the end of args has been overwritten, then
	// assume application is using setproctitle(3).
	if (res > 0 && buffer[res-1] != '\0' && len < PAGE_SIZE) {
		len = strnlen(buffer, res);
		if (len < res) {
		    res = len;
		} else {
			len = mm->env_end - mm->env_start;
			if (len > PAGE_SIZE - res)
				len = PAGE_SIZE - res;
			res += access_process_vm(task, mm->env_start, buffer+res, len, 0);
			res = strnlen(buffer, res);
		}
	}
out_mm:
	mmput(mm);
out:
	return res;
}

static int proc_pid_auxv(struct task_struct *task, char *buffer)
{
	int res = 0;
	struct mm_struct *mm = get_task_mm(task);
	if (mm) {
		unsigned int nwords = 0;
		do {
			nwords += 2;
		} while (mm->saved_auxv[nwords - 2] != 0); /* AT_NULL */
		res = nwords * sizeof(mm->saved_auxv[0]);
		if (res > PAGE_SIZE)
			res = PAGE_SIZE;
		memcpy(buffer, mm->saved_auxv, res);
		mmput(mm);
	}
	return res;
}


#ifdef CONFIG_KALLSYMS
/*
 * Provides a wchan file via kallsyms in a proper one-value-per-file format.
 * Returns the resolved symbol.  If that fails, simply return the address.
 */
static int proc_pid_wchan(struct task_struct *task, char *buffer)
{
	unsigned long wchan;
	char symname[KSYM_NAME_LEN];

	wchan = get_wchan(task);

	if (lookup_symbol_name(wchan, symname) < 0)
		if (!ptrace_may_access(task, PTRACE_MODE_READ))
			return 0;
		else
			return sprintf(buffer, "%lu", wchan);
	else
		return sprintf(buffer, "%s", symname);
}
#endif /* CONFIG_KALLSYMS */

#ifdef CONFIG_STACKTRACE

#define MAX_STACK_TRACE_DEPTH	64

static int proc_pid_stack(struct seq_file *m, struct pid_namespace *ns,
			  struct pid *pid, struct task_struct *task)
{
	struct stack_trace trace;
	unsigned long *entries;
	int i;

	entries = kmalloc(MAX_STACK_TRACE_DEPTH * sizeof(*entries), GFP_KERNEL);
	if (!entries)
		return -ENOMEM;

	trace.nr_entries	= 0;
	trace.max_entries	= MAX_STACK_TRACE_DEPTH;
	trace.entries		= entries;
	trace.skip		= 0;
	save_stack_trace_tsk(task, &trace);

	for (i = 0; i < trace.nr_entries; i++) {
		seq_printf(m, "[<%p>] %pS\n",
			   (void *)entries[i], (void *)entries[i]);
	}
	kfree(entries);

	return 0;
}
#endif

#ifdef CONFIG_SCHEDSTATS
/*
 * Provides /proc/PID/schedstat
 */
static int proc_pid_schedstat(struct task_struct *task, char *buffer)
{
	return sprintf(buffer, "%llu %llu %lu\n",
			(unsigned long long)task->se.sum_exec_runtime,
			(unsigned long long)task->sched_info.run_delay,
			task->sched_info.pcount);
}
#endif

#ifdef CONFIG_LATENCYTOP
static int lstats_show_proc(struct seq_file *m, void *v)
{
	int i;
	struct inode *inode = m->private;
	struct task_struct *task = get_proc_task(inode);

	if (!task)
		return -ESRCH;
	seq_puts(m, "Latency Top version : v0.1\n");
	for (i = 0; i < 32; i++) {
		struct latency_record *lr = &task->latency_record[i];
		if (lr->backtrace[0]) {
			int q;
			seq_printf(m, "%i %li %li",
				   lr->count, lr->time, lr->max);
			for (q = 0; q < LT_BACKTRACEDEPTH; q++) {
				unsigned long bt = lr->backtrace[q];
				if (!bt)
					break;
				if (bt == ULONG_MAX)
					break;
				seq_printf(m, " %ps", (void *)bt);
			}
			seq_putc(m, '\n');
		}

	}
	put_task_struct(task);
	return 0;
}

static int lstats_open(struct inode *inode, struct file *file)
{
	return single_open(file, lstats_show_proc, inode);
}

static ssize_t lstats_write(struct file *file, const char __user *buf,
			    size_t count, loff_t *offs)
{
	struct task_struct *task = get_proc_task(file->f_dentry->d_inode);

	if (!task)
		return -ESRCH;
	clear_all_latency_tracing(task);
	put_task_struct(task);

	return count;
}

static const struct file_operations proc_lstats_operations = {
	.open		= lstats_open,
	.read		= seq_read,
	.write		= lstats_write,
	.llseek		= seq_lseek,
	.release	= single_release,
};

#endif

static int proc_oom_score(struct task_struct *task, char *buffer)
{
	unsigned long points = 0;

	read_lock(&tasklist_lock);
	if (pid_alive(task))
		points = oom_badness(task, NULL, NULL,
					totalram_pages + total_swap_pages);
	read_unlock(&tasklist_lock);
	return sprintf(buffer, "%lu\n", points);
}

struct limit_names {
	char *name;
	char *unit;
};

static const struct limit_names lnames[RLIM_NLIMITS] = {
	[RLIMIT_CPU] = {"Max cpu time", "seconds"},
	[RLIMIT_FSIZE] = {"Max file size", "bytes"},
	[RLIMIT_DATA] = {"Max data size", "bytes"},
	[RLIMIT_STACK] = {"Max stack size", "bytes"},
	[RLIMIT_CORE] = {"Max core file size", "bytes"},
	[RLIMIT_RSS] = {"Max resident set", "bytes"},
	[RLIMIT_NPROC] = {"Max processes", "processes"},
	[RLIMIT_NOFILE] = {"Max open files", "files"},
	[RLIMIT_MEMLOCK] = {"Max locked memory", "bytes"},
	[RLIMIT_AS] = {"Max address space", "bytes"},
	[RLIMIT_LOCKS] = {"Max file locks", "locks"},
	[RLIMIT_SIGPENDING] = {"Max pending signals", "signals"},
	[RLIMIT_MSGQUEUE] = {"Max msgqueue size", "bytes"},
	[RLIMIT_NICE] = {"Max nice priority", NULL},
	[RLIMIT_RTPRIO] = {"Max realtime priority", NULL},
	[RLIMIT_RTTIME] = {"Max realtime timeout", "us"},
};

/* Display limits for a process */
static int proc_pid_limits(struct task_struct *task, char *buffer)
{
	unsigned int i;
	int count = 0;
	unsigned long flags;
	char *bufptr = buffer;

	struct rlimit rlim[RLIM_NLIMITS];

	if (!lock_task_sighand(task, &flags))
		return 0;
	memcpy(rlim, task->signal->rlim, sizeof(struct rlimit) * RLIM_NLIMITS);
	unlock_task_sighand(task, &flags);

	/*
	 * print the file header
	 */
	count += sprintf(&bufptr[count], "%-25s %-20s %-20s %-10s\n",
			"Limit", "Soft Limit", "Hard Limit", "Units");

	for (i = 0; i < RLIM_NLIMITS; i++) {
		if (rlim[i].rlim_cur == RLIM_INFINITY)
			count += sprintf(&bufptr[count], "%-25s %-20s ",
					 lnames[i].name, "unlimited");
		else
			count += sprintf(&bufptr[count], "%-25s %-20lu ",
					 lnames[i].name, rlim[i].rlim_cur);

		if (rlim[i].rlim_max == RLIM_INFINITY)
			count += sprintf(&bufptr[count], "%-20s ", "unlimited");
		else
			count += sprintf(&bufptr[count], "%-20lu ",
					 rlim[i].rlim_max);

		if (lnames[i].unit)
			count += sprintf(&bufptr[count], "%-10s\n",
					 lnames[i].unit);
		else
			count += sprintf(&bufptr[count], "\n");
	}

	return count;
}

#ifdef CONFIG_HAVE_ARCH_TRACEHOOK
static int proc_pid_syscall(struct task_struct *task, char *buffer)
{
	long nr;
	unsigned long args[6], sp, pc;

	if (task_current_syscall(task, &nr, args, 6, &sp, &pc))
		return sprintf(buffer, "running\n");

	if (nr < 0)
		return sprintf(buffer, "%ld 0x%lx 0x%lx\n", nr, sp, pc);

	return sprintf(buffer,
		       "%ld 0x%lx 0x%lx 0x%lx 0x%lx 0x%lx 0x%lx 0x%lx 0x%lx\n",
		       nr,
		       args[0], args[1], args[2], args[3], args[4], args[5],
		       sp, pc);
}
#endif /* CONFIG_HAVE_ARCH_TRACEHOOK */

/************************************************************************/
/*                       Here the fs part begins                        */
/************************************************************************/

/* permission checks */
static int proc_fd_access_allowed(struct inode *inode)
{
	struct task_struct *task;
	int allowed = 0;
	/* Allow access to a task's file descriptors if it is us or we
	 * may use ptrace attach to the process and find out that
	 * information.
	 */
	task = get_proc_task(inode);
	if (task) {
		allowed = ptrace_may_access(task, PTRACE_MODE_READ);
		put_task_struct(task);
	}
	return allowed;
}

static int proc_setattr(struct dentry *dentry, struct iattr *attr)
{
	int error;
	struct inode *inode = dentry->d_inode;

	if (attr->ia_valid & ATTR_MODE)
		return -EPERM;

	error = inode_change_ok(inode, attr);
	if (error)
		return error;

	if ((attr->ia_valid & ATTR_SIZE) &&
	    attr->ia_size != i_size_read(inode)) {
		error = vmtruncate(inode, attr->ia_size);
		if (error)
			return error;
	}

	setattr_copy(inode, attr);
	mark_inode_dirty(inode);
	return 0;
}

static const struct inode_operations proc_def_inode_operations = {
	.setattr	= proc_setattr,
};

static int mounts_open_common(struct inode *inode, struct file *file,
			      const struct seq_operations *op)
{
	struct task_struct *task = get_proc_task(inode);
	struct nsproxy *nsp;
	struct mnt_namespace *ns = NULL;
	struct path root;
	struct proc_mounts *p;
	int ret = -EINVAL;

	if (task) {
		rcu_read_lock();
		nsp = task_nsproxy(task);
		if (nsp) {
			ns = nsp->mnt_ns;
			if (ns)
				get_mnt_ns(ns);
		}
		rcu_read_unlock();
		if (ns && get_task_root(task, &root) == 0)
			ret = 0;
		put_task_struct(task);
	}

	if (!ns)
		goto err;
	if (ret)
		goto err_put_ns;

	ret = -ENOMEM;
	p = kmalloc(sizeof(struct proc_mounts), GFP_KERNEL);
	if (!p)
		goto err_put_path;

	file->private_data = &p->m;
	ret = seq_open(file, op);
	if (ret)
		goto err_free;

	p->m.private = p;
	p->ns = ns;
	p->root = root;
	p->event = ns->event;

	return 0;

 err_free:
	kfree(p);
 err_put_path:
	path_put(&root);
 err_put_ns:
	put_mnt_ns(ns);
 err:
	return ret;
}

static int mounts_release(struct inode *inode, struct file *file)
{
	struct proc_mounts *p = file->private_data;
	path_put(&p->root);
	put_mnt_ns(p->ns);
	return seq_release(inode, file);
}

static unsigned mounts_poll(struct file *file, poll_table *wait)
{
	struct proc_mounts *p = file->private_data;
	unsigned res = POLLIN | POLLRDNORM;

	poll_wait(file, &p->ns->poll, wait);
	if (mnt_had_events(p))
		res |= POLLERR | POLLPRI;

	return res;
}

static int mounts_open(struct inode *inode, struct file *file)
{
	return mounts_open_common(inode, file, &mounts_op);
}

static const struct file_operations proc_mounts_operations = {
	.open		= mounts_open,
	.read		= seq_read,
	.llseek		= seq_lseek,
	.release	= mounts_release,
	.poll		= mounts_poll,
};

static int mountinfo_open(struct inode *inode, struct file *file)
{
	return mounts_open_common(inode, file, &mountinfo_op);
}

static const struct file_operations proc_mountinfo_operations = {
	.open		= mountinfo_open,
	.read		= seq_read,
	.llseek		= seq_lseek,
	.release	= mounts_release,
	.poll		= mounts_poll,
};

static int mountstats_open(struct inode *inode, struct file *file)
{
	return mounts_open_common(inode, file, &mountstats_op);
}

static const struct file_operations proc_mountstats_operations = {
	.open		= mountstats_open,
	.read		= seq_read,
	.llseek		= seq_lseek,
	.release	= mounts_release,
};

#define PROC_BLOCK_SIZE	(3*1024)		/* 4K page size but our output routines use some slack for overruns */

static ssize_t proc_info_read(struct file * file, char __user * buf,
			  size_t count, loff_t *ppos)
{
	struct inode * inode = file->f_path.dentry->d_inode;
	unsigned long page;
	ssize_t length;
	struct task_struct *task = get_proc_task(inode);

	length = -ESRCH;
	if (!task)
		goto out_no_task;

	if (count > PROC_BLOCK_SIZE)
		count = PROC_BLOCK_SIZE;

	length = -ENOMEM;
	if (!(page = __get_free_page(GFP_TEMPORARY)))
		goto out;

	length = PROC_I(inode)->op.proc_read(task, (char*)page);

	if (length >= 0)
		length = simple_read_from_buffer(buf, count, ppos, (char *)page, length);
	free_page(page);
out:
	put_task_struct(task);
out_no_task:
	return length;
}

static const struct file_operations proc_info_file_operations = {
	.read		= proc_info_read,
	.llseek		= generic_file_llseek,
};

static int proc_single_show(struct seq_file *m, void *v)
{
	struct inode *inode = m->private;
	struct pid_namespace *ns;
	struct pid *pid;
	struct task_struct *task;
	int ret;

	ns = inode->i_sb->s_fs_info;
	pid = proc_pid(inode);
	task = get_pid_task(pid, PIDTYPE_PID);
	if (!task)
		return -ESRCH;

	ret = PROC_I(inode)->op.proc_show(m, ns, pid, task);

	put_task_struct(task);
	return ret;
}

static int proc_single_open(struct inode *inode, struct file *filp)
{
	return single_open(filp, proc_single_show, inode);
}

static const struct file_operations proc_single_file_operations = {
	.open		= proc_single_open,
	.read		= seq_read,
	.llseek		= seq_lseek,
	.release	= single_release,
};

static int mem_open(struct inode* inode, struct file* file)
{
	file->private_data = (void*)((long)current->self_exec_id);
	/* OK to pass negative loff_t, we can catch out-of-range */
	file->f_mode |= FMODE_UNSIGNED_OFFSET;
	return 0;
}

static ssize_t mem_read(struct file * file, char __user * buf,
			size_t count, loff_t *ppos)
{
	struct task_struct *task = get_proc_task(file->f_path.dentry->d_inode);
	char *page;
	unsigned long src = *ppos;
	int ret = -ESRCH;
	struct mm_struct *mm;

	if (!task)
		goto out_no_task;

	if (check_mem_permission(task))
		goto out;

	ret = -ENOMEM;
	page = (char *)__get_free_page(GFP_TEMPORARY);
	if (!page)
		goto out;

	ret = 0;
 
	mm = get_task_mm(task);
	if (!mm)
		goto out_free;

	ret = -EIO;
 
	if (file->private_data != (void*)((long)current->self_exec_id))
		goto out_put;

	ret = 0;
 
	while (count > 0) {
		int this_len, retval;

		this_len = (count > PAGE_SIZE) ? PAGE_SIZE : count;
		retval = access_process_vm(task, src, page, this_len, 0);
		if (!retval || check_mem_permission(task)) {
			if (!ret)
				ret = -EIO;
			break;
		}

		if (copy_to_user(buf, page, retval)) {
			ret = -EFAULT;
			break;
		}
 
		ret += retval;
		src += retval;
		buf += retval;
		count -= retval;
	}
	*ppos = src;

out_put:
	mmput(mm);
out_free:
	free_page((unsigned long) page);
out:
	put_task_struct(task);
out_no_task:
	return ret;
}

#define mem_write NULL

#ifndef mem_write
/* This is a security hazard */
static ssize_t mem_write(struct file * file, const char __user *buf,
			 size_t count, loff_t *ppos)
{
	int copied;
	char *page;
	struct task_struct *task = get_proc_task(file->f_path.dentry->d_inode);
	unsigned long dst = *ppos;

	copied = -ESRCH;
	if (!task)
		goto out_no_task;

	if (check_mem_permission(task))
		goto out;

	copied = -ENOMEM;
	page = (char *)__get_free_page(GFP_TEMPORARY);
	if (!page)
		goto out;

	copied = 0;
	while (count > 0) {
		int this_len, retval;

		this_len = (count > PAGE_SIZE) ? PAGE_SIZE : count;
		if (copy_from_user(page, buf, this_len)) {
			copied = -EFAULT;
			break;
		}
		retval = access_process_vm(task, dst, page, this_len, 1);
		if (!retval) {
			if (!copied)
				copied = -EIO;
			break;
		}
		copied += retval;
		buf += retval;
		dst += retval;
		count -= retval;			
	}
	*ppos = dst;
	free_page((unsigned long) page);
out:
	put_task_struct(task);
out_no_task:
	return copied;
}
#endif

loff_t mem_lseek(struct file *file, loff_t offset, int orig)
{
	switch (orig) {
	case 0:
		file->f_pos = offset;
		break;
	case 1:
		file->f_pos += offset;
		break;
	default:
		return -EINVAL;
	}
	force_successful_syscall_return();
	return file->f_pos;
}

static const struct file_operations proc_mem_operations = {
	.llseek		= mem_lseek,
	.read		= mem_read,
	.write		= mem_write,
	.open		= mem_open,
};

static ssize_t environ_read(struct file *file, char __user *buf,
			size_t count, loff_t *ppos)
{
	struct task_struct *task = get_proc_task(file->f_dentry->d_inode);
	char *page;
	unsigned long src = *ppos;
	int ret = -ESRCH;
	struct mm_struct *mm;

	if (!task)
		goto out_no_task;

	if (!ptrace_may_access(task, PTRACE_MODE_READ))
		goto out;

	ret = -ENOMEM;
	page = (char *)__get_free_page(GFP_TEMPORARY);
	if (!page)
		goto out;

	ret = 0;

	mm = get_task_mm(task);
	if (!mm)
		goto out_free;

	while (count > 0) {
		int this_len, retval, max_len;

		this_len = mm->env_end - (mm->env_start + src);

		if (this_len <= 0)
			break;

		max_len = (count > PAGE_SIZE) ? PAGE_SIZE : count;
		this_len = (this_len > max_len) ? max_len : this_len;

		retval = access_process_vm(task, (mm->env_start + src),
			page, this_len, 0);

		if (retval <= 0) {
			ret = retval;
			break;
		}

		if (copy_to_user(buf, page, retval)) {
			ret = -EFAULT;
			break;
		}

		ret += retval;
		src += retval;
		buf += retval;
		count -= retval;
	}
	*ppos = src;

	mmput(mm);
out_free:
	free_page((unsigned long) page);
out:
	put_task_struct(task);
out_no_task:
	return ret;
}

static const struct file_operations proc_environ_operations = {
	.read		= environ_read,
	.llseek		= generic_file_llseek,
};

static ssize_t oom_adjust_read(struct file *file, char __user *buf,
				size_t count, loff_t *ppos)
{
	struct task_struct *task = get_proc_task(file->f_path.dentry->d_inode);
	char buffer[PROC_NUMBUF];
	size_t len;
	int oom_adjust = OOM_DISABLE;
	unsigned long flags;

	if (!task)
		return -ESRCH;

	if (lock_task_sighand(task, &flags)) {
		oom_adjust = task->signal->oom_adj;
		unlock_task_sighand(task, &flags);
	}

	put_task_struct(task);

	len = snprintf(buffer, sizeof(buffer), "%i\n", oom_adjust);

	return simple_read_from_buffer(buf, count, ppos, buffer, len);
}

static ssize_t oom_adjust_write(struct file *file, const char __user *buf,
				size_t count, loff_t *ppos)
{
	struct task_struct *task;
	char buffer[PROC_NUMBUF];
	long oom_adjust;
	unsigned long flags;
	int err;

	memset(buffer, 0, sizeof(buffer));
	if (count > sizeof(buffer) - 1)
		count = sizeof(buffer) - 1;
	if (copy_from_user(buffer, buf, count)) {
		err = -EFAULT;
		goto out;
	}

	err = strict_strtol(strstrip(buffer), 0, &oom_adjust);
	if (err)
		goto out;
	if ((oom_adjust < OOM_ADJUST_MIN || oom_adjust > OOM_ADJUST_MAX) &&
	     oom_adjust != OOM_DISABLE) {
		err = -EINVAL;
		goto out;
	}

	task = get_proc_task(file->f_path.dentry->d_inode);
	if (!task) {
		err = -ESRCH;
		goto out;
	}

	task_lock(task);
	if (!task->mm) {
		err = -EINVAL;
		goto err_task_lock;
	}

	if (!lock_task_sighand(task, &flags)) {
		err = -ESRCH;
		goto err_task_lock;
	}

	if (oom_adjust < task->signal->oom_adj && !capable(CAP_SYS_RESOURCE)) {
		err = -EACCES;
		goto err_sighand;
	}

	if (oom_adjust != task->signal->oom_adj) {
		if (oom_adjust == OOM_DISABLE)
			atomic_inc(&task->mm->oom_disable_count);
		if (task->signal->oom_adj == OOM_DISABLE)
			atomic_dec(&task->mm->oom_disable_count);
	}

	/*
	 * Warn that /proc/pid/oom_adj is deprecated, see
	 * Documentation/feature-removal-schedule.txt.
	 */
	printk_once(KERN_WARNING "%s (%d): /proc/%d/oom_adj is deprecated, "
			"please use /proc/%d/oom_score_adj instead.\n",
			current->comm, task_pid_nr(current),
			task_pid_nr(task), task_pid_nr(task));
	task->signal->oom_adj = oom_adjust;
	/*
	 * Scale /proc/pid/oom_score_adj appropriately ensuring that a maximum
	 * value is always attainable.
	 */
	if (task->signal->oom_adj == OOM_ADJUST_MAX)
		task->signal->oom_score_adj = OOM_SCORE_ADJ_MAX;
	else
		task->signal->oom_score_adj = (oom_adjust * OOM_SCORE_ADJ_MAX) /
								-OOM_DISABLE;
err_sighand:
	unlock_task_sighand(task, &flags);
err_task_lock:
	task_unlock(task);
	put_task_struct(task);
out:
	return err < 0 ? err : count;
}

static const struct file_operations proc_oom_adjust_operations = {
	.read		= oom_adjust_read,
	.write		= oom_adjust_write,
	.llseek		= generic_file_llseek,
};

static ssize_t oom_score_adj_read(struct file *file, char __user *buf,
					size_t count, loff_t *ppos)
{
	struct task_struct *task = get_proc_task(file->f_path.dentry->d_inode);
	char buffer[PROC_NUMBUF];
	int oom_score_adj = OOM_SCORE_ADJ_MIN;
	unsigned long flags;
	size_t len;

	if (!task)
		return -ESRCH;
	if (lock_task_sighand(task, &flags)) {
		oom_score_adj = task->signal->oom_score_adj;
		unlock_task_sighand(task, &flags);
	}
	put_task_struct(task);
	len = snprintf(buffer, sizeof(buffer), "%d\n", oom_score_adj);
	return simple_read_from_buffer(buf, count, ppos, buffer, len);
}

static ssize_t oom_score_adj_write(struct file *file, const char __user *buf,
					size_t count, loff_t *ppos)
{
	struct task_struct *task;
	char buffer[PROC_NUMBUF];
	unsigned long flags;
	long oom_score_adj;
	int err;

	memset(buffer, 0, sizeof(buffer));
	if (count > sizeof(buffer) - 1)
		count = sizeof(buffer) - 1;
	if (copy_from_user(buffer, buf, count)) {
		err = -EFAULT;
		goto out;
	}

	err = strict_strtol(strstrip(buffer), 0, &oom_score_adj);
	if (err)
		goto out;
	if (oom_score_adj < OOM_SCORE_ADJ_MIN ||
			oom_score_adj > OOM_SCORE_ADJ_MAX) {
		err = -EINVAL;
		goto out;
	}

	task = get_proc_task(file->f_path.dentry->d_inode);
	if (!task) {
		err = -ESRCH;
		goto out;
	}

	task_lock(task);
	if (!task->mm) {
		err = -EINVAL;
		goto err_task_lock;
	}

	if (!lock_task_sighand(task, &flags)) {
		err = -ESRCH;
		goto err_task_lock;
	}

<<<<<<< HEAD
	if (oom_score_adj < task->signal->oom_score_adj &&
=======
	if (oom_score_adj < task->signal->oom_score_adj_min &&
>>>>>>> 3cbea436
			!capable(CAP_SYS_RESOURCE)) {
		err = -EACCES;
		goto err_sighand;
	}

	if (oom_score_adj != task->signal->oom_score_adj) {
		if (oom_score_adj == OOM_SCORE_ADJ_MIN)
			atomic_inc(&task->mm->oom_disable_count);
		if (task->signal->oom_score_adj == OOM_SCORE_ADJ_MIN)
			atomic_dec(&task->mm->oom_disable_count);
	}
	task->signal->oom_score_adj = oom_score_adj;
<<<<<<< HEAD
=======
	if (has_capability_noaudit(current, CAP_SYS_RESOURCE))
		task->signal->oom_score_adj_min = oom_score_adj;
>>>>>>> 3cbea436
	/*
	 * Scale /proc/pid/oom_adj appropriately ensuring that OOM_DISABLE is
	 * always attainable.
	 */
	if (task->signal->oom_score_adj == OOM_SCORE_ADJ_MIN)
		task->signal->oom_adj = OOM_DISABLE;
	else
		task->signal->oom_adj = (oom_score_adj * OOM_ADJUST_MAX) /
							OOM_SCORE_ADJ_MAX;
err_sighand:
	unlock_task_sighand(task, &flags);
err_task_lock:
	task_unlock(task);
	put_task_struct(task);
out:
	return err < 0 ? err : count;
}

static const struct file_operations proc_oom_score_adj_operations = {
	.read		= oom_score_adj_read,
	.write		= oom_score_adj_write,
	.llseek		= default_llseek,
};

#ifdef CONFIG_AUDITSYSCALL
#define TMPBUFLEN 21
static ssize_t proc_loginuid_read(struct file * file, char __user * buf,
				  size_t count, loff_t *ppos)
{
	struct inode * inode = file->f_path.dentry->d_inode;
	struct task_struct *task = get_proc_task(inode);
	ssize_t length;
	char tmpbuf[TMPBUFLEN];

	if (!task)
		return -ESRCH;
	length = scnprintf(tmpbuf, TMPBUFLEN, "%u",
				audit_get_loginuid(task));
	put_task_struct(task);
	return simple_read_from_buffer(buf, count, ppos, tmpbuf, length);
}

static ssize_t proc_loginuid_write(struct file * file, const char __user * buf,
				   size_t count, loff_t *ppos)
{
	struct inode * inode = file->f_path.dentry->d_inode;
	char *page, *tmp;
	ssize_t length;
	uid_t loginuid;

	if (!capable(CAP_AUDIT_CONTROL))
		return -EPERM;

	rcu_read_lock();
	if (current != pid_task(proc_pid(inode), PIDTYPE_PID)) {
		rcu_read_unlock();
		return -EPERM;
	}
	rcu_read_unlock();

	if (count >= PAGE_SIZE)
		count = PAGE_SIZE - 1;

	if (*ppos != 0) {
		/* No partial writes. */
		return -EINVAL;
	}
	page = (char*)__get_free_page(GFP_TEMPORARY);
	if (!page)
		return -ENOMEM;
	length = -EFAULT;
	if (copy_from_user(page, buf, count))
		goto out_free_page;

	page[count] = '\0';
	loginuid = simple_strtoul(page, &tmp, 10);
	if (tmp == page) {
		length = -EINVAL;
		goto out_free_page;

	}
	length = audit_set_loginuid(current, loginuid);
	if (likely(length == 0))
		length = count;

out_free_page:
	free_page((unsigned long) page);
	return length;
}

static const struct file_operations proc_loginuid_operations = {
	.read		= proc_loginuid_read,
	.write		= proc_loginuid_write,
	.llseek		= generic_file_llseek,
};

static ssize_t proc_sessionid_read(struct file * file, char __user * buf,
				  size_t count, loff_t *ppos)
{
	struct inode * inode = file->f_path.dentry->d_inode;
	struct task_struct *task = get_proc_task(inode);
	ssize_t length;
	char tmpbuf[TMPBUFLEN];

	if (!task)
		return -ESRCH;
	length = scnprintf(tmpbuf, TMPBUFLEN, "%u",
				audit_get_sessionid(task));
	put_task_struct(task);
	return simple_read_from_buffer(buf, count, ppos, tmpbuf, length);
}

static const struct file_operations proc_sessionid_operations = {
	.read		= proc_sessionid_read,
	.llseek		= generic_file_llseek,
};
#endif

#ifdef CONFIG_FAULT_INJECTION
static ssize_t proc_fault_inject_read(struct file * file, char __user * buf,
				      size_t count, loff_t *ppos)
{
	struct task_struct *task = get_proc_task(file->f_dentry->d_inode);
	char buffer[PROC_NUMBUF];
	size_t len;
	int make_it_fail;

	if (!task)
		return -ESRCH;
	make_it_fail = task->make_it_fail;
	put_task_struct(task);

	len = snprintf(buffer, sizeof(buffer), "%i\n", make_it_fail);

	return simple_read_from_buffer(buf, count, ppos, buffer, len);
}

static ssize_t proc_fault_inject_write(struct file * file,
			const char __user * buf, size_t count, loff_t *ppos)
{
	struct task_struct *task;
	char buffer[PROC_NUMBUF], *end;
	int make_it_fail;

	if (!capable(CAP_SYS_RESOURCE))
		return -EPERM;
	memset(buffer, 0, sizeof(buffer));
	if (count > sizeof(buffer) - 1)
		count = sizeof(buffer) - 1;
	if (copy_from_user(buffer, buf, count))
		return -EFAULT;
	make_it_fail = simple_strtol(strstrip(buffer), &end, 0);
	if (*end)
		return -EINVAL;
	task = get_proc_task(file->f_dentry->d_inode);
	if (!task)
		return -ESRCH;
	task->make_it_fail = make_it_fail;
	put_task_struct(task);

	return count;
}

static const struct file_operations proc_fault_inject_operations = {
	.read		= proc_fault_inject_read,
	.write		= proc_fault_inject_write,
	.llseek		= generic_file_llseek,
};
#endif


#ifdef CONFIG_SCHED_DEBUG
/*
 * Print out various scheduling related per-task fields:
 */
static int sched_show(struct seq_file *m, void *v)
{
	struct inode *inode = m->private;
	struct task_struct *p;

	p = get_proc_task(inode);
	if (!p)
		return -ESRCH;
	proc_sched_show_task(p, m);

	put_task_struct(p);

	return 0;
}

static ssize_t
sched_write(struct file *file, const char __user *buf,
	    size_t count, loff_t *offset)
{
	struct inode *inode = file->f_path.dentry->d_inode;
	struct task_struct *p;

	p = get_proc_task(inode);
	if (!p)
		return -ESRCH;
	proc_sched_set_task(p);

	put_task_struct(p);

	return count;
}

static int sched_open(struct inode *inode, struct file *filp)
{
	return single_open(filp, sched_show, inode);
}

static const struct file_operations proc_pid_sched_operations = {
	.open		= sched_open,
	.read		= seq_read,
	.write		= sched_write,
	.llseek		= seq_lseek,
	.release	= single_release,
};

#endif

#ifdef CONFIG_SCHED_AUTOGROUP
/*
 * Print out autogroup related information:
 */
static int sched_autogroup_show(struct seq_file *m, void *v)
{
	struct inode *inode = m->private;
	struct task_struct *p;

	p = get_proc_task(inode);
	if (!p)
		return -ESRCH;
	proc_sched_autogroup_show_task(p, m);

	put_task_struct(p);

	return 0;
}

static ssize_t
sched_autogroup_write(struct file *file, const char __user *buf,
	    size_t count, loff_t *offset)
{
	struct inode *inode = file->f_path.dentry->d_inode;
	struct task_struct *p;
	char buffer[PROC_NUMBUF];
	long nice;
	int err;

	memset(buffer, 0, sizeof(buffer));
	if (count > sizeof(buffer) - 1)
		count = sizeof(buffer) - 1;
	if (copy_from_user(buffer, buf, count))
		return -EFAULT;

	err = strict_strtol(strstrip(buffer), 0, &nice);
	if (err)
		return -EINVAL;

	p = get_proc_task(inode);
	if (!p)
		return -ESRCH;

	err = nice;
	err = proc_sched_autogroup_set_nice(p, &err);
	if (err)
		count = err;

	put_task_struct(p);

	return count;
}

static int sched_autogroup_open(struct inode *inode, struct file *filp)
{
	int ret;

	ret = single_open(filp, sched_autogroup_show, NULL);
	if (!ret) {
		struct seq_file *m = filp->private_data;

		m->private = inode;
	}
	return ret;
}

static const struct file_operations proc_pid_sched_autogroup_operations = {
	.open		= sched_autogroup_open,
	.read		= seq_read,
	.write		= sched_autogroup_write,
	.llseek		= seq_lseek,
	.release	= single_release,
};

#endif /* CONFIG_SCHED_AUTOGROUP */

static ssize_t comm_write(struct file *file, const char __user *buf,
				size_t count, loff_t *offset)
{
	struct inode *inode = file->f_path.dentry->d_inode;
	struct task_struct *p;
	char buffer[TASK_COMM_LEN];

	memset(buffer, 0, sizeof(buffer));
	if (count > sizeof(buffer) - 1)
		count = sizeof(buffer) - 1;
	if (copy_from_user(buffer, buf, count))
		return -EFAULT;

	p = get_proc_task(inode);
	if (!p)
		return -ESRCH;

	if (same_thread_group(current, p))
		set_task_comm(p, buffer);
	else
		count = -EINVAL;

	put_task_struct(p);

	return count;
}

static int comm_show(struct seq_file *m, void *v)
{
	struct inode *inode = m->private;
	struct task_struct *p;

	p = get_proc_task(inode);
	if (!p)
		return -ESRCH;

	task_lock(p);
	seq_printf(m, "%s\n", p->comm);
	task_unlock(p);

	put_task_struct(p);

	return 0;
}

static int comm_open(struct inode *inode, struct file *filp)
{
	return single_open(filp, comm_show, inode);
}

static const struct file_operations proc_pid_set_comm_operations = {
	.open		= comm_open,
	.read		= seq_read,
	.write		= comm_write,
	.llseek		= seq_lseek,
	.release	= single_release,
};

/*
 * We added or removed a vma mapping the executable. The vmas are only mapped
 * during exec and are not mapped with the mmap system call.
 * Callers must hold down_write() on the mm's mmap_sem for these
 */
void added_exe_file_vma(struct mm_struct *mm)
{
	mm->num_exe_file_vmas++;
}

void removed_exe_file_vma(struct mm_struct *mm)
{
	mm->num_exe_file_vmas--;
	if ((mm->num_exe_file_vmas == 0) && mm->exe_file){
		fput(mm->exe_file);
		mm->exe_file = NULL;
	}

}

void set_mm_exe_file(struct mm_struct *mm, struct file *new_exe_file)
{
	if (new_exe_file)
		get_file(new_exe_file);
	if (mm->exe_file)
		fput(mm->exe_file);
	mm->exe_file = new_exe_file;
	mm->num_exe_file_vmas = 0;
}

struct file *get_mm_exe_file(struct mm_struct *mm)
{
	struct file *exe_file;

	/* We need mmap_sem to protect against races with removal of
	 * VM_EXECUTABLE vmas */
	down_read(&mm->mmap_sem);
	exe_file = mm->exe_file;
	if (exe_file)
		get_file(exe_file);
	up_read(&mm->mmap_sem);
	return exe_file;
}

void dup_mm_exe_file(struct mm_struct *oldmm, struct mm_struct *newmm)
{
	/* It's safe to write the exe_file pointer without exe_file_lock because
	 * this is called during fork when the task is not yet in /proc */
	newmm->exe_file = get_mm_exe_file(oldmm);
}

static int proc_exe_link(struct inode *inode, struct path *exe_path)
{
	struct task_struct *task;
	struct mm_struct *mm;
	struct file *exe_file;

	task = get_proc_task(inode);
	if (!task)
		return -ENOENT;
	mm = get_task_mm(task);
	put_task_struct(task);
	if (!mm)
		return -ENOENT;
	exe_file = get_mm_exe_file(mm);
	mmput(mm);
	if (exe_file) {
		*exe_path = exe_file->f_path;
		path_get(&exe_file->f_path);
		fput(exe_file);
		return 0;
	} else
		return -ENOENT;
}

static void *proc_pid_follow_link(struct dentry *dentry, struct nameidata *nd)
{
	struct inode *inode = dentry->d_inode;
	int error = -EACCES;

	/* We don't need a base pointer in the /proc filesystem */
	path_put(&nd->path);

	/* Are we allowed to snoop on the tasks file descriptors? */
	if (!proc_fd_access_allowed(inode))
		goto out;

	error = PROC_I(inode)->op.proc_get_link(inode, &nd->path);
out:
	return ERR_PTR(error);
}

static int do_proc_readlink(struct path *path, char __user *buffer, int buflen)
{
	char *tmp = (char*)__get_free_page(GFP_TEMPORARY);
	char *pathname;
	int len;

	if (!tmp)
		return -ENOMEM;

	pathname = d_path_with_unreachable(path, tmp, PAGE_SIZE);
	len = PTR_ERR(pathname);
	if (IS_ERR(pathname))
		goto out;
	len = tmp + PAGE_SIZE - 1 - pathname;

	if (len > buflen)
		len = buflen;
	if (copy_to_user(buffer, pathname, len))
		len = -EFAULT;
 out:
	free_page((unsigned long)tmp);
	return len;
}

static int proc_pid_readlink(struct dentry * dentry, char __user * buffer, int buflen)
{
	int error = -EACCES;
	struct inode *inode = dentry->d_inode;
	struct path path;

	/* Are we allowed to snoop on the tasks file descriptors? */
	if (!proc_fd_access_allowed(inode))
		goto out;

	error = PROC_I(inode)->op.proc_get_link(inode, &path);
	if (error)
		goto out;

	error = do_proc_readlink(&path, buffer, buflen);
	path_put(&path);
out:
	return error;
}

static const struct inode_operations proc_pid_link_inode_operations = {
	.readlink	= proc_pid_readlink,
	.follow_link	= proc_pid_follow_link,
	.setattr	= proc_setattr,
};


/* building an inode */

static int task_dumpable(struct task_struct *task)
{
	int dumpable = 0;
	struct mm_struct *mm;

	task_lock(task);
	mm = task->mm;
	if (mm)
		dumpable = get_dumpable(mm);
	task_unlock(task);
	if(dumpable == 1)
		return 1;
	return 0;
}


static struct inode *proc_pid_make_inode(struct super_block * sb, struct task_struct *task)
{
	struct inode * inode;
	struct proc_inode *ei;
	const struct cred *cred;

	/* We need a new inode */

	inode = new_inode(sb);
	if (!inode)
		goto out;

	/* Common stuff */
	ei = PROC_I(inode);
	inode->i_ino = get_next_ino();
	inode->i_mtime = inode->i_atime = inode->i_ctime = CURRENT_TIME;
	inode->i_op = &proc_def_inode_operations;

	/*
	 * grab the reference to task.
	 */
	ei->pid = get_task_pid(task, PIDTYPE_PID);
	if (!ei->pid)
		goto out_unlock;

	if (task_dumpable(task)) {
		rcu_read_lock();
		cred = __task_cred(task);
		inode->i_uid = cred->euid;
		inode->i_gid = cred->egid;
		rcu_read_unlock();
	}
	security_task_to_inode(task, inode);

out:
	return inode;

out_unlock:
	iput(inode);
	return NULL;
}

static int pid_getattr(struct vfsmount *mnt, struct dentry *dentry, struct kstat *stat)
{
	struct inode *inode = dentry->d_inode;
	struct task_struct *task;
	const struct cred *cred;

	generic_fillattr(inode, stat);

	rcu_read_lock();
	stat->uid = 0;
	stat->gid = 0;
	task = pid_task(proc_pid(inode), PIDTYPE_PID);
	if (task) {
		if ((inode->i_mode == (S_IFDIR|S_IRUGO|S_IXUGO)) ||
		    task_dumpable(task)) {
			cred = __task_cred(task);
			stat->uid = cred->euid;
			stat->gid = cred->egid;
		}
	}
	rcu_read_unlock();
	return 0;
}

/* dentry stuff */

/*
 *	Exceptional case: normally we are not allowed to unhash a busy
 * directory. In this case, however, we can do it - no aliasing problems
 * due to the way we treat inodes.
 *
 * Rewrite the inode's ownerships here because the owning task may have
 * performed a setuid(), etc.
 *
 * Before the /proc/pid/status file was created the only way to read
 * the effective uid of a /process was to stat /proc/pid.  Reading
 * /proc/pid/status is slow enough that procps and other packages
 * kept stating /proc/pid.  To keep the rules in /proc simple I have
 * made this apply to all per process world readable and executable
 * directories.
 */
static int pid_revalidate(struct dentry *dentry, struct nameidata *nd)
{
	struct inode *inode;
	struct task_struct *task;
	const struct cred *cred;

	if (nd && nd->flags & LOOKUP_RCU)
		return -ECHILD;

	inode = dentry->d_inode;
	task = get_proc_task(inode);

	if (task) {
		if ((inode->i_mode == (S_IFDIR|S_IRUGO|S_IXUGO)) ||
		    task_dumpable(task)) {
			rcu_read_lock();
			cred = __task_cred(task);
			inode->i_uid = cred->euid;
			inode->i_gid = cred->egid;
			rcu_read_unlock();
		} else {
			inode->i_uid = 0;
			inode->i_gid = 0;
		}
		inode->i_mode &= ~(S_ISUID | S_ISGID);
		security_task_to_inode(task, inode);
		put_task_struct(task);
		return 1;
	}
	d_drop(dentry);
	return 0;
}

static int pid_delete_dentry(const struct dentry * dentry)
{
	/* Is the task we represent dead?
	 * If so, then don't put the dentry on the lru list,
	 * kill it immediately.
	 */
	return !proc_pid(dentry->d_inode)->tasks[PIDTYPE_PID].first;
}

static const struct dentry_operations pid_dentry_operations =
{
	.d_revalidate	= pid_revalidate,
	.d_delete	= pid_delete_dentry,
};

/* Lookups */

typedef struct dentry *instantiate_t(struct inode *, struct dentry *,
				struct task_struct *, const void *);

/*
 * Fill a directory entry.
 *
 * If possible create the dcache entry and derive our inode number and
 * file type from dcache entry.
 *
 * Since all of the proc inode numbers are dynamically generated, the inode
 * numbers do not exist until the inode is cache.  This means creating the
 * the dcache entry in readdir is necessary to keep the inode numbers
 * reported by readdir in sync with the inode numbers reported
 * by stat.
 */
static int proc_fill_cache(struct file *filp, void *dirent, filldir_t filldir,
	char *name, int len,
	instantiate_t instantiate, struct task_struct *task, const void *ptr)
{
	struct dentry *child, *dir = filp->f_path.dentry;
	struct inode *inode;
	struct qstr qname;
	ino_t ino = 0;
	unsigned type = DT_UNKNOWN;

	qname.name = name;
	qname.len  = len;
	qname.hash = full_name_hash(name, len);

	child = d_lookup(dir, &qname);
	if (!child) {
		struct dentry *new;
		new = d_alloc(dir, &qname);
		if (new) {
			child = instantiate(dir->d_inode, new, task, ptr);
			if (child)
				dput(new);
			else
				child = new;
		}
	}
	if (!child || IS_ERR(child) || !child->d_inode)
		goto end_instantiate;
	inode = child->d_inode;
	if (inode) {
		ino = inode->i_ino;
		type = inode->i_mode >> 12;
	}
	dput(child);
end_instantiate:
	if (!ino)
		ino = find_inode_number(dir, &qname);
	if (!ino)
		ino = 1;
	return filldir(dirent, name, len, filp->f_pos, ino, type);
}

static unsigned name_to_int(struct dentry *dentry)
{
	const char *name = dentry->d_name.name;
	int len = dentry->d_name.len;
	unsigned n = 0;

	if (len > 1 && *name == '0')
		goto out;
	while (len-- > 0) {
		unsigned c = *name++ - '0';
		if (c > 9)
			goto out;
		if (n >= (~0U-9)/10)
			goto out;
		n *= 10;
		n += c;
	}
	return n;
out:
	return ~0U;
}

#define PROC_FDINFO_MAX 64

static int proc_fd_info(struct inode *inode, struct path *path, char *info)
{
	struct task_struct *task = get_proc_task(inode);
	struct files_struct *files = NULL;
	struct file *file;
	int fd = proc_fd(inode);

	if (task) {
		files = get_files_struct(task);
		put_task_struct(task);
	}
	if (files) {
		/*
		 * We are not taking a ref to the file structure, so we must
		 * hold ->file_lock.
		 */
		spin_lock(&files->file_lock);
		file = fcheck_files(files, fd);
		if (file) {
			if (path) {
				*path = file->f_path;
				path_get(&file->f_path);
			}
			if (info)
				snprintf(info, PROC_FDINFO_MAX,
					 "pos:\t%lli\n"
					 "flags:\t0%o\n",
					 (long long) file->f_pos,
					 file->f_flags);
			spin_unlock(&files->file_lock);
			put_files_struct(files);
			return 0;
		}
		spin_unlock(&files->file_lock);
		put_files_struct(files);
	}
	return -ENOENT;
}

static int proc_fd_link(struct inode *inode, struct path *path)
{
	return proc_fd_info(inode, path, NULL);
}

static int tid_fd_revalidate(struct dentry *dentry, struct nameidata *nd)
{
	struct inode *inode;
	struct task_struct *task;
	int fd;
	struct files_struct *files;
	const struct cred *cred;

	if (nd && nd->flags & LOOKUP_RCU)
		return -ECHILD;

	inode = dentry->d_inode;
	task = get_proc_task(inode);
	fd = proc_fd(inode);

	if (task) {
		files = get_files_struct(task);
		if (files) {
			rcu_read_lock();
			if (fcheck_files(files, fd)) {
				rcu_read_unlock();
				put_files_struct(files);
				if (task_dumpable(task)) {
					rcu_read_lock();
					cred = __task_cred(task);
					inode->i_uid = cred->euid;
					inode->i_gid = cred->egid;
					rcu_read_unlock();
				} else {
					inode->i_uid = 0;
					inode->i_gid = 0;
				}
				inode->i_mode &= ~(S_ISUID | S_ISGID);
				security_task_to_inode(task, inode);
				put_task_struct(task);
				return 1;
			}
			rcu_read_unlock();
			put_files_struct(files);
		}
		put_task_struct(task);
	}
	d_drop(dentry);
	return 0;
}

static const struct dentry_operations tid_fd_dentry_operations =
{
	.d_revalidate	= tid_fd_revalidate,
	.d_delete	= pid_delete_dentry,
};

static struct dentry *proc_fd_instantiate(struct inode *dir,
	struct dentry *dentry, struct task_struct *task, const void *ptr)
{
	unsigned fd = *(const unsigned *)ptr;
	struct file *file;
	struct files_struct *files;
 	struct inode *inode;
 	struct proc_inode *ei;
	struct dentry *error = ERR_PTR(-ENOENT);

	inode = proc_pid_make_inode(dir->i_sb, task);
	if (!inode)
		goto out;
	ei = PROC_I(inode);
	ei->fd = fd;
	files = get_files_struct(task);
	if (!files)
		goto out_iput;
	inode->i_mode = S_IFLNK;

	/*
	 * We are not taking a ref to the file structure, so we must
	 * hold ->file_lock.
	 */
	spin_lock(&files->file_lock);
	file = fcheck_files(files, fd);
	if (!file)
		goto out_unlock;
	if (file->f_mode & FMODE_READ)
		inode->i_mode |= S_IRUSR | S_IXUSR;
	if (file->f_mode & FMODE_WRITE)
		inode->i_mode |= S_IWUSR | S_IXUSR;
	spin_unlock(&files->file_lock);
	put_files_struct(files);

	inode->i_op = &proc_pid_link_inode_operations;
	inode->i_size = 64;
	ei->op.proc_get_link = proc_fd_link;
	d_set_d_op(dentry, &tid_fd_dentry_operations);
	d_add(dentry, inode);
	/* Close the race of the process dying before we return the dentry */
	if (tid_fd_revalidate(dentry, NULL))
		error = NULL;

 out:
	return error;
out_unlock:
	spin_unlock(&files->file_lock);
	put_files_struct(files);
out_iput:
	iput(inode);
	goto out;
}

static struct dentry *proc_lookupfd_common(struct inode *dir,
					   struct dentry *dentry,
					   instantiate_t instantiate)
{
	struct task_struct *task = get_proc_task(dir);
	unsigned fd = name_to_int(dentry);
	struct dentry *result = ERR_PTR(-ENOENT);

	if (!task)
		goto out_no_task;
	if (fd == ~0U)
		goto out;

	result = instantiate(dir, dentry, task, &fd);
out:
	put_task_struct(task);
out_no_task:
	return result;
}

static int proc_readfd_common(struct file * filp, void * dirent,
			      filldir_t filldir, instantiate_t instantiate)
{
	struct dentry *dentry = filp->f_path.dentry;
	struct inode *inode = dentry->d_inode;
	struct task_struct *p = get_proc_task(inode);
	unsigned int fd, ino;
	int retval;
	struct files_struct * files;

	retval = -ENOENT;
	if (!p)
		goto out_no_task;
	retval = 0;

	fd = filp->f_pos;
	switch (fd) {
		case 0:
			if (filldir(dirent, ".", 1, 0, inode->i_ino, DT_DIR) < 0)
				goto out;
			filp->f_pos++;
		case 1:
			ino = parent_ino(dentry);
			if (filldir(dirent, "..", 2, 1, ino, DT_DIR) < 0)
				goto out;
			filp->f_pos++;
		default:
			files = get_files_struct(p);
			if (!files)
				goto out;
			rcu_read_lock();
			for (fd = filp->f_pos-2;
			     fd < files_fdtable(files)->max_fds;
			     fd++, filp->f_pos++) {
				char name[PROC_NUMBUF];
				int len;

				if (!fcheck_files(files, fd))
					continue;
				rcu_read_unlock();

				len = snprintf(name, sizeof(name), "%d", fd);
				if (proc_fill_cache(filp, dirent, filldir,
						    name, len, instantiate,
						    p, &fd) < 0) {
					rcu_read_lock();
					break;
				}
				rcu_read_lock();
			}
			rcu_read_unlock();
			put_files_struct(files);
	}
out:
	put_task_struct(p);
out_no_task:
	return retval;
}

static struct dentry *proc_lookupfd(struct inode *dir, struct dentry *dentry,
				    struct nameidata *nd)
{
	return proc_lookupfd_common(dir, dentry, proc_fd_instantiate);
}

static int proc_readfd(struct file *filp, void *dirent, filldir_t filldir)
{
	return proc_readfd_common(filp, dirent, filldir, proc_fd_instantiate);
}

static ssize_t proc_fdinfo_read(struct file *file, char __user *buf,
				      size_t len, loff_t *ppos)
{
	char tmp[PROC_FDINFO_MAX];
	int err = proc_fd_info(file->f_path.dentry->d_inode, NULL, tmp);
	if (!err)
		err = simple_read_from_buffer(buf, len, ppos, tmp, strlen(tmp));
	return err;
}

static const struct file_operations proc_fdinfo_file_operations = {
	.open           = nonseekable_open,
	.read		= proc_fdinfo_read,
	.llseek		= no_llseek,
};

static const struct file_operations proc_fd_operations = {
	.read		= generic_read_dir,
	.readdir	= proc_readfd,
	.llseek		= default_llseek,
};

/*
 * /proc/pid/fd needs a special permission handler so that a process can still
 * access /proc/self/fd after it has executed a setuid().
 */
static int proc_fd_permission(struct inode *inode, int mask, unsigned int flags)
{
	int rv;

	if (flags & IPERM_FLAG_RCU)
		return -ECHILD;
	rv = generic_permission(inode, mask, flags, NULL);
	if (rv == 0)
		return 0;
	if (task_pid(current) == proc_pid(inode))
		rv = 0;
	return rv;
}

/*
 * proc directories can do almost nothing..
 */
static const struct inode_operations proc_fd_inode_operations = {
	.lookup		= proc_lookupfd,
	.permission	= proc_fd_permission,
	.setattr	= proc_setattr,
};

static struct dentry *proc_fdinfo_instantiate(struct inode *dir,
	struct dentry *dentry, struct task_struct *task, const void *ptr)
{
	unsigned fd = *(unsigned *)ptr;
 	struct inode *inode;
 	struct proc_inode *ei;
	struct dentry *error = ERR_PTR(-ENOENT);

	inode = proc_pid_make_inode(dir->i_sb, task);
	if (!inode)
		goto out;
	ei = PROC_I(inode);
	ei->fd = fd;
	inode->i_mode = S_IFREG | S_IRUSR;
	inode->i_fop = &proc_fdinfo_file_operations;
	d_set_d_op(dentry, &tid_fd_dentry_operations);
	d_add(dentry, inode);
	/* Close the race of the process dying before we return the dentry */
	if (tid_fd_revalidate(dentry, NULL))
		error = NULL;

 out:
	return error;
}

static struct dentry *proc_lookupfdinfo(struct inode *dir,
					struct dentry *dentry,
					struct nameidata *nd)
{
	return proc_lookupfd_common(dir, dentry, proc_fdinfo_instantiate);
}

static int proc_readfdinfo(struct file *filp, void *dirent, filldir_t filldir)
{
	return proc_readfd_common(filp, dirent, filldir,
				  proc_fdinfo_instantiate);
}

static const struct file_operations proc_fdinfo_operations = {
	.read		= generic_read_dir,
	.readdir	= proc_readfdinfo,
	.llseek		= default_llseek,
};

/*
 * proc directories can do almost nothing..
 */
static const struct inode_operations proc_fdinfo_inode_operations = {
	.lookup		= proc_lookupfdinfo,
	.setattr	= proc_setattr,
};


static struct dentry *proc_pident_instantiate(struct inode *dir,
	struct dentry *dentry, struct task_struct *task, const void *ptr)
{
	const struct pid_entry *p = ptr;
	struct inode *inode;
	struct proc_inode *ei;
	struct dentry *error = ERR_PTR(-ENOENT);

	inode = proc_pid_make_inode(dir->i_sb, task);
	if (!inode)
		goto out;

	ei = PROC_I(inode);
	inode->i_mode = p->mode;
	if (S_ISDIR(inode->i_mode))
		inode->i_nlink = 2;	/* Use getattr to fix if necessary */
	if (p->iop)
		inode->i_op = p->iop;
	if (p->fop)
		inode->i_fop = p->fop;
	ei->op = p->op;
	d_set_d_op(dentry, &pid_dentry_operations);
	d_add(dentry, inode);
	/* Close the race of the process dying before we return the dentry */
	if (pid_revalidate(dentry, NULL))
		error = NULL;
out:
	return error;
}

static struct dentry *proc_pident_lookup(struct inode *dir, 
					 struct dentry *dentry,
					 const struct pid_entry *ents,
					 unsigned int nents)
{
	struct dentry *error;
	struct task_struct *task = get_proc_task(dir);
	const struct pid_entry *p, *last;

	error = ERR_PTR(-ENOENT);

	if (!task)
		goto out_no_task;

	/*
	 * Yes, it does not scale. And it should not. Don't add
	 * new entries into /proc/<tgid>/ without very good reasons.
	 */
	last = &ents[nents - 1];
	for (p = ents; p <= last; p++) {
		if (p->len != dentry->d_name.len)
			continue;
		if (!memcmp(dentry->d_name.name, p->name, p->len))
			break;
	}
	if (p > last)
		goto out;

	error = proc_pident_instantiate(dir, dentry, task, p);
out:
	put_task_struct(task);
out_no_task:
	return error;
}

static int proc_pident_fill_cache(struct file *filp, void *dirent,
	filldir_t filldir, struct task_struct *task, const struct pid_entry *p)
{
	return proc_fill_cache(filp, dirent, filldir, p->name, p->len,
				proc_pident_instantiate, task, p);
}

static int proc_pident_readdir(struct file *filp,
		void *dirent, filldir_t filldir,
		const struct pid_entry *ents, unsigned int nents)
{
	int i;
	struct dentry *dentry = filp->f_path.dentry;
	struct inode *inode = dentry->d_inode;
	struct task_struct *task = get_proc_task(inode);
	const struct pid_entry *p, *last;
	ino_t ino;
	int ret;

	ret = -ENOENT;
	if (!task)
		goto out_no_task;

	ret = 0;
	i = filp->f_pos;
	switch (i) {
	case 0:
		ino = inode->i_ino;
		if (filldir(dirent, ".", 1, i, ino, DT_DIR) < 0)
			goto out;
		i++;
		filp->f_pos++;
		/* fall through */
	case 1:
		ino = parent_ino(dentry);
		if (filldir(dirent, "..", 2, i, ino, DT_DIR) < 0)
			goto out;
		i++;
		filp->f_pos++;
		/* fall through */
	default:
		i -= 2;
		if (i >= nents) {
			ret = 1;
			goto out;
		}
		p = ents + i;
		last = &ents[nents - 1];
		while (p <= last) {
			if (proc_pident_fill_cache(filp, dirent, filldir, task, p) < 0)
				goto out;
			filp->f_pos++;
			p++;
		}
	}

	ret = 1;
out:
	put_task_struct(task);
out_no_task:
	return ret;
}

#ifdef CONFIG_SECURITY
static ssize_t proc_pid_attr_read(struct file * file, char __user * buf,
				  size_t count, loff_t *ppos)
{
	struct inode * inode = file->f_path.dentry->d_inode;
	char *p = NULL;
	ssize_t length;
	struct task_struct *task = get_proc_task(inode);

	if (!task)
		return -ESRCH;

	length = security_getprocattr(task,
				      (char*)file->f_path.dentry->d_name.name,
				      &p);
	put_task_struct(task);
	if (length > 0)
		length = simple_read_from_buffer(buf, count, ppos, p, length);
	kfree(p);
	return length;
}

static ssize_t proc_pid_attr_write(struct file * file, const char __user * buf,
				   size_t count, loff_t *ppos)
{
	struct inode * inode = file->f_path.dentry->d_inode;
	char *page;
	ssize_t length;
	struct task_struct *task = get_proc_task(inode);

	length = -ESRCH;
	if (!task)
		goto out_no_task;
	if (count > PAGE_SIZE)
		count = PAGE_SIZE;

	/* No partial writes. */
	length = -EINVAL;
	if (*ppos != 0)
		goto out;

	length = -ENOMEM;
	page = (char*)__get_free_page(GFP_TEMPORARY);
	if (!page)
		goto out;

	length = -EFAULT;
	if (copy_from_user(page, buf, count))
		goto out_free;

	/* Guard against adverse ptrace interaction */
	length = mutex_lock_interruptible(&task->signal->cred_guard_mutex);
	if (length < 0)
		goto out_free;

	length = security_setprocattr(task,
				      (char*)file->f_path.dentry->d_name.name,
				      (void*)page, count);
	mutex_unlock(&task->signal->cred_guard_mutex);
out_free:
	free_page((unsigned long) page);
out:
	put_task_struct(task);
out_no_task:
	return length;
}

static const struct file_operations proc_pid_attr_operations = {
	.read		= proc_pid_attr_read,
	.write		= proc_pid_attr_write,
	.llseek		= generic_file_llseek,
};

static const struct pid_entry attr_dir_stuff[] = {
	REG("current",    S_IRUGO|S_IWUGO, proc_pid_attr_operations),
	REG("prev",       S_IRUGO,	   proc_pid_attr_operations),
	REG("exec",       S_IRUGO|S_IWUGO, proc_pid_attr_operations),
	REG("fscreate",   S_IRUGO|S_IWUGO, proc_pid_attr_operations),
	REG("keycreate",  S_IRUGO|S_IWUGO, proc_pid_attr_operations),
	REG("sockcreate", S_IRUGO|S_IWUGO, proc_pid_attr_operations),
};

static int proc_attr_dir_readdir(struct file * filp,
			     void * dirent, filldir_t filldir)
{
	return proc_pident_readdir(filp,dirent,filldir,
				   attr_dir_stuff,ARRAY_SIZE(attr_dir_stuff));
}

static const struct file_operations proc_attr_dir_operations = {
	.read		= generic_read_dir,
	.readdir	= proc_attr_dir_readdir,
	.llseek		= default_llseek,
};

static struct dentry *proc_attr_dir_lookup(struct inode *dir,
				struct dentry *dentry, struct nameidata *nd)
{
	return proc_pident_lookup(dir, dentry,
				  attr_dir_stuff, ARRAY_SIZE(attr_dir_stuff));
}

static const struct inode_operations proc_attr_dir_inode_operations = {
	.lookup		= proc_attr_dir_lookup,
	.getattr	= pid_getattr,
	.setattr	= proc_setattr,
};

#endif

#ifdef CONFIG_ELF_CORE
static ssize_t proc_coredump_filter_read(struct file *file, char __user *buf,
					 size_t count, loff_t *ppos)
{
	struct task_struct *task = get_proc_task(file->f_dentry->d_inode);
	struct mm_struct *mm;
	char buffer[PROC_NUMBUF];
	size_t len;
	int ret;

	if (!task)
		return -ESRCH;

	ret = 0;
	mm = get_task_mm(task);
	if (mm) {
		len = snprintf(buffer, sizeof(buffer), "%08lx\n",
			       ((mm->flags & MMF_DUMP_FILTER_MASK) >>
				MMF_DUMP_FILTER_SHIFT));
		mmput(mm);
		ret = simple_read_from_buffer(buf, count, ppos, buffer, len);
	}

	put_task_struct(task);

	return ret;
}

static ssize_t proc_coredump_filter_write(struct file *file,
					  const char __user *buf,
					  size_t count,
					  loff_t *ppos)
{
	struct task_struct *task;
	struct mm_struct *mm;
	char buffer[PROC_NUMBUF], *end;
	unsigned int val;
	int ret;
	int i;
	unsigned long mask;

	ret = -EFAULT;
	memset(buffer, 0, sizeof(buffer));
	if (count > sizeof(buffer) - 1)
		count = sizeof(buffer) - 1;
	if (copy_from_user(buffer, buf, count))
		goto out_no_task;

	ret = -EINVAL;
	val = (unsigned int)simple_strtoul(buffer, &end, 0);
	if (*end == '\n')
		end++;
	if (end - buffer == 0)
		goto out_no_task;

	ret = -ESRCH;
	task = get_proc_task(file->f_dentry->d_inode);
	if (!task)
		goto out_no_task;

	ret = end - buffer;
	mm = get_task_mm(task);
	if (!mm)
		goto out_no_mm;

	for (i = 0, mask = 1; i < MMF_DUMP_FILTER_BITS; i++, mask <<= 1) {
		if (val & mask)
			set_bit(i + MMF_DUMP_FILTER_SHIFT, &mm->flags);
		else
			clear_bit(i + MMF_DUMP_FILTER_SHIFT, &mm->flags);
	}

	mmput(mm);
 out_no_mm:
	put_task_struct(task);
 out_no_task:
	return ret;
}

static const struct file_operations proc_coredump_filter_operations = {
	.read		= proc_coredump_filter_read,
	.write		= proc_coredump_filter_write,
	.llseek		= generic_file_llseek,
};
#endif

/*
 * /proc/self:
 */
static int proc_self_readlink(struct dentry *dentry, char __user *buffer,
			      int buflen)
{
	struct pid_namespace *ns = dentry->d_sb->s_fs_info;
	pid_t tgid = task_tgid_nr_ns(current, ns);
	char tmp[PROC_NUMBUF];
	if (!tgid)
		return -ENOENT;
	sprintf(tmp, "%d", tgid);
	return vfs_readlink(dentry,buffer,buflen,tmp);
}

static void *proc_self_follow_link(struct dentry *dentry, struct nameidata *nd)
{
	struct pid_namespace *ns = dentry->d_sb->s_fs_info;
	pid_t tgid = task_tgid_nr_ns(current, ns);
	char *name = ERR_PTR(-ENOENT);
	if (tgid) {
		name = __getname();
		if (!name)
			name = ERR_PTR(-ENOMEM);
		else
			sprintf(name, "%d", tgid);
	}
	nd_set_link(nd, name);
	return NULL;
}

static void proc_self_put_link(struct dentry *dentry, struct nameidata *nd,
				void *cookie)
{
	char *s = nd_get_link(nd);
	if (!IS_ERR(s))
		__putname(s);
}

static const struct inode_operations proc_self_inode_operations = {
	.readlink	= proc_self_readlink,
	.follow_link	= proc_self_follow_link,
	.put_link	= proc_self_put_link,
};

/*
 * proc base
 *
 * These are the directory entries in the root directory of /proc
 * that properly belong to the /proc filesystem, as they describe
 * describe something that is process related.
 */
static const struct pid_entry proc_base_stuff[] = {
	NOD("self", S_IFLNK|S_IRWXUGO,
		&proc_self_inode_operations, NULL, {}),
};

/*
 *	Exceptional case: normally we are not allowed to unhash a busy
 * directory. In this case, however, we can do it - no aliasing problems
 * due to the way we treat inodes.
 */
static int proc_base_revalidate(struct dentry *dentry, struct nameidata *nd)
{
	struct inode *inode;
	struct task_struct *task;

	if (nd->flags & LOOKUP_RCU)
		return -ECHILD;

	inode = dentry->d_inode;
	task = get_proc_task(inode);
	if (task) {
		put_task_struct(task);
		return 1;
	}
	d_drop(dentry);
	return 0;
}

static const struct dentry_operations proc_base_dentry_operations =
{
	.d_revalidate	= proc_base_revalidate,
	.d_delete	= pid_delete_dentry,
};

static struct dentry *proc_base_instantiate(struct inode *dir,
	struct dentry *dentry, struct task_struct *task, const void *ptr)
{
	const struct pid_entry *p = ptr;
	struct inode *inode;
	struct proc_inode *ei;
	struct dentry *error;

	/* Allocate the inode */
	error = ERR_PTR(-ENOMEM);
	inode = new_inode(dir->i_sb);
	if (!inode)
		goto out;

	/* Initialize the inode */
	ei = PROC_I(inode);
	inode->i_ino = get_next_ino();
	inode->i_mtime = inode->i_atime = inode->i_ctime = CURRENT_TIME;

	/*
	 * grab the reference to the task.
	 */
	ei->pid = get_task_pid(task, PIDTYPE_PID);
	if (!ei->pid)
		goto out_iput;

	inode->i_mode = p->mode;
	if (S_ISDIR(inode->i_mode))
		inode->i_nlink = 2;
	if (S_ISLNK(inode->i_mode))
		inode->i_size = 64;
	if (p->iop)
		inode->i_op = p->iop;
	if (p->fop)
		inode->i_fop = p->fop;
	ei->op = p->op;
	d_set_d_op(dentry, &proc_base_dentry_operations);
	d_add(dentry, inode);
	error = NULL;
out:
	return error;
out_iput:
	iput(inode);
	goto out;
}

static struct dentry *proc_base_lookup(struct inode *dir, struct dentry *dentry)
{
	struct dentry *error;
	struct task_struct *task = get_proc_task(dir);
	const struct pid_entry *p, *last;

	error = ERR_PTR(-ENOENT);

	if (!task)
		goto out_no_task;

	/* Lookup the directory entry */
	last = &proc_base_stuff[ARRAY_SIZE(proc_base_stuff) - 1];
	for (p = proc_base_stuff; p <= last; p++) {
		if (p->len != dentry->d_name.len)
			continue;
		if (!memcmp(dentry->d_name.name, p->name, p->len))
			break;
	}
	if (p > last)
		goto out;

	error = proc_base_instantiate(dir, dentry, task, p);

out:
	put_task_struct(task);
out_no_task:
	return error;
}

static int proc_base_fill_cache(struct file *filp, void *dirent,
	filldir_t filldir, struct task_struct *task, const struct pid_entry *p)
{
	return proc_fill_cache(filp, dirent, filldir, p->name, p->len,
				proc_base_instantiate, task, p);
}

#ifdef CONFIG_TASK_IO_ACCOUNTING
static int do_io_accounting(struct task_struct *task, char *buffer, int whole)
{
	struct task_io_accounting acct = task->ioac;
	unsigned long flags;

	if (whole && lock_task_sighand(task, &flags)) {
		struct task_struct *t = task;

		task_io_accounting_add(&acct, &task->signal->ioac);
		while_each_thread(task, t)
			task_io_accounting_add(&acct, &t->ioac);

		unlock_task_sighand(task, &flags);
	}
	return sprintf(buffer,
			"rchar: %llu\n"
			"wchar: %llu\n"
			"syscr: %llu\n"
			"syscw: %llu\n"
			"read_bytes: %llu\n"
			"write_bytes: %llu\n"
			"cancelled_write_bytes: %llu\n",
			(unsigned long long)acct.rchar,
			(unsigned long long)acct.wchar,
			(unsigned long long)acct.syscr,
			(unsigned long long)acct.syscw,
			(unsigned long long)acct.read_bytes,
			(unsigned long long)acct.write_bytes,
			(unsigned long long)acct.cancelled_write_bytes);
}

static int proc_tid_io_accounting(struct task_struct *task, char *buffer)
{
	return do_io_accounting(task, buffer, 0);
}

static int proc_tgid_io_accounting(struct task_struct *task, char *buffer)
{
	return do_io_accounting(task, buffer, 1);
}
#endif /* CONFIG_TASK_IO_ACCOUNTING */

static int proc_pid_personality(struct seq_file *m, struct pid_namespace *ns,
				struct pid *pid, struct task_struct *task)
{
	seq_printf(m, "%08x\n", task->personality);
	return 0;
}

/*
 * Thread groups
 */
static const struct file_operations proc_task_operations;
static const struct inode_operations proc_task_inode_operations;

static const struct pid_entry tgid_base_stuff[] = {
	DIR("task",       S_IRUGO|S_IXUGO, proc_task_inode_operations, proc_task_operations),
	DIR("fd",         S_IRUSR|S_IXUSR, proc_fd_inode_operations, proc_fd_operations),
	DIR("fdinfo",     S_IRUSR|S_IXUSR, proc_fdinfo_inode_operations, proc_fdinfo_operations),
#ifdef CONFIG_NET
	DIR("net",        S_IRUGO|S_IXUGO, proc_net_inode_operations, proc_net_operations),
#endif
	REG("environ",    S_IRUSR, proc_environ_operations),
	INF("auxv",       S_IRUSR, proc_pid_auxv),
	ONE("status",     S_IRUGO, proc_pid_status),
	ONE("personality", S_IRUSR, proc_pid_personality),
	INF("limits",	  S_IRUGO, proc_pid_limits),
#ifdef CONFIG_SCHED_DEBUG
	REG("sched",      S_IRUGO|S_IWUSR, proc_pid_sched_operations),
#endif
#ifdef CONFIG_SCHED_AUTOGROUP
	REG("autogroup",  S_IRUGO|S_IWUSR, proc_pid_sched_autogroup_operations),
#endif
	REG("comm",      S_IRUGO|S_IWUSR, proc_pid_set_comm_operations),
#ifdef CONFIG_HAVE_ARCH_TRACEHOOK
	INF("syscall",    S_IRUSR, proc_pid_syscall),
#endif
	INF("cmdline",    S_IRUGO, proc_pid_cmdline),
	ONE("stat",       S_IRUGO, proc_tgid_stat),
	ONE("statm",      S_IRUGO, proc_pid_statm),
	REG("maps",       S_IRUGO, proc_maps_operations),
#ifdef CONFIG_NUMA
	REG("numa_maps",  S_IRUGO, proc_numa_maps_operations),
#endif
	REG("mem",        S_IRUSR|S_IWUSR, proc_mem_operations),
	LNK("cwd",        proc_cwd_link),
	LNK("root",       proc_root_link),
	LNK("exe",        proc_exe_link),
	REG("mounts",     S_IRUGO, proc_mounts_operations),
	REG("mountinfo",  S_IRUGO, proc_mountinfo_operations),
	REG("mountstats", S_IRUSR, proc_mountstats_operations),
#ifdef CONFIG_PROC_PAGE_MONITOR
	REG("clear_refs", S_IWUSR, proc_clear_refs_operations),
	REG("smaps",      S_IRUGO, proc_smaps_operations),
	REG("pagemap",    S_IRUSR, proc_pagemap_operations),
#endif
#ifdef CONFIG_SECURITY
	DIR("attr",       S_IRUGO|S_IXUGO, proc_attr_dir_inode_operations, proc_attr_dir_operations),
#endif
#ifdef CONFIG_KALLSYMS
	INF("wchan",      S_IRUGO, proc_pid_wchan),
#endif
#ifdef CONFIG_STACKTRACE
	ONE("stack",      S_IRUSR, proc_pid_stack),
#endif
#ifdef CONFIG_SCHEDSTATS
	INF("schedstat",  S_IRUGO, proc_pid_schedstat),
#endif
#ifdef CONFIG_LATENCYTOP
	REG("latency",  S_IRUGO, proc_lstats_operations),
#endif
#ifdef CONFIG_PROC_PID_CPUSET
	REG("cpuset",     S_IRUGO, proc_cpuset_operations),
#endif
#ifdef CONFIG_CGROUPS
	REG("cgroup",  S_IRUGO, proc_cgroup_operations),
#endif
	INF("oom_score",  S_IRUGO, proc_oom_score),
	REG("oom_adj",    S_IRUGO|S_IWUSR, proc_oom_adjust_operations),
	REG("oom_score_adj", S_IRUGO|S_IWUSR, proc_oom_score_adj_operations),
#ifdef CONFIG_AUDITSYSCALL
	REG("loginuid",   S_IWUSR|S_IRUGO, proc_loginuid_operations),
	REG("sessionid",  S_IRUGO, proc_sessionid_operations),
#endif
#ifdef CONFIG_FAULT_INJECTION
	REG("make-it-fail", S_IRUGO|S_IWUSR, proc_fault_inject_operations),
#endif
#ifdef CONFIG_ELF_CORE
	REG("coredump_filter", S_IRUGO|S_IWUSR, proc_coredump_filter_operations),
#endif
#ifdef CONFIG_TASK_IO_ACCOUNTING
	INF("io",	S_IRUGO, proc_tgid_io_accounting),
#endif
};

static int proc_tgid_base_readdir(struct file * filp,
			     void * dirent, filldir_t filldir)
{
	return proc_pident_readdir(filp,dirent,filldir,
				   tgid_base_stuff,ARRAY_SIZE(tgid_base_stuff));
}

static const struct file_operations proc_tgid_base_operations = {
	.read		= generic_read_dir,
	.readdir	= proc_tgid_base_readdir,
	.llseek		= default_llseek,
};

static struct dentry *proc_tgid_base_lookup(struct inode *dir, struct dentry *dentry, struct nameidata *nd){
	return proc_pident_lookup(dir, dentry,
				  tgid_base_stuff, ARRAY_SIZE(tgid_base_stuff));
}

static const struct inode_operations proc_tgid_base_inode_operations = {
	.lookup		= proc_tgid_base_lookup,
	.getattr	= pid_getattr,
	.setattr	= proc_setattr,
};

static void proc_flush_task_mnt(struct vfsmount *mnt, pid_t pid, pid_t tgid)
{
	struct dentry *dentry, *leader, *dir;
	char buf[PROC_NUMBUF];
	struct qstr name;

	name.name = buf;
	name.len = snprintf(buf, sizeof(buf), "%d", pid);
	dentry = d_hash_and_lookup(mnt->mnt_root, &name);
	if (dentry) {
		shrink_dcache_parent(dentry);
		d_drop(dentry);
		dput(dentry);
	}

	name.name = buf;
	name.len = snprintf(buf, sizeof(buf), "%d", tgid);
	leader = d_hash_and_lookup(mnt->mnt_root, &name);
	if (!leader)
		goto out;

	name.name = "task";
	name.len = strlen(name.name);
	dir = d_hash_and_lookup(leader, &name);
	if (!dir)
		goto out_put_leader;

	name.name = buf;
	name.len = snprintf(buf, sizeof(buf), "%d", pid);
	dentry = d_hash_and_lookup(dir, &name);
	if (dentry) {
		shrink_dcache_parent(dentry);
		d_drop(dentry);
		dput(dentry);
	}

	dput(dir);
out_put_leader:
	dput(leader);
out:
	return;
}

/**
 * proc_flush_task -  Remove dcache entries for @task from the /proc dcache.
 * @task: task that should be flushed.
 *
 * When flushing dentries from proc, one needs to flush them from global
 * proc (proc_mnt) and from all the namespaces' procs this task was seen
 * in. This call is supposed to do all of this job.
 *
 * Looks in the dcache for
 * /proc/@pid
 * /proc/@tgid/task/@pid
 * if either directory is present flushes it and all of it'ts children
 * from the dcache.
 *
 * It is safe and reasonable to cache /proc entries for a task until
 * that task exits.  After that they just clog up the dcache with
 * useless entries, possibly causing useful dcache entries to be
 * flushed instead.  This routine is proved to flush those useless
 * dcache entries at process exit time.
 *
 * NOTE: This routine is just an optimization so it does not guarantee
 *       that no dcache entries will exist at process exit time it
 *       just makes it very unlikely that any will persist.
 */

void proc_flush_task(struct task_struct *task)
{
	int i;
	struct pid *pid, *tgid;
	struct upid *upid;

	pid = task_pid(task);
	tgid = task_tgid(task);

	for (i = 0; i <= pid->level; i++) {
		upid = &pid->numbers[i];
		proc_flush_task_mnt(upid->ns->proc_mnt, upid->nr,
					tgid->numbers[i].nr);
	}

	upid = &pid->numbers[pid->level];
	if (upid->nr == 1)
		pid_ns_release_proc(upid->ns);
}

static struct dentry *proc_pid_instantiate(struct inode *dir,
					   struct dentry * dentry,
					   struct task_struct *task, const void *ptr)
{
	struct dentry *error = ERR_PTR(-ENOENT);
	struct inode *inode;

	inode = proc_pid_make_inode(dir->i_sb, task);
	if (!inode)
		goto out;

	inode->i_mode = S_IFDIR|S_IRUGO|S_IXUGO;
	inode->i_op = &proc_tgid_base_inode_operations;
	inode->i_fop = &proc_tgid_base_operations;
	inode->i_flags|=S_IMMUTABLE;

	inode->i_nlink = 2 + pid_entry_count_dirs(tgid_base_stuff,
		ARRAY_SIZE(tgid_base_stuff));

	d_set_d_op(dentry, &pid_dentry_operations);

	d_add(dentry, inode);
	/* Close the race of the process dying before we return the dentry */
	if (pid_revalidate(dentry, NULL))
		error = NULL;
out:
	return error;
}

struct dentry *proc_pid_lookup(struct inode *dir, struct dentry * dentry, struct nameidata *nd)
{
	struct dentry *result;
	struct task_struct *task;
	unsigned tgid;
	struct pid_namespace *ns;

	result = proc_base_lookup(dir, dentry);
	if (!IS_ERR(result) || PTR_ERR(result) != -ENOENT)
		goto out;

	tgid = name_to_int(dentry);
	if (tgid == ~0U)
		goto out;

	ns = dentry->d_sb->s_fs_info;
	rcu_read_lock();
	task = find_task_by_pid_ns(tgid, ns);
	if (task)
		get_task_struct(task);
	rcu_read_unlock();
	if (!task)
		goto out;

	result = proc_pid_instantiate(dir, dentry, task, NULL);
	put_task_struct(task);
out:
	return result;
}

/*
 * Find the first task with tgid >= tgid
 *
 */
struct tgid_iter {
	unsigned int tgid;
	struct task_struct *task;
};
static struct tgid_iter next_tgid(struct pid_namespace *ns, struct tgid_iter iter)
{
	struct pid *pid;

	if (iter.task)
		put_task_struct(iter.task);
	rcu_read_lock();
retry:
	iter.task = NULL;
	pid = find_ge_pid(iter.tgid, ns);
	if (pid) {
		iter.tgid = pid_nr_ns(pid, ns);
		iter.task = pid_task(pid, PIDTYPE_PID);
		/* What we to know is if the pid we have find is the
		 * pid of a thread_group_leader.  Testing for task
		 * being a thread_group_leader is the obvious thing
		 * todo but there is a window when it fails, due to
		 * the pid transfer logic in de_thread.
		 *
		 * So we perform the straight forward test of seeing
		 * if the pid we have found is the pid of a thread
		 * group leader, and don't worry if the task we have
		 * found doesn't happen to be a thread group leader.
		 * As we don't care in the case of readdir.
		 */
		if (!iter.task || !has_group_leader_pid(iter.task)) {
			iter.tgid += 1;
			goto retry;
		}
		get_task_struct(iter.task);
	}
	rcu_read_unlock();
	return iter;
}

#define TGID_OFFSET (FIRST_PROCESS_ENTRY + ARRAY_SIZE(proc_base_stuff))

static int proc_pid_fill_cache(struct file *filp, void *dirent, filldir_t filldir,
	struct tgid_iter iter)
{
	char name[PROC_NUMBUF];
	int len = snprintf(name, sizeof(name), "%d", iter.tgid);
	return proc_fill_cache(filp, dirent, filldir, name, len,
				proc_pid_instantiate, iter.task, NULL);
}

/* for the /proc/ directory itself, after non-process stuff has been done */
int proc_pid_readdir(struct file * filp, void * dirent, filldir_t filldir)
{
	unsigned int nr = filp->f_pos - FIRST_PROCESS_ENTRY;
	struct task_struct *reaper = get_proc_task(filp->f_path.dentry->d_inode);
	struct tgid_iter iter;
	struct pid_namespace *ns;

	if (!reaper)
		goto out_no_task;

	for (; nr < ARRAY_SIZE(proc_base_stuff); filp->f_pos++, nr++) {
		const struct pid_entry *p = &proc_base_stuff[nr];
		if (proc_base_fill_cache(filp, dirent, filldir, reaper, p) < 0)
			goto out;
	}

	ns = filp->f_dentry->d_sb->s_fs_info;
	iter.task = NULL;
	iter.tgid = filp->f_pos - TGID_OFFSET;
	for (iter = next_tgid(ns, iter);
	     iter.task;
	     iter.tgid += 1, iter = next_tgid(ns, iter)) {
		filp->f_pos = iter.tgid + TGID_OFFSET;
		if (proc_pid_fill_cache(filp, dirent, filldir, iter) < 0) {
			put_task_struct(iter.task);
			goto out;
		}
	}
	filp->f_pos = PID_MAX_LIMIT + TGID_OFFSET;
out:
	put_task_struct(reaper);
out_no_task:
	return 0;
}

/*
 * Tasks
 */
static const struct pid_entry tid_base_stuff[] = {
	DIR("fd",        S_IRUSR|S_IXUSR, proc_fd_inode_operations, proc_fd_operations),
	DIR("fdinfo",    S_IRUSR|S_IXUSR, proc_fdinfo_inode_operations, proc_fdinfo_operations),
	REG("environ",   S_IRUSR, proc_environ_operations),
	INF("auxv",      S_IRUSR, proc_pid_auxv),
	ONE("status",    S_IRUGO, proc_pid_status),
	ONE("personality", S_IRUSR, proc_pid_personality),
	INF("limits",	 S_IRUGO, proc_pid_limits),
#ifdef CONFIG_SCHED_DEBUG
	REG("sched",     S_IRUGO|S_IWUSR, proc_pid_sched_operations),
#endif
	REG("comm",      S_IRUGO|S_IWUSR, proc_pid_set_comm_operations),
#ifdef CONFIG_HAVE_ARCH_TRACEHOOK
	INF("syscall",   S_IRUSR, proc_pid_syscall),
#endif
	INF("cmdline",   S_IRUGO, proc_pid_cmdline),
	ONE("stat",      S_IRUGO, proc_tid_stat),
	ONE("statm",     S_IRUGO, proc_pid_statm),
	REG("maps",      S_IRUGO, proc_maps_operations),
#ifdef CONFIG_NUMA
	REG("numa_maps", S_IRUGO, proc_numa_maps_operations),
#endif
	REG("mem",       S_IRUSR|S_IWUSR, proc_mem_operations),
	LNK("cwd",       proc_cwd_link),
	LNK("root",      proc_root_link),
	LNK("exe",       proc_exe_link),
	REG("mounts",    S_IRUGO, proc_mounts_operations),
	REG("mountinfo",  S_IRUGO, proc_mountinfo_operations),
#ifdef CONFIG_PROC_PAGE_MONITOR
	REG("clear_refs", S_IWUSR, proc_clear_refs_operations),
	REG("smaps",     S_IRUGO, proc_smaps_operations),
	REG("pagemap",    S_IRUSR, proc_pagemap_operations),
#endif
#ifdef CONFIG_SECURITY
	DIR("attr",      S_IRUGO|S_IXUGO, proc_attr_dir_inode_operations, proc_attr_dir_operations),
#endif
#ifdef CONFIG_KALLSYMS
	INF("wchan",     S_IRUGO, proc_pid_wchan),
#endif
#ifdef CONFIG_STACKTRACE
	ONE("stack",      S_IRUSR, proc_pid_stack),
#endif
#ifdef CONFIG_SCHEDSTATS
	INF("schedstat", S_IRUGO, proc_pid_schedstat),
#endif
#ifdef CONFIG_LATENCYTOP
	REG("latency",  S_IRUGO, proc_lstats_operations),
#endif
#ifdef CONFIG_PROC_PID_CPUSET
	REG("cpuset",    S_IRUGO, proc_cpuset_operations),
#endif
#ifdef CONFIG_CGROUPS
	REG("cgroup",  S_IRUGO, proc_cgroup_operations),
#endif
	INF("oom_score", S_IRUGO, proc_oom_score),
	REG("oom_adj",   S_IRUGO|S_IWUSR, proc_oom_adjust_operations),
	REG("oom_score_adj", S_IRUGO|S_IWUSR, proc_oom_score_adj_operations),
#ifdef CONFIG_AUDITSYSCALL
	REG("loginuid",  S_IWUSR|S_IRUGO, proc_loginuid_operations),
	REG("sessionid",  S_IRUSR, proc_sessionid_operations),
#endif
#ifdef CONFIG_FAULT_INJECTION
	REG("make-it-fail", S_IRUGO|S_IWUSR, proc_fault_inject_operations),
#endif
#ifdef CONFIG_TASK_IO_ACCOUNTING
	INF("io",	S_IRUGO, proc_tid_io_accounting),
#endif
};

static int proc_tid_base_readdir(struct file * filp,
			     void * dirent, filldir_t filldir)
{
	return proc_pident_readdir(filp,dirent,filldir,
				   tid_base_stuff,ARRAY_SIZE(tid_base_stuff));
}

static struct dentry *proc_tid_base_lookup(struct inode *dir, struct dentry *dentry, struct nameidata *nd){
	return proc_pident_lookup(dir, dentry,
				  tid_base_stuff, ARRAY_SIZE(tid_base_stuff));
}

static const struct file_operations proc_tid_base_operations = {
	.read		= generic_read_dir,
	.readdir	= proc_tid_base_readdir,
	.llseek		= default_llseek,
};

static const struct inode_operations proc_tid_base_inode_operations = {
	.lookup		= proc_tid_base_lookup,
	.getattr	= pid_getattr,
	.setattr	= proc_setattr,
};

static struct dentry *proc_task_instantiate(struct inode *dir,
	struct dentry *dentry, struct task_struct *task, const void *ptr)
{
	struct dentry *error = ERR_PTR(-ENOENT);
	struct inode *inode;
	inode = proc_pid_make_inode(dir->i_sb, task);

	if (!inode)
		goto out;
	inode->i_mode = S_IFDIR|S_IRUGO|S_IXUGO;
	inode->i_op = &proc_tid_base_inode_operations;
	inode->i_fop = &proc_tid_base_operations;
	inode->i_flags|=S_IMMUTABLE;

	inode->i_nlink = 2 + pid_entry_count_dirs(tid_base_stuff,
		ARRAY_SIZE(tid_base_stuff));

	d_set_d_op(dentry, &pid_dentry_operations);

	d_add(dentry, inode);
	/* Close the race of the process dying before we return the dentry */
	if (pid_revalidate(dentry, NULL))
		error = NULL;
out:
	return error;
}

static struct dentry *proc_task_lookup(struct inode *dir, struct dentry * dentry, struct nameidata *nd)
{
	struct dentry *result = ERR_PTR(-ENOENT);
	struct task_struct *task;
	struct task_struct *leader = get_proc_task(dir);
	unsigned tid;
	struct pid_namespace *ns;

	if (!leader)
		goto out_no_task;

	tid = name_to_int(dentry);
	if (tid == ~0U)
		goto out;

	ns = dentry->d_sb->s_fs_info;
	rcu_read_lock();
	task = find_task_by_pid_ns(tid, ns);
	if (task)
		get_task_struct(task);
	rcu_read_unlock();
	if (!task)
		goto out;
	if (!same_thread_group(leader, task))
		goto out_drop_task;

	result = proc_task_instantiate(dir, dentry, task, NULL);
out_drop_task:
	put_task_struct(task);
out:
	put_task_struct(leader);
out_no_task:
	return result;
}

/*
 * Find the first tid of a thread group to return to user space.
 *
 * Usually this is just the thread group leader, but if the users
 * buffer was too small or there was a seek into the middle of the
 * directory we have more work todo.
 *
 * In the case of a short read we start with find_task_by_pid.
 *
 * In the case of a seek we start with the leader and walk nr
 * threads past it.
 */
static struct task_struct *first_tid(struct task_struct *leader,
		int tid, int nr, struct pid_namespace *ns)
{
	struct task_struct *pos;

	rcu_read_lock();
	/* Attempt to start with the pid of a thread */
	if (tid && (nr > 0)) {
		pos = find_task_by_pid_ns(tid, ns);
		if (pos && (pos->group_leader == leader))
			goto found;
	}

	/* If nr exceeds the number of threads there is nothing todo */
	pos = NULL;
	if (nr && nr >= get_nr_threads(leader))
		goto out;

	/* If we haven't found our starting place yet start
	 * with the leader and walk nr threads forward.
	 */
	for (pos = leader; nr > 0; --nr) {
		pos = next_thread(pos);
		if (pos == leader) {
			pos = NULL;
			goto out;
		}
	}
found:
	get_task_struct(pos);
out:
	rcu_read_unlock();
	return pos;
}

/*
 * Find the next thread in the thread list.
 * Return NULL if there is an error or no next thread.
 *
 * The reference to the input task_struct is released.
 */
static struct task_struct *next_tid(struct task_struct *start)
{
	struct task_struct *pos = NULL;
	rcu_read_lock();
	if (pid_alive(start)) {
		pos = next_thread(start);
		if (thread_group_leader(pos))
			pos = NULL;
		else
			get_task_struct(pos);
	}
	rcu_read_unlock();
	put_task_struct(start);
	return pos;
}

static int proc_task_fill_cache(struct file *filp, void *dirent, filldir_t filldir,
	struct task_struct *task, int tid)
{
	char name[PROC_NUMBUF];
	int len = snprintf(name, sizeof(name), "%d", tid);
	return proc_fill_cache(filp, dirent, filldir, name, len,
				proc_task_instantiate, task, NULL);
}

/* for the /proc/TGID/task/ directories */
static int proc_task_readdir(struct file * filp, void * dirent, filldir_t filldir)
{
	struct dentry *dentry = filp->f_path.dentry;
	struct inode *inode = dentry->d_inode;
	struct task_struct *leader = NULL;
	struct task_struct *task;
	int retval = -ENOENT;
	ino_t ino;
	int tid;
	struct pid_namespace *ns;

	task = get_proc_task(inode);
	if (!task)
		goto out_no_task;
	rcu_read_lock();
	if (pid_alive(task)) {
		leader = task->group_leader;
		get_task_struct(leader);
	}
	rcu_read_unlock();
	put_task_struct(task);
	if (!leader)
		goto out_no_task;
	retval = 0;

	switch ((unsigned long)filp->f_pos) {
	case 0:
		ino = inode->i_ino;
		if (filldir(dirent, ".", 1, filp->f_pos, ino, DT_DIR) < 0)
			goto out;
		filp->f_pos++;
		/* fall through */
	case 1:
		ino = parent_ino(dentry);
		if (filldir(dirent, "..", 2, filp->f_pos, ino, DT_DIR) < 0)
			goto out;
		filp->f_pos++;
		/* fall through */
	}

	/* f_version caches the tgid value that the last readdir call couldn't
	 * return. lseek aka telldir automagically resets f_version to 0.
	 */
	ns = filp->f_dentry->d_sb->s_fs_info;
	tid = (int)filp->f_version;
	filp->f_version = 0;
	for (task = first_tid(leader, tid, filp->f_pos - 2, ns);
	     task;
	     task = next_tid(task), filp->f_pos++) {
		tid = task_pid_nr_ns(task, ns);
		if (proc_task_fill_cache(filp, dirent, filldir, task, tid) < 0) {
			/* returning this tgid failed, save it as the first
			 * pid for the next readir call */
			filp->f_version = (u64)tid;
			put_task_struct(task);
			break;
		}
	}
out:
	put_task_struct(leader);
out_no_task:
	return retval;
}

static int proc_task_getattr(struct vfsmount *mnt, struct dentry *dentry, struct kstat *stat)
{
	struct inode *inode = dentry->d_inode;
	struct task_struct *p = get_proc_task(inode);
	generic_fillattr(inode, stat);

	if (p) {
		stat->nlink += get_nr_threads(p);
		put_task_struct(p);
	}

	return 0;
}

static const struct inode_operations proc_task_inode_operations = {
	.lookup		= proc_task_lookup,
	.getattr	= proc_task_getattr,
	.setattr	= proc_setattr,
};

static const struct file_operations proc_task_operations = {
	.read		= generic_read_dir,
	.readdir	= proc_task_readdir,
	.llseek		= default_llseek,
};<|MERGE_RESOLUTION|>--- conflicted
+++ resolved
@@ -1151,11 +1151,7 @@
 		goto err_task_lock;
 	}
 
-<<<<<<< HEAD
-	if (oom_score_adj < task->signal->oom_score_adj &&
-=======
 	if (oom_score_adj < task->signal->oom_score_adj_min &&
->>>>>>> 3cbea436
 			!capable(CAP_SYS_RESOURCE)) {
 		err = -EACCES;
 		goto err_sighand;
@@ -1168,11 +1164,8 @@
 			atomic_dec(&task->mm->oom_disable_count);
 	}
 	task->signal->oom_score_adj = oom_score_adj;
-<<<<<<< HEAD
-=======
 	if (has_capability_noaudit(current, CAP_SYS_RESOURCE))
 		task->signal->oom_score_adj_min = oom_score_adj;
->>>>>>> 3cbea436
 	/*
 	 * Scale /proc/pid/oom_adj appropriately ensuring that OOM_DISABLE is
 	 * always attainable.
@@ -1630,7 +1623,7 @@
 	if (!tmp)
 		return -ENOMEM;
 
-	pathname = d_path_with_unreachable(path, tmp, PAGE_SIZE);
+	pathname = d_path(path, tmp, PAGE_SIZE);
 	len = PTR_ERR(pathname);
 	if (IS_ERR(pathname))
 		goto out;
