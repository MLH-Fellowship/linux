--- conflicted
+++ resolved
@@ -82,8 +82,6 @@
 	---help---
 	  Say Y here if you want to support for Freescale FlexCAN.
 
-<<<<<<< HEAD
-=======
 config PCH_CAN
 	tristate "PCH CAN"
 	depends on CAN_DEV && PCI
@@ -92,7 +90,6 @@
 	  embedded processor.
 	  This driver can access CAN bus.
 
->>>>>>> 45f53cc9
 source "drivers/net/can/mscan/Kconfig"
 
 source "drivers/net/can/sja1000/Kconfig"
