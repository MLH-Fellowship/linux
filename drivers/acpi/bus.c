--- conflicted
+++ resolved
@@ -56,15 +56,9 @@
 #ifdef CONFIG_X86
 static int set_copy_dsdt(const struct dmi_system_id *id)
 {
-<<<<<<< HEAD
-	printk(KERN_NOTICE PREFIX "%s detected - "
-		"disable power check in power transition\n", id->ident);
-	acpi_power_nocheck = 1;
-=======
 	printk(KERN_NOTICE "%s detected - "
 		"force copy of DSDT to local memory\n", id->ident);
 	acpi_gbl_copy_dsdt_locally = 1;
->>>>>>> 3cbea436
 	return 0;
 }
 
@@ -89,36 +83,6 @@
 };
 #endif
 
-#ifdef CONFIG_X86
-static int set_copy_dsdt(const struct dmi_system_id *id)
-{
-	printk(KERN_NOTICE "%s detected - "
-		"force copy of DSDT to local memory\n", id->ident);
-	acpi_gbl_copy_dsdt_locally = 1;
-	return 0;
-}
-
-static struct dmi_system_id dsdt_dmi_table[] __initdata = {
-	/*
-	 * Invoke DSDT corruption work-around on all Toshiba Satellite.
-	 * https://bugzilla.kernel.org/show_bug.cgi?id=14679
-	 */
-	{
-	 .callback = set_copy_dsdt,
-	 .ident = "TOSHIBA Satellite",
-	 .matches = {
-		DMI_MATCH(DMI_SYS_VENDOR, "TOSHIBA"),
-		DMI_MATCH(DMI_PRODUCT_NAME, "Satellite"),
-		},
-	},
-	{}
-};
-#else
-static struct dmi_system_id dsdt_dmi_table[] __initdata = {
-	{}
-};
-#endif
-
 /* --------------------------------------------------------------------------
                                 Device Management
    -------------------------------------------------------------------------- */
@@ -233,11 +197,7 @@
 		 * indirectly (via power resources).
 		 */
 		if (device->power.flags.power_resources) {
-<<<<<<< HEAD
-			result = acpi_power_get_inferred_state(device);
-=======
 			result = acpi_power_get_inferred_state(device, state);
->>>>>>> 3cbea436
 			if (result)
 				return result;
 		} else if (device->power.flags.explicit_get) {
@@ -245,11 +205,7 @@
 						       NULL, &psc);
 			if (ACPI_FAILURE(status))
 				return -ENODEV;
-<<<<<<< HEAD
-			device->power.state = (int)psc;
-=======
 			*state = (int)psc;
->>>>>>> 3cbea436
 		}
 	} else {
 		/* TBD: Non-recursive algorithm for walking up hierarchy. */
@@ -1083,20 +1039,8 @@
 	if (acpi_disabled)
 		return result;
 
-<<<<<<< HEAD
-	/*
-	 * If the laptop falls into the DMI check table, the power state check
-	 * will be disabled in the course of device power transition.
-	 */
-	dmi_check_system(power_nocheck_dmi_table);
-
 	acpi_scan_init();
 	acpi_ec_init();
-	acpi_power_init();
-=======
-	acpi_scan_init();
-	acpi_ec_init();
->>>>>>> 3cbea436
 	acpi_debugfs_init();
 	acpi_sleep_proc_init();
 	acpi_wakeup_device_init();
