--- conflicted
+++ resolved
@@ -471,11 +471,7 @@
 
 		async->buf_page_list =
 		    vzalloc(sizeof(struct comedi_buf_page) * n_pages);
-<<<<<<< HEAD
-		if (async->buf_page_list) {
-=======
 		if (async->buf_page_list)
->>>>>>> 105e53f8
 			pages = vmalloc(sizeof(struct page *) * n_pages);
 
 		if (pages) {
