--- conflicted
+++ resolved
@@ -1008,11 +1008,7 @@
 	__set_current_state_no_track(TASK_UNINTERRUPTIBLE);
 	pi_unlock(&self->pi_lock);
 
-<<<<<<< HEAD
-	ret = task_blocks_on_rt_mutex(lock, &waiter, self, 0);
-=======
 	ret = task_blocks_on_rt_mutex(lock, &waiter, self, RT_MUTEX_MIN_CHAINWALK);
->>>>>>> cf910a49
 	BUG_ON(ret);
 
 	for (;;) {
