/*
 * Copyright (c) 2000-2005 Silicon Graphics, Inc.
 * All Rights Reserved.
 *
 * This program is free software; you can redistribute it and/or
 * modify it under the terms of the GNU General Public License as
 * published by the Free Software Foundation.
 *
 * This program is distributed in the hope that it would be useful,
 * but WITHOUT ANY WARRANTY; without even the implied warranty of
 * MERCHANTABILITY or FITNESS FOR A PARTICULAR PURPOSE.  See the
 * GNU General Public License for more details.
 *
 * You should have received a copy of the GNU General Public License
 * along with this program; if not, write the Free Software Foundation,
 * Inc.,  51 Franklin St, Fifth Floor, Boston, MA  02110-1301  USA
 */

#include <linux/capability.h>

#include "xfs.h"
#include "xfs_fs.h"
#include "xfs_bit.h"
#include "xfs_log.h"
#include "xfs_inum.h"
#include "xfs_trans.h"
#include "xfs_sb.h"
#include "xfs_ag.h"
#include "xfs_alloc.h"
#include "xfs_quota.h"
#include "xfs_mount.h"
#include "xfs_bmap_btree.h"
#include "xfs_inode.h"
#include "xfs_itable.h"
#include "xfs_bmap.h"
#include "xfs_rtalloc.h"
#include "xfs_error.h"
#include "xfs_attr.h"
#include "xfs_buf_item.h"
#include "xfs_utils.h"
#include "xfs_qm.h"
#include "xfs_trace.h"

#ifdef DEBUG
# define qdprintk(s, args...)	cmn_err(CE_DEBUG, s, ## args)
#else
# define qdprintk(s, args...)	do { } while (0)
#endif

STATIC int	xfs_qm_log_quotaoff(xfs_mount_t *, xfs_qoff_logitem_t **, uint);
STATIC int	xfs_qm_log_quotaoff_end(xfs_mount_t *, xfs_qoff_logitem_t *,
					uint);
STATIC uint	xfs_qm_export_flags(uint);
STATIC uint	xfs_qm_export_qtype_flags(uint);
STATIC void	xfs_qm_export_dquot(xfs_mount_t *, xfs_disk_dquot_t *,
					fs_disk_quota_t *);


/*
 * Turn off quota accounting and/or enforcement for all udquots and/or
 * gdquots. Called only at unmount time.
 *
 * This assumes that there are no dquots of this file system cached
 * incore, and modifies the ondisk dquot directly. Therefore, for example,
 * it is an error to call this twice, without purging the cache.
 */
int
xfs_qm_scall_quotaoff(
	xfs_mount_t		*mp,
	uint			flags)
{
	struct xfs_quotainfo	*q = mp->m_quotainfo;
	uint			dqtype;
	int			error;
	uint			inactivate_flags;
	xfs_qoff_logitem_t	*qoffstart;
	int			nculprits;

	/*
	 * No file system can have quotas enabled on disk but not in core.
	 * Note that quota utilities (like quotaoff) _expect_
	 * errno == EEXIST here.
	 */
	if ((mp->m_qflags & flags) == 0)
		return XFS_ERROR(EEXIST);
	error = 0;

	flags &= (XFS_ALL_QUOTA_ACCT | XFS_ALL_QUOTA_ENFD);

	/*
	 * We don't want to deal with two quotaoffs messing up each other,
	 * so we're going to serialize it. quotaoff isn't exactly a performance
	 * critical thing.
	 * If quotaoff, then we must be dealing with the root filesystem.
	 */
	ASSERT(q);
	mutex_lock(&q->qi_quotaofflock);

	/*
	 * If we're just turning off quota enforcement, change mp and go.
	 */
	if ((flags & XFS_ALL_QUOTA_ACCT) == 0) {
		mp->m_qflags &= ~(flags);

		spin_lock(&mp->m_sb_lock);
		mp->m_sb.sb_qflags = mp->m_qflags;
		spin_unlock(&mp->m_sb_lock);
		mutex_unlock(&q->qi_quotaofflock);

		/* XXX what to do if error ? Revert back to old vals incore ? */
		error = xfs_qm_write_sb_changes(mp, XFS_SB_QFLAGS);
		return (error);
	}

	dqtype = 0;
	inactivate_flags = 0;
	/*
	 * If accounting is off, we must turn enforcement off, clear the
	 * quota 'CHKD' certificate to make it known that we have to
	 * do a quotacheck the next time this quota is turned on.
	 */
	if (flags & XFS_UQUOTA_ACCT) {
		dqtype |= XFS_QMOPT_UQUOTA;
		flags |= (XFS_UQUOTA_CHKD | XFS_UQUOTA_ENFD);
		inactivate_flags |= XFS_UQUOTA_ACTIVE;
	}
	if (flags & XFS_GQUOTA_ACCT) {
		dqtype |= XFS_QMOPT_GQUOTA;
		flags |= (XFS_OQUOTA_CHKD | XFS_OQUOTA_ENFD);
		inactivate_flags |= XFS_GQUOTA_ACTIVE;
	} else if (flags & XFS_PQUOTA_ACCT) {
		dqtype |= XFS_QMOPT_PQUOTA;
		flags |= (XFS_OQUOTA_CHKD | XFS_OQUOTA_ENFD);
		inactivate_flags |= XFS_PQUOTA_ACTIVE;
	}

	/*
	 * Nothing to do?  Don't complain. This happens when we're just
	 * turning off quota enforcement.
	 */
	if ((mp->m_qflags & flags) == 0)
		goto out_unlock;

	/*
	 * Write the LI_QUOTAOFF log record, and do SB changes atomically,
	 * and synchronously. If we fail to write, we should abort the
	 * operation as it cannot be recovered safely if we crash.
	 */
	error = xfs_qm_log_quotaoff(mp, &qoffstart, flags);
	if (error)
		goto out_unlock;

	/*
	 * Next we clear the XFS_MOUNT_*DQ_ACTIVE bit(s) in the mount struct
	 * to take care of the race between dqget and quotaoff. We don't take
	 * any special locks to reset these bits. All processes need to check
	 * these bits *after* taking inode lock(s) to see if the particular
	 * quota type is in the process of being turned off. If *ACTIVE, it is
	 * guaranteed that all dquot structures and all quotainode ptrs will all
	 * stay valid as long as that inode is kept locked.
	 *
	 * There is no turning back after this.
	 */
	mp->m_qflags &= ~inactivate_flags;

	/*
	 * Give back all the dquot reference(s) held by inodes.
	 * Here we go thru every single incore inode in this file system, and
	 * do a dqrele on the i_udquot/i_gdquot that it may have.
	 * Essentially, as long as somebody has an inode locked, this guarantees
	 * that quotas will not be turned off. This is handy because in a
	 * transaction once we lock the inode(s) and check for quotaon, we can
	 * depend on the quota inodes (and other things) being valid as long as
	 * we keep the lock(s).
	 */
	xfs_qm_dqrele_all_inodes(mp, flags);

	/*
	 * Next we make the changes in the quota flag in the mount struct.
	 * This isn't protected by a particular lock directly, because we
	 * don't want to take a mrlock everytime we depend on quotas being on.
	 */
	mp->m_qflags &= ~(flags);

	/*
	 * Go through all the dquots of this file system and purge them,
	 * according to what was turned off. We may not be able to get rid
	 * of all dquots, because dquots can have temporary references that
	 * are not attached to inodes. eg. xfs_setattr, xfs_create.
	 * So, if we couldn't purge all the dquots from the filesystem,
	 * we can't get rid of the incore data structures.
	 */
	while ((nculprits = xfs_qm_dqpurge_all(mp, dqtype)))
		delay(10 * nculprits);

	/*
	 * Transactions that had started before ACTIVE state bit was cleared
	 * could have logged many dquots, so they'd have higher LSNs than
	 * the first QUOTAOFF log record does. If we happen to crash when
	 * the tail of the log has gone past the QUOTAOFF record, but
	 * before the last dquot modification, those dquots __will__
	 * recover, and that's not good.
	 *
	 * So, we have QUOTAOFF start and end logitems; the start
	 * logitem won't get overwritten until the end logitem appears...
	 */
	error = xfs_qm_log_quotaoff_end(mp, qoffstart, flags);
	if (error) {
		/* We're screwed now. Shutdown is the only option. */
		xfs_force_shutdown(mp, SHUTDOWN_CORRUPT_INCORE);
		goto out_unlock;
	}

	/*
	 * If quotas is completely disabled, close shop.
	 */
	if (((flags & XFS_MOUNT_QUOTA_ALL) == XFS_MOUNT_QUOTA_SET1) ||
	    ((flags & XFS_MOUNT_QUOTA_ALL) == XFS_MOUNT_QUOTA_SET2)) {
		mutex_unlock(&q->qi_quotaofflock);
		xfs_qm_destroy_quotainfo(mp);
		return (0);
	}

	/*
	 * Release our quotainode references if we don't need them anymore.
	 */
	if ((dqtype & XFS_QMOPT_UQUOTA) && q->qi_uquotaip) {
		IRELE(q->qi_uquotaip);
		q->qi_uquotaip = NULL;
	}
	if ((dqtype & (XFS_QMOPT_GQUOTA|XFS_QMOPT_PQUOTA)) && q->qi_gquotaip) {
		IRELE(q->qi_gquotaip);
		q->qi_gquotaip = NULL;
	}

out_unlock:
	mutex_unlock(&q->qi_quotaofflock);
	return error;
}

STATIC int
xfs_qm_scall_trunc_qfile(
	struct xfs_mount	*mp,
	xfs_ino_t		ino)
{
	struct xfs_inode	*ip;
	struct xfs_trans	*tp;
	int			error;

	if (ino == NULLFSINO)
		return 0;

	error = xfs_iget(mp, NULL, ino, 0, 0, &ip);
	if (error)
		return error;

	xfs_ilock(ip, XFS_IOLOCK_EXCL);

	tp = xfs_trans_alloc(mp, XFS_TRANS_TRUNCATE_FILE);
	error = xfs_trans_reserve(tp, 0, XFS_ITRUNCATE_LOG_RES(mp), 0,
				  XFS_TRANS_PERM_LOG_RES,
				  XFS_ITRUNCATE_LOG_COUNT);
	if (error) {
		xfs_trans_cancel(tp, 0);
		xfs_iunlock(ip, XFS_IOLOCK_EXCL);
		goto out_put;
	}

	xfs_ilock(ip, XFS_ILOCK_EXCL);
	xfs_trans_ijoin(tp, ip);

	error = xfs_itruncate_finish(&tp, ip, 0, XFS_DATA_FORK, 1);
	if (error) {
		xfs_trans_cancel(tp, XFS_TRANS_RELEASE_LOG_RES |
				     XFS_TRANS_ABORT);
		goto out_unlock;
	}

<<<<<<< HEAD
	xfs_ichgtime(ip, XFS_ICHGTIME_MOD | XFS_ICHGTIME_CHG);
=======
	xfs_trans_ichgtime(tp, ip, XFS_ICHGTIME_MOD | XFS_ICHGTIME_CHG);
>>>>>>> 45f53cc9
	error = xfs_trans_commit(tp, XFS_TRANS_RELEASE_LOG_RES);

out_unlock:
	xfs_iunlock(ip, XFS_ILOCK_EXCL | XFS_IOLOCK_EXCL);
out_put:
	IRELE(ip);
	return error;
}

int
xfs_qm_scall_trunc_qfiles(
	xfs_mount_t	*mp,
	uint		flags)
{
	int		error = 0, error2 = 0;

	if (!xfs_sb_version_hasquota(&mp->m_sb) || flags == 0) {
		qdprintk("qtrunc flags=%x m_qflags=%x\n", flags, mp->m_qflags);
		return XFS_ERROR(EINVAL);
	}

	if (flags & XFS_DQ_USER)
		error = xfs_qm_scall_trunc_qfile(mp, mp->m_sb.sb_uquotino);
	if (flags & (XFS_DQ_GROUP|XFS_DQ_PROJ))
		error2 = xfs_qm_scall_trunc_qfile(mp, mp->m_sb.sb_gquotino);

	return error ? error : error2;
}

/*
 * Switch on (a given) quota enforcement for a filesystem.  This takes
 * effect immediately.
 * (Switching on quota accounting must be done at mount time.)
 */
int
xfs_qm_scall_quotaon(
	xfs_mount_t	*mp,
	uint		flags)
{
	int		error;
	uint		qf;
	uint		accflags;
	__int64_t	sbflags;

	flags &= (XFS_ALL_QUOTA_ACCT | XFS_ALL_QUOTA_ENFD);
	/*
	 * Switching on quota accounting must be done at mount time.
	 */
	accflags = flags & XFS_ALL_QUOTA_ACCT;
	flags &= ~(XFS_ALL_QUOTA_ACCT);

	sbflags = 0;

	if (flags == 0) {
		qdprintk("quotaon: zero flags, m_qflags=%x\n", mp->m_qflags);
		return XFS_ERROR(EINVAL);
	}

	/* No fs can turn on quotas with a delayed effect */
	ASSERT((flags & XFS_ALL_QUOTA_ACCT) == 0);

	/*
	 * Can't enforce without accounting. We check the superblock
	 * qflags here instead of m_qflags because rootfs can have
	 * quota acct on ondisk without m_qflags' knowing.
	 */
	if (((flags & XFS_UQUOTA_ACCT) == 0 &&
	    (mp->m_sb.sb_qflags & XFS_UQUOTA_ACCT) == 0 &&
	    (flags & XFS_UQUOTA_ENFD))
	    ||
	    ((flags & XFS_PQUOTA_ACCT) == 0 &&
	    (mp->m_sb.sb_qflags & XFS_PQUOTA_ACCT) == 0 &&
	    (flags & XFS_GQUOTA_ACCT) == 0 &&
	    (mp->m_sb.sb_qflags & XFS_GQUOTA_ACCT) == 0 &&
	    (flags & XFS_OQUOTA_ENFD))) {
		qdprintk("Can't enforce without acct, flags=%x sbflags=%x\n",
			flags, mp->m_sb.sb_qflags);
		return XFS_ERROR(EINVAL);
	}
	/*
	 * If everything's upto-date incore, then don't waste time.
	 */
	if ((mp->m_qflags & flags) == flags)
		return XFS_ERROR(EEXIST);

	/*
	 * Change sb_qflags on disk but not incore mp->qflags
	 * if this is the root filesystem.
	 */
	spin_lock(&mp->m_sb_lock);
	qf = mp->m_sb.sb_qflags;
	mp->m_sb.sb_qflags = qf | flags;
	spin_unlock(&mp->m_sb_lock);

	/*
	 * There's nothing to change if it's the same.
	 */
	if ((qf & flags) == flags && sbflags == 0)
		return XFS_ERROR(EEXIST);
	sbflags |= XFS_SB_QFLAGS;

	if ((error = xfs_qm_write_sb_changes(mp, sbflags)))
		return (error);
	/*
	 * If we aren't trying to switch on quota enforcement, we are done.
	 */
	if  (((mp->m_sb.sb_qflags & XFS_UQUOTA_ACCT) !=
	     (mp->m_qflags & XFS_UQUOTA_ACCT)) ||
	     ((mp->m_sb.sb_qflags & XFS_PQUOTA_ACCT) !=
	     (mp->m_qflags & XFS_PQUOTA_ACCT)) ||
	     ((mp->m_sb.sb_qflags & XFS_GQUOTA_ACCT) !=
	     (mp->m_qflags & XFS_GQUOTA_ACCT)) ||
	    (flags & XFS_ALL_QUOTA_ENFD) == 0)
		return (0);

	if (! XFS_IS_QUOTA_RUNNING(mp))
		return XFS_ERROR(ESRCH);

	/*
	 * Switch on quota enforcement in core.
	 */
	mutex_lock(&mp->m_quotainfo->qi_quotaofflock);
	mp->m_qflags |= (flags & XFS_ALL_QUOTA_ENFD);
	mutex_unlock(&mp->m_quotainfo->qi_quotaofflock);

	return (0);
}


/*
 * Return quota status information, such as uquota-off, enforcements, etc.
 */
int
xfs_qm_scall_getqstat(
	struct xfs_mount	*mp,
	struct fs_quota_stat	*out)
{
	struct xfs_quotainfo	*q = mp->m_quotainfo;
	struct xfs_inode	*uip, *gip;
	boolean_t		tempuqip, tempgqip;

	uip = gip = NULL;
	tempuqip = tempgqip = B_FALSE;
	memset(out, 0, sizeof(fs_quota_stat_t));

	out->qs_version = FS_QSTAT_VERSION;
	if (!xfs_sb_version_hasquota(&mp->m_sb)) {
		out->qs_uquota.qfs_ino = NULLFSINO;
		out->qs_gquota.qfs_ino = NULLFSINO;
		return (0);
	}
	out->qs_flags = (__uint16_t) xfs_qm_export_flags(mp->m_qflags &
							(XFS_ALL_QUOTA_ACCT|
							 XFS_ALL_QUOTA_ENFD));
	out->qs_pad = 0;
	out->qs_uquota.qfs_ino = mp->m_sb.sb_uquotino;
	out->qs_gquota.qfs_ino = mp->m_sb.sb_gquotino;

	if (q) {
		uip = q->qi_uquotaip;
		gip = q->qi_gquotaip;
	}
	if (!uip && mp->m_sb.sb_uquotino != NULLFSINO) {
		if (xfs_iget(mp, NULL, mp->m_sb.sb_uquotino,
					0, 0, &uip) == 0)
			tempuqip = B_TRUE;
	}
	if (!gip && mp->m_sb.sb_gquotino != NULLFSINO) {
		if (xfs_iget(mp, NULL, mp->m_sb.sb_gquotino,
					0, 0, &gip) == 0)
			tempgqip = B_TRUE;
	}
	if (uip) {
		out->qs_uquota.qfs_nblks = uip->i_d.di_nblocks;
		out->qs_uquota.qfs_nextents = uip->i_d.di_nextents;
		if (tempuqip)
			IRELE(uip);
	}
	if (gip) {
		out->qs_gquota.qfs_nblks = gip->i_d.di_nblocks;
		out->qs_gquota.qfs_nextents = gip->i_d.di_nextents;
		if (tempgqip)
			IRELE(gip);
	}
	if (q) {
		out->qs_incoredqs = q->qi_dquots;
		out->qs_btimelimit = q->qi_btimelimit;
		out->qs_itimelimit = q->qi_itimelimit;
		out->qs_rtbtimelimit = q->qi_rtbtimelimit;
		out->qs_bwarnlimit = q->qi_bwarnlimit;
		out->qs_iwarnlimit = q->qi_iwarnlimit;
	}
	return 0;
}

#define XFS_DQ_MASK \
	(FS_DQ_LIMIT_MASK | FS_DQ_TIMER_MASK | FS_DQ_WARNS_MASK)

/*
 * Adjust quota limits, and start/stop timers accordingly.
 */
int
xfs_qm_scall_setqlim(
	xfs_mount_t		*mp,
	xfs_dqid_t		id,
	uint			type,
	fs_disk_quota_t		*newlim)
{
	struct xfs_quotainfo	*q = mp->m_quotainfo;
	xfs_disk_dquot_t	*ddq;
	xfs_dquot_t		*dqp;
	xfs_trans_t		*tp;
	int			error;
	xfs_qcnt_t		hard, soft;

	if (newlim->d_fieldmask & ~XFS_DQ_MASK)
		return EINVAL;
	if ((newlim->d_fieldmask & XFS_DQ_MASK) == 0)
		return 0;

	tp = xfs_trans_alloc(mp, XFS_TRANS_QM_SETQLIM);
	if ((error = xfs_trans_reserve(tp, 0, sizeof(xfs_disk_dquot_t) + 128,
				      0, 0, XFS_DEFAULT_LOG_COUNT))) {
		xfs_trans_cancel(tp, 0);
		return (error);
	}

	/*
	 * We don't want to race with a quotaoff so take the quotaoff lock.
	 * (We don't hold an inode lock, so there's nothing else to stop
	 * a quotaoff from happening). (XXXThis doesn't currently happen
	 * because we take the vfslock before calling xfs_qm_sysent).
	 */
	mutex_lock(&q->qi_quotaofflock);

	/*
	 * Get the dquot (locked), and join it to the transaction.
	 * Allocate the dquot if this doesn't exist.
	 */
	if ((error = xfs_qm_dqget(mp, NULL, id, type, XFS_QMOPT_DQALLOC, &dqp))) {
		xfs_trans_cancel(tp, XFS_TRANS_ABORT);
		ASSERT(error != ENOENT);
		goto out_unlock;
	}
	xfs_trans_dqjoin(tp, dqp);
	ddq = &dqp->q_core;

	/*
	 * Make sure that hardlimits are >= soft limits before changing.
	 */
	hard = (newlim->d_fieldmask & FS_DQ_BHARD) ?
		(xfs_qcnt_t) XFS_BB_TO_FSB(mp, newlim->d_blk_hardlimit) :
			be64_to_cpu(ddq->d_blk_hardlimit);
	soft = (newlim->d_fieldmask & FS_DQ_BSOFT) ?
		(xfs_qcnt_t) XFS_BB_TO_FSB(mp, newlim->d_blk_softlimit) :
			be64_to_cpu(ddq->d_blk_softlimit);
	if (hard == 0 || hard >= soft) {
		ddq->d_blk_hardlimit = cpu_to_be64(hard);
		ddq->d_blk_softlimit = cpu_to_be64(soft);
		if (id == 0) {
			q->qi_bhardlimit = hard;
			q->qi_bsoftlimit = soft;
		}
	} else {
		qdprintk("blkhard %Ld < blksoft %Ld\n", hard, soft);
	}
	hard = (newlim->d_fieldmask & FS_DQ_RTBHARD) ?
		(xfs_qcnt_t) XFS_BB_TO_FSB(mp, newlim->d_rtb_hardlimit) :
			be64_to_cpu(ddq->d_rtb_hardlimit);
	soft = (newlim->d_fieldmask & FS_DQ_RTBSOFT) ?
		(xfs_qcnt_t) XFS_BB_TO_FSB(mp, newlim->d_rtb_softlimit) :
			be64_to_cpu(ddq->d_rtb_softlimit);
	if (hard == 0 || hard >= soft) {
		ddq->d_rtb_hardlimit = cpu_to_be64(hard);
		ddq->d_rtb_softlimit = cpu_to_be64(soft);
		if (id == 0) {
			q->qi_rtbhardlimit = hard;
			q->qi_rtbsoftlimit = soft;
		}
	} else {
		qdprintk("rtbhard %Ld < rtbsoft %Ld\n", hard, soft);
	}

	hard = (newlim->d_fieldmask & FS_DQ_IHARD) ?
		(xfs_qcnt_t) newlim->d_ino_hardlimit :
			be64_to_cpu(ddq->d_ino_hardlimit);
	soft = (newlim->d_fieldmask & FS_DQ_ISOFT) ?
		(xfs_qcnt_t) newlim->d_ino_softlimit :
			be64_to_cpu(ddq->d_ino_softlimit);
	if (hard == 0 || hard >= soft) {
		ddq->d_ino_hardlimit = cpu_to_be64(hard);
		ddq->d_ino_softlimit = cpu_to_be64(soft);
		if (id == 0) {
			q->qi_ihardlimit = hard;
			q->qi_isoftlimit = soft;
		}
	} else {
		qdprintk("ihard %Ld < isoft %Ld\n", hard, soft);
	}

	/*
	 * Update warnings counter(s) if requested
	 */
	if (newlim->d_fieldmask & FS_DQ_BWARNS)
		ddq->d_bwarns = cpu_to_be16(newlim->d_bwarns);
	if (newlim->d_fieldmask & FS_DQ_IWARNS)
		ddq->d_iwarns = cpu_to_be16(newlim->d_iwarns);
	if (newlim->d_fieldmask & FS_DQ_RTBWARNS)
		ddq->d_rtbwarns = cpu_to_be16(newlim->d_rtbwarns);

	if (id == 0) {
		/*
		 * Timelimits for the super user set the relative time
		 * the other users can be over quota for this file system.
		 * If it is zero a default is used.  Ditto for the default
		 * soft and hard limit values (already done, above), and
		 * for warnings.
		 */
		if (newlim->d_fieldmask & FS_DQ_BTIMER) {
			q->qi_btimelimit = newlim->d_btimer;
			ddq->d_btimer = cpu_to_be32(newlim->d_btimer);
		}
		if (newlim->d_fieldmask & FS_DQ_ITIMER) {
			q->qi_itimelimit = newlim->d_itimer;
			ddq->d_itimer = cpu_to_be32(newlim->d_itimer);
		}
		if (newlim->d_fieldmask & FS_DQ_RTBTIMER) {
			q->qi_rtbtimelimit = newlim->d_rtbtimer;
			ddq->d_rtbtimer = cpu_to_be32(newlim->d_rtbtimer);
		}
		if (newlim->d_fieldmask & FS_DQ_BWARNS)
			q->qi_bwarnlimit = newlim->d_bwarns;
		if (newlim->d_fieldmask & FS_DQ_IWARNS)
			q->qi_iwarnlimit = newlim->d_iwarns;
		if (newlim->d_fieldmask & FS_DQ_RTBWARNS)
			q->qi_rtbwarnlimit = newlim->d_rtbwarns;
	} else {
		/*
		 * If the user is now over quota, start the timelimit.
		 * The user will not be 'warned'.
		 * Note that we keep the timers ticking, whether enforcement
		 * is on or off. We don't really want to bother with iterating
		 * over all ondisk dquots and turning the timers on/off.
		 */
		xfs_qm_adjust_dqtimers(mp, ddq);
	}
	dqp->dq_flags |= XFS_DQ_DIRTY;
	xfs_trans_log_dquot(tp, dqp);

	error = xfs_trans_commit(tp, 0);
	xfs_qm_dqprint(dqp);
	xfs_qm_dqrele(dqp);

 out_unlock:
	mutex_unlock(&q->qi_quotaofflock);
	return error;
}

int
xfs_qm_scall_getquota(
	xfs_mount_t	*mp,
	xfs_dqid_t	id,
	uint		type,
	fs_disk_quota_t *out)
{
	xfs_dquot_t	*dqp;
	int		error;

	/*
	 * Try to get the dquot. We don't want it allocated on disk, so
	 * we aren't passing the XFS_QMOPT_DOALLOC flag. If it doesn't
	 * exist, we'll get ENOENT back.
	 */
	if ((error = xfs_qm_dqget(mp, NULL, id, type, 0, &dqp))) {
		return (error);
	}

	/*
	 * If everything's NULL, this dquot doesn't quite exist as far as
	 * our utility programs are concerned.
	 */
	if (XFS_IS_DQUOT_UNINITIALIZED(dqp)) {
		xfs_qm_dqput(dqp);
		return XFS_ERROR(ENOENT);
	}
	/* xfs_qm_dqprint(dqp); */
	/*
	 * Convert the disk dquot to the exportable format
	 */
	xfs_qm_export_dquot(mp, &dqp->q_core, out);
	xfs_qm_dqput(dqp);
	return (error ? XFS_ERROR(EFAULT) : 0);
}


STATIC int
xfs_qm_log_quotaoff_end(
	xfs_mount_t		*mp,
	xfs_qoff_logitem_t	*startqoff,
	uint			flags)
{
	xfs_trans_t		*tp;
	int			error;
	xfs_qoff_logitem_t	*qoffi;

	tp = xfs_trans_alloc(mp, XFS_TRANS_QM_QUOTAOFF_END);

	if ((error = xfs_trans_reserve(tp, 0, sizeof(xfs_qoff_logitem_t) * 2,
				      0, 0, XFS_DEFAULT_LOG_COUNT))) {
		xfs_trans_cancel(tp, 0);
		return (error);
	}

	qoffi = xfs_trans_get_qoff_item(tp, startqoff,
					flags & XFS_ALL_QUOTA_ACCT);
	xfs_trans_log_quotaoff_item(tp, qoffi);

	/*
	 * We have to make sure that the transaction is secure on disk before we
	 * return and actually stop quota accounting. So, make it synchronous.
	 * We don't care about quotoff's performance.
	 */
	xfs_trans_set_sync(tp);
	error = xfs_trans_commit(tp, 0);
	return (error);
}


STATIC int
xfs_qm_log_quotaoff(
	xfs_mount_t	       *mp,
	xfs_qoff_logitem_t     **qoffstartp,
	uint		       flags)
{
	xfs_trans_t	       *tp;
	int			error;
	xfs_qoff_logitem_t     *qoffi=NULL;
	uint			oldsbqflag=0;

	tp = xfs_trans_alloc(mp, XFS_TRANS_QM_QUOTAOFF);
	if ((error = xfs_trans_reserve(tp, 0,
				      sizeof(xfs_qoff_logitem_t) * 2 +
				      mp->m_sb.sb_sectsize + 128,
				      0,
				      0,
				      XFS_DEFAULT_LOG_COUNT))) {
		goto error0;
	}

	qoffi = xfs_trans_get_qoff_item(tp, NULL, flags & XFS_ALL_QUOTA_ACCT);
	xfs_trans_log_quotaoff_item(tp, qoffi);

	spin_lock(&mp->m_sb_lock);
	oldsbqflag = mp->m_sb.sb_qflags;
	mp->m_sb.sb_qflags = (mp->m_qflags & ~(flags)) & XFS_MOUNT_QUOTA_ALL;
	spin_unlock(&mp->m_sb_lock);

	xfs_mod_sb(tp, XFS_SB_QFLAGS);

	/*
	 * We have to make sure that the transaction is secure on disk before we
	 * return and actually stop quota accounting. So, make it synchronous.
	 * We don't care about quotoff's performance.
	 */
	xfs_trans_set_sync(tp);
	error = xfs_trans_commit(tp, 0);

error0:
	if (error) {
		xfs_trans_cancel(tp, 0);
		/*
		 * No one else is modifying sb_qflags, so this is OK.
		 * We still hold the quotaofflock.
		 */
		spin_lock(&mp->m_sb_lock);
		mp->m_sb.sb_qflags = oldsbqflag;
		spin_unlock(&mp->m_sb_lock);
	}
	*qoffstartp = qoffi;
	return (error);
}


/*
 * Translate an internal style on-disk-dquot to the exportable format.
 * The main differences are that the counters/limits are all in Basic
 * Blocks (BBs) instead of the internal FSBs, and all on-disk data has
 * to be converted to the native endianness.
 */
STATIC void
xfs_qm_export_dquot(
	xfs_mount_t		*mp,
	xfs_disk_dquot_t	*src,
	struct fs_disk_quota	*dst)
{
	memset(dst, 0, sizeof(*dst));
	dst->d_version = FS_DQUOT_VERSION;  /* different from src->d_version */
	dst->d_flags = xfs_qm_export_qtype_flags(src->d_flags);
	dst->d_id = be32_to_cpu(src->d_id);
	dst->d_blk_hardlimit =
		XFS_FSB_TO_BB(mp, be64_to_cpu(src->d_blk_hardlimit));
	dst->d_blk_softlimit =
		XFS_FSB_TO_BB(mp, be64_to_cpu(src->d_blk_softlimit));
	dst->d_ino_hardlimit = be64_to_cpu(src->d_ino_hardlimit);
	dst->d_ino_softlimit = be64_to_cpu(src->d_ino_softlimit);
	dst->d_bcount = XFS_FSB_TO_BB(mp, be64_to_cpu(src->d_bcount));
	dst->d_icount = be64_to_cpu(src->d_icount);
	dst->d_btimer = be32_to_cpu(src->d_btimer);
	dst->d_itimer = be32_to_cpu(src->d_itimer);
	dst->d_iwarns = be16_to_cpu(src->d_iwarns);
	dst->d_bwarns = be16_to_cpu(src->d_bwarns);
	dst->d_rtb_hardlimit =
		XFS_FSB_TO_BB(mp, be64_to_cpu(src->d_rtb_hardlimit));
	dst->d_rtb_softlimit =
		XFS_FSB_TO_BB(mp, be64_to_cpu(src->d_rtb_softlimit));
	dst->d_rtbcount = XFS_FSB_TO_BB(mp, be64_to_cpu(src->d_rtbcount));
	dst->d_rtbtimer = be32_to_cpu(src->d_rtbtimer);
	dst->d_rtbwarns = be16_to_cpu(src->d_rtbwarns);

	/*
	 * Internally, we don't reset all the timers when quota enforcement
	 * gets turned off. No need to confuse the user level code,
	 * so return zeroes in that case.
	 */
	if ((!XFS_IS_UQUOTA_ENFORCED(mp) && src->d_flags == XFS_DQ_USER) ||
	    (!XFS_IS_OQUOTA_ENFORCED(mp) &&
			(src->d_flags & (XFS_DQ_PROJ | XFS_DQ_GROUP)))) {
		dst->d_btimer = 0;
		dst->d_itimer = 0;
		dst->d_rtbtimer = 0;
	}

#ifdef DEBUG
	if (((XFS_IS_UQUOTA_ENFORCED(mp) && dst->d_flags == FS_USER_QUOTA) ||
	     (XFS_IS_OQUOTA_ENFORCED(mp) &&
			(dst->d_flags & (FS_PROJ_QUOTA | FS_GROUP_QUOTA)))) &&
	    dst->d_id != 0) {
		if (((int) dst->d_bcount >= (int) dst->d_blk_softlimit) &&
		    (dst->d_blk_softlimit > 0)) {
			ASSERT(dst->d_btimer != 0);
		}
		if (((int) dst->d_icount >= (int) dst->d_ino_softlimit) &&
		    (dst->d_ino_softlimit > 0)) {
			ASSERT(dst->d_itimer != 0);
		}
	}
#endif
}

STATIC uint
xfs_qm_export_qtype_flags(
	uint flags)
{
	/*
	 * Can't be more than one, or none.
	 */
	ASSERT((flags & (FS_PROJ_QUOTA | FS_USER_QUOTA)) !=
		(FS_PROJ_QUOTA | FS_USER_QUOTA));
	ASSERT((flags & (FS_PROJ_QUOTA | FS_GROUP_QUOTA)) !=
		(FS_PROJ_QUOTA | FS_GROUP_QUOTA));
	ASSERT((flags & (FS_USER_QUOTA | FS_GROUP_QUOTA)) !=
		(FS_USER_QUOTA | FS_GROUP_QUOTA));
	ASSERT((flags & (FS_PROJ_QUOTA|FS_USER_QUOTA|FS_GROUP_QUOTA)) != 0);

	return (flags & XFS_DQ_USER) ?
		FS_USER_QUOTA : (flags & XFS_DQ_PROJ) ?
			FS_PROJ_QUOTA : FS_GROUP_QUOTA;
}

STATIC uint
xfs_qm_export_flags(
	uint flags)
{
	uint uflags;

	uflags = 0;
	if (flags & XFS_UQUOTA_ACCT)
		uflags |= FS_QUOTA_UDQ_ACCT;
	if (flags & XFS_PQUOTA_ACCT)
		uflags |= FS_QUOTA_PDQ_ACCT;
	if (flags & XFS_GQUOTA_ACCT)
		uflags |= FS_QUOTA_GDQ_ACCT;
	if (flags & XFS_UQUOTA_ENFD)
		uflags |= FS_QUOTA_UDQ_ENFD;
	if (flags & (XFS_OQUOTA_ENFD)) {
		uflags |= (flags & XFS_GQUOTA_ACCT) ?
			FS_QUOTA_GDQ_ENFD : FS_QUOTA_PDQ_ENFD;
	}
	return (uflags);
}


STATIC int
xfs_dqrele_inode(
	struct xfs_inode	*ip,
	struct xfs_perag	*pag,
	int			flags)
{
	/* skip quota inodes */
	if (ip == ip->i_mount->m_quotainfo->qi_uquotaip ||
	    ip == ip->i_mount->m_quotainfo->qi_gquotaip) {
		ASSERT(ip->i_udquot == NULL);
		ASSERT(ip->i_gdquot == NULL);
		return 0;
	}

	xfs_ilock(ip, XFS_ILOCK_EXCL);
	if ((flags & XFS_UQUOTA_ACCT) && ip->i_udquot) {
		xfs_qm_dqrele(ip->i_udquot);
		ip->i_udquot = NULL;
	}
	if (flags & (XFS_PQUOTA_ACCT|XFS_GQUOTA_ACCT) && ip->i_gdquot) {
		xfs_qm_dqrele(ip->i_gdquot);
		ip->i_gdquot = NULL;
	}
	xfs_iunlock(ip, XFS_ILOCK_EXCL);
<<<<<<< HEAD

	IRELE(ip);
=======
>>>>>>> 45f53cc9
	return 0;
}


/*
 * Go thru all the inodes in the file system, releasing their dquots.
 *
 * Note that the mount structure gets modified to indicate that quotas are off
 * AFTER this, in the case of quotaoff.
 */
void
xfs_qm_dqrele_all_inodes(
	struct xfs_mount *mp,
	uint		 flags)
{
	ASSERT(mp->m_quotainfo);
	xfs_inode_ag_iterator(mp, xfs_dqrele_inode, flags);
}

/*------------------------------------------------------------------------*/
#ifdef DEBUG
/*
 * This contains all the test functions for XFS disk quotas.
 * Currently it does a quota accounting check. ie. it walks through
 * all inodes in the file system, calculating the dquot accounting fields,
 * and prints out any inconsistencies.
 */
xfs_dqhash_t *qmtest_udqtab;
xfs_dqhash_t *qmtest_gdqtab;
int	      qmtest_hashmask;
int	      qmtest_nfails;
struct mutex  qcheck_lock;

#define DQTEST_HASHVAL(mp, id) (((__psunsigned_t)(mp) + \
				 (__psunsigned_t)(id)) & \
				(qmtest_hashmask - 1))

#define DQTEST_HASH(mp, id, type)   ((type & XFS_DQ_USER) ? \
				     (qmtest_udqtab + \
				      DQTEST_HASHVAL(mp, id)) : \
				     (qmtest_gdqtab + \
				      DQTEST_HASHVAL(mp, id)))

#define DQTEST_LIST_PRINT(l, NXT, title) \
{ \
	  xfs_dqtest_t	*dqp; int i = 0;\
	  cmn_err(CE_DEBUG, "%s (#%d)", title, (int) (l)->qh_nelems); \
	  for (dqp = (xfs_dqtest_t *)(l)->qh_next; dqp != NULL; \
	       dqp = (xfs_dqtest_t *)dqp->NXT) { \
		cmn_err(CE_DEBUG, "  %d. \"%d (%s)\"  bcnt = %d, icnt = %d", \
			 ++i, dqp->d_id, DQFLAGTO_TYPESTR(dqp),	     \
			 dqp->d_bcount, dqp->d_icount); } \
}

typedef struct dqtest {
	uint		 dq_flags;	/* various flags (XFS_DQ_*) */
	struct list_head q_hashlist;
	xfs_dqhash_t	*q_hash;	/* the hashchain header */
	xfs_mount_t	*q_mount;	/* filesystem this relates to */
	xfs_dqid_t	d_id;		/* user id or group id */
	xfs_qcnt_t	d_bcount;	/* # disk blocks owned by the user */
	xfs_qcnt_t	d_icount;	/* # inodes owned by the user */
} xfs_dqtest_t;

STATIC void
xfs_qm_hashinsert(xfs_dqhash_t *h, xfs_dqtest_t *dqp)
{
	list_add(&dqp->q_hashlist, &h->qh_list);
	h->qh_version++;
	h->qh_nelems++;
}
STATIC void
xfs_qm_dqtest_print(
	xfs_dqtest_t	*d)
{
	cmn_err(CE_DEBUG, "-----------DQTEST DQUOT----------------");
	cmn_err(CE_DEBUG, "---- dquot ID = %d", d->d_id);
	cmn_err(CE_DEBUG, "---- fs       = 0x%p", d->q_mount);
	cmn_err(CE_DEBUG, "---- bcount   = %Lu (0x%x)",
		d->d_bcount, (int)d->d_bcount);
	cmn_err(CE_DEBUG, "---- icount   = %Lu (0x%x)",
		d->d_icount, (int)d->d_icount);
	cmn_err(CE_DEBUG, "---------------------------");
}

STATIC void
xfs_qm_dqtest_failed(
	xfs_dqtest_t	*d,
	xfs_dquot_t	*dqp,
	char		*reason,
	xfs_qcnt_t	a,
	xfs_qcnt_t	b,
	int		error)
{
	qmtest_nfails++;
	if (error)
		cmn_err(CE_DEBUG, "quotacheck failed id=%d, err=%d\nreason: %s",
		       d->d_id, error, reason);
	else
		cmn_err(CE_DEBUG, "quotacheck failed id=%d (%s) [%d != %d]",
		       d->d_id, reason, (int)a, (int)b);
	xfs_qm_dqtest_print(d);
	if (dqp)
		xfs_qm_dqprint(dqp);
}

STATIC int
xfs_dqtest_cmp2(
	xfs_dqtest_t	*d,
	xfs_dquot_t	*dqp)
{
	int err = 0;
	if (be64_to_cpu(dqp->q_core.d_icount) != d->d_icount) {
		xfs_qm_dqtest_failed(d, dqp, "icount mismatch",
			be64_to_cpu(dqp->q_core.d_icount),
			d->d_icount, 0);
		err++;
	}
	if (be64_to_cpu(dqp->q_core.d_bcount) != d->d_bcount) {
		xfs_qm_dqtest_failed(d, dqp, "bcount mismatch",
			be64_to_cpu(dqp->q_core.d_bcount),
			d->d_bcount, 0);
		err++;
	}
	if (dqp->q_core.d_blk_softlimit &&
	    be64_to_cpu(dqp->q_core.d_bcount) >=
	    be64_to_cpu(dqp->q_core.d_blk_softlimit)) {
		if (!dqp->q_core.d_btimer && dqp->q_core.d_id) {
			cmn_err(CE_DEBUG,
				"%d [%s] [0x%p] BLK TIMER NOT STARTED",
				d->d_id, DQFLAGTO_TYPESTR(d), d->q_mount);
			err++;
		}
	}
	if (dqp->q_core.d_ino_softlimit &&
	    be64_to_cpu(dqp->q_core.d_icount) >=
	    be64_to_cpu(dqp->q_core.d_ino_softlimit)) {
		if (!dqp->q_core.d_itimer && dqp->q_core.d_id) {
			cmn_err(CE_DEBUG,
				"%d [%s] [0x%p] INO TIMER NOT STARTED",
				d->d_id, DQFLAGTO_TYPESTR(d), d->q_mount);
			err++;
		}
	}
#ifdef QUOTADEBUG
	if (!err) {
		cmn_err(CE_DEBUG, "%d [%s] [0x%p] qchecked",
			d->d_id, DQFLAGTO_TYPESTR(d), d->q_mount);
	}
#endif
	return (err);
}

STATIC void
xfs_dqtest_cmp(
	xfs_dqtest_t	*d)
{
	xfs_dquot_t	*dqp;
	int		error;

	/* xfs_qm_dqtest_print(d); */
	if ((error = xfs_qm_dqget(d->q_mount, NULL, d->d_id, d->dq_flags, 0,
				 &dqp))) {
		xfs_qm_dqtest_failed(d, NULL, "dqget failed", 0, 0, error);
		return;
	}
	xfs_dqtest_cmp2(d, dqp);
	xfs_qm_dqput(dqp);
}

STATIC int
xfs_qm_internalqcheck_dqget(
	xfs_mount_t	*mp,
	xfs_dqid_t	id,
	uint		type,
	xfs_dqtest_t	**O_dq)
{
	xfs_dqtest_t	*d;
	xfs_dqhash_t	*h;

	h = DQTEST_HASH(mp, id, type);
	list_for_each_entry(d, &h->qh_list, q_hashlist) {
		if (d->d_id == id && mp == d->q_mount) {
			*O_dq = d;
			return (0);
		}
	}
	d = kmem_zalloc(sizeof(xfs_dqtest_t), KM_SLEEP);
	d->dq_flags = type;
	d->d_id = id;
	d->q_mount = mp;
	d->q_hash = h;
	INIT_LIST_HEAD(&d->q_hashlist);
	xfs_qm_hashinsert(h, d);
	*O_dq = d;
	return (0);
}

STATIC void
xfs_qm_internalqcheck_get_dquots(
	xfs_mount_t	*mp,
	xfs_dqid_t	uid,
	xfs_dqid_t	projid,
	xfs_dqid_t	gid,
	xfs_dqtest_t	**ud,
	xfs_dqtest_t	**gd)
{
	if (XFS_IS_UQUOTA_ON(mp))
		xfs_qm_internalqcheck_dqget(mp, uid, XFS_DQ_USER, ud);
	if (XFS_IS_GQUOTA_ON(mp))
		xfs_qm_internalqcheck_dqget(mp, gid, XFS_DQ_GROUP, gd);
	else if (XFS_IS_PQUOTA_ON(mp))
		xfs_qm_internalqcheck_dqget(mp, projid, XFS_DQ_PROJ, gd);
}


STATIC void
xfs_qm_internalqcheck_dqadjust(
	xfs_inode_t		*ip,
	xfs_dqtest_t		*d)
{
	d->d_icount++;
	d->d_bcount += (xfs_qcnt_t)ip->i_d.di_nblocks;
}

STATIC int
xfs_qm_internalqcheck_adjust(
	xfs_mount_t	*mp,		/* mount point for filesystem */
	xfs_ino_t	ino,		/* inode number to get data for */
	void		__user *buffer,	/* not used */
	int		ubsize,		/* not used */
	int		*ubused,	/* not used */
	int		*res)		/* bulkstat result code */
{
	xfs_inode_t		*ip;
	xfs_dqtest_t		*ud, *gd;
	uint			lock_flags;
	boolean_t		ipreleased;
	int			error;

	ASSERT(XFS_IS_QUOTA_RUNNING(mp));

	if (ino == mp->m_sb.sb_uquotino || ino == mp->m_sb.sb_gquotino) {
		*res = BULKSTAT_RV_NOTHING;
		qdprintk("internalqcheck: ino=%llu, uqino=%llu, gqino=%llu\n",
			(unsigned long long) ino,
			(unsigned long long) mp->m_sb.sb_uquotino,
			(unsigned long long) mp->m_sb.sb_gquotino);
		return XFS_ERROR(EINVAL);
	}
	ipreleased = B_FALSE;
 again:
	lock_flags = XFS_ILOCK_SHARED;
	if ((error = xfs_iget(mp, NULL, ino, 0, lock_flags, &ip))) {
		*res = BULKSTAT_RV_NOTHING;
		return (error);
	}

	/*
	 * This inode can have blocks after eof which can get released
	 * when we send it to inactive. Since we don't check the dquot
	 * until the after all our calculations are done, we must get rid
	 * of those now.
	 */
	if (! ipreleased) {
		xfs_iunlock(ip, lock_flags);
		IRELE(ip);
		ipreleased = B_TRUE;
		goto again;
	}
	xfs_qm_internalqcheck_get_dquots(mp,
					(xfs_dqid_t) ip->i_d.di_uid,
					(xfs_dqid_t) xfs_get_projid(ip),
					(xfs_dqid_t) ip->i_d.di_gid,
					&ud, &gd);
	if (XFS_IS_UQUOTA_ON(mp)) {
		ASSERT(ud);
		xfs_qm_internalqcheck_dqadjust(ip, ud);
	}
	if (XFS_IS_OQUOTA_ON(mp)) {
		ASSERT(gd);
		xfs_qm_internalqcheck_dqadjust(ip, gd);
	}
	xfs_iunlock(ip, lock_flags);
	IRELE(ip);
	*res = BULKSTAT_RV_DIDONE;
	return (0);
}


/* PRIVATE, debugging */
int
xfs_qm_internalqcheck(
	xfs_mount_t	*mp)
{
	xfs_ino_t	lastino;
	int		done, count;
	int		i;
	int		error;

	lastino = 0;
	qmtest_hashmask = 32;
	count = 5;
	done = 0;
	qmtest_nfails = 0;

	if (! XFS_IS_QUOTA_ON(mp))
		return XFS_ERROR(ESRCH);

	xfs_log_force(mp, XFS_LOG_SYNC);
	XFS_bflush(mp->m_ddev_targp);
	xfs_log_force(mp, XFS_LOG_SYNC);
	XFS_bflush(mp->m_ddev_targp);

	mutex_lock(&qcheck_lock);
	/* There should be absolutely no quota activity while this
	   is going on. */
	qmtest_udqtab = kmem_zalloc(qmtest_hashmask *
				    sizeof(xfs_dqhash_t), KM_SLEEP);
	qmtest_gdqtab = kmem_zalloc(qmtest_hashmask *
				    sizeof(xfs_dqhash_t), KM_SLEEP);
	do {
		/*
		 * Iterate thru all the inodes in the file system,
		 * adjusting the corresponding dquot counters
		 */
		error = xfs_bulkstat(mp, &lastino, &count,
				 xfs_qm_internalqcheck_adjust,
				 0, NULL, &done);
		if (error) {
			cmn_err(CE_DEBUG, "Bulkstat returned error 0x%x", error);
			break;
		}
	} while (!done);

	cmn_err(CE_DEBUG, "Checking results against system dquots");
	for (i = 0; i < qmtest_hashmask; i++) {
		xfs_dqtest_t	*d, *n;
		xfs_dqhash_t	*h;

		h = &qmtest_udqtab[i];
		list_for_each_entry_safe(d, n, &h->qh_list, q_hashlist) {
			xfs_dqtest_cmp(d);
			kmem_free(d);
		}
		h = &qmtest_gdqtab[i];
		list_for_each_entry_safe(d, n, &h->qh_list, q_hashlist) {
			xfs_dqtest_cmp(d);
			kmem_free(d);
		}
	}

	if (qmtest_nfails) {
		cmn_err(CE_DEBUG, "******** quotacheck failed  ********");
		cmn_err(CE_DEBUG, "failures = %d", qmtest_nfails);
	} else {
		cmn_err(CE_DEBUG, "******** quotacheck successful! ********");
	}
	kmem_free(qmtest_udqtab);
	kmem_free(qmtest_gdqtab);
	mutex_unlock(&qcheck_lock);
	return (qmtest_nfails);
}

#endif /* DEBUG */<|MERGE_RESOLUTION|>--- conflicted
+++ resolved
@@ -276,11 +276,7 @@
 		goto out_unlock;
 	}
 
-<<<<<<< HEAD
-	xfs_ichgtime(ip, XFS_ICHGTIME_MOD | XFS_ICHGTIME_CHG);
-=======
 	xfs_trans_ichgtime(tp, ip, XFS_ICHGTIME_MOD | XFS_ICHGTIME_CHG);
->>>>>>> 45f53cc9
 	error = xfs_trans_commit(tp, XFS_TRANS_RELEASE_LOG_RES);
 
 out_unlock:
@@ -897,11 +893,6 @@
 		ip->i_gdquot = NULL;
 	}
 	xfs_iunlock(ip, XFS_ILOCK_EXCL);
-<<<<<<< HEAD
-
-	IRELE(ip);
-=======
->>>>>>> 45f53cc9
 	return 0;
 }
 
