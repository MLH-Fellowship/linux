/*
 * Copyright 2013-2014 Texas Instruments, Inc.
 *
 * Keystone 2 Edison EVM device tree
 *
 * This program is free software; you can redistribute it and/or modify
 * it under the terms of the GNU General Public License version 2 as
 * published by the Free Software Foundation.
 */
/dts-v1/;

#include "keystone.dtsi"
#include "k2e.dtsi"

/ {
	compatible = "ti,k2e-evm", "ti,k2e", "ti,keystone";
	model = "Texas Instruments Keystone 2 Edison EVM";

	reserved-memory {
		#address-cells = <2>;
		#size-cells = <2>;
		ranges;

		dsp_common_cma_pool: dsp_common_cma_pool {
			compatible = "shared-dma-pool";
			reg = <0x00000008 0x1f800000 0x00000000 0x800000>;
			reusable;
		};

		dsp_common_mpm_area: dsp_reserved_mpm_area {
			compatible = "shared-dma-pool";
			reg = <0x00000008 0x20000000 0x00000000 0x20000000>;
			no-map;
			status = "okay";
		};
	};

	soc {

		clocks {
			refclksys: refclksys {
				#clock-cells = <0>;
				compatible = "fixed-clock";
				clock-frequency = <100000000>;
				clock-output-names = "refclk-sys";
			};

			refclkpass: refclkpass {
				#clock-cells = <0>;
				compatible = "fixed-clock";
				clock-frequency = <100000000>;
				clock-output-names = "refclk-pass";
			};

			refclkddr3a: refclkddr3a {
				#clock-cells = <0>;
				compatible = "fixed-clock";
				clock-frequency = <100000000>;
				clock-output-names = "refclk-ddr3a";
			};
		};

		mpm_mem: dspmem {
			compatible = "ti,keystone-dsp-mem";
			reg = <0x0c000000 0x00200000>,
			      <0xa0000000 0x20000000>;
		};
	};
};

&usb_phy {
	status = "okay";
};

&usb {
	status = "okay";
};

&usb1_phy {
	status = "okay";
};

&usb1 {
	status = "okay";
};

&i2c0 {
	dtt@50 {
		compatible = "at,24c1024";
		reg = <0x50>;
	};
};

&aemif {
	cs0 {
		#address-cells = <2>;
		#size-cells = <1>;
		clock-ranges;
		ranges;

		ti,cs-chipselect = <0>;
		/* all timings in nanoseconds */
		ti,cs-min-turnaround-ns = <12>;
		ti,cs-read-hold-ns = <6>;
		ti,cs-read-strobe-ns = <23>;
		ti,cs-read-setup-ns = <9>;
		ti,cs-write-hold-ns = <8>;
		ti,cs-write-strobe-ns = <23>;
		ti,cs-write-setup-ns = <8>;

		nand@0,0 {
			compatible = "ti,keystone-nand","ti,davinci-nand";
			#address-cells = <1>;
			#size-cells = <1>;
			reg = <0 0 0x4000000
			       1 0 0x0000100>;

			ti,davinci-chipselect = <0>;
			ti,davinci-mask-ale = <0x2000>;
			ti,davinci-mask-cle = <0x4000>;
			ti,davinci-mask-chipsel = <0>;
			nand-ecc-mode = "hw";
			ti,davinci-ecc-bits = <4>;
			nand-on-flash-bbt;

			partition@0 {
				label = "u-boot";
				reg = <0x0 0x100000>;
				read-only;
			};

			partition@100000 {
				label = "params";
				reg = <0x100000 0x80000>;
				read-only;
			};

			partition@180000 {
				label = "ubifs";
				reg = <0x180000 0x1FE80000>;
			};
		};
	};
};

&spi0 {
	nor_flash: n25q128a11@0 {
		#address-cells = <1>;
		#size-cells = <1>;
		compatible = "Micron,n25q128a11";
		spi-max-frequency = <54000000>;
		m25p,fast-read;
		reg = <0>;

		partition@0 {
			label = "u-boot-spl";
			reg = <0x0 0x80000>;
			read-only;
		};

		partition@1 {
			label = "misc";
			reg = <0x80000 0xf80000>;
		};
	};
};

&mdio {
	status = "ok";
	ethphy0: ethernet-phy@0 {
		compatible = "marvell,88E1514", "marvell,88E1510", "ethernet-phy-ieee802.3-c22";
		reg = <0>;
	};

	ethphy1: ethernet-phy@1 {
		compatible = "marvell,88E1514", "marvell,88E1510", "ethernet-phy-ieee802.3-c22";
		reg = <1>;
	};
};

<<<<<<< HEAD
&pcie1_phy {
	status = "okay";
};

&pcie1 {
	status = "okay";
=======
&dsp0 {
	memory-region = <&dsp_common_cma_pool>;
>>>>>>> f89ec44e
};<|MERGE_RESOLUTION|>--- conflicted
+++ resolved
@@ -178,15 +178,14 @@
 	};
 };
 
-<<<<<<< HEAD
 &pcie1_phy {
 	status = "okay";
 };
 
 &pcie1 {
 	status = "okay";
-=======
+};
+
 &dsp0 {
 	memory-region = <&dsp_common_cma_pool>;
->>>>>>> f89ec44e
 };