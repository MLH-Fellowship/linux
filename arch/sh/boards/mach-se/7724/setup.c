--- conflicted
+++ resolved
@@ -15,10 +15,7 @@
 #include <linux/interrupt.h>
 #include <linux/platform_device.h>
 #include <linux/mfd/sh_mobile_sdhi.h>
-<<<<<<< HEAD
-=======
 #include <linux/mmc/host.h>
->>>>>>> 3cbea436
 #include <linux/mtd/physmap.h>
 #include <linux/delay.h>
 #include <linux/smc91x.h>
@@ -287,34 +284,6 @@
 };
 
 /* FSI */
-<<<<<<< HEAD
-/*
- * FSI-A use external clock which came from ak464x.
- * So, we should change parent of fsi
- */
-#define FCLKACR		0xa4150008
-static void fsimck_init(struct clk *clk)
-{
-	u32 status = __raw_readl(clk->enable_reg);
-
-	/* use external clock */
-	status &= ~0x000000ff;
-	status |= 0x00000080;
-	__raw_writel(status, clk->enable_reg);
-}
-
-static struct clk_ops fsimck_clk_ops = {
-	.init = fsimck_init,
-};
-
-static struct clk fsimcka_clk = {
-	.ops		= &fsimck_clk_ops,
-	.enable_reg	= (void __iomem *)FCLKACR,
-	.rate		= 0, /* unknown */
-};
-
-=======
->>>>>>> 3cbea436
 /* change J20, J21, J22 pin to 1-2 connection to use slave mode */
 static struct sh_fsi_platform_info fsi_info = {
 	.porta_flags = SH_FSI_BRS_INV |
@@ -503,10 +472,7 @@
 static struct sh_mobile_sdhi_info sh7724_sdhi0_data = {
 	.dma_slave_tx	= SHDMA_SLAVE_SDHI0_TX,
 	.dma_slave_rx	= SHDMA_SLAVE_SDHI0_RX,
-<<<<<<< HEAD
-=======
 	.tmio_caps      = MMC_CAP_SDIO_IRQ,
->>>>>>> 3cbea436
 };
 
 static struct platform_device sdhi0_cn7_device = {
@@ -538,10 +504,7 @@
 static struct sh_mobile_sdhi_info sh7724_sdhi1_data = {
 	.dma_slave_tx	= SHDMA_SLAVE_SDHI1_TX,
 	.dma_slave_rx	= SHDMA_SLAVE_SDHI1_RX,
-<<<<<<< HEAD
-=======
 	.tmio_caps      = MMC_CAP_SDIO_IRQ,
->>>>>>> 3cbea436
 };
 
 static struct platform_device sdhi1_cn8_device = {
@@ -888,28 +851,13 @@
 		clk_put(clk);
 	}
 
-	/* set SPU2 clock to 83.4 MHz */
-	clk = clk_get(NULL, "spu_clk");
-	if (clk) {
-		clk_set_rate(clk, clk_round_rate(clk, 83333333));
-		clk_put(clk);
-	}
-
 	/* change parent of FSI A */
 	clk = clk_get(NULL, "fsia_clk");
-<<<<<<< HEAD
-	if (clk) {
-		clk_register(&fsimcka_clk);
-		clk_set_parent(clk, &fsimcka_clk);
-		clk_set_rate(clk, 11000);
-		clk_set_rate(&fsimcka_clk, 11000);
-=======
 	if (!IS_ERR(clk)) {
 		/* 48kHz dummy clock was used to make sure 1/1 divide */
 		clk_set_rate(&sh7724_fsimcka_clk, 48000);
 		clk_set_parent(clk, &sh7724_fsimcka_clk);
 		clk_set_rate(clk, 48000);
->>>>>>> 3cbea436
 		clk_put(clk);
 	}
 
