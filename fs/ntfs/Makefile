# Rules for making the NTFS driver.

obj-$(CONFIG_NTFS_FS) += ntfs.o

ntfs-y := aops.o attrib.o collate.o compress.o debug.o dir.o file.o \
	  index.o inode.o mft.o mst.o namei.o runlist.o super.o sysctl.o \
	  unistr.o upcase.o

<<<<<<< HEAD
EXTRA_CFLAGS = -DNTFS_VERSION=\"2.1.30\"
=======
ntfs-$(CONFIG_NTFS_RW) += bitmap.o lcnalloc.o logfile.o quota.o usnjrnl.o
>>>>>>> 105e53f8

ccflags-y := -DNTFS_VERSION=\"2.1.30\"
ccflags-$(CONFIG_NTFS_DEBUG)	+= -DDEBUG
ccflags-$(CONFIG_NTFS_RW)	+= -DNTFS_RW
<|MERGE_RESOLUTION|>--- conflicted
+++ resolved
@@ -6,11 +6,7 @@
 	  index.o inode.o mft.o mst.o namei.o runlist.o super.o sysctl.o \
 	  unistr.o upcase.o
 
-<<<<<<< HEAD
-EXTRA_CFLAGS = -DNTFS_VERSION=\"2.1.30\"
-=======
 ntfs-$(CONFIG_NTFS_RW) += bitmap.o lcnalloc.o logfile.o quota.o usnjrnl.o
->>>>>>> 105e53f8
 
 ccflags-y := -DNTFS_VERSION=\"2.1.30\"
 ccflags-$(CONFIG_NTFS_DEBUG)	+= -DDEBUG
