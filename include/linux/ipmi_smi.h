/*
 * ipmi_smi.h
 *
 * MontaVista IPMI system management interface
 *
 * Author: MontaVista Software, Inc.
 *         Corey Minyard <minyard@mvista.com>
 *         source@mvista.com
 *
 * Copyright 2002 MontaVista Software Inc.
 *
 *  This program is free software; you can redistribute it and/or modify it
 *  under the terms of the GNU General Public License as published by the
 *  Free Software Foundation; either version 2 of the License, or (at your
 *  option) any later version.
 *
 *
 *  THIS SOFTWARE IS PROVIDED ``AS IS'' AND ANY EXPRESS OR IMPLIED
 *  WARRANTIES, INCLUDING, BUT NOT LIMITED TO, THE IMPLIED WARRANTIES OF
 *  MERCHANTABILITY AND FITNESS FOR A PARTICULAR PURPOSE ARE DISCLAIMED.
 *  IN NO EVENT SHALL THE AUTHOR BE LIABLE FOR ANY DIRECT, INDIRECT,
 *  INCIDENTAL, SPECIAL, EXEMPLARY, OR CONSEQUENTIAL DAMAGES (INCLUDING,
 *  BUT NOT LIMITED TO, PROCUREMENT OF SUBSTITUTE GOODS OR SERVICES; LOSS
 *  OF USE, DATA, OR PROFITS; OR BUSINESS INTERRUPTION) HOWEVER CAUSED AND
 *  ON ANY THEORY OF LIABILITY, WHETHER IN CONTRACT, STRICT LIABILITY, OR
 *  TORT (INCLUDING NEGLIGENCE OR OTHERWISE) ARISING IN ANY WAY OUT OF THE
 *  USE OF THIS SOFTWARE, EVEN IF ADVISED OF THE POSSIBILITY OF SUCH DAMAGE.
 *
 *  You should have received a copy of the GNU General Public License along
 *  with this program; if not, write to the Free Software Foundation, Inc.,
 *  675 Mass Ave, Cambridge, MA 02139, USA.
 */

#ifndef __LINUX_IPMI_SMI_H
#define __LINUX_IPMI_SMI_H

#include <linux/ipmi_msgdefs.h>
#include <linux/proc_fs.h>
#include <linux/module.h>
#include <linux/device.h>
#include <linux/platform_device.h>
<<<<<<< HEAD
=======
#include <linux/ipmi.h>
>>>>>>> 3cbea436

/* This files describes the interface for IPMI system management interface
   drivers to bind into the IPMI message handler. */

/* Structure for the low-level drivers. */
typedef struct ipmi_smi *ipmi_smi_t;

/*
 * Messages to/from the lower layer.  The smi interface will take one
 * of these to send. After the send has occurred and a response has
 * been received, it will report this same data structure back up to
 * the upper layer.  If an error occurs, it should fill in the
 * response with an error code in the completion code location. When
 * asynchronous data is received, one of these is allocated, the
 * data_size is set to zero and the response holds the data from the
 * get message or get event command that the interface initiated.
 * Note that it is the interfaces responsibility to detect
 * asynchronous data and messages and request them from the
 * interface.
 */
struct ipmi_smi_msg {
	struct list_head link;

	long    msgid;
	void    *user_data;

	int           data_size;
	unsigned char data[IPMI_MAX_MSG_LENGTH];

	int           rsp_size;
	unsigned char rsp[IPMI_MAX_MSG_LENGTH];

	/* Will be called when the system is done with the message
	   (presumably to free it). */
	void (*done)(struct ipmi_smi_msg *msg);
};

struct ipmi_smi_handlers {
	struct module *owner;

	/* The low-level interface cannot start sending messages to
	   the upper layer until this function is called.  This may
	   not be NULL, the lower layer must take the interface from
	   this call. */
	int (*start_processing)(void       *send_info,
				ipmi_smi_t new_intf);

	/*
	 * Get the detailed private info of the low level interface and store
	 * it into the structure of ipmi_smi_data. For example: the
	 * ACPI device handle will be returned for the pnp_acpi IPMI device.
	 */
	int (*get_smi_info)(void *send_info, struct ipmi_smi_info *data);

	/* Called to enqueue an SMI message to be sent.  This
	   operation is not allowed to fail.  If an error occurs, it
	   should report back the error in a received message.  It may
	   do this in the current call context, since no write locks
	   are held when this is run.  If the priority is > 0, the
	   message will go into a high-priority queue and be sent
	   first.  Otherwise, it goes into a normal-priority queue. */
	void (*sender)(void                *send_info,
		       struct ipmi_smi_msg *msg,
		       int                 priority);

	/* Called by the upper layer to request that we try to get
	   events from the BMC we are attached to. */
	void (*request_events)(void *send_info);

	/* Called when the interface should go into "run to
	   completion" mode.  If this call sets the value to true, the
	   interface should make sure that all messages are flushed
	   out and that none are pending, and any new requests are run
	   to completion immediately. */
	void (*set_run_to_completion)(void *send_info, int run_to_completion);

	/* Called to poll for work to do.  This is so upper layers can
	   poll for operations during things like crash dumps. */
	void (*poll)(void *send_info);

	/* Enable/disable firmware maintenance mode.  Note that this
	   is *not* the modes defined, this is simply an on/off
	   setting.  The message handler does the mode handling.  Note
	   that this is called from interrupt context, so it cannot
	   block. */
	void (*set_maintenance_mode)(void *send_info, int enable);

	/* Tell the handler that we are using it/not using it.  The
	   message handler get the modules that this handler belongs
	   to; this function lets the SMI claim any modules that it
	   uses.  These may be NULL if this is not required. */
	int (*inc_usecount)(void *send_info);
	void (*dec_usecount)(void *send_info);
};

struct ipmi_device_id {
	unsigned char device_id;
	unsigned char device_revision;
	unsigned char firmware_revision_1;
	unsigned char firmware_revision_2;
	unsigned char ipmi_version;
	unsigned char additional_device_support;
	unsigned int  manufacturer_id;
	unsigned int  product_id;
	unsigned char aux_firmware_revision[4];
	unsigned int  aux_firmware_revision_set : 1;
};

#define ipmi_version_major(v) ((v)->ipmi_version & 0xf)
#define ipmi_version_minor(v) ((v)->ipmi_version >> 4)

/* Take a pointer to a raw data buffer and a length and extract device
   id information from it.  The first byte of data must point to the
   netfn << 2, the data should be of the format:
      netfn << 2, cmd, completion code, data
   as normally comes from a device interface. */
static inline int ipmi_demangle_device_id(const unsigned char *data,
					  unsigned int data_len,
					  struct ipmi_device_id *id)
{
	if (data_len < 9)
		return -EINVAL;
	if (data[0] != IPMI_NETFN_APP_RESPONSE << 2 ||
	    data[1] != IPMI_GET_DEVICE_ID_CMD)
		/* Strange, didn't get the response we expected. */
		return -EINVAL;
	if (data[2] != 0)
		/* That's odd, it shouldn't be able to fail. */
		return -EINVAL;

	data += 3;
	data_len -= 3;
	id->device_id = data[0];
	id->device_revision = data[1];
	id->firmware_revision_1 = data[2];
	id->firmware_revision_2 = data[3];
	id->ipmi_version = data[4];
	id->additional_device_support = data[5];
	if (data_len >= 11) {
		id->manufacturer_id = (data[6] | (data[7] << 8) |
				       (data[8] << 16));
		id->product_id = data[9] | (data[10] << 8);
	} else {
		id->manufacturer_id = 0;
		id->product_id = 0;
	}
	if (data_len >= 15) {
		memcpy(id->aux_firmware_revision, data+11, 4);
		id->aux_firmware_revision_set = 1;
	} else
		id->aux_firmware_revision_set = 0;

	return 0;
}

/* Add a low-level interface to the IPMI driver.  Note that if the
   interface doesn't know its slave address, it should pass in zero.
   The low-level interface should not deliver any messages to the
   upper layer until the start_processing() function in the handlers
   is called, and the lower layer must get the interface from that
   call. */
int ipmi_register_smi(struct ipmi_smi_handlers *handlers,
		      void                     *send_info,
		      struct ipmi_device_id    *device_id,
		      struct device            *dev,
		      const char               *sysfs_name,
		      unsigned char            slave_addr);

/*
 * Remove a low-level interface from the IPMI driver.  This will
 * return an error if the interface is still in use by a user.
 */
int ipmi_unregister_smi(ipmi_smi_t intf);

/*
 * The lower layer reports received messages through this interface.
 * The data_size should be zero if this is an asyncronous message.  If
 * the lower layer gets an error sending a message, it should format
 * an error response in the message response.
 */
void ipmi_smi_msg_received(ipmi_smi_t          intf,
			   struct ipmi_smi_msg *msg);

/* The lower layer received a watchdog pre-timeout on interface. */
void ipmi_smi_watchdog_pretimeout(ipmi_smi_t intf);

struct ipmi_smi_msg *ipmi_alloc_smi_msg(void);
static inline void ipmi_free_smi_msg(struct ipmi_smi_msg *msg)
{
	msg->done(msg);
}

/* Allow the lower layer to add things to the proc filesystem
   directory for this interface.  Note that the entry will
   automatically be dstroyed when the interface is destroyed. */
int ipmi_smi_add_proc_entry(ipmi_smi_t smi, char *name,
			    read_proc_t *read_proc,
			    void *data);

#endif /* __LINUX_IPMI_SMI_H */<|MERGE_RESOLUTION|>--- conflicted
+++ resolved
@@ -39,10 +39,7 @@
 #include <linux/module.h>
 #include <linux/device.h>
 #include <linux/platform_device.h>
-<<<<<<< HEAD
-=======
 #include <linux/ipmi.h>
->>>>>>> 3cbea436
 
 /* This files describes the interface for IPMI system management interface
    drivers to bind into the IPMI message handler. */
