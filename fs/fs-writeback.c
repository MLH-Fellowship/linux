--- conflicted
+++ resolved
@@ -77,14 +77,11 @@
 		return inode->i_mapping->backing_dev_info;
 
 	return sb->s_bdi;
-<<<<<<< HEAD
-=======
 }
 
 static inline struct inode *wb_inode(struct list_head *head)
 {
 	return list_entry(head, struct inode, i_wb_list);
->>>>>>> 45f53cc9
 }
 
 static void bdi_queue_work(struct backing_dev_info *bdi,
@@ -408,17 +405,6 @@
 				redirty_tail(inode);
 			}
 		} else if (inode->i_state & I_DIRTY) {
-<<<<<<< HEAD
-			/*
-			 * Filesystems can dirty the inode during writeback
-			 * operations, such as delayed allocation during
-			 * submission or metadata updates after data IO
-			 * completion.
-			 */
-			redirty_tail(inode);
-		} else if (atomic_read(&inode->i_count)) {
-=======
->>>>>>> 45f53cc9
 			/*
 			 * Filesystems can dirty the inode during writeback
 			 * operations, such as delayed allocation during
@@ -518,10 +504,6 @@
 		if (inode_dirtied_after(inode, wbc->wb_start))
 			return 1;
 
-<<<<<<< HEAD
-		BUG_ON(inode->i_state & I_FREEING);
-=======
->>>>>>> 45f53cc9
 		__iget(inode);
 		pages_skipped = wbc->pages_skipped;
 		writeback_single_inode(inode, wbc);
@@ -697,12 +679,7 @@
 		 */
 		spin_lock(&inode_lock);
 		if (!list_empty(&wb->b_more_io))  {
-<<<<<<< HEAD
-			inode = list_entry(wb->b_more_io.prev,
-						struct inode, i_list);
-=======
 			inode = wb_inode(wb->b_more_io.prev);
->>>>>>> 45f53cc9
 			trace_wbc_writeback_wait(&wbc, wb->bdi);
 			inode_wait_for_writeback(inode);
 		}
@@ -825,11 +802,7 @@
 	struct backing_dev_info *bdi = wb->bdi;
 	long pages_written;
 
-<<<<<<< HEAD
-	current->flags |= PF_FLUSHER | PF_SWAPWRITE;
-=======
 	current->flags |= PF_SWAPWRITE;
->>>>>>> 45f53cc9
 	set_freezable();
 	wb->last_active = jiffies;
 
@@ -1029,11 +1002,7 @@
 			}
 
 			inode->dirtied_when = jiffies;
-<<<<<<< HEAD
-			list_move(&inode->i_list, &bdi->wb.b_dirty);
-=======
 			list_move(&inode->i_wb_list, &bdi->wb.b_dirty);
->>>>>>> 45f53cc9
 		}
 	}
 out:
