--- conflicted
+++ resolved
@@ -183,7 +183,6 @@
 	else
 		rt2x00lib_txdone_noinfo(entry, TXDONE_UNKNOWN);
 }
-<<<<<<< HEAD
 
 static void rt2x00usb_work_txdone(struct work_struct *work)
 {
@@ -196,23 +195,8 @@
 		while (!rt2x00queue_empty(queue)) {
 			entry = rt2x00queue_get_entry(queue, Q_INDEX_DONE);
 
-			if (test_bit(ENTRY_OWNER_DEVICE_DATA, &entry->flags))
-=======
-
-static void rt2x00usb_work_txdone(struct work_struct *work)
-{
-	struct rt2x00_dev *rt2x00dev =
-	    container_of(work, struct rt2x00_dev, txdone_work);
-	struct data_queue *queue;
-	struct queue_entry *entry;
-
-	tx_queue_for_each(rt2x00dev, queue) {
-		while (!rt2x00queue_empty(queue)) {
-			entry = rt2x00queue_get_entry(queue, Q_INDEX_DONE);
-
 			if (test_bit(ENTRY_OWNER_DEVICE_DATA, &entry->flags) ||
 			    !test_bit(ENTRY_DATA_STATUS_PENDING, &entry->flags))
->>>>>>> 3cbea436
 				break;
 
 			rt2x00usb_work_txdone_entry(entry);
@@ -243,13 +227,7 @@
 	 * Schedule the delayed work for reading the TX status
 	 * from the device.
 	 */
-<<<<<<< HEAD
-	if (test_bit(DEVICE_STATE_PRESENT, &rt2x00dev->flags) &&
-	    test_bit(DEVICE_STATE_ENABLED_RADIO, &rt2x00dev->flags))
-		ieee80211_queue_work(rt2x00dev->hw, &rt2x00dev->txdone_work);
-=======
 	ieee80211_queue_work(rt2x00dev->hw, &rt2x00dev->txdone_work);
->>>>>>> 3cbea436
 }
 
 static void rt2x00usb_kick_tx_entry(struct queue_entry *entry)
@@ -258,15 +236,10 @@
 	struct usb_device *usb_dev = to_usb_device_intf(rt2x00dev->dev);
 	struct queue_entry_priv_usb *entry_priv = entry->priv_data;
 	u32 length;
-<<<<<<< HEAD
-
-	if (!test_and_clear_bit(ENTRY_DATA_PENDING, &entry->flags))
-=======
 	int status;
 
 	if (!test_and_clear_bit(ENTRY_DATA_PENDING, &entry->flags) ||
 	    test_bit(ENTRY_DATA_STATUS_PENDING, &entry->flags))
->>>>>>> 3cbea436
 		return;
 
 	/*
@@ -281,44 +254,6 @@
 			  entry->skb->data, length,
 			  rt2x00usb_interrupt_txdone, entry);
 
-<<<<<<< HEAD
-	if (usb_submit_urb(entry_priv->urb, GFP_ATOMIC)) {
-		set_bit(ENTRY_DATA_IO_FAILED, &entry->flags);
-		rt2x00lib_dmadone(entry);
-	}
-}
-
-void rt2x00usb_kick_tx_queue(struct data_queue *queue)
-{
-	rt2x00queue_for_each_entry(queue, Q_INDEX_DONE, Q_INDEX,
-				   rt2x00usb_kick_tx_entry);
-}
-EXPORT_SYMBOL_GPL(rt2x00usb_kick_tx_queue);
-
-static void rt2x00usb_kill_tx_entry(struct queue_entry *entry)
-{
-	struct rt2x00_dev *rt2x00dev = entry->queue->rt2x00dev;
-	struct queue_entry_priv_usb *entry_priv = entry->priv_data;
-	struct queue_entry_priv_usb_bcn *bcn_priv = entry->priv_data;
-
-	if (!test_bit(ENTRY_OWNER_DEVICE_DATA, &entry->flags))
-		return;
-
-	usb_kill_urb(entry_priv->urb);
-
-	/*
-	 * Kill guardian urb (if required by driver).
-	 */
-	if ((entry->queue->qid == QID_BEACON) &&
-	    (test_bit(DRIVER_REQUIRE_BEACON_GUARD, &rt2x00dev->flags)))
-		usb_kill_urb(bcn_priv->guardian_urb);
-}
-
-void rt2x00usb_kill_tx_queue(struct data_queue *queue)
-{
-	rt2x00queue_for_each_entry(queue, Q_INDEX_DONE, Q_INDEX,
-				   rt2x00usb_kill_tx_entry);
-=======
 	status = usb_submit_urb(entry_priv->urb, GFP_ATOMIC);
 	if (status) {
 		if (status == -ENODEV)
@@ -358,147 +293,8 @@
 		 */
 		rt2x00lib_rxdone(entry);
 	}
->>>>>>> 3cbea436
-}
-EXPORT_SYMBOL_GPL(rt2x00usb_kill_tx_queue);
-
-<<<<<<< HEAD
-static void rt2x00usb_watchdog_tx_dma(struct data_queue *queue)
-{
-	struct rt2x00_dev *rt2x00dev = queue->rt2x00dev;
-	unsigned short threshold = queue->threshold;
-
-	WARNING(queue->rt2x00dev, "TX queue %d DMA timed out,"
-		" invoke forced forced reset", queue->qid);
-
-	/*
-	 * Temporarily disable the TX queue, this will force mac80211
-	 * to use the other queues until this queue has been restored.
-	 *
-	 * Set the queue threshold to the queue limit. This prevents the
-	 * queue from being enabled during the txdone handler.
-	 */
-	queue->threshold = queue->limit;
-	ieee80211_stop_queue(rt2x00dev->hw, queue->qid);
-
-	/*
-	 * Kill all entries in the queue, afterwards we need to
-	 * wait a bit for all URBs to be cancelled.
-	 */
-	rt2x00usb_kill_tx_queue(queue);
-
-	/*
-	 * In case that a driver has overriden the txdone_work
-	 * function, we invoke the TX done through there.
-	 */
-	rt2x00dev->txdone_work.func(&rt2x00dev->txdone_work);
-
-	/*
-	 * Security measure: if the driver did override the
-	 * txdone_work function, and the hardware did arrive
-	 * in a state which causes it to malfunction, it is
-	 * possible that the driver couldn't handle the txdone
-	 * event correctly. So after giving the driver the
-	 * chance to cleanup, we now force a cleanup of any
-	 * leftovers.
-	 */
-	if (!rt2x00queue_empty(queue)) {
-		WARNING(queue->rt2x00dev, "TX queue %d DMA timed out,"
-			" status handling failed, invoke hard reset", queue->qid);
-		rt2x00usb_work_txdone(&rt2x00dev->txdone_work);
-	}
-
-	/*
-	 * The queue has been reset, and mac80211 is allowed to use the
-	 * queue again.
-	 */
-	queue->threshold = threshold;
-	ieee80211_wake_queue(rt2x00dev->hw, queue->qid);
-}
-
-static void rt2x00usb_watchdog_tx_status(struct data_queue *queue)
-{
-	WARNING(queue->rt2x00dev, "TX queue %d status timed out,"
-		" invoke forced tx handler", queue->qid);
-
-	ieee80211_queue_work(queue->rt2x00dev->hw, &queue->rt2x00dev->txdone_work);
-}
-
-void rt2x00usb_watchdog(struct rt2x00_dev *rt2x00dev)
-{
-	struct data_queue *queue;
-
-	tx_queue_for_each(rt2x00dev, queue) {
-		if (!rt2x00queue_empty(queue)) {
-			if (rt2x00queue_dma_timeout(queue))
-				rt2x00usb_watchdog_tx_dma(queue);
-			if (rt2x00queue_timeout(queue))
-				rt2x00usb_watchdog_tx_status(queue);
-		}
-	}
-}
-EXPORT_SYMBOL_GPL(rt2x00usb_watchdog);
-
-/*
- * RX data handlers.
- */
-static void rt2x00usb_work_rxdone(struct work_struct *work)
-{
-	struct rt2x00_dev *rt2x00dev =
-	    container_of(work, struct rt2x00_dev, rxdone_work);
-	struct queue_entry *entry;
-	struct skb_frame_desc *skbdesc;
-	u8 rxd[32];
-
-	while (!rt2x00queue_empty(rt2x00dev->rx)) {
-		entry = rt2x00queue_get_entry(rt2x00dev->rx, Q_INDEX_DONE);
-
-		if (test_bit(ENTRY_OWNER_DEVICE_DATA, &entry->flags))
-			break;
-
-		/*
-		 * Fill in desc fields of the skb descriptor
-		 */
-		skbdesc = get_skb_frame_desc(entry->skb);
-		skbdesc->desc = rxd;
-		skbdesc->desc_len = entry->queue->desc_size;
-
-		/*
-		 * Send the frame to rt2x00lib for further processing.
-		 */
-		rt2x00lib_rxdone(entry);
-	}
-}
-
-static void rt2x00usb_interrupt_rxdone(struct urb *urb)
-{
-	struct queue_entry *entry = (struct queue_entry *)urb->context;
-	struct rt2x00_dev *rt2x00dev = entry->queue->rt2x00dev;
-
-	if (!test_and_clear_bit(ENTRY_OWNER_DEVICE_DATA, &entry->flags))
-		return;
-
-	/*
-	 * Report the frame as DMA done
-	 */
-	rt2x00lib_dmadone(entry);
-
-	/*
-	 * Check if the received data is simply too small
-	 * to be actually valid, or if the urb is signaling
-	 * a problem.
-	 */
-	if (urb->actual_length < entry->queue->desc_size || urb->status)
-		set_bit(ENTRY_DATA_IO_FAILED, &entry->flags);
-
-	/*
-	 * Schedule the delayed work for reading the RX status
-	 * from the device.
-	 */
-	if (test_bit(DEVICE_STATE_PRESENT, &rt2x00dev->flags) &&
-	    test_bit(DEVICE_STATE_ENABLED_RADIO, &rt2x00dev->flags))
-		ieee80211_queue_work(rt2x00dev->hw, &rt2x00dev->rxdone_work);
-=======
+}
+
 static void rt2x00usb_interrupt_rxdone(struct urb *urb)
 {
 	struct queue_entry *entry = (struct queue_entry *)urb->context;
@@ -672,7 +468,6 @@
 				rt2x00usb_watchdog_tx_status(queue);
 		}
 	}
->>>>>>> 3cbea436
 }
 EXPORT_SYMBOL_GPL(rt2x00usb_watchdog);
 
@@ -683,15 +478,6 @@
 {
 	rt2x00usb_vendor_request_sw(rt2x00dev, USB_RX_CONTROL, 0, 0,
 				    REGISTER_TIMEOUT);
-<<<<<<< HEAD
-
-	/*
-	 * The USB version of kill_tx_queue also works
-	 * on the RX queue.
-	 */
-	rt2x00dev->ops->lib->kill_tx_queue(rt2x00dev->rx);
-=======
->>>>>>> 3cbea436
 }
 EXPORT_SYMBOL_GPL(rt2x00usb_disable_radio);
 
@@ -700,32 +486,10 @@
  */
 void rt2x00usb_clear_entry(struct queue_entry *entry)
 {
-<<<<<<< HEAD
-	struct usb_device *usb_dev =
-	    to_usb_device_intf(entry->queue->rt2x00dev->dev);
-	struct queue_entry_priv_usb *entry_priv = entry->priv_data;
-	int pipe;
-
-	entry->flags = 0;
-
-	if (entry->queue->qid == QID_RX) {
-		pipe = usb_rcvbulkpipe(usb_dev, entry->queue->usb_endpoint);
-		usb_fill_bulk_urb(entry_priv->urb, usb_dev, pipe,
-				entry->skb->data, entry->skb->len,
-				rt2x00usb_interrupt_rxdone, entry);
-
-		set_bit(ENTRY_OWNER_DEVICE_DATA, &entry->flags);
-		if (usb_submit_urb(entry_priv->urb, GFP_ATOMIC)) {
-			set_bit(ENTRY_DATA_IO_FAILED, &entry->flags);
-			rt2x00lib_dmadone(entry);
-		}
-	}
-=======
 	entry->flags = 0;
 
 	if (entry->queue->qid == QID_RX)
 		rt2x00usb_kick_rx_entry(entry);
->>>>>>> 3cbea436
 }
 EXPORT_SYMBOL_GPL(rt2x00usb_clear_entry);
 
