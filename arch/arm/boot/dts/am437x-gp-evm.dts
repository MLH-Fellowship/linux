--- conflicted
+++ resolved
@@ -379,7 +379,6 @@
 		>;
 	};
 
-<<<<<<< HEAD
 	mcasp1_pins: mcasp1_pins {
 		pinctrl-single,pins = <
 			0x108 (PIN_OUTPUT_PULLDOWN | MUX_MODE4)	/* mii1_col.mcasp1_axr2 */
@@ -395,7 +394,9 @@
 			0x10c (PIN_INPUT_PULLDOWN | MUX_MODE7)
 			0x110 (PIN_INPUT_PULLDOWN | MUX_MODE7)
 			0x144 (PIN_INPUT_PULLDOWN | MUX_MODE7)
-=======
+		>;
+	};
+
 	matrix_keypad_default: matrix_keypad_default {
 		pinctrl-single,pins = <
 			0x1a4 (PIN_OUTPUT | MUX_MODE7)
@@ -411,7 +412,6 @@
 			0x1a8 (PULL_UP | MUX_MODE7)
 			0x1ac (PIN_INPUT | PULL_DISABLE | MUX_MODE9)
 			0x154 (PIN_INPUT_PULLDOWN | MUX_MODE0)
->>>>>>> 763d643b
 		>;
 	};
 };
