--- conflicted
+++ resolved
@@ -460,7 +460,11 @@
 	vdd-supply = <&smps3_reg>;
 };
 
-<<<<<<< HEAD
+&rtc {
+	status = "okay";
+	ext-clk-src;
+};
+
 &mmu0_dsp1 {
 	status = "okay";
 };
@@ -475,9 +479,4 @@
 
 &mmu_ipu2 {
 	status = "okay";
-=======
-&rtc {
-	status = "okay";
-	ext-clk-src;
->>>>>>> ca48289f
 };