--- conflicted
+++ resolved
@@ -866,11 +866,7 @@
 	if (skb != NULL) {
 ok:
 		qdisc_bstats_update(sch, skb);
-<<<<<<< HEAD
-		sch->flags &= ~TCQ_F_THROTTLED;
-=======
 		qdisc_unthrottled(sch);
->>>>>>> 0ce790e7
 		sch->q.qlen--;
 		return skb;
 	}
