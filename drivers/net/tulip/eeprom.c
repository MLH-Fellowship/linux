--- conflicted
+++ resolved
@@ -167,25 +167,14 @@
 		if (ee_data[0] == 0xff) {
 			if (last_mediatable) {
 				controller_index++;
-<<<<<<< HEAD
-				dev_info(&dev->dev,
-					 "Controller %d of multiport board\n",
-					 controller_index);
-=======
 				pr_info("%s: Controller %d of multiport board\n",
 					dev->name, controller_index);
->>>>>>> 93929ebc
 				tp->mtable = last_mediatable;
 				ee_data = last_ee_data;
 				goto subsequent_board;
 			} else
-<<<<<<< HEAD
-				dev_info(&dev->dev,
-					 "Missing EEPROM, this interface may not work correctly!\n");
-=======
 				pr_info("%s: Missing EEPROM, this interface may not work correctly!\n",
 					dev->name);
->>>>>>> 93929ebc
 			return;
 		}
 	  /* Do a fix-up based on the vendor half of the station address prefix. */
@@ -197,25 +186,14 @@
 			  i++;			/* An Accton EN1207, not an outlaw Maxtech. */
 		  memcpy(ee_data + 26, eeprom_fixups[i].newtable,
 				 sizeof(eeprom_fixups[i].newtable));
-<<<<<<< HEAD
-		  dev_info(&dev->dev,
-			   "Old format EEPROM on '%s' board.  Using substitute media control info\n",
-			   eeprom_fixups[i].name);
-=======
 		  pr_info("%s: Old format EEPROM on '%s' board.  Using substitute media control info\n",
 			  dev->name, eeprom_fixups[i].name);
->>>>>>> 93929ebc
 		  break;
 		}
 	  }
 	  if (eeprom_fixups[i].name == NULL) { /* No fixup found. */
-<<<<<<< HEAD
-		  dev_info(&dev->dev,
-			   "Old style EEPROM with no media selection information\n");
-=======
 		  pr_info("%s: Old style EEPROM with no media selection information\n",
 			  dev->name);
->>>>>>> 93929ebc
 		return;
 	  }
 	}
@@ -243,13 +221,8 @@
 	        /* there is no phy information, don't even try to build mtable */
 	        if (count == 0) {
 			if (tulip_debug > 0)
-<<<<<<< HEAD
-				dev_warn(&dev->dev,
-					 "no phy info, aborting mtable build\n");
-=======
 				pr_warning("%s: no phy info, aborting mtable build\n",
 					   dev->name);
->>>>>>> 93929ebc
 		        return;
 		}
 
@@ -265,15 +238,10 @@
 		mtable->has_nonmii = mtable->has_mii = mtable->has_reset = 0;
 		mtable->csr15dir = mtable->csr15val = 0;
 
-<<<<<<< HEAD
-		dev_info(&dev->dev, "EEPROM default media type %s\n",
-			 media & 0x0800 ? "Autosense" : medianame[media & MEDIA_MASK]);
-=======
 		pr_info("%s: EEPROM default media type %s\n",
 			dev->name,
 			media & 0x0800 ? "Autosense"
 				       : medianame[media & MEDIA_MASK]);
->>>>>>> 93929ebc
 		for (i = 0; i < count; i++) {
 			struct medialeaf *leaf = &mtable->mleaf[i];
 
@@ -336,19 +304,6 @@
 			}
 			if (tulip_debug > 1  &&  leaf->media == 11) {
 				unsigned char *bp = leaf->leafdata;
-<<<<<<< HEAD
-				dev_info(&dev->dev,
-					 "MII interface PHY %d, setup/reset sequences %d/%d long, capabilities %02x %02x\n",
-					 bp[0], bp[1], bp[2 + bp[1]*2],
-					 bp[5 + bp[2 + bp[1]*2]*2],
-					 bp[4 + bp[2 + bp[1]*2]*2]);
-			}
-			dev_info(&dev->dev,
-				 "Index #%d - Media %s (#%d) described by a %s (%d) block\n",
-				 i, medianame[leaf->media & 15], leaf->media,
-				 leaf->type < ARRAY_SIZE(block_name) ? block_name[leaf->type] : "<unknown>",
-				 leaf->type);
-=======
 				pr_info("%s: MII interface PHY %d, setup/reset sequences %d/%d long, capabilities %02x %02x\n",
 					dev->name,
 					bp[0], bp[1], bp[2 + bp[1]*2],
@@ -360,7 +315,6 @@
 				i, medianame[leaf->media & 15], leaf->media,
 				leaf->type < ARRAY_SIZE(block_name) ? block_name[leaf->type] : "<unknown>",
 				leaf->type);
->>>>>>> 93929ebc
 		}
 		if (new_advertise)
 			tp->sym_advertise = new_advertise;
