#include <linux/ceph/ceph_debug.h>

#include <linux/backing-dev.h>
#include <linux/fs.h>
#include <linux/mm.h>
#include <linux/pagemap.h>
#include <linux/writeback.h>	/* generic_writepages */
#include <linux/slab.h>
#include <linux/pagevec.h>
#include <linux/task_io_accounting_ops.h>

#include "super.h"
#include "mds_client.h"
#include <linux/ceph/osd_client.h>

/*
 * Ceph address space ops.
 *
 * There are a few funny things going on here.
 *
 * The page->private field is used to reference a struct
 * ceph_snap_context for _every_ dirty page.  This indicates which
 * snapshot the page was logically dirtied in, and thus which snap
 * context needs to be associated with the osd write during writeback.
 *
 * Similarly, struct ceph_inode_info maintains a set of counters to
 * count dirty pages on the inode.  In the absense of snapshots,
 * i_wrbuffer_ref == i_wrbuffer_ref_head == the dirty page count.
 *
 * When a snapshot is taken (that is, when the client receives
 * notification that a snapshot was taken), each inode with caps and
 * with dirty pages (dirty pages implies there is a cap) gets a new
 * ceph_cap_snap in the i_cap_snaps list (which is sorted in ascending
 * order, new snaps go to the tail).  The i_wrbuffer_ref_head count is
 * moved to capsnap->dirty. (Unless a sync write is currently in
 * progress.  In that case, the capsnap is said to be "pending", new
 * writes cannot start, and the capsnap isn't "finalized" until the
 * write completes (or fails) and a final size/mtime for the inode for
 * that snap can be settled upon.)  i_wrbuffer_ref_head is reset to 0.
 *
 * On writeback, we must submit writes to the osd IN SNAP ORDER.  So,
 * we look for the first capsnap in i_cap_snaps and write out pages in
 * that snap context _only_.  Then we move on to the next capsnap,
 * eventually reaching the "live" or "head" context (i.e., pages that
 * are not yet snapped) and are writing the most recently dirtied
 * pages.
 *
 * Invalidate and so forth must take care to ensure the dirty page
 * accounting is preserved.
 */

#define CONGESTION_ON_THRESH(congestion_kb) (congestion_kb >> (PAGE_SHIFT-10))
#define CONGESTION_OFF_THRESH(congestion_kb)				\
	(CONGESTION_ON_THRESH(congestion_kb) -				\
	 (CONGESTION_ON_THRESH(congestion_kb) >> 2))



/*
 * Dirty a page.  Optimistically adjust accounting, on the assumption
 * that we won't race with invalidate.  If we do, readjust.
 */
static int ceph_set_page_dirty(struct page *page)
{
	struct address_space *mapping = page->mapping;
	struct inode *inode;
	struct ceph_inode_info *ci;
	int undo = 0;
	struct ceph_snap_context *snapc;

	if (unlikely(!mapping))
		return !TestSetPageDirty(page);

	if (TestSetPageDirty(page)) {
		dout("%p set_page_dirty %p idx %lu -- already dirty\n",
		     mapping->host, page, page->index);
		return 0;
	}

	inode = mapping->host;
	ci = ceph_inode(inode);

	/*
	 * Note that we're grabbing a snapc ref here without holding
	 * any locks!
	 */
	snapc = ceph_get_snap_context(ci->i_snap_realm->cached_context);

	/* dirty the head */
	spin_lock(&inode->i_lock);
	if (ci->i_head_snapc == NULL)
		ci->i_head_snapc = ceph_get_snap_context(snapc);
	++ci->i_wrbuffer_ref_head;
	if (ci->i_wrbuffer_ref == 0)
		igrab(inode);
	++ci->i_wrbuffer_ref;
	dout("%p set_page_dirty %p idx %lu head %d/%d -> %d/%d "
	     "snapc %p seq %lld (%d snaps)\n",
	     mapping->host, page, page->index,
	     ci->i_wrbuffer_ref-1, ci->i_wrbuffer_ref_head-1,
	     ci->i_wrbuffer_ref, ci->i_wrbuffer_ref_head,
	     snapc, snapc->seq, snapc->num_snaps);
	spin_unlock(&inode->i_lock);

	/* now adjust page */
	spin_lock_irq(&mapping->tree_lock);
	if (page->mapping) {	/* Race with truncate? */
		WARN_ON_ONCE(!PageUptodate(page));
		account_page_dirtied(page, page->mapping);
		radix_tree_tag_set(&mapping->page_tree,
				page_index(page), PAGECACHE_TAG_DIRTY);

		/*
		 * Reference snap context in page->private.  Also set
		 * PagePrivate so that we get invalidatepage callback.
		 */
		page->private = (unsigned long)snapc;
		SetPagePrivate(page);
	} else {
		dout("ANON set_page_dirty %p (raced truncate?)\n", page);
		undo = 1;
	}

	spin_unlock_irq(&mapping->tree_lock);

	if (undo)
		/* whoops, we failed to dirty the page */
		ceph_put_wrbuffer_cap_refs(ci, 1, snapc);

	__mark_inode_dirty(mapping->host, I_DIRTY_PAGES);

	BUG_ON(!PageDirty(page));
	return 1;
}

/*
 * If we are truncating the full page (i.e. offset == 0), adjust the
 * dirty page counters appropriately.  Only called if there is private
 * data on the page.
 */
static void ceph_invalidatepage(struct page *page, unsigned long offset)
{
	struct inode *inode;
	struct ceph_inode_info *ci;
	struct ceph_snap_context *snapc = (void *)page->private;

	BUG_ON(!PageLocked(page));
	BUG_ON(!page->private);
	BUG_ON(!PagePrivate(page));
	BUG_ON(!page->mapping);

	inode = page->mapping->host;

	/*
	 * We can get non-dirty pages here due to races between
	 * set_page_dirty and truncate_complete_page; just spit out a
	 * warning, in case we end up with accounting problems later.
	 */
	if (!PageDirty(page))
		pr_err("%p invalidatepage %p page not dirty\n", inode, page);

	if (offset == 0)
		ClearPageChecked(page);

	ci = ceph_inode(inode);
	if (offset == 0) {
		dout("%p invalidatepage %p idx %lu full dirty page %lu\n",
		     inode, page, page->index, offset);
		ceph_put_wrbuffer_cap_refs(ci, 1, snapc);
		ceph_put_snap_context(snapc);
		page->private = 0;
		ClearPagePrivate(page);
	} else {
		dout("%p invalidatepage %p idx %lu partial dirty page\n",
		     inode, page, page->index);
	}
}

/* just a sanity check */
static int ceph_releasepage(struct page *page, gfp_t g)
{
	struct inode *inode = page->mapping ? page->mapping->host : NULL;
	dout("%p releasepage %p idx %lu\n", inode, page, page->index);
	WARN_ON(PageDirty(page));
	WARN_ON(page->private);
	WARN_ON(PagePrivate(page));
	return 0;
}

/*
 * read a single page, without unlocking it.
 */
static int readpage_nounlock(struct file *filp, struct page *page)
{
	struct inode *inode = filp->f_dentry->d_inode;
	struct ceph_inode_info *ci = ceph_inode(inode);
	struct ceph_osd_client *osdc = 
		&ceph_inode_to_client(inode)->client->osdc;
	int err = 0;
	u64 len = PAGE_CACHE_SIZE;

	dout("readpage inode %p file %p page %p index %lu\n",
	     inode, filp, page, page->index);
	err = ceph_osdc_readpages(osdc, ceph_vino(inode), &ci->i_layout,
				  page->index << PAGE_CACHE_SHIFT, &len,
				  ci->i_truncate_seq, ci->i_truncate_size,
				  &page, 1);
	if (err == -ENOENT)
		err = 0;
	if (err < 0) {
		SetPageError(page);
		goto out;
	} else if (err < PAGE_CACHE_SIZE) {
		/* zero fill remainder of page */
		zero_user_segment(page, err, PAGE_CACHE_SIZE);
	}
	SetPageUptodate(page);

out:
	return err < 0 ? err : 0;
}

static int ceph_readpage(struct file *filp, struct page *page)
{
	int r = readpage_nounlock(filp, page);
	unlock_page(page);
	return r;
}

/*
 * Build a vector of contiguous pages from the provided page list.
 */
static struct page **page_vector_from_list(struct list_head *page_list,
					   unsigned *nr_pages)
{
	struct page **pages;
	struct page *page;
	int next_index, contig_pages = 0;

	/* build page vector */
	pages = kmalloc(sizeof(*pages) * *nr_pages, GFP_NOFS);
	if (!pages)
		return ERR_PTR(-ENOMEM);

	BUG_ON(list_empty(page_list));
	next_index = list_entry(page_list->prev, struct page, lru)->index;
	list_for_each_entry_reverse(page, page_list, lru) {
		if (page->index == next_index) {
			dout("readpages page %d %p\n", contig_pages, page);
			pages[contig_pages] = page;
			contig_pages++;
			next_index++;
		} else {
			break;
		}
	}
	*nr_pages = contig_pages;
	return pages;
}

/*
 * Read multiple pages.  Leave pages we don't read + unlock in page_list;
 * the caller (VM) cleans them up.
 */
static int ceph_readpages(struct file *file, struct address_space *mapping,
			  struct list_head *page_list, unsigned nr_pages)
{
	struct inode *inode = file->f_dentry->d_inode;
	struct ceph_inode_info *ci = ceph_inode(inode);
	struct ceph_osd_client *osdc =
		&ceph_inode_to_client(inode)->client->osdc;
	int rc = 0;
	struct page **pages;
	loff_t offset;
	u64 len;

	dout("readpages %p file %p nr_pages %d\n",
	     inode, file, nr_pages);

	pages = page_vector_from_list(page_list, &nr_pages);
	if (IS_ERR(pages))
		return PTR_ERR(pages);

	/* guess read extent */
	offset = pages[0]->index << PAGE_CACHE_SHIFT;
	len = nr_pages << PAGE_CACHE_SHIFT;
	rc = ceph_osdc_readpages(osdc, ceph_vino(inode), &ci->i_layout,
				 offset, &len,
				 ci->i_truncate_seq, ci->i_truncate_size,
				 pages, nr_pages);
	if (rc == -ENOENT)
		rc = 0;
	if (rc < 0)
		goto out;

	for (; !list_empty(page_list) && len > 0;
	     rc -= PAGE_CACHE_SIZE, len -= PAGE_CACHE_SIZE) {
		struct page *page =
			list_entry(page_list->prev, struct page, lru);

		list_del(&page->lru);

		if (rc < (int)PAGE_CACHE_SIZE) {
			/* zero (remainder of) page */
			int s = rc < 0 ? 0 : rc;
			zero_user_segment(page, s, PAGE_CACHE_SIZE);
		}

		if (add_to_page_cache_lru(page, mapping, page->index,
					  GFP_NOFS)) {
			page_cache_release(page);
			dout("readpages %p add_to_page_cache failed %p\n",
			     inode, page);
			continue;
		}
		dout("readpages %p adding %p idx %lu\n", inode, page,
		     page->index);
		flush_dcache_page(page);
		SetPageUptodate(page);
		unlock_page(page);
		page_cache_release(page);
	}
	rc = 0;

out:
	kfree(pages);
	return rc;
}

/*
 * Get ref for the oldest snapc for an inode with dirty data... that is, the
 * only snap context we are allowed to write back.
 */
static struct ceph_snap_context *get_oldest_context(struct inode *inode,
						    u64 *snap_size)
{
	struct ceph_inode_info *ci = ceph_inode(inode);
	struct ceph_snap_context *snapc = NULL;
	struct ceph_cap_snap *capsnap = NULL;

	spin_lock(&inode->i_lock);
	list_for_each_entry(capsnap, &ci->i_cap_snaps, ci_item) {
		dout(" cap_snap %p snapc %p has %d dirty pages\n", capsnap,
		     capsnap->context, capsnap->dirty_pages);
		if (capsnap->dirty_pages) {
			snapc = ceph_get_snap_context(capsnap->context);
			if (snap_size)
				*snap_size = capsnap->size;
			break;
		}
	}
	if (!snapc && ci->i_wrbuffer_ref_head) {
		snapc = ceph_get_snap_context(ci->i_head_snapc);
		dout(" head snapc %p has %d dirty pages\n",
		     snapc, ci->i_wrbuffer_ref_head);
	}
	spin_unlock(&inode->i_lock);
	return snapc;
}

/*
 * Write a single page, but leave the page locked.
 *
 * If we get a write error, set the page error bit, but still adjust the
 * dirty page accounting (i.e., page is no longer dirty).
 */
static int writepage_nounlock(struct page *page, struct writeback_control *wbc)
{
	struct inode *inode;
	struct ceph_inode_info *ci;
	struct ceph_fs_client *fsc;
	struct ceph_osd_client *osdc;
	loff_t page_off = page->index << PAGE_CACHE_SHIFT;
	int len = PAGE_CACHE_SIZE;
	loff_t i_size;
	int err = 0;
	struct ceph_snap_context *snapc, *oldest;
	u64 snap_size = 0;
	long writeback_stat;

	dout("writepage %p idx %lu\n", page, page->index);

	if (!page->mapping || !page->mapping->host) {
		dout("writepage %p - no mapping\n", page);
		return -EFAULT;
	}
	inode = page->mapping->host;
	ci = ceph_inode(inode);
	fsc = ceph_inode_to_client(inode);
	osdc = &fsc->client->osdc;

	/* verify this is a writeable snap context */
	snapc = (void *)page->private;
	if (snapc == NULL) {
		dout("writepage %p page %p not dirty?\n", inode, page);
		goto out;
	}
	oldest = get_oldest_context(inode, &snap_size);
	if (snapc->seq > oldest->seq) {
		dout("writepage %p page %p snapc %p not writeable - noop\n",
		     inode, page, (void *)page->private);
		/* we should only noop if called by kswapd */
		WARN_ON((current->flags & PF_MEMALLOC) == 0);
		ceph_put_snap_context(oldest);
		goto out;
	}
	ceph_put_snap_context(oldest);

	/* is this a partial page at end of file? */
	if (snap_size)
		i_size = snap_size;
	else
		i_size = i_size_read(inode);
	if (i_size < page_off + len)
		len = i_size - page_off;

	dout("writepage %p page %p index %lu on %llu~%u snapc %p\n",
	     inode, page, page->index, page_off, len, snapc);

	writeback_stat = atomic_long_inc_return(&fsc->writeback_count);
	if (writeback_stat >
	    CONGESTION_ON_THRESH(fsc->mount_options->congestion_kb))
		set_bdi_congested(&fsc->backing_dev_info, BLK_RW_ASYNC);

	set_page_writeback(page);
	err = ceph_osdc_writepages(osdc, ceph_vino(inode),
				   &ci->i_layout, snapc,
				   page_off, len,
				   ci->i_truncate_seq, ci->i_truncate_size,
				   &inode->i_mtime,
				   &page, 1, 0, 0, true);
	if (err < 0) {
		dout("writepage setting page/mapping error %d %p\n", err, page);
		SetPageError(page);
		mapping_set_error(&inode->i_data, err);
		if (wbc)
			wbc->pages_skipped++;
	} else {
		dout("writepage cleaned page %p\n", page);
		err = 0;  /* vfs expects us to return 0 */
	}
	page->private = 0;
	ClearPagePrivate(page);
	end_page_writeback(page);
	ceph_put_wrbuffer_cap_refs(ci, 1, snapc);
	ceph_put_snap_context(snapc);  /* page's reference */
out:
	return err;
}

static int ceph_writepage(struct page *page, struct writeback_control *wbc)
{
	int err;
	struct inode *inode = page->mapping->host;
	BUG_ON(!inode);
	igrab(inode);
	err = writepage_nounlock(page, wbc);
	unlock_page(page);
	iput(inode);
	return err;
}


/*
 * lame release_pages helper.  release_pages() isn't exported to
 * modules.
 */
static void ceph_release_pages(struct page **pages, int num)
{
	struct pagevec pvec;
	int i;

	pagevec_init(&pvec, 0);
	for (i = 0; i < num; i++) {
		if (pagevec_add(&pvec, pages[i]) == 0)
			pagevec_release(&pvec);
	}
	pagevec_release(&pvec);
}


/*
 * async writeback completion handler.
 *
 * If we get an error, set the mapping error bit, but not the individual
 * page error bits.
 */
static void writepages_finish(struct ceph_osd_request *req,
			      struct ceph_msg *msg)
{
	struct inode *inode = req->r_inode;
	struct ceph_osd_reply_head *replyhead;
	struct ceph_osd_op *op;
	struct ceph_inode_info *ci = ceph_inode(inode);
	unsigned wrote;
	struct page *page;
	int i;
	struct ceph_snap_context *snapc = req->r_snapc;
	struct address_space *mapping = inode->i_mapping;
	__s32 rc = -EIO;
	u64 bytes = 0;
	struct ceph_fs_client *fsc = ceph_inode_to_client(inode);
	long writeback_stat;
	unsigned issued = ceph_caps_issued(ci);

	/* parse reply */
	replyhead = msg->front.iov_base;
	WARN_ON(le32_to_cpu(replyhead->num_ops) == 0);
	op = (void *)(replyhead + 1);
	rc = le32_to_cpu(replyhead->result);
	bytes = le64_to_cpu(op->extent.length);

	if (rc >= 0) {
		/*
		 * Assume we wrote the pages we originally sent.  The
		 * osd might reply with fewer pages if our writeback
		 * raced with a truncation and was adjusted at the osd,
		 * so don't believe the reply.
		 */
		wrote = req->r_num_pages;
	} else {
		wrote = 0;
		mapping_set_error(mapping, rc);
	}
	dout("writepages_finish %p rc %d bytes %llu wrote %d (pages)\n",
	     inode, rc, bytes, wrote);

	/* clean all pages */
	for (i = 0; i < req->r_num_pages; i++) {
		page = req->r_pages[i];
		BUG_ON(!page);
		WARN_ON(!PageUptodate(page));

		writeback_stat =
			atomic_long_dec_return(&fsc->writeback_count);
		if (writeback_stat <
		    CONGESTION_OFF_THRESH(fsc->mount_options->congestion_kb))
			clear_bdi_congested(&fsc->backing_dev_info,
					    BLK_RW_ASYNC);

		ceph_put_snap_context((void *)page->private);
		page->private = 0;
		ClearPagePrivate(page);
		dout("unlocking %d %p\n", i, page);
		end_page_writeback(page);

		/*
		 * We lost the cache cap, need to truncate the page before
		 * it is unlocked, otherwise we'd truncate it later in the
		 * page truncation thread, possibly losing some data that
		 * raced its way in
		 */
		if ((issued & (CEPH_CAP_FILE_CACHE|CEPH_CAP_FILE_LAZYIO)) == 0)
			generic_error_remove_page(inode->i_mapping, page);

		unlock_page(page);
	}
	dout("%p wrote+cleaned %d pages\n", inode, wrote);
	ceph_put_wrbuffer_cap_refs(ci, req->r_num_pages, snapc);

	ceph_release_pages(req->r_pages, req->r_num_pages);
	if (req->r_pages_from_pool)
		mempool_free(req->r_pages,
			     ceph_sb_to_client(inode->i_sb)->wb_pagevec_pool);
	else
		kfree(req->r_pages);
	ceph_osdc_put_request(req);
}

/*
 * allocate a page vec, either directly, or if necessary, via a the
 * mempool.  we avoid the mempool if we can because req->r_num_pages
 * may be less than the maximum write size.
 */
static void alloc_page_vec(struct ceph_fs_client *fsc,
			   struct ceph_osd_request *req)
{
	req->r_pages = kmalloc(sizeof(struct page *) * req->r_num_pages,
			       GFP_NOFS);
	if (!req->r_pages) {
		req->r_pages = mempool_alloc(fsc->wb_pagevec_pool, GFP_NOFS);
		req->r_pages_from_pool = 1;
		WARN_ON(!req->r_pages);
	}
}

/*
 * initiate async writeback
 */
static int ceph_writepages_start(struct address_space *mapping,
				 struct writeback_control *wbc)
{
	struct inode *inode = mapping->host;
	struct ceph_inode_info *ci = ceph_inode(inode);
	struct ceph_fs_client *fsc;
	pgoff_t index, start, end;
	int range_whole = 0;
	int should_loop = 1;
	pgoff_t max_pages = 0, max_pages_ever = 0;
	struct ceph_snap_context *snapc = NULL, *last_snapc = NULL, *pgsnapc;
	struct pagevec pvec;
	int done = 0;
	int rc = 0;
	unsigned wsize = 1 << inode->i_blkbits;
	struct ceph_osd_request *req = NULL;
	int do_sync;
	u64 snap_size = 0;

	/*
	 * Include a 'sync' in the OSD request if this is a data
	 * integrity write (e.g., O_SYNC write or fsync()), or if our
	 * cap is being revoked.
	 */
	do_sync = wbc->sync_mode == WB_SYNC_ALL;
	if (ceph_caps_revoking(ci, CEPH_CAP_FILE_BUFFER))
		do_sync = 1;
	dout("writepages_start %p dosync=%d (mode=%s)\n",
	     inode, do_sync,
	     wbc->sync_mode == WB_SYNC_NONE ? "NONE" :
	     (wbc->sync_mode == WB_SYNC_ALL ? "ALL" : "HOLD"));

	fsc = ceph_inode_to_client(inode);
	if (fsc->mount_state == CEPH_MOUNT_SHUTDOWN) {
		pr_warning("writepage_start %p on forced umount\n", inode);
		return -EIO; /* we're in a forced umount, don't write! */
	}
	if (fsc->mount_options->wsize && fsc->mount_options->wsize < wsize)
		wsize = fsc->mount_options->wsize;
	if (wsize < PAGE_CACHE_SIZE)
		wsize = PAGE_CACHE_SIZE;
	max_pages_ever = wsize >> PAGE_CACHE_SHIFT;

	pagevec_init(&pvec, 0);

	/* where to start/end? */
	if (wbc->range_cyclic) {
		start = mapping->writeback_index; /* Start from prev offset */
		end = -1;
		dout(" cyclic, start at %lu\n", start);
	} else {
		start = wbc->range_start >> PAGE_CACHE_SHIFT;
		end = wbc->range_end >> PAGE_CACHE_SHIFT;
		if (wbc->range_start == 0 && wbc->range_end == LLONG_MAX)
			range_whole = 1;
		should_loop = 0;
		dout(" not cyclic, %lu to %lu\n", start, end);
	}
	index = start;

retry:
	/* find oldest snap context with dirty data */
	ceph_put_snap_context(snapc);
	snapc = get_oldest_context(inode, &snap_size);
	if (!snapc) {
		/* hmm, why does writepages get called when there
		   is no dirty data? */
		dout(" no snap context with dirty data?\n");
		goto out;
	}
	dout(" oldest snapc is %p seq %lld (%d snaps)\n",
	     snapc, snapc->seq, snapc->num_snaps);
	if (last_snapc && snapc != last_snapc) {
		/* if we switched to a newer snapc, restart our scan at the
		 * start of the original file range. */
		dout("  snapc differs from last pass, restarting at %lu\n",
		     index);
		index = start;
	}
	last_snapc = snapc;

	while (!done && index <= end) {
		unsigned i;
		int first;
		pgoff_t next;
		int pvec_pages, locked_pages;
		struct page *page;
		int want;
		u64 offset, len;
		struct ceph_osd_request_head *reqhead;
		struct ceph_osd_op *op;
		long writeback_stat;

		next = 0;
		locked_pages = 0;
		max_pages = max_pages_ever;

get_more_pages:
		first = -1;
		want = min(end - index,
			   min((pgoff_t)PAGEVEC_SIZE,
			       max_pages - (pgoff_t)locked_pages) - 1)
			+ 1;
		pvec_pages = pagevec_lookup_tag(&pvec, mapping, &index,
						PAGECACHE_TAG_DIRTY,
						want);
		dout("pagevec_lookup_tag got %d\n", pvec_pages);
		if (!pvec_pages && !locked_pages)
			break;
		for (i = 0; i < pvec_pages && locked_pages < max_pages; i++) {
			page = pvec.pages[i];
			dout("? %p idx %lu\n", page, page->index);
			if (locked_pages == 0)
				lock_page(page);  /* first page */
			else if (!trylock_page(page))
				break;

			/* only dirty pages, or our accounting breaks */
			if (unlikely(!PageDirty(page)) ||
			    unlikely(page->mapping != mapping)) {
				dout("!dirty or !mapping %p\n", page);
				unlock_page(page);
				break;
			}
			if (!wbc->range_cyclic && page->index > end) {
				dout("end of range %p\n", page);
				done = 1;
				unlock_page(page);
				break;
			}
			if (next && (page->index != next)) {
				dout("not consecutive %p\n", page);
				unlock_page(page);
				break;
			}
			if (wbc->sync_mode != WB_SYNC_NONE) {
				dout("waiting on writeback %p\n", page);
				wait_on_page_writeback(page);
			}
			if ((snap_size && page_offset(page) > snap_size) ||
			    (!snap_size &&
			     page_offset(page) > i_size_read(inode))) {
				dout("%p page eof %llu\n", page, snap_size ?
				     snap_size : i_size_read(inode));
				done = 1;
				unlock_page(page);
				break;
			}
			if (PageWriteback(page)) {
				dout("%p under writeback\n", page);
				unlock_page(page);
				break;
			}

			/* only if matching snap context */
			pgsnapc = (void *)page->private;
			if (pgsnapc->seq > snapc->seq) {
				dout("page snapc %p %lld > oldest %p %lld\n",
				     pgsnapc, pgsnapc->seq, snapc, snapc->seq);
				unlock_page(page);
				if (!locked_pages)
					continue; /* keep looking for snap */
				break;
			}

			if (!clear_page_dirty_for_io(page)) {
				dout("%p !clear_page_dirty_for_io\n", page);
				unlock_page(page);
				break;
			}

			/* ok */
			if (locked_pages == 0) {
				/* prepare async write request */
				offset = (unsigned long long)page->index
					<< PAGE_CACHE_SHIFT;
				len = wsize;
				req = ceph_osdc_new_request(&fsc->client->osdc,
					    &ci->i_layout,
					    ceph_vino(inode),
					    offset, &len,
					    CEPH_OSD_OP_WRITE,
					    CEPH_OSD_FLAG_WRITE |
						    CEPH_OSD_FLAG_ONDISK,
					    snapc, do_sync,
					    ci->i_truncate_seq,
					    ci->i_truncate_size,
					    &inode->i_mtime, true, 1);
				max_pages = req->r_num_pages;

				alloc_page_vec(fsc, req);
				req->r_callback = writepages_finish;
				req->r_inode = inode;
			}

			/* note position of first page in pvec */
			if (first < 0)
				first = i;
			dout("%p will write page %p idx %lu\n",
			     inode, page, page->index);

			writeback_stat =
<<<<<<< HEAD
			       atomic_long_inc_return(&client->writeback_count);
			if (writeback_stat > CONGESTION_ON_THRESH(
				    client->mount_args->congestion_kb)) {
				set_bdi_congested(&client->backing_dev_info,
=======
			       atomic_long_inc_return(&fsc->writeback_count);
			if (writeback_stat > CONGESTION_ON_THRESH(
				    fsc->mount_options->congestion_kb)) {
				set_bdi_congested(&fsc->backing_dev_info,
>>>>>>> 45f53cc9
						  BLK_RW_ASYNC);
			}

			set_page_writeback(page);
			req->r_pages[locked_pages] = page;
			locked_pages++;
			next = page->index + 1;
		}

		/* did we get anything? */
		if (!locked_pages)
			goto release_pvec_pages;
		if (i) {
			int j;
			BUG_ON(!locked_pages || first < 0);

			if (pvec_pages && i == pvec_pages &&
			    locked_pages < max_pages) {
				dout("reached end pvec, trying for more\n");
				pagevec_reinit(&pvec);
				goto get_more_pages;
			}

			/* shift unused pages over in the pvec...  we
			 * will need to release them below. */
			for (j = i; j < pvec_pages; j++) {
				dout(" pvec leftover page %p\n",
				     pvec.pages[j]);
				pvec.pages[j-i+first] = pvec.pages[j];
			}
			pvec.nr -= i-first;
		}

		/* submit the write */
		offset = req->r_pages[0]->index << PAGE_CACHE_SHIFT;
		len = min((snap_size ? snap_size : i_size_read(inode)) - offset,
			  (u64)locked_pages << PAGE_CACHE_SHIFT);
		dout("writepages got %d pages at %llu~%llu\n",
		     locked_pages, offset, len);

		/* revise final length, page count */
		req->r_num_pages = locked_pages;
		reqhead = req->r_request->front.iov_base;
		op = (void *)(reqhead + 1);
		op->extent.length = cpu_to_le64(len);
		op->payload_len = cpu_to_le32(len);
		req->r_request->hdr.data_len = cpu_to_le32(len);

		ceph_osdc_start_request(&fsc->client->osdc, req, true);
		req = NULL;

		/* continue? */
		index = next;
		wbc->nr_to_write -= locked_pages;
		if (wbc->nr_to_write <= 0)
			done = 1;

release_pvec_pages:
		dout("pagevec_release on %d pages (%p)\n", (int)pvec.nr,
		     pvec.nr ? pvec.pages[0] : NULL);
		pagevec_release(&pvec);

		if (locked_pages && !done)
			goto retry;
	}

	if (should_loop && !done) {
		/* more to do; loop back to beginning of file */
		dout("writepages looping back to beginning of file\n");
		should_loop = 0;
		index = 0;
		goto retry;
	}

	if (wbc->range_cyclic || (range_whole && wbc->nr_to_write > 0))
		mapping->writeback_index = index;

out:
	if (req)
		ceph_osdc_put_request(req);
	if (rc > 0)
		rc = 0;  /* vfs expects us to return 0 */
	ceph_put_snap_context(snapc);
	dout("writepages done, rc = %d\n", rc);
	return rc;
}



/*
 * See if a given @snapc is either writeable, or already written.
 */
static int context_is_writeable_or_written(struct inode *inode,
					   struct ceph_snap_context *snapc)
{
	struct ceph_snap_context *oldest = get_oldest_context(inode, NULL);
	int ret = !oldest || snapc->seq <= oldest->seq;

	ceph_put_snap_context(oldest);
	return ret;
}

/*
 * We are only allowed to write into/dirty the page if the page is
 * clean, or already dirty within the same snap context.
 *
 * called with page locked.
 * return success with page locked,
 * or any failure (incl -EAGAIN) with page unlocked.
 */
static int ceph_update_writeable_page(struct file *file,
			    loff_t pos, unsigned len,
			    struct page *page)
{
	struct inode *inode = file->f_dentry->d_inode;
	struct ceph_inode_info *ci = ceph_inode(inode);
	struct ceph_mds_client *mdsc = ceph_inode_to_client(inode)->mdsc;
	loff_t page_off = pos & PAGE_CACHE_MASK;
	int pos_in_page = pos & ~PAGE_CACHE_MASK;
	int end_in_page = pos_in_page + len;
	loff_t i_size;
	int r;
	struct ceph_snap_context *snapc, *oldest;

retry_locked:
	/* writepages currently holds page lock, but if we change that later, */
	wait_on_page_writeback(page);

	/* check snap context */
	BUG_ON(!ci->i_snap_realm);
	down_read(&mdsc->snap_rwsem);
	BUG_ON(!ci->i_snap_realm->cached_context);
	snapc = (void *)page->private;
	if (snapc && snapc != ci->i_head_snapc) {
		/*
		 * this page is already dirty in another (older) snap
		 * context!  is it writeable now?
		 */
		oldest = get_oldest_context(inode, NULL);
		up_read(&mdsc->snap_rwsem);

		if (snapc->seq > oldest->seq) {
			ceph_put_snap_context(oldest);
			dout(" page %p snapc %p not current or oldest\n",
			     page, snapc);
			/*
			 * queue for writeback, and wait for snapc to
			 * be writeable or written
			 */
			snapc = ceph_get_snap_context(snapc);
			unlock_page(page);
			ceph_queue_writeback(inode);
			r = wait_event_interruptible(ci->i_cap_wq,
			       context_is_writeable_or_written(inode, snapc));
			ceph_put_snap_context(snapc);
			if (r == -ERESTARTSYS)
				return r;
			return -EAGAIN;
		}
		ceph_put_snap_context(oldest);

		/* yay, writeable, do it now (without dropping page lock) */
		dout(" page %p snapc %p not current, but oldest\n",
		     page, snapc);
		if (!clear_page_dirty_for_io(page))
			goto retry_locked;
		r = writepage_nounlock(page, NULL);
		if (r < 0)
			goto fail_nosnap;
		goto retry_locked;
	}

	if (PageUptodate(page)) {
		dout(" page %p already uptodate\n", page);
		return 0;
	}

	/* full page? */
	if (pos_in_page == 0 && len == PAGE_CACHE_SIZE)
		return 0;

	/* past end of file? */
	i_size = inode->i_size;   /* caller holds i_mutex */

	if (i_size + len > inode->i_sb->s_maxbytes) {
		/* file is too big */
		r = -EINVAL;
		goto fail;
	}

	if (page_off >= i_size ||
	    (pos_in_page == 0 && (pos+len) >= i_size &&
	     end_in_page - pos_in_page != PAGE_CACHE_SIZE)) {
		dout(" zeroing %p 0 - %d and %d - %d\n",
		     page, pos_in_page, end_in_page, (int)PAGE_CACHE_SIZE);
		zero_user_segments(page,
				   0, pos_in_page,
				   end_in_page, PAGE_CACHE_SIZE);
		return 0;
	}

	/* we need to read it. */
	up_read(&mdsc->snap_rwsem);
	r = readpage_nounlock(file, page);
	if (r < 0)
		goto fail_nosnap;
	goto retry_locked;

fail:
	up_read(&mdsc->snap_rwsem);
fail_nosnap:
	unlock_page(page);
	return r;
}

/*
 * We are only allowed to write into/dirty the page if the page is
 * clean, or already dirty within the same snap context.
 */
static int ceph_write_begin(struct file *file, struct address_space *mapping,
			    loff_t pos, unsigned len, unsigned flags,
			    struct page **pagep, void **fsdata)
{
	struct inode *inode = file->f_dentry->d_inode;
	struct page *page;
	pgoff_t index = pos >> PAGE_CACHE_SHIFT;
	int r;

	do {
		/* get a page */
		page = grab_cache_page_write_begin(mapping, index, 0);
		if (!page)
			return -ENOMEM;
		*pagep = page;

		dout("write_begin file %p inode %p page %p %d~%d\n", file,
		     inode, page, (int)pos, (int)len);

		r = ceph_update_writeable_page(file, pos, len, page);
	} while (r == -EAGAIN);

	return r;
}

/*
 * we don't do anything in here that simple_write_end doesn't do
 * except adjust dirty page accounting and drop read lock on
 * mdsc->snap_rwsem.
 */
static int ceph_write_end(struct file *file, struct address_space *mapping,
			  loff_t pos, unsigned len, unsigned copied,
			  struct page *page, void *fsdata)
{
	struct inode *inode = file->f_dentry->d_inode;
	struct ceph_fs_client *fsc = ceph_inode_to_client(inode);
	struct ceph_mds_client *mdsc = fsc->mdsc;
	unsigned from = pos & (PAGE_CACHE_SIZE - 1);
	int check_cap = 0;

	dout("write_end file %p inode %p page %p %d~%d (%d)\n", file,
	     inode, page, (int)pos, (int)copied, (int)len);

	/* zero the stale part of the page if we did a short copy */
	if (copied < len)
		zero_user_segment(page, from+copied, len);

	/* did file size increase? */
	/* (no need for i_size_read(); we caller holds i_mutex */
	if (pos+copied > inode->i_size)
		check_cap = ceph_inode_set_size(inode, pos+copied);

	if (!PageUptodate(page))
		SetPageUptodate(page);

	set_page_dirty(page);

	unlock_page(page);
	up_read(&mdsc->snap_rwsem);
	page_cache_release(page);

	if (check_cap)
		ceph_check_caps(ceph_inode(inode), CHECK_CAPS_AUTHONLY, NULL);

	return copied;
}

/*
 * we set .direct_IO to indicate direct io is supported, but since we
 * intercept O_DIRECT reads and writes early, this function should
 * never get called.
 */
static ssize_t ceph_direct_io(int rw, struct kiocb *iocb,
			      const struct iovec *iov,
			      loff_t pos, unsigned long nr_segs)
{
	WARN_ON(1);
	return -EINVAL;
}

const struct address_space_operations ceph_aops = {
	.readpage = ceph_readpage,
	.readpages = ceph_readpages,
	.writepage = ceph_writepage,
	.writepages = ceph_writepages_start,
	.write_begin = ceph_write_begin,
	.write_end = ceph_write_end,
	.set_page_dirty = ceph_set_page_dirty,
	.invalidatepage = ceph_invalidatepage,
	.releasepage = ceph_releasepage,
	.direct_IO = ceph_direct_io,
};


/*
 * vm ops
 */

/*
 * Reuse write_begin here for simplicity.
 */
static int ceph_page_mkwrite(struct vm_area_struct *vma, struct vm_fault *vmf)
{
	struct inode *inode = vma->vm_file->f_dentry->d_inode;
	struct page *page = vmf->page;
	struct ceph_mds_client *mdsc = ceph_inode_to_client(inode)->mdsc;
	loff_t off = page->index << PAGE_CACHE_SHIFT;
	loff_t size, len;
	int ret;

	size = i_size_read(inode);
	if (off + PAGE_CACHE_SIZE <= size)
		len = PAGE_CACHE_SIZE;
	else
		len = size & ~PAGE_CACHE_MASK;

	dout("page_mkwrite %p %llu~%llu page %p idx %lu\n", inode,
	     off, len, page, page->index);

	lock_page(page);

	ret = VM_FAULT_NOPAGE;
	if ((off > size) ||
	    (page->mapping != inode->i_mapping))
		goto out;

	ret = ceph_update_writeable_page(vma->vm_file, off, len, page);
	if (ret == 0) {
		/* success.  we'll keep the page locked. */
		set_page_dirty(page);
		up_read(&mdsc->snap_rwsem);
		ret = VM_FAULT_LOCKED;
	} else {
		if (ret == -ENOMEM)
			ret = VM_FAULT_OOM;
		else
			ret = VM_FAULT_SIGBUS;
	}
out:
	dout("page_mkwrite %p %llu~%llu = %d\n", inode, off, len, ret);
	if (ret != VM_FAULT_LOCKED)
		unlock_page(page);
	return ret;
}

static struct vm_operations_struct ceph_vmops = {
	.fault		= filemap_fault,
	.page_mkwrite	= ceph_page_mkwrite,
};

int ceph_mmap(struct file *file, struct vm_area_struct *vma)
{
	struct address_space *mapping = file->f_mapping;

	if (!mapping->a_ops->readpage)
		return -ENOEXEC;
	file_accessed(file);
	vma->vm_ops = &ceph_vmops;
	vma->vm_flags |= VM_CAN_NONLINEAR;
	return 0;
}<|MERGE_RESOLUTION|>--- conflicted
+++ resolved
@@ -789,17 +789,10 @@
 			     inode, page, page->index);
 
 			writeback_stat =
-<<<<<<< HEAD
-			       atomic_long_inc_return(&client->writeback_count);
-			if (writeback_stat > CONGESTION_ON_THRESH(
-				    client->mount_args->congestion_kb)) {
-				set_bdi_congested(&client->backing_dev_info,
-=======
 			       atomic_long_inc_return(&fsc->writeback_count);
 			if (writeback_stat > CONGESTION_ON_THRESH(
 				    fsc->mount_options->congestion_kb)) {
 				set_bdi_congested(&fsc->backing_dev_info,
->>>>>>> 45f53cc9
 						  BLK_RW_ASYNC);
 			}
 
