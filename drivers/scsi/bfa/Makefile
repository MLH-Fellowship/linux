--- conflicted
+++ resolved
@@ -1,24 +1,8 @@
 obj-$(CONFIG_SCSI_BFA_FC) := bfa.o
 
-<<<<<<< HEAD
-bfa-y := bfad.o bfad_intr.o bfad_os.o bfad_im.o bfad_attr.o bfad_fwimg.o
-bfa-y += bfad_debugfs.o
-bfa-y += bfa_core.o bfa_ioc.o bfa_ioc_ct.o bfa_ioc_cb.o bfa_iocfc.o bfa_fcxp.o
-bfa-y += bfa_lps.o bfa_hw_cb.o bfa_hw_ct.o bfa_intr.o bfa_timer.o bfa_rport.o
-bfa-y += bfa_fcport.o bfa_port.o bfa_uf.o bfa_sgpg.o bfa_module.o bfa_ioim.o
-bfa-y += bfa_itnim.o bfa_fcpim.o bfa_tskim.o bfa_log.o bfa_log_module.o
-bfa-y += bfa_csdebug.o bfa_sm.o plog.o
-
-bfa-y += fcbuild.o fabric.o fcpim.o vfapi.o fcptm.o bfa_fcs.o bfa_fcs_port.o
-bfa-y += bfa_fcs_uf.o bfa_fcs_lport.o fab.o fdmi.o ms.o ns.o scn.o loop.o
-bfa-y += lport_api.o n2n.o rport.o rport_api.o rport_ftrs.o vport.o
-
-ccflags-y := -I$(obj) -I$(obj)/include -I$(obj)/include/cna -DBFA_PERF_BUILD
-=======
 bfa-y := bfad.o bfad_im.o bfad_attr.o bfad_debugfs.o
 bfa-y += bfa_ioc.o bfa_ioc_cb.o bfa_ioc_ct.o bfa_hw_cb.o bfa_hw_ct.o
 bfa-y += bfa_fcs.o bfa_fcs_lport.o bfa_fcs_rport.o bfa_fcs_fcpim.o bfa_fcbuild.o
 bfa-y += bfa_port.o bfa_fcpim.o bfa_core.o bfa_drv.o bfa_svc.o
 
-ccflags-y := -DBFA_PERF_BUILD
->>>>>>> 45f53cc9
+ccflags-y := -DBFA_PERF_BUILD