--- conflicted
+++ resolved
@@ -906,8 +906,6 @@
 	return ret;
 }
 
-<<<<<<< HEAD
-=======
 /**
  * rproc_handle_custom_rsc() - provide implementation specific hook
  *			       to handle custom resources
@@ -941,7 +939,6 @@
 	return rproc->ops->handle_custom_rsc(rproc, (void *)rsc);
 }
 
->>>>>>> 6cfd1f97
 static int rproc_count_vrings(struct rproc *rproc, struct fw_rsc_vdev *rsc,
 			      int offset, int avail)
 {
