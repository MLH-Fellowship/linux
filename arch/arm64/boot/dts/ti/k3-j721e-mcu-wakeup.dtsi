--- conflicted
+++ resolved
@@ -130,7 +130,6 @@
 		clock-names = "gpio";
 	};
 
-<<<<<<< HEAD
 	cbass_mcu_navss: mcu_navss {
 		compatible = "simple-bus";
 		#address-cells = <2>;
@@ -211,7 +210,8 @@
 
 		/* ti,psil-config0 */
 		UDMA_PDMA_PKT_XY(0);
-=======
+	};
+
 	mcu_i2c0: i2c@40b00000 {
 		compatible = "ti,j721e-i2c", "ti,omap4-i2c";
 		reg = <0x0 0x40b00000 0x0 0x100>;
@@ -243,6 +243,5 @@
 		clock-names = "fck";
 		clocks = <&k3_clks 197 0>;
 		power-domains = <&k3_pds 197 TI_SCI_PD_SHARED>;
->>>>>>> eb0b115a
 	};
 };