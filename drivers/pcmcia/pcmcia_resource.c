--- conflicted
+++ resolved
@@ -265,15 +265,6 @@
 
 	if (!(s->state & SOCKET_PRESENT)) {
 		dev_dbg(&s->dev, "No card present\n");
-<<<<<<< HEAD
-		mutex_unlock(&s->ops_mutex);
-		return -ENODEV;
-	}
-	if (!(c->state & CONFIG_LOCKED)) {
-		dev_dbg(&s->dev, "Configuration isnt't locked\n");
-		mutex_unlock(&s->ops_mutex);
-		return -EACCES;
-=======
 		ret = -ENODEV;
 		goto unlock;
 	}
@@ -281,7 +272,6 @@
 		dev_dbg(&s->dev, "Configuration isnt't locked\n");
 		ret = -EACCES;
 		goto unlock;
->>>>>>> 93929ebc
 	}
 
 	if (mod->Attributes & CONF_IRQ_CHANGE_VALID) {
@@ -306,17 +296,11 @@
 	    (mod->Attributes & CONF_VPP2_CHANGE_VALID)) {
 		if (mod->Vpp1 != mod->Vpp2) {
 			dev_dbg(&s->dev, "Vpp1 and Vpp2 must be the same\n");
-<<<<<<< HEAD
-			mutex_unlock(&s->ops_mutex);
-			return -EINVAL;
-=======
 			ret = -EINVAL;
 			goto unlock;
->>>>>>> 93929ebc
 		}
 		s->socket.Vpp = mod->Vpp1;
 		if (s->ops->set_socket(s, &s->socket)) {
-			mutex_unlock(&s->ops_mutex);
 			dev_printk(KERN_WARNING, &s->dev,
 				   "Unable to set VPP\n");
 			ret = -EIO;
@@ -325,13 +309,8 @@
 	} else if ((mod->Attributes & CONF_VPP1_CHANGE_VALID) ||
 		   (mod->Attributes & CONF_VPP2_CHANGE_VALID)) {
 		dev_dbg(&s->dev, "changing Vcc is not allowed at this time\n");
-<<<<<<< HEAD
-		mutex_unlock(&s->ops_mutex);
-		return -EINVAL;
-=======
 		ret = -EINVAL;
 		goto unlock;
->>>>>>> 93929ebc
 	}
 
 	if (mod->Attributes & CONF_IO_CHANGE_WIDTH) {
@@ -355,11 +334,8 @@
 			s->ops->set_io_map(s, &io_on);
 		}
 	}
-<<<<<<< HEAD
-=======
 	ret = 0;
 unlock:
->>>>>>> 93929ebc
 	mutex_unlock(&s->ops_mutex);
 
 	return ret;
