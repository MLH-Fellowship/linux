--- conflicted
+++ resolved
@@ -1153,11 +1153,7 @@
 {
 	compat_ssize_t tot_len;
 	struct iovec iovstack[UIO_FASTIOV];
-<<<<<<< HEAD
-	struct iovec *iov;
-=======
 	struct iovec *iov = iovstack;
->>>>>>> 062c1825
 	ssize_t ret;
 	io_fn_t fn;
 	iov_fn_t fnv;
