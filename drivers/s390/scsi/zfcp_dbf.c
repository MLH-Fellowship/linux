/*
 * zfcp device driver
 *
 * Debug traces for zfcp.
 *
 * Copyright IBM Corporation 2002, 2009
 */

#define KMSG_COMPONENT "zfcp"
#define pr_fmt(fmt) KMSG_COMPONENT ": " fmt

#include <linux/ctype.h>
#include <linux/slab.h>
#include <asm/debug.h>
#include "zfcp_dbf.h"
#include "zfcp_ext.h"
#include "zfcp_fc.h"

static u32 dbfsize = 4;

module_param(dbfsize, uint, 0400);
MODULE_PARM_DESC(dbfsize,
		 "number of pages for each debug feature area (default 4)");

static void zfcp_dbf_hexdump(debug_info_t *dbf, void *to, int to_len,
			     int level, char *from, int from_len)
{
	int offset;
	struct zfcp_dbf_dump *dump = to;
	int room = to_len - sizeof(*dump);

	for (offset = 0; offset < from_len; offset += dump->size) {
		memset(to, 0, to_len);
		strncpy(dump->tag, "dump", ZFCP_DBF_TAG_SIZE);
		dump->total_size = from_len;
		dump->offset = offset;
		dump->size = min(from_len - offset, room);
		memcpy(dump->data, from + offset, dump->size);
		debug_event(dbf, level, dump, dump->size + sizeof(*dump));
	}
}

static void zfcp_dbf_tag(char **p, const char *label, const char *tag)
{
	int i;

	*p += sprintf(*p, "%-24s", label);
	for (i = 0; i < ZFCP_DBF_TAG_SIZE; i++)
		*p += sprintf(*p, "%c", tag[i]);
	*p += sprintf(*p, "\n");
}

static void zfcp_dbf_outs(char **buf, const char *s1, const char *s2)
{
	*buf += sprintf(*buf, "%-24s%s\n", s1, s2);
}

static void zfcp_dbf_out(char **buf, const char *s, const char *format, ...)
{
	va_list arg;

	*buf += sprintf(*buf, "%-24s", s);
	va_start(arg, format);
	*buf += vsprintf(*buf, format, arg);
	va_end(arg);
	*buf += sprintf(*buf, "\n");
}

static void zfcp_dbf_outd(char **p, const char *label, char *buffer,
			  int buflen, int offset, int total_size)
{
	if (!offset)
		*p += sprintf(*p, "%-24s  ", label);
	while (buflen--) {
		if (offset > 0) {
			if ((offset % 32) == 0)
				*p += sprintf(*p, "\n%-24c  ", ' ');
			else if ((offset % 4) == 0)
				*p += sprintf(*p, " ");
		}
		*p += sprintf(*p, "%02x", *buffer++);
		if (++offset == total_size) {
			*p += sprintf(*p, "\n");
			break;
		}
	}
	if (!total_size)
		*p += sprintf(*p, "\n");
}

static int zfcp_dbf_view_header(debug_info_t *id, struct debug_view *view,
				int area, debug_entry_t *entry, char *out_buf)
{
	struct zfcp_dbf_dump *dump = (struct zfcp_dbf_dump *)DEBUG_DATA(entry);
	struct timespec t;
	char *p = out_buf;

	if (strncmp(dump->tag, "dump", ZFCP_DBF_TAG_SIZE) != 0) {
		stck_to_timespec(entry->id.stck, &t);
		zfcp_dbf_out(&p, "timestamp", "%011lu:%06lu",
			     t.tv_sec, t.tv_nsec);
		zfcp_dbf_out(&p, "cpu", "%02i", entry->id.fields.cpuid);
	} else	{
		zfcp_dbf_outd(&p, "", dump->data, dump->size, dump->offset,
			      dump->total_size);
		if ((dump->offset + dump->size) == dump->total_size)
			p += sprintf(p, "\n");
	}
	return p - out_buf;
}

void _zfcp_dbf_hba_fsf_response(const char *tag2, int level,
				struct zfcp_fsf_req *fsf_req,
				struct zfcp_dbf *dbf)
{
	struct fsf_qtcb *qtcb = fsf_req->qtcb;
	union fsf_prot_status_qual *prot_status_qual =
					&qtcb->prefix.prot_status_qual;
	union fsf_status_qual *fsf_status_qual = &qtcb->header.fsf_status_qual;
	struct scsi_cmnd *scsi_cmnd;
	struct zfcp_port *port;
	struct zfcp_unit *unit;
	struct zfcp_send_els *send_els;
	struct zfcp_dbf_hba_record *rec = &dbf->hba_buf;
	struct zfcp_dbf_hba_record_response *response = &rec->u.response;
	unsigned long flags;

	spin_lock_irqsave(&dbf->hba_lock, flags);
	memset(rec, 0, sizeof(*rec));
	strncpy(rec->tag, "resp", ZFCP_DBF_TAG_SIZE);
	strncpy(rec->tag2, tag2, ZFCP_DBF_TAG_SIZE);

	response->fsf_command = fsf_req->fsf_command;
	response->fsf_reqid = fsf_req->req_id;
	response->fsf_seqno = fsf_req->seq_no;
	response->fsf_issued = fsf_req->issued;
	response->fsf_prot_status = qtcb->prefix.prot_status;
	response->fsf_status = qtcb->header.fsf_status;
	memcpy(response->fsf_prot_status_qual,
	       prot_status_qual, FSF_PROT_STATUS_QUAL_SIZE);
	memcpy(response->fsf_status_qual,
	       fsf_status_qual, FSF_STATUS_QUALIFIER_SIZE);
	response->fsf_req_status = fsf_req->status;
	response->sbal_first = fsf_req->qdio_req.sbal_first;
	response->sbal_last = fsf_req->qdio_req.sbal_last;
	response->sbal_response = fsf_req->qdio_req.sbal_response;
	response->pool = fsf_req->pool != NULL;
	response->erp_action = (unsigned long)fsf_req->erp_action;

	switch (fsf_req->fsf_command) {
	case FSF_QTCB_FCP_CMND:
		if (fsf_req->status & ZFCP_STATUS_FSFREQ_TASK_MANAGEMENT)
			break;
		scsi_cmnd = (struct scsi_cmnd *)fsf_req->data;
		if (scsi_cmnd) {
			response->u.fcp.cmnd = (unsigned long)scsi_cmnd;
<<<<<<< HEAD
			response->u.fcp.serial = scsi_cmnd->serial_number;
=======
>>>>>>> 45f53cc9
			response->u.fcp.data_dir =
				qtcb->bottom.io.data_direction;
		}
		break;

	case FSF_QTCB_OPEN_PORT_WITH_DID:
	case FSF_QTCB_CLOSE_PORT:
	case FSF_QTCB_CLOSE_PHYSICAL_PORT:
		port = (struct zfcp_port *)fsf_req->data;
		response->u.port.wwpn = port->wwpn;
		response->u.port.d_id = port->d_id;
		response->u.port.port_handle = qtcb->header.port_handle;
		break;

	case FSF_QTCB_OPEN_LUN:
	case FSF_QTCB_CLOSE_LUN:
		unit = (struct zfcp_unit *)fsf_req->data;
		port = unit->port;
		response->u.unit.wwpn = port->wwpn;
		response->u.unit.fcp_lun = unit->fcp_lun;
		response->u.unit.port_handle = qtcb->header.port_handle;
		response->u.unit.lun_handle = qtcb->header.lun_handle;
		break;

	case FSF_QTCB_SEND_ELS:
		send_els = (struct zfcp_send_els *)fsf_req->data;
		response->u.els.d_id = ntoh24(qtcb->bottom.support.d_id);
		break;

	case FSF_QTCB_ABORT_FCP_CMND:
	case FSF_QTCB_SEND_GENERIC:
	case FSF_QTCB_EXCHANGE_CONFIG_DATA:
	case FSF_QTCB_EXCHANGE_PORT_DATA:
	case FSF_QTCB_DOWNLOAD_CONTROL_FILE:
	case FSF_QTCB_UPLOAD_CONTROL_FILE:
		break;
	}

	debug_event(dbf->hba, level, rec, sizeof(*rec));

	/* have fcp channel microcode fixed to use as little as possible */
	if (fsf_req->fsf_command != FSF_QTCB_FCP_CMND) {
		/* adjust length skipping trailing zeros */
		char *buf = (char *)qtcb + qtcb->header.log_start;
		int len = qtcb->header.log_length;
		for (; len && !buf[len - 1]; len--);
		zfcp_dbf_hexdump(dbf->hba, rec, sizeof(*rec), level, buf,
				 len);
	}

	spin_unlock_irqrestore(&dbf->hba_lock, flags);
}

void _zfcp_dbf_hba_fsf_unsol(const char *tag, int level, struct zfcp_dbf *dbf,
			     struct fsf_status_read_buffer *status_buffer)
{
	struct zfcp_dbf_hba_record *rec = &dbf->hba_buf;
	unsigned long flags;

	spin_lock_irqsave(&dbf->hba_lock, flags);
	memset(rec, 0, sizeof(*rec));
	strncpy(rec->tag, "stat", ZFCP_DBF_TAG_SIZE);
	strncpy(rec->tag2, tag, ZFCP_DBF_TAG_SIZE);

	rec->u.status.failed = atomic_read(&dbf->adapter->stat_miss);
	if (status_buffer != NULL) {
		rec->u.status.status_type = status_buffer->status_type;
		rec->u.status.status_subtype = status_buffer->status_subtype;
		memcpy(&rec->u.status.queue_designator,
		       &status_buffer->queue_designator,
		       sizeof(struct fsf_queue_designator));

		switch (status_buffer->status_type) {
		case FSF_STATUS_READ_SENSE_DATA_AVAIL:
			rec->u.status.payload_size =
			    ZFCP_DBF_UNSOL_PAYLOAD_SENSE_DATA_AVAIL;
			break;

		case FSF_STATUS_READ_BIT_ERROR_THRESHOLD:
			rec->u.status.payload_size =
			    ZFCP_DBF_UNSOL_PAYLOAD_BIT_ERROR_THRESHOLD;
			break;

		case FSF_STATUS_READ_LINK_DOWN:
			switch (status_buffer->status_subtype) {
			case FSF_STATUS_READ_SUB_NO_PHYSICAL_LINK:
			case FSF_STATUS_READ_SUB_FDISC_FAILED:
				rec->u.status.payload_size =
					sizeof(struct fsf_link_down_info);
			}
			break;

		case FSF_STATUS_READ_FEATURE_UPDATE_ALERT:
			rec->u.status.payload_size =
			    ZFCP_DBF_UNSOL_PAYLOAD_FEATURE_UPDATE_ALERT;
			break;
		}
		memcpy(&rec->u.status.payload,
		       &status_buffer->payload, rec->u.status.payload_size);
	}

	debug_event(dbf->hba, level, rec, sizeof(*rec));
	spin_unlock_irqrestore(&dbf->hba_lock, flags);
}

/**
 * zfcp_dbf_hba_qdio - trace event for QDIO related failure
 * @qdio: qdio structure affected by this QDIO related event
 * @qdio_error: as passed by qdio module
 * @sbal_index: first buffer with error condition, as passed by qdio module
 * @sbal_count: number of buffers affected, as passed by qdio module
 */
void zfcp_dbf_hba_qdio(struct zfcp_dbf *dbf, unsigned int qdio_error,
		       int sbal_index, int sbal_count)
{
	struct zfcp_dbf_hba_record *r = &dbf->hba_buf;
	unsigned long flags;

	spin_lock_irqsave(&dbf->hba_lock, flags);
	memset(r, 0, sizeof(*r));
	strncpy(r->tag, "qdio", ZFCP_DBF_TAG_SIZE);
	r->u.qdio.qdio_error = qdio_error;
	r->u.qdio.sbal_index = sbal_index;
	r->u.qdio.sbal_count = sbal_count;
	debug_event(dbf->hba, 0, r, sizeof(*r));
	spin_unlock_irqrestore(&dbf->hba_lock, flags);
}

/**
 * zfcp_dbf_hba_berr - trace event for bit error threshold
 * @dbf: dbf structure affected by this QDIO related event
 * @req: fsf request
 */
void zfcp_dbf_hba_berr(struct zfcp_dbf *dbf, struct zfcp_fsf_req *req)
{
	struct zfcp_dbf_hba_record *r = &dbf->hba_buf;
	struct fsf_status_read_buffer *sr_buf = req->data;
	struct fsf_bit_error_payload *err = &sr_buf->payload.bit_error;
	unsigned long flags;

	spin_lock_irqsave(&dbf->hba_lock, flags);
	memset(r, 0, sizeof(*r));
	strncpy(r->tag, "berr", ZFCP_DBF_TAG_SIZE);
	memcpy(&r->u.berr, err, sizeof(struct fsf_bit_error_payload));
	debug_event(dbf->hba, 0, r, sizeof(*r));
	spin_unlock_irqrestore(&dbf->hba_lock, flags);
}
static void zfcp_dbf_hba_view_response(char **p,
				       struct zfcp_dbf_hba_record_response *r)
{
	struct timespec t;

	zfcp_dbf_out(p, "fsf_command", "0x%08x", r->fsf_command);
	zfcp_dbf_out(p, "fsf_reqid", "0x%0Lx", r->fsf_reqid);
	zfcp_dbf_out(p, "fsf_seqno", "0x%08x", r->fsf_seqno);
	stck_to_timespec(r->fsf_issued, &t);
	zfcp_dbf_out(p, "fsf_issued", "%011lu:%06lu", t.tv_sec, t.tv_nsec);
	zfcp_dbf_out(p, "fsf_prot_status", "0x%08x", r->fsf_prot_status);
	zfcp_dbf_out(p, "fsf_status", "0x%08x", r->fsf_status);
	zfcp_dbf_outd(p, "fsf_prot_status_qual", r->fsf_prot_status_qual,
		      FSF_PROT_STATUS_QUAL_SIZE, 0, FSF_PROT_STATUS_QUAL_SIZE);
	zfcp_dbf_outd(p, "fsf_status_qual", r->fsf_status_qual,
		      FSF_STATUS_QUALIFIER_SIZE, 0, FSF_STATUS_QUALIFIER_SIZE);
	zfcp_dbf_out(p, "fsf_req_status", "0x%08x", r->fsf_req_status);
	zfcp_dbf_out(p, "sbal_first", "0x%02x", r->sbal_first);
	zfcp_dbf_out(p, "sbal_last", "0x%02x", r->sbal_last);
	zfcp_dbf_out(p, "sbal_response", "0x%02x", r->sbal_response);
	zfcp_dbf_out(p, "pool", "0x%02x", r->pool);

	switch (r->fsf_command) {
	case FSF_QTCB_FCP_CMND:
		if (r->fsf_req_status & ZFCP_STATUS_FSFREQ_TASK_MANAGEMENT)
			break;
		zfcp_dbf_out(p, "data_direction", "0x%04x", r->u.fcp.data_dir);
		zfcp_dbf_out(p, "scsi_cmnd", "0x%0Lx", r->u.fcp.cmnd);
		*p += sprintf(*p, "\n");
		break;

	case FSF_QTCB_OPEN_PORT_WITH_DID:
	case FSF_QTCB_CLOSE_PORT:
	case FSF_QTCB_CLOSE_PHYSICAL_PORT:
		zfcp_dbf_out(p, "wwpn", "0x%016Lx", r->u.port.wwpn);
		zfcp_dbf_out(p, "d_id", "0x%06x", r->u.port.d_id);
		zfcp_dbf_out(p, "port_handle", "0x%08x", r->u.port.port_handle);
		break;

	case FSF_QTCB_OPEN_LUN:
	case FSF_QTCB_CLOSE_LUN:
		zfcp_dbf_out(p, "wwpn", "0x%016Lx", r->u.unit.wwpn);
		zfcp_dbf_out(p, "fcp_lun", "0x%016Lx", r->u.unit.fcp_lun);
		zfcp_dbf_out(p, "port_handle", "0x%08x", r->u.unit.port_handle);
		zfcp_dbf_out(p, "lun_handle", "0x%08x", r->u.unit.lun_handle);
		break;

	case FSF_QTCB_SEND_ELS:
		zfcp_dbf_out(p, "d_id", "0x%06x", r->u.els.d_id);
		break;

	case FSF_QTCB_ABORT_FCP_CMND:
	case FSF_QTCB_SEND_GENERIC:
	case FSF_QTCB_EXCHANGE_CONFIG_DATA:
	case FSF_QTCB_EXCHANGE_PORT_DATA:
	case FSF_QTCB_DOWNLOAD_CONTROL_FILE:
	case FSF_QTCB_UPLOAD_CONTROL_FILE:
		break;
	}
}

static void zfcp_dbf_hba_view_status(char **p,
				     struct zfcp_dbf_hba_record_status *r)
{
	zfcp_dbf_out(p, "failed", "0x%02x", r->failed);
	zfcp_dbf_out(p, "status_type", "0x%08x", r->status_type);
	zfcp_dbf_out(p, "status_subtype", "0x%08x", r->status_subtype);
	zfcp_dbf_outd(p, "queue_designator", (char *)&r->queue_designator,
		      sizeof(struct fsf_queue_designator), 0,
		      sizeof(struct fsf_queue_designator));
	zfcp_dbf_outd(p, "payload", (char *)&r->payload, r->payload_size, 0,
		      r->payload_size);
}

static void zfcp_dbf_hba_view_qdio(char **p, struct zfcp_dbf_hba_record_qdio *r)
{
	zfcp_dbf_out(p, "qdio_error", "0x%08x", r->qdio_error);
	zfcp_dbf_out(p, "sbal_index", "0x%02x", r->sbal_index);
	zfcp_dbf_out(p, "sbal_count", "0x%02x", r->sbal_count);
}

static void zfcp_dbf_hba_view_berr(char **p, struct fsf_bit_error_payload *r)
{
	zfcp_dbf_out(p, "link_failures", "%d", r->link_failure_error_count);
	zfcp_dbf_out(p, "loss_of_sync_err", "%d", r->loss_of_sync_error_count);
	zfcp_dbf_out(p, "loss_of_sig_err", "%d", r->loss_of_signal_error_count);
	zfcp_dbf_out(p, "prim_seq_err", "%d",
		     r->primitive_sequence_error_count);
	zfcp_dbf_out(p, "inval_trans_word_err", "%d",
		     r->invalid_transmission_word_error_count);
	zfcp_dbf_out(p, "CRC_errors", "%d", r->crc_error_count);
	zfcp_dbf_out(p, "prim_seq_event_to", "%d",
		     r->primitive_sequence_event_timeout_count);
	zfcp_dbf_out(p, "elast_buf_overrun_err", "%d",
		     r->elastic_buffer_overrun_error_count);
	zfcp_dbf_out(p, "adv_rec_buf2buf_cred", "%d",
		     r->advertised_receive_b2b_credit);
	zfcp_dbf_out(p, "curr_rec_buf2buf_cred", "%d",
		     r->current_receive_b2b_credit);
	zfcp_dbf_out(p, "adv_trans_buf2buf_cred", "%d",
		     r->advertised_transmit_b2b_credit);
	zfcp_dbf_out(p, "curr_trans_buf2buf_cred", "%d",
		     r->current_transmit_b2b_credit);
}

static int zfcp_dbf_hba_view_format(debug_info_t *id, struct debug_view *view,
				    char *out_buf, const char *in_buf)
{
	struct zfcp_dbf_hba_record *r = (struct zfcp_dbf_hba_record *)in_buf;
	char *p = out_buf;

	if (strncmp(r->tag, "dump", ZFCP_DBF_TAG_SIZE) == 0)
		return 0;

	zfcp_dbf_tag(&p, "tag", r->tag);
	if (isalpha(r->tag2[0]))
		zfcp_dbf_tag(&p, "tag2", r->tag2);

	if (strncmp(r->tag, "resp", ZFCP_DBF_TAG_SIZE) == 0)
		zfcp_dbf_hba_view_response(&p, &r->u.response);
	else if (strncmp(r->tag, "stat", ZFCP_DBF_TAG_SIZE) == 0)
		zfcp_dbf_hba_view_status(&p, &r->u.status);
	else if (strncmp(r->tag, "qdio", ZFCP_DBF_TAG_SIZE) == 0)
		zfcp_dbf_hba_view_qdio(&p, &r->u.qdio);
	else if (strncmp(r->tag, "berr", ZFCP_DBF_TAG_SIZE) == 0)
		zfcp_dbf_hba_view_berr(&p, &r->u.berr);

	if (strncmp(r->tag, "resp", ZFCP_DBF_TAG_SIZE) != 0)
		p += sprintf(p, "\n");
	return p - out_buf;
}

static struct debug_view zfcp_dbf_hba_view = {
	.name = "structured",
	.header_proc = zfcp_dbf_view_header,
	.format_proc = zfcp_dbf_hba_view_format,
};

static const char *zfcp_dbf_rec_tags[] = {
	[ZFCP_REC_DBF_ID_THREAD] = "thread",
	[ZFCP_REC_DBF_ID_TARGET] = "target",
	[ZFCP_REC_DBF_ID_TRIGGER] = "trigger",
	[ZFCP_REC_DBF_ID_ACTION] = "action",
};

static int zfcp_dbf_rec_view_format(debug_info_t *id, struct debug_view *view,
				    char *buf, const char *_rec)
{
	struct zfcp_dbf_rec_record *r = (struct zfcp_dbf_rec_record *)_rec;
	char *p = buf;
	char hint[ZFCP_DBF_ID_SIZE + 1];

	memcpy(hint, r->id2, ZFCP_DBF_ID_SIZE);
	hint[ZFCP_DBF_ID_SIZE] = 0;
	zfcp_dbf_outs(&p, "tag", zfcp_dbf_rec_tags[r->id]);
	zfcp_dbf_outs(&p, "hint", hint);
	switch (r->id) {
	case ZFCP_REC_DBF_ID_THREAD:
		zfcp_dbf_out(&p, "total", "%d", r->u.thread.total);
		zfcp_dbf_out(&p, "ready", "%d", r->u.thread.ready);
		zfcp_dbf_out(&p, "running", "%d", r->u.thread.running);
		break;
	case ZFCP_REC_DBF_ID_TARGET:
		zfcp_dbf_out(&p, "reference", "0x%016Lx", r->u.target.ref);
		zfcp_dbf_out(&p, "status", "0x%08x", r->u.target.status);
		zfcp_dbf_out(&p, "erp_count", "%d", r->u.target.erp_count);
		zfcp_dbf_out(&p, "d_id", "0x%06x", r->u.target.d_id);
		zfcp_dbf_out(&p, "wwpn", "0x%016Lx", r->u.target.wwpn);
		zfcp_dbf_out(&p, "fcp_lun", "0x%016Lx", r->u.target.fcp_lun);
		break;
	case ZFCP_REC_DBF_ID_TRIGGER:
		zfcp_dbf_out(&p, "reference", "0x%016Lx", r->u.trigger.ref);
		zfcp_dbf_out(&p, "erp_action", "0x%016Lx", r->u.trigger.action);
		zfcp_dbf_out(&p, "requested", "%d", r->u.trigger.want);
		zfcp_dbf_out(&p, "executed", "%d", r->u.trigger.need);
		zfcp_dbf_out(&p, "wwpn", "0x%016Lx", r->u.trigger.wwpn);
		zfcp_dbf_out(&p, "fcp_lun", "0x%016Lx", r->u.trigger.fcp_lun);
		zfcp_dbf_out(&p, "adapter_status", "0x%08x", r->u.trigger.as);
		zfcp_dbf_out(&p, "port_status", "0x%08x", r->u.trigger.ps);
		zfcp_dbf_out(&p, "lun_status", "0x%08x", r->u.trigger.ls);
		break;
	case ZFCP_REC_DBF_ID_ACTION:
		zfcp_dbf_out(&p, "erp_action", "0x%016Lx", r->u.action.action);
		zfcp_dbf_out(&p, "fsf_req", "0x%016Lx", r->u.action.fsf_req);
		zfcp_dbf_out(&p, "status", "0x%08Lx", r->u.action.status);
		zfcp_dbf_out(&p, "step", "0x%08Lx", r->u.action.step);
		break;
	}
	p += sprintf(p, "\n");
	return p - buf;
}

static struct debug_view zfcp_dbf_rec_view = {
	.name = "structured",
	.header_proc = zfcp_dbf_view_header,
	.format_proc = zfcp_dbf_rec_view_format,
};

/**
 * zfcp_dbf_rec_thread - trace event related to recovery thread operation
 * @id2: identifier for event
 * @dbf: reference to dbf structure
 * This function assumes that the caller is holding erp_lock.
 */
void zfcp_dbf_rec_thread(char *id2, struct zfcp_dbf *dbf)
{
	struct zfcp_adapter *adapter = dbf->adapter;
	struct zfcp_dbf_rec_record *r = &dbf->rec_buf;
	unsigned long flags = 0;
	struct list_head *entry;
	unsigned ready = 0, running = 0, total;

	list_for_each(entry, &adapter->erp_ready_head)
		ready++;
	list_for_each(entry, &adapter->erp_running_head)
		running++;
	total = adapter->erp_total_count;

	spin_lock_irqsave(&dbf->rec_lock, flags);
	memset(r, 0, sizeof(*r));
	r->id = ZFCP_REC_DBF_ID_THREAD;
	memcpy(r->id2, id2, ZFCP_DBF_ID_SIZE);
	r->u.thread.total = total;
	r->u.thread.ready = ready;
	r->u.thread.running = running;
	debug_event(dbf->rec, 6, r, sizeof(*r));
	spin_unlock_irqrestore(&dbf->rec_lock, flags);
}

/**
 * zfcp_dbf_rec_thread - trace event related to recovery thread operation
 * @id2: identifier for event
 * @adapter: adapter
 * This function assumes that the caller does not hold erp_lock.
 */
void zfcp_dbf_rec_thread_lock(char *id2, struct zfcp_dbf *dbf)
{
	struct zfcp_adapter *adapter = dbf->adapter;
	unsigned long flags;

	read_lock_irqsave(&adapter->erp_lock, flags);
	zfcp_dbf_rec_thread(id2, dbf);
	read_unlock_irqrestore(&adapter->erp_lock, flags);
}

static void zfcp_dbf_rec_target(char *id2, void *ref, struct zfcp_dbf *dbf,
				atomic_t *status, atomic_t *erp_count, u64 wwpn,
				u32 d_id, u64 fcp_lun)
{
	struct zfcp_dbf_rec_record *r = &dbf->rec_buf;
	unsigned long flags;

	spin_lock_irqsave(&dbf->rec_lock, flags);
	memset(r, 0, sizeof(*r));
	r->id = ZFCP_REC_DBF_ID_TARGET;
	memcpy(r->id2, id2, ZFCP_DBF_ID_SIZE);
	r->u.target.ref = (unsigned long)ref;
	r->u.target.status = atomic_read(status);
	r->u.target.wwpn = wwpn;
	r->u.target.d_id = d_id;
	r->u.target.fcp_lun = fcp_lun;
	r->u.target.erp_count = atomic_read(erp_count);
	debug_event(dbf->rec, 3, r, sizeof(*r));
	spin_unlock_irqrestore(&dbf->rec_lock, flags);
}

/**
 * zfcp_dbf_rec_adapter - trace event for adapter state change
 * @id: identifier for trigger of state change
 * @ref: additional reference (e.g. request)
 * @dbf: reference to dbf structure
 */
void zfcp_dbf_rec_adapter(char *id, void *ref, struct zfcp_dbf *dbf)
{
	struct zfcp_adapter *adapter = dbf->adapter;

	zfcp_dbf_rec_target(id, ref, dbf, &adapter->status,
			    &adapter->erp_counter, 0, 0,
			    ZFCP_DBF_INVALID_LUN);
}

/**
 * zfcp_dbf_rec_port - trace event for port state change
 * @id: identifier for trigger of state change
 * @ref: additional reference (e.g. request)
 * @port: port
 */
void zfcp_dbf_rec_port(char *id, void *ref, struct zfcp_port *port)
{
	struct zfcp_dbf *dbf = port->adapter->dbf;

	zfcp_dbf_rec_target(id, ref, dbf, &port->status,
			    &port->erp_counter, port->wwpn, port->d_id,
			    ZFCP_DBF_INVALID_LUN);
}

/**
 * zfcp_dbf_rec_lun - trace event for LUN state change
 * @id: identifier for trigger of state change
 * @ref: additional reference (e.g. request)
 * @sdev: SCSI device
 */
void zfcp_dbf_rec_lun(char *id, void *ref, struct scsi_device *sdev)
{
	struct zfcp_scsi_dev *zfcp_sdev = sdev_to_zfcp(sdev);
	struct zfcp_port *port = zfcp_sdev->port;
	struct zfcp_dbf *dbf = port->adapter->dbf;

	zfcp_dbf_rec_target(id, ref, dbf, &zfcp_sdev->status,
			    &zfcp_sdev->erp_counter, port->wwpn, port->d_id,
			    zfcp_scsi_dev_lun(sdev));
}

/**
 * zfcp_dbf_rec_trigger - trace event for triggered error recovery
 * @id2: identifier for error recovery trigger
 * @ref: additional reference (e.g. request)
 * @want: originally requested error recovery action
 * @need: error recovery action actually initiated
 * @action: address of error recovery action struct
 * @adapter: adapter
 * @port: port
 * @sdev: SCSI device
 */
void zfcp_dbf_rec_trigger(char *id2, void *ref, u8 want, u8 need, void *action,
			  struct zfcp_adapter *adapter, struct zfcp_port *port,
			  struct scsi_device *sdev)
{
	struct zfcp_dbf *dbf = adapter->dbf;
	struct zfcp_dbf_rec_record *r = &dbf->rec_buf;
	unsigned long flags;

	spin_lock_irqsave(&dbf->rec_lock, flags);
	memset(r, 0, sizeof(*r));
	r->id = ZFCP_REC_DBF_ID_TRIGGER;
	memcpy(r->id2, id2, ZFCP_DBF_ID_SIZE);
	r->u.trigger.ref = (unsigned long)ref;
	r->u.trigger.want = want;
	r->u.trigger.need = need;
	r->u.trigger.action = (unsigned long)action;
	r->u.trigger.as = atomic_read(&adapter->status);
	if (port) {
		r->u.trigger.ps = atomic_read(&port->status);
		r->u.trigger.wwpn = port->wwpn;
	}
	if (sdev)
		r->u.trigger.ls = atomic_read(&sdev_to_zfcp(sdev)->status);
	r->u.trigger.fcp_lun = sdev ? zfcp_scsi_dev_lun(sdev) :
				      ZFCP_DBF_INVALID_LUN;
	debug_event(dbf->rec, action ? 1 : 4, r, sizeof(*r));
	spin_unlock_irqrestore(&dbf->rec_lock, flags);
}

/**
 * zfcp_dbf_rec_action - trace event showing progress of recovery action
 * @id2: identifier
 * @erp_action: error recovery action struct pointer
 */
void zfcp_dbf_rec_action(char *id2, struct zfcp_erp_action *erp_action)
{
	struct zfcp_dbf *dbf = erp_action->adapter->dbf;
	struct zfcp_dbf_rec_record *r = &dbf->rec_buf;
	unsigned long flags;

	spin_lock_irqsave(&dbf->rec_lock, flags);
	memset(r, 0, sizeof(*r));
	r->id = ZFCP_REC_DBF_ID_ACTION;
	memcpy(r->id2, id2, ZFCP_DBF_ID_SIZE);
	r->u.action.action = (unsigned long)erp_action;
	r->u.action.status = erp_action->status;
	r->u.action.step = erp_action->step;
	r->u.action.fsf_req = erp_action->fsf_req_id;
	debug_event(dbf->rec, 5, r, sizeof(*r));
	spin_unlock_irqrestore(&dbf->rec_lock, flags);
}

/**
 * zfcp_dbf_san_ct_request - trace event for issued CT request
 * @fsf_req: request containing issued CT data
 * @d_id: destination id where ct request is sent to
 */
void zfcp_dbf_san_ct_request(struct zfcp_fsf_req *fsf_req, u32 d_id)
{
	struct zfcp_fsf_ct_els *ct = (struct zfcp_fsf_ct_els *)fsf_req->data;
	struct zfcp_adapter *adapter = fsf_req->adapter;
	struct zfcp_dbf *dbf = adapter->dbf;
	struct fc_ct_hdr *hdr = sg_virt(ct->req);
	struct zfcp_dbf_san_record *r = &dbf->san_buf;
	struct zfcp_dbf_san_record_ct_request *oct = &r->u.ct_req;
	int level = 3;
	unsigned long flags;

	spin_lock_irqsave(&dbf->san_lock, flags);
	memset(r, 0, sizeof(*r));
	strncpy(r->tag, "octc", ZFCP_DBF_TAG_SIZE);
	r->fsf_reqid = fsf_req->req_id;
	r->fsf_seqno = fsf_req->seq_no;
	oct->d_id = d_id;
	oct->cmd_req_code = hdr->ct_cmd;
	oct->revision = hdr->ct_rev;
	oct->gs_type = hdr->ct_fs_type;
	oct->gs_subtype = hdr->ct_fs_subtype;
	oct->options = hdr->ct_options;
	oct->max_res_size = hdr->ct_mr_size;
	oct->len = min((int)ct->req->length - (int)sizeof(struct fc_ct_hdr),
		       ZFCP_DBF_SAN_MAX_PAYLOAD);
	debug_event(dbf->san, level, r, sizeof(*r));
	zfcp_dbf_hexdump(dbf->san, r, sizeof(*r), level,
			 (void *)hdr + sizeof(struct fc_ct_hdr), oct->len);
	spin_unlock_irqrestore(&dbf->san_lock, flags);
}

/**
 * zfcp_dbf_san_ct_response - trace event for completion of CT request
 * @fsf_req: request containing CT response
 */
void zfcp_dbf_san_ct_response(struct zfcp_fsf_req *fsf_req)
{
	struct zfcp_fsf_ct_els *ct = (struct zfcp_fsf_ct_els *)fsf_req->data;
	struct zfcp_adapter *adapter = fsf_req->adapter;
	struct fc_ct_hdr *hdr = sg_virt(ct->resp);
	struct zfcp_dbf *dbf = adapter->dbf;
	struct zfcp_dbf_san_record *r = &dbf->san_buf;
	struct zfcp_dbf_san_record_ct_response *rct = &r->u.ct_resp;
	int level = 3;
	unsigned long flags;

	spin_lock_irqsave(&dbf->san_lock, flags);
	memset(r, 0, sizeof(*r));
	strncpy(r->tag, "rctc", ZFCP_DBF_TAG_SIZE);
	r->fsf_reqid = fsf_req->req_id;
	r->fsf_seqno = fsf_req->seq_no;
	rct->cmd_rsp_code = hdr->ct_cmd;
	rct->revision = hdr->ct_rev;
	rct->reason_code = hdr->ct_reason;
	rct->expl = hdr->ct_explan;
	rct->vendor_unique = hdr->ct_vendor;
	rct->max_res_size = hdr->ct_mr_size;
	rct->len = min((int)ct->resp->length - (int)sizeof(struct fc_ct_hdr),
		       ZFCP_DBF_SAN_MAX_PAYLOAD);
	debug_event(dbf->san, level, r, sizeof(*r));
	zfcp_dbf_hexdump(dbf->san, r, sizeof(*r), level,
			 (void *)hdr + sizeof(struct fc_ct_hdr), rct->len);
	spin_unlock_irqrestore(&dbf->san_lock, flags);
}

static void zfcp_dbf_san_els(const char *tag, int level,
			     struct zfcp_fsf_req *fsf_req, u32 d_id,
			     void *buffer, int buflen)
{
	struct zfcp_adapter *adapter = fsf_req->adapter;
	struct zfcp_dbf *dbf = adapter->dbf;
	struct zfcp_dbf_san_record *rec = &dbf->san_buf;
	unsigned long flags;

	spin_lock_irqsave(&dbf->san_lock, flags);
	memset(rec, 0, sizeof(*rec));
	strncpy(rec->tag, tag, ZFCP_DBF_TAG_SIZE);
	rec->fsf_reqid = fsf_req->req_id;
	rec->fsf_seqno = fsf_req->seq_no;
	rec->u.els.d_id = d_id;
	debug_event(dbf->san, level, rec, sizeof(*rec));
	zfcp_dbf_hexdump(dbf->san, rec, sizeof(*rec), level,
			 buffer, min(buflen, ZFCP_DBF_SAN_MAX_PAYLOAD));
	spin_unlock_irqrestore(&dbf->san_lock, flags);
}

/**
 * zfcp_dbf_san_els_request - trace event for issued ELS
 * @fsf_req: request containing issued ELS
 */
void zfcp_dbf_san_els_request(struct zfcp_fsf_req *fsf_req)
{
	struct zfcp_fsf_ct_els *els = (struct zfcp_fsf_ct_els *)fsf_req->data;
	u32 d_id = ntoh24(fsf_req->qtcb->bottom.support.d_id);

	zfcp_dbf_san_els("oels", 2, fsf_req, d_id,
			 sg_virt(els->req), els->req->length);
}

/**
 * zfcp_dbf_san_els_response - trace event for completed ELS
 * @fsf_req: request containing ELS response
 */
void zfcp_dbf_san_els_response(struct zfcp_fsf_req *fsf_req)
{
	struct zfcp_fsf_ct_els *els = (struct zfcp_fsf_ct_els *)fsf_req->data;
	u32 d_id = ntoh24(fsf_req->qtcb->bottom.support.d_id);

	zfcp_dbf_san_els("rels", 2, fsf_req, d_id,
			       sg_virt(els->resp), els->resp->length);
}

/**
 * zfcp_dbf_san_incoming_els - trace event for incomig ELS
 * @fsf_req: request containing unsolicited status buffer with incoming ELS
 */
void zfcp_dbf_san_incoming_els(struct zfcp_fsf_req *fsf_req)
{
	struct fsf_status_read_buffer *buf =
			(struct fsf_status_read_buffer *)fsf_req->data;
	int length = (int)buf->length -
		     (int)((void *)&buf->payload - (void *)buf);

	zfcp_dbf_san_els("iels", 1, fsf_req, ntoh24(buf->d_id),
			       (void *)buf->payload.data, length);
}

static int zfcp_dbf_san_view_format(debug_info_t *id, struct debug_view *view,
				    char *out_buf, const char *in_buf)
{
	struct zfcp_dbf_san_record *r = (struct zfcp_dbf_san_record *)in_buf;
	char *p = out_buf;

	if (strncmp(r->tag, "dump", ZFCP_DBF_TAG_SIZE) == 0)
		return 0;

	zfcp_dbf_tag(&p, "tag", r->tag);
	zfcp_dbf_out(&p, "fsf_reqid", "0x%0Lx", r->fsf_reqid);
	zfcp_dbf_out(&p, "fsf_seqno", "0x%08x", r->fsf_seqno);

	if (strncmp(r->tag, "octc", ZFCP_DBF_TAG_SIZE) == 0) {
		struct zfcp_dbf_san_record_ct_request *ct = &r->u.ct_req;
		zfcp_dbf_out(&p, "d_id", "0x%06x", ct->d_id);
		zfcp_dbf_out(&p, "cmd_req_code", "0x%04x", ct->cmd_req_code);
		zfcp_dbf_out(&p, "revision", "0x%02x", ct->revision);
		zfcp_dbf_out(&p, "gs_type", "0x%02x", ct->gs_type);
		zfcp_dbf_out(&p, "gs_subtype", "0x%02x", ct->gs_subtype);
		zfcp_dbf_out(&p, "options", "0x%02x", ct->options);
		zfcp_dbf_out(&p, "max_res_size", "0x%04x", ct->max_res_size);
	} else if (strncmp(r->tag, "rctc", ZFCP_DBF_TAG_SIZE) == 0) {
		struct zfcp_dbf_san_record_ct_response *ct = &r->u.ct_resp;
		zfcp_dbf_out(&p, "cmd_rsp_code", "0x%04x", ct->cmd_rsp_code);
		zfcp_dbf_out(&p, "revision", "0x%02x", ct->revision);
		zfcp_dbf_out(&p, "reason_code", "0x%02x", ct->reason_code);
		zfcp_dbf_out(&p, "reason_code_expl", "0x%02x", ct->expl);
		zfcp_dbf_out(&p, "vendor_unique", "0x%02x", ct->vendor_unique);
		zfcp_dbf_out(&p, "max_res_size", "0x%04x", ct->max_res_size);
	} else if (strncmp(r->tag, "oels", ZFCP_DBF_TAG_SIZE) == 0 ||
		   strncmp(r->tag, "rels", ZFCP_DBF_TAG_SIZE) == 0 ||
		   strncmp(r->tag, "iels", ZFCP_DBF_TAG_SIZE) == 0) {
		struct zfcp_dbf_san_record_els *els = &r->u.els;
		zfcp_dbf_out(&p, "d_id", "0x%06x", els->d_id);
	}
	return p - out_buf;
}

static struct debug_view zfcp_dbf_san_view = {
	.name = "structured",
	.header_proc = zfcp_dbf_view_header,
	.format_proc = zfcp_dbf_san_view_format,
};

void _zfcp_dbf_scsi(const char *tag, const char *tag2, int level,
		    struct zfcp_dbf *dbf, struct scsi_cmnd *scsi_cmnd,
		    struct zfcp_fsf_req *fsf_req, unsigned long old_req_id)
{
	struct zfcp_dbf_scsi_record *rec = &dbf->scsi_buf;
	struct zfcp_dbf_dump *dump = (struct zfcp_dbf_dump *)rec;
	unsigned long flags;
	struct fcp_resp_with_ext *fcp_rsp;
	struct fcp_resp_rsp_info *fcp_rsp_info = NULL;
	char *fcp_sns_info = NULL;
	int offset = 0, buflen = 0;

	spin_lock_irqsave(&dbf->scsi_lock, flags);
	do {
		memset(rec, 0, sizeof(*rec));
		if (offset == 0) {
			strncpy(rec->tag, tag, ZFCP_DBF_TAG_SIZE);
			strncpy(rec->tag2, tag2, ZFCP_DBF_TAG_SIZE);
			if (scsi_cmnd != NULL) {
				if (scsi_cmnd->device) {
					rec->scsi_id = scsi_cmnd->device->id;
					rec->scsi_lun = scsi_cmnd->device->lun;
				}
				rec->scsi_result = scsi_cmnd->result;
				rec->scsi_cmnd = (unsigned long)scsi_cmnd;
				memcpy(rec->scsi_opcode, scsi_cmnd->cmnd,
					min((int)scsi_cmnd->cmd_len,
						ZFCP_DBF_SCSI_OPCODE));
				rec->scsi_retries = scsi_cmnd->retries;
				rec->scsi_allowed = scsi_cmnd->allowed;
			}
			if (fsf_req != NULL) {
				fcp_rsp = (struct fcp_resp_with_ext *)
					&(fsf_req->qtcb->bottom.io.fcp_rsp);
				fcp_rsp_info = (struct fcp_resp_rsp_info *)
					&fcp_rsp[1];
				fcp_sns_info = (char *) &fcp_rsp[1];
				if (fcp_rsp->resp.fr_flags & FCP_RSP_LEN_VAL)
					fcp_sns_info += fcp_rsp->ext.fr_sns_len;

				rec->rsp_validity = fcp_rsp->resp.fr_flags;
				rec->rsp_scsi_status = fcp_rsp->resp.fr_status;
				rec->rsp_resid = fcp_rsp->ext.fr_resid;
				if (fcp_rsp->resp.fr_flags & FCP_RSP_LEN_VAL)
					rec->rsp_code = fcp_rsp_info->rsp_code;
				if (fcp_rsp->resp.fr_flags & FCP_SNS_LEN_VAL) {
					buflen = min(fcp_rsp->ext.fr_sns_len,
					   (u32)ZFCP_DBF_SCSI_MAX_FCP_SNS_INFO);
					rec->sns_info_len = buflen;
					memcpy(rec->sns_info, fcp_sns_info,
					       min(buflen,
						   ZFCP_DBF_SCSI_FCP_SNS_INFO));
					offset += min(buflen,
						      ZFCP_DBF_SCSI_FCP_SNS_INFO);
				}

				rec->fsf_reqid = fsf_req->req_id;
				rec->fsf_seqno = fsf_req->seq_no;
				rec->fsf_issued = fsf_req->issued;
			}
			rec->old_fsf_reqid = old_req_id;
		} else {
			strncpy(dump->tag, "dump", ZFCP_DBF_TAG_SIZE);
			dump->total_size = buflen;
			dump->offset = offset;
			dump->size = min(buflen - offset,
					 (int)sizeof(struct
						     zfcp_dbf_scsi_record) -
					 (int)sizeof(struct zfcp_dbf_dump));
			memcpy(dump->data, fcp_sns_info + offset, dump->size);
			offset += dump->size;
		}
		debug_event(dbf->scsi, level, rec, sizeof(*rec));
	} while (offset < buflen);
	spin_unlock_irqrestore(&dbf->scsi_lock, flags);
}

static int zfcp_dbf_scsi_view_format(debug_info_t *id, struct debug_view *view,
				     char *out_buf, const char *in_buf)
{
	struct zfcp_dbf_scsi_record *r = (struct zfcp_dbf_scsi_record *)in_buf;
	struct timespec t;
	char *p = out_buf;

	if (strncmp(r->tag, "dump", ZFCP_DBF_TAG_SIZE) == 0)
		return 0;

	zfcp_dbf_tag(&p, "tag", r->tag);
	zfcp_dbf_tag(&p, "tag2", r->tag2);
	zfcp_dbf_out(&p, "scsi_id", "0x%08x", r->scsi_id);
	zfcp_dbf_out(&p, "scsi_lun", "0x%08x", r->scsi_lun);
	zfcp_dbf_out(&p, "scsi_result", "0x%08x", r->scsi_result);
	zfcp_dbf_out(&p, "scsi_cmnd", "0x%0Lx", r->scsi_cmnd);
	zfcp_dbf_outd(&p, "scsi_opcode", r->scsi_opcode, ZFCP_DBF_SCSI_OPCODE,
		      0, ZFCP_DBF_SCSI_OPCODE);
	zfcp_dbf_out(&p, "scsi_retries", "0x%02x", r->scsi_retries);
	zfcp_dbf_out(&p, "scsi_allowed", "0x%02x", r->scsi_allowed);
	if (strncmp(r->tag, "abrt", ZFCP_DBF_TAG_SIZE) == 0)
		zfcp_dbf_out(&p, "old_fsf_reqid", "0x%0Lx", r->old_fsf_reqid);
	zfcp_dbf_out(&p, "fsf_reqid", "0x%0Lx", r->fsf_reqid);
	zfcp_dbf_out(&p, "fsf_seqno", "0x%08x", r->fsf_seqno);
	stck_to_timespec(r->fsf_issued, &t);
	zfcp_dbf_out(&p, "fsf_issued", "%011lu:%06lu", t.tv_sec, t.tv_nsec);

	if (strncmp(r->tag, "rslt", ZFCP_DBF_TAG_SIZE) == 0) {
		zfcp_dbf_out(&p, "fcp_rsp_validity", "0x%02x", r->rsp_validity);
		zfcp_dbf_out(&p, "fcp_rsp_scsi_status", "0x%02x",
			     r->rsp_scsi_status);
		zfcp_dbf_out(&p, "fcp_rsp_resid", "0x%08x", r->rsp_resid);
		zfcp_dbf_out(&p, "fcp_rsp_code", "0x%08x", r->rsp_code);
		zfcp_dbf_out(&p, "fcp_sns_info_len", "0x%08x", r->sns_info_len);
		zfcp_dbf_outd(&p, "fcp_sns_info", r->sns_info,
			      min((int)r->sns_info_len,
			      ZFCP_DBF_SCSI_FCP_SNS_INFO), 0,
			      r->sns_info_len);
	}
	p += sprintf(p, "\n");
	return p - out_buf;
}

static struct debug_view zfcp_dbf_scsi_view = {
	.name = "structured",
	.header_proc = zfcp_dbf_view_header,
	.format_proc = zfcp_dbf_scsi_view_format,
};

static debug_info_t *zfcp_dbf_reg(const char *name, int level,
				  struct debug_view *view, int size)
{
	struct debug_info *d;

	d = debug_register(name, dbfsize, level, size);
	if (!d)
		return NULL;

	debug_register_view(d, &debug_hex_ascii_view);
	debug_register_view(d, view);
	debug_set_level(d, level);

	return d;
}

/**
 * zfcp_adapter_debug_register - registers debug feature for an adapter
 * @adapter: pointer to adapter for which debug features should be registered
 * return: -ENOMEM on error, 0 otherwise
 */
int zfcp_dbf_adapter_register(struct zfcp_adapter *adapter)
{
	char dbf_name[DEBUG_MAX_NAME_LEN];
	struct zfcp_dbf *dbf;

	dbf = kzalloc(sizeof(struct zfcp_dbf), GFP_KERNEL);
	if (!dbf)
		return -ENOMEM;

	dbf->adapter = adapter;

	spin_lock_init(&dbf->hba_lock);
	spin_lock_init(&dbf->san_lock);
	spin_lock_init(&dbf->scsi_lock);
	spin_lock_init(&dbf->rec_lock);

	/* debug feature area which records recovery activity */
	sprintf(dbf_name, "zfcp_%s_rec", dev_name(&adapter->ccw_device->dev));
	dbf->rec = zfcp_dbf_reg(dbf_name, 3, &zfcp_dbf_rec_view,
				sizeof(struct zfcp_dbf_rec_record));
	if (!dbf->rec)
		goto err_out;

	/* debug feature area which records HBA (FSF and QDIO) conditions */
	sprintf(dbf_name, "zfcp_%s_hba", dev_name(&adapter->ccw_device->dev));
	dbf->hba = zfcp_dbf_reg(dbf_name, 3, &zfcp_dbf_hba_view,
				sizeof(struct zfcp_dbf_hba_record));
	if (!dbf->hba)
		goto err_out;

	/* debug feature area which records SAN command failures and recovery */
	sprintf(dbf_name, "zfcp_%s_san", dev_name(&adapter->ccw_device->dev));
	dbf->san = zfcp_dbf_reg(dbf_name, 6, &zfcp_dbf_san_view,
				sizeof(struct zfcp_dbf_san_record));
	if (!dbf->san)
		goto err_out;

	/* debug feature area which records SCSI command failures and recovery */
	sprintf(dbf_name, "zfcp_%s_scsi", dev_name(&adapter->ccw_device->dev));
	dbf->scsi = zfcp_dbf_reg(dbf_name, 3, &zfcp_dbf_scsi_view,
				 sizeof(struct zfcp_dbf_scsi_record));
	if (!dbf->scsi)
		goto err_out;

	adapter->dbf = dbf;
	return 0;

err_out:
	zfcp_dbf_adapter_unregister(dbf);
	return -ENOMEM;
}

/**
 * zfcp_adapter_debug_unregister - unregisters debug feature for an adapter
 * @dbf: pointer to dbf for which debug features should be unregistered
 */
void zfcp_dbf_adapter_unregister(struct zfcp_dbf *dbf)
{
	if (!dbf)
		return;
	debug_unregister(dbf->scsi);
	debug_unregister(dbf->san);
	debug_unregister(dbf->hba);
	debug_unregister(dbf->rec);
	dbf->adapter->dbf = NULL;
	kfree(dbf);
}
<|MERGE_RESOLUTION|>--- conflicted
+++ resolved
@@ -154,10 +154,6 @@
 		scsi_cmnd = (struct scsi_cmnd *)fsf_req->data;
 		if (scsi_cmnd) {
 			response->u.fcp.cmnd = (unsigned long)scsi_cmnd;
-<<<<<<< HEAD
-			response->u.fcp.serial = scsi_cmnd->serial_number;
-=======
->>>>>>> 45f53cc9
 			response->u.fcp.data_dir =
 				qtcb->bottom.io.data_direction;
 		}
