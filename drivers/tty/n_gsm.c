--- conflicted
+++ resolved
@@ -74,11 +74,7 @@
 #endif
 
 /*
-<<<<<<< HEAD
- * Semi-arbitary buffer size limits. 0710 is normally run with 32-64 byte
-=======
  * Semi-arbitrary buffer size limits. 0710 is normally run with 32-64 byte
->>>>>>> 105e53f8
  * limits so this is plenty
  */
 #define MAX_MRU 512
@@ -1662,17 +1658,12 @@
 
 	if ((gsm->control & ~PF) == UI)
 		gsm->fcs = gsm_fcs_add_block(gsm->fcs, gsm->buf, gsm->len);
-<<<<<<< HEAD
-	/* generate final CRC with received FCS */
-	gsm->fcs = gsm_fcs_add(gsm->fcs, gsm->received_fcs);
-=======
 	if (gsm->encoding == 0){
 		/* WARNING: gsm->received_fcs is used for gsm->encoding = 0 only.
 		            In this case it contain the last piece of data
 		            required to generate final CRC */
 		gsm->fcs = gsm_fcs_add(gsm->fcs, gsm->received_fcs);
 	}
->>>>>>> 105e53f8
 	if (gsm->fcs != GOOD_FCS) {
 		gsm->bad_fcs++;
 		if (debug & 4)
