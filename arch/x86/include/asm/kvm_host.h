--- conflicted
+++ resolved
@@ -85,11 +85,7 @@
 
 #define ASYNC_PF_PER_VCPU 64
 
-<<<<<<< HEAD
-extern spinlock_t kvm_lock;
-=======
 extern raw_spinlock_t kvm_lock;
->>>>>>> 105e53f8
 extern struct list_head vm_list;
 
 struct kvm_vcpu;
