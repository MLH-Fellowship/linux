/*
 * Copyright (C) 2014 Texas Instruments Incorporated - http://www.ti.com/
 *
 * This program is free software; you can redistribute it and/or modify
 * it under the terms of the GNU General Public License version 2 as
 * published by the Free Software Foundation.
 */
/dts-v1/;

#include "dra74x.dtsi"
#include <dt-bindings/clk/ti-dra7-atl.h>
#include <dt-bindings/gpio/gpio.h>
#include <dt-bindings/interrupt-controller/irq.h>

/ {
	model = "TI AM5728 BeagleBoard-X15";
	compatible = "ti,am572x-beagle-x15", "ti,am5728", "ti,dra742", "ti,dra74", "ti,dra7";

	aliases {
		rtc0 = &mcp_rtc;
		rtc1 = &rtc;
		rtc2 = &tps659038_rtc;
		display0 = &hdmi0;
	};

	memory {
		device_type = "memory";
		reg = <0x80000000 0x40000000>; /* 1GB to start. Target 2GB */
	};

	reserved-memory {
		#address-cells = <1>;
		#size-cells = <1>;
		ranges;

		ipu2_cma_pool: ipu2_cma@95800000 {
			compatible = "shared-dma-pool";
			reg = <0x95800000 0x3800000>;
			reusable;
			status = "okay";
		};

		dsp1_cma_pool: dsp1_cma@99000000 {
			compatible = "shared-dma-pool";
			reg = <0x99000000 0x4000000>;
			reusable;
			status = "okay";
		};

		ipu1_cma_pool: ipu1_cma@9d000000 {
			compatible = "shared-dma-pool";
			reg = <0x9d000000 0x2000000>;
			reusable;
			status = "okay";
		};

		dsp2_cma_pool: dsp2_cma@9f000000 {
			compatible = "shared-dma-pool";
			reg = <0x9f000000 0x800000>;
			reusable;
			status = "okay";
		};
	};

	vdd_3v3: fixedregulator-vdd_3v3 {
		compatible = "regulator-fixed";
		regulator-name = "vdd_3v3";
		vin-supply = <&regen1>;
		regulator-min-microvolt = <3300000>;
		regulator-max-microvolt = <3300000>;
	};

	vtt_fixed: fixedregulator-vtt {
		/* TPS51200 */
		compatible = "regulator-fixed";
		regulator-name = "vtt_fixed";
		vin-supply = <&smps3_reg>;
		regulator-min-microvolt = <3300000>;
		regulator-max-microvolt = <3300000>;
		regulator-always-on;
		regulator-boot-on;
		enable-active-high;
		gpio = <&gpio7 11 GPIO_ACTIVE_HIGH>;
	};

	hdmi0: connector@1 {
		compatible = "omapdss,hdmi-connector";
		label = "hdmi";

		type = "a";

		port {
			hdmi_connector_in: endpoint {
				remote-endpoint = <&tpd12s015_out>;
			};
		};
	};

	tpd12s015: encoder@1 {
		compatible = "omapdss,ti,tpd12s015";

		gpios = <&gpio7 10 GPIO_ACTIVE_HIGH>,	/* gpio7_10, CT CP HPD */
			<&gpio6 28 GPIO_ACTIVE_HIGH>,	/* gpio6_28, LS OE */
			<&gpio7 12 GPIO_ACTIVE_HIGH>;	/* gpio7_12/sp1_cs2, HPD */

		ports {
			#address-cells = <1>;
			#size-cells = <0>;

			port@0 {
				reg = <0>;

				tpd12s015_in: endpoint@0 {
					remote-endpoint = <&hdmi_out>;
				};
			};

			port@1 {
				reg = <1>;

				tpd12s015_out: endpoint@0 {
					remote-endpoint = <&hdmi_connector_in>;
				};
			};
		};
	};

	leds {
		compatible = "gpio-leds";
		pinctrl-names = "default", "sleep";
		pinctrl-0 = <&leds_pins_default>;
		pinctrl-1 = <&leds_pins_sleep>;

		led@0 {
			label = "beagle-x15:usr0";
			gpios = <&gpio7 9 GPIO_ACTIVE_HIGH>;
			linux,default-trigger = "heartbeat";
			default-state = "off";
		};

		led@1 {
			label = "beagle-x15:usr1";
			gpios = <&gpio7 8 GPIO_ACTIVE_HIGH>;
			linux,default-trigger = "cpu0";
			default-state = "off";
		};

		led@2 {
			label = "beagle-x15:usr2";
			gpios = <&gpio7 14 GPIO_ACTIVE_HIGH>;
			linux,default-trigger = "mmc0";
			default-state = "off";
		};

		led@3 {
			label = "beagle-x15:usr3";
			gpios = <&gpio7 15 GPIO_ACTIVE_HIGH>;
			linux,default-trigger = "ide-disk";
			default-state = "off";
		};
	};
};

&dra7_pmx_core {
	leds_pins_default: leds_pins_default {
		pinctrl-single,pins = <
			0x3a8 (PIN_OUTPUT | MUX_MODE14)	/* spi1_d1.gpio7_8 */
			0x3ac (PIN_OUTPUT | MUX_MODE14)	/* spi1_d0.gpio7_9 */
			0x3c0 (PIN_OUTPUT | MUX_MODE14)	/* spi2_sclk.gpio7_14 */
			0x3c4 (PIN_OUTPUT | MUX_MODE14)	/* spi2_d1.gpio7_15 */
		>;
	};

	leds_pins_sleep: leds_pins_sleep {
		pinctrl-single,pins = <
			0x3a8 (PIN_INPUT_PULLDOWN | MUX_MODE15)
			0x3ac (PIN_INPUT_PULLDOWN | MUX_MODE15)
			0x3c0 (PIN_INPUT_PULLDOWN | MUX_MODE15)
			0x3c4 (PIN_INPUT_PULLDOWN | MUX_MODE15)
		>;
	};

	i2c1_pins_default: i2c1_pins_default {
		pinctrl-single,pins = <
			0x400 (PIN_INPUT_PULLUP | MUX_MODE0)	/* i2c1_sda.sda */
			0x404 (PIN_INPUT_PULLUP | MUX_MODE0)	/* i2c1_scl.scl */
		>;
	};

	i2c1_pins_sleep: i2c1_pins_sleep {
		pinctrl-single,pins = <
			0x400 (PIN_INPUT | MUX_MODE15)
			0x404 (PIN_INPUT | MUX_MODE15)
		>;
	};

	i2c2_pins: pinmux_i2c2_pins {
		pinctrl-single,pins = <
			0x408 (PIN_INPUT | MUX_MODE1) /* hdmi1_ddc_scl */
			0x40c (PIN_INPUT | MUX_MODE1) /* hdmi1_ddc_sda */
		>;
	};

	i2c3_pins_default: i2c3_pins_default {
		pinctrl-single,pins = <
			0x2a4 (PIN_INPUT| MUX_MODE10)	/* mcasp1_aclkx.i2c3_sda */
			0x2a8 (PIN_INPUT| MUX_MODE10)	/* mcasp1_fsx.i2c3_scl */
		>;
	};

	i2c3_pins_sleep: i2c3_pins_sleep {
		pinctrl-single,pins = <
			0x2a4 (PIN_INPUT | MUX_MODE15)
			0x2a8 (PIN_INPUT | MUX_MODE15)
		>;
	};

	uart3_pins_default: uart3_pins_default {
		pinctrl-single,pins = <
			0x248 (PIN_INPUT_SLEW | MUX_MODE0) /* uart3_rxd.rxd */
			0x24c (PIN_INPUT_SLEW | MUX_MODE0) /* uart3_txd.txd */
		>;
	};

	uart3_pins_sleep: uart3_pins_sleep{
		pinctrl-single,pins = <
			0x248 (PIN_INPUT | MUX_MODE15)
			0x24c (PIN_INPUT | MUX_MODE15)
		>;
	};

	mmc1_pins_default: mmc1_pins_default {
		pinctrl-single,pins = <
			0x36c (PIN_INPUT | MUX_MODE14)	/* mmc1sdcd.gpio219 */
			0x354 (PIN_INPUT_PULLUP | MUX_MODE0) /* mmc1_clk.clk */
			0x358 (PIN_INPUT_PULLUP | MUX_MODE0) /* mmc1_cmd.cmd */
			0x35c (PIN_INPUT_PULLUP | MUX_MODE0) /* mmc1_dat0.dat0 */
			0x360 (PIN_INPUT_PULLUP | MUX_MODE0) /* mmc1_dat1.dat1 */
			0x364 (PIN_INPUT_PULLUP | MUX_MODE0) /* mmc1_dat2.dat2 */
			0x368 (PIN_INPUT_PULLUP | MUX_MODE0) /* mmc1_dat3.dat3 */
		>;
	};

	mmc1_pins_sleep: mmc1_pins_sleep {
		pinctrl-single,pins = <
			0x354 (PIN_INPUT | MUX_MODE15)
			0x358 (PIN_INPUT | MUX_MODE15)
			0x35c (PIN_INPUT | MUX_MODE15)
			0x360 (PIN_INPUT | MUX_MODE15)
			0x364 (PIN_INPUT | MUX_MODE15)
			0x368 (PIN_INPUT | MUX_MODE15)
			0x36c (PIN_INPUT | MUX_MODE15)
		>;
	};

	mmc2_pins_default: mmc2_pins_default {
		pinctrl-single,pins = <
			0x9c (PIN_INPUT_PULLUP | MUX_MODE1) /* gpmc_a23.mmc2_clk */
			0xb0 (PIN_INPUT_PULLUP | MUX_MODE1) /* gpmc_cs1.mmc2_cmd */
			0xa0 (PIN_INPUT_PULLUP | MUX_MODE1) /* gpmc_a24.mmc2_dat0 */
			0xa4 (PIN_INPUT_PULLUP | MUX_MODE1) /* gpmc_a25.mmc2_dat1 */
			0xa8 (PIN_INPUT_PULLUP | MUX_MODE1) /* gpmc_a26.mmc2_dat2 */
			0xac (PIN_INPUT_PULLUP | MUX_MODE1) /* gpmc_a27.mmc2_dat3 */
			0x8c (PIN_INPUT_PULLUP | MUX_MODE1) /* gpmc_a19.mmc2_dat4 */
			0x90 (PIN_INPUT_PULLUP | MUX_MODE1) /* gpmc_a20.mmc2_dat5 */
			0x94 (PIN_INPUT_PULLUP | MUX_MODE1) /* gpmc_a21.mmc2_dat6 */
			0x98 (PIN_INPUT_PULLUP | MUX_MODE1) /* gpmc_a22.mmc2_dat7 */
		>;
	};

	mmc2_pins_sleep: mmc2_pins_sleep {
		pinctrl-single,pins = <
			0x9c (PIN_INPUT | MUX_MODE15)
			0xb0 (PIN_INPUT | MUX_MODE15)
			0xa0 (PIN_INPUT | MUX_MODE15)
			0xa4 (PIN_INPUT | MUX_MODE15)
			0xa8 (PIN_INPUT | MUX_MODE15)
			0xac (PIN_INPUT | MUX_MODE15)
			0x8c (PIN_INPUT | MUX_MODE15)
			0x90 (PIN_INPUT | MUX_MODE15)
			0x94 (PIN_INPUT | MUX_MODE15)
			0x98 (PIN_INPUT | MUX_MODE15)
		>;
	};

	cpsw_pins_default: cpsw_pins_default {
		pinctrl-single,pins = <
			/* Slave 1 */
			0x250 (PIN_OUTPUT | MUX_MODE0)	/* rgmii1_tclk */
			0x254 (PIN_OUTPUT | MUX_MODE0)	/* rgmii1_tctl */
			0x258 (PIN_OUTPUT | MUX_MODE0)	/* rgmii1_td3 */
			0x25c (PIN_OUTPUT | MUX_MODE0)	/* rgmii1_td2 */
			0x260 (PIN_OUTPUT | MUX_MODE0)	/* rgmii1_td1 */
			0x264 (PIN_OUTPUT | MUX_MODE0)	/* rgmii1_td0 */
			0x268 (PIN_INPUT | MUX_MODE0)	/* rgmii1_rclk */
			0x26c (PIN_INPUT | MUX_MODE0)	/* rgmii1_rctl */
			0x270 (PIN_INPUT | MUX_MODE0)	/* rgmii1_rd3 */
			0x274 (PIN_INPUT | MUX_MODE0)	/* rgmii1_rd2 */
			0x278 (PIN_INPUT | MUX_MODE0)	/* rgmii1_rd1 */
			0x27c (PIN_INPUT | MUX_MODE0)	/* rgmii1_rd0 */

			/* Slave 2 */
			0x198 (PIN_OUTPUT | MUX_MODE3)	/* rgmii2_tclk */
			0x19c (PIN_OUTPUT | MUX_MODE3)	/* rgmii2_tctl */
			0x1a0 (PIN_OUTPUT | MUX_MODE3)	/* rgmii2_td3 */
			0x1a4 (PIN_OUTPUT | MUX_MODE3)	/* rgmii2_td2 */
			0x1a8 (PIN_OUTPUT | MUX_MODE3)	/* rgmii2_td1 */
			0x1ac (PIN_OUTPUT | MUX_MODE3)	/* rgmii2_td0 */
			0x1b0 (PIN_INPUT | MUX_MODE3)	/* rgmii2_rclk */
			0x1b4 (PIN_INPUT | MUX_MODE3)	/* rgmii2_rctl */
			0x1b8 (PIN_INPUT | MUX_MODE3)	/* rgmii2_rd3 */
			0x1bc (PIN_INPUT | MUX_MODE3)	/* rgmii2_rd2 */
			0x1c0 (PIN_INPUT | MUX_MODE3)	/* rgmii2_rd1 */
			0x1c4 (PIN_INPUT | MUX_MODE3)	/* rgmii2_rd0 */
		>;

	};

	cpsw_pins_sleep: cpsw_pins_sleep {
		pinctrl-single,pins = <
			/* Slave 1 */
			0x250 (PIN_INPUT | MUX_MODE15)
			0x254 (PIN_INPUT | MUX_MODE15)
			0x258 (PIN_INPUT | MUX_MODE15)
			0x25c (PIN_INPUT | MUX_MODE15)
			0x260 (PIN_INPUT | MUX_MODE15)
			0x264 (PIN_INPUT | MUX_MODE15)
			0x268 (PIN_INPUT | MUX_MODE15)
			0x26c (PIN_INPUT | MUX_MODE15)
			0x270 (PIN_INPUT | MUX_MODE15)
			0x274 (PIN_INPUT | MUX_MODE15)
			0x278 (PIN_INPUT | MUX_MODE15)
			0x27c (PIN_INPUT | MUX_MODE15)

			/* Slave 1 */
			0x198 (PIN_INPUT | MUX_MODE15)
			0x19c (PIN_INPUT | MUX_MODE15)
			0x1a0 (PIN_INPUT | MUX_MODE15)
			0x1a4 (PIN_INPUT | MUX_MODE15)
			0x1a8 (PIN_INPUT | MUX_MODE15)
			0x1ac (PIN_INPUT | MUX_MODE15)
			0x1b0 (PIN_INPUT | MUX_MODE15)
			0x1b4 (PIN_INPUT | MUX_MODE15)
			0x1b8 (PIN_INPUT | MUX_MODE15)
			0x1bc (PIN_INPUT | MUX_MODE15)
			0x1c0 (PIN_INPUT | MUX_MODE15)
			0x1c4 (PIN_INPUT | MUX_MODE15)
		>;
	};

	davinci_mdio_pins_default: davinci_mdio_pins_default {
		pinctrl-single,pins = <
			/* MDIO */
			0x23c (PIN_OUTPUT_PULLUP | MUX_MODE0)	/* mdio_mclk */
			0x240 (PIN_INPUT_PULLUP | MUX_MODE0)	/* mdio_d */
		>;
	};

	davinci_mdio_pins_sleep: davinci_mdio_pins_sleep {
		pinctrl-single,pins = <
			0x23c (PIN_INPUT | MUX_MODE15)
			0x240 (PIN_INPUT | MUX_MODE15)
		>;
	};

	tps659038_pins_default: tps659038_pins_default {
		pinctrl-single,pins = <
			0x418 (PIN_INPUT_PULLUP | MUX_MODE14)	/* wakeup0.gpio1_0 */
		>;
	};

	tmp102_pins_default: tmp102_pins_default {
		pinctrl-single,pins = <
			0x3C8 (PIN_INPUT_PULLUP | MUX_MODE14)	/* spi2_d0.gpio7_16 */
		>;
	};

	tmp102_pins_sleep: tmp102_pins_sleep {
		pinctrl-single,pins = <
			0x3C8 (PIN_INPUT | MUX_MODE15)
		>;
	};

	mcp79410_pins_default: mcp79410_pins_default {
		pinctrl-single,pins = <
			0x424 (PIN_INPUT_PULLUP | MUX_MODE1)	/* wakeup3.sys_nirq1 */
		>;
	};

	hdmi_pins: pinmux_hdmi_pins {
		pinctrl-single,pins = <
			0x3b0 	(PIN_OUTPUT | MUX_MODE14)	/* gpio7_10 */
			0x3b8 	(PIN_INPUT | MUX_MODE14)	/* gpio7_12 */
			0x370 	(PIN_OUTPUT | MUX_MODE14)	/* gpio6_28 */
		>;
	};
};

&i2c1 {
	status = "okay";
	pinctrl-names = "default", "sleep";
	pinctrl-0 = <&i2c1_pins_default>;
	pinctrl-1 = <&i2c1_pins_sleep>;
	clock-frequency = <400000>;

	tps659038: tps659038@58 {
		compatible = "ti,tps659038";
		reg = <0x58>;
		interrupts-extended = <&gpio1 0 IRQ_TYPE_LEVEL_HIGH
			       &dra7_pmx_core 0x418>;

		pinctrl-names = "default";
		pinctrl-0 = <&tps659038_pins_default>;

		#interrupt-cells = <2>;
		interrupt-controller;

		ti,system-power-controller;

		tps659038_pmic {
			compatible = "ti,tps659038-pmic";

			regulators {
				smps12_reg: smps12 {
					/* VDD_MPU */
					regulator-name = "smps12";
					regulator-min-microvolt = < 850000>;
					regulator-max-microvolt = <1250000>;
					regulator-always-on;
					regulator-boot-on;
				};

				smps3_reg: smps3 {
					/* VDD_DDR */
					regulator-name = "smps3";
					regulator-min-microvolt = <1350000>;
					regulator-max-microvolt = <1350000>;
					regulator-always-on;
					regulator-boot-on;
				};

				smps45_reg: smps45 {
					/* VDD_DSPEVE, VDD_IVA, VDD_GPU */
					regulator-name = "smps45";
					regulator-min-microvolt = < 850000>;
					regulator-max-microvolt = <1150000>;
					regulator-always-on;
					regulator-boot-on;
				};

				smps6_reg: smps6 {
					/* VDD_CORE */
					regulator-name = "smps6";
					regulator-min-microvolt = <850000>;
					regulator-max-microvolt = <1030000>;
					regulator-always-on;
					regulator-boot-on;
				};

				/* SMPS7 unused */

				smps8_reg: smps8 {
					/* VDD_1V8 */
					regulator-name = "smps8";
					regulator-min-microvolt = <1800000>;
					regulator-max-microvolt = <1800000>;
					regulator-always-on;
					regulator-boot-on;
				};

				/* SMPS9 unused */

				ldo1_reg: ldo1 {
					/* VDD_SD  */
					regulator-name = "ldo1";
					regulator-min-microvolt = <1800000>;
					regulator-max-microvolt = <3300000>;
					regulator-boot-on;
				};

				ldo2_reg: ldo2 {
					/* VDD_SHV5 */
					regulator-name = "ldo2";
					regulator-min-microvolt = <3300000>;
					regulator-max-microvolt = <3300000>;
					regulator-always-on;
					regulator-boot-on;
				};

				ldo3_reg: ldo3 {
					/* VDDA_1V8_PHY */
					regulator-name = "ldo3";
					regulator-min-microvolt = <1800000>;
					regulator-max-microvolt = <1800000>;
					regulator-always-on;
					regulator-boot-on;
				};

				ldo9_reg: ldo9 {
					/* VDD_RTC */
					regulator-name = "ldo9";
					regulator-min-microvolt = <1050000>;
					regulator-max-microvolt = <1050000>;
					regulator-always-on;
					regulator-boot-on;
				};

				ldoln_reg: ldoln {
					/* VDDA_1V8_PLL */
					regulator-name = "ldoln";
					regulator-min-microvolt = <1800000>;
					regulator-max-microvolt = <1800000>;
					regulator-always-on;
					regulator-boot-on;
				};

				ldousb_reg: ldousb {
					/* VDDA_3V_USB: VDDA_USBHS33 */
					regulator-name = "ldousb";
					regulator-min-microvolt = <3300000>;
					regulator-max-microvolt = <3300000>;
					regulator-boot-on;
				};

				regen1: regen1 {
					/* VDD_3V3_ON */
					regulator-name = "regen1";
					regulator-boot-on;
					regulator-always-on;
				};
			};
		};

		tps659038_rtc: tps659038_rtc {
			compatible = "ti,palmas-rtc";
			interrupt-parent = <&tps659038>;
			interrupts = <8 IRQ_TYPE_NONE>;
			wakeup-source;
		};

		tps659038_pwr_button: tps659038_pwr_button {
			compatible = "ti,palmas-pwrbutton";
			interrupt-parent = <&tps659038>;
			interrupts = <1 IRQ_TYPE_NONE>;
			wakeup-source;
			ti,palmas-long-press-seconds = <13>;
		};
	};

	tmp102: tmp102@48 {
		compatible = "ti,tmp102";
		reg = <0x48>;
		pinctrl-names = "default", "sleep";
		pinctrl-0 = <&tmp102_pins_default>;
		pinctrl-1 = <&tmp102_pins_sleep>;
		interrupt-parent = <&gpio7>;
		interrupts = <16 IRQ_TYPE_LEVEL_LOW>;
	};
};

&i2c3 {
	status = "okay";
	pinctrl-names = "default", "sleep";
	pinctrl-0 = <&i2c3_pins_default>;
	pinctrl-1 = <&i2c3_pins_sleep>;
	clock-frequency = <400000>;

	mcp_rtc: rtc@6f {
		compatible = "microchip,mcp7941x";
		reg = <0x6f>;
		vcc-supply = <&vdd_3v3>;
		pinctrl-names = "default";
		pinctrl-0 = <&mcp79410_pins_default>;

		/* Rev A1 */
		interrupts-extended = <&gic GIC_SPI 2 IRQ_TYPE_LEVEL_LOW
			       &dra7_pmx_core 0x424>;
		wakeup-source;
	};
};

&gpio7 {
	ti,no-reset-on-init;
	ti,no-idle-on-init;
};

&uart3 {
        status = "okay";
        pinctrl-names = "default";
        pinctrl-0 = <&uart3_pins_default>;

	interrupts-extended = <&gic GIC_SPI 69 IRQ_TYPE_LEVEL_HIGH
			       &dra7_pmx_core 0x248>;
};

&voltdm_mpu {
	vdd-supply = <&smps12_reg>;
};

&voltdm_dspeve {
	vdd-supply = <&smps45_reg>;
};

&voltdm_gpu {
	vdd-supply = <&smps45_reg>;
};

&voltdm_ivahd {
	vdd-supply = <&smps45_reg>;
};

&voltdm_core {
	vdd-supply = <&smps6_reg>;
};

&cpu0 {
	cpu0-voltdm = <&voltdm_mpu>;
	voltage-tolerance = <1>;
};

&mac {
	status = "okay";
	pinctrl-names = "default", "sleep";
	pinctrl-0 = <&cpsw_pins_default>;
	pinctrl-1 = <&cpsw_pins_sleep>;
	dual_emac;
};

&cpsw_emac0 {
	phy_id = <&davinci_mdio>, <1>;
	phy-mode = "rgmii";
	dual_emac_res_vlan = <1>;
};

&cpsw_emac1 {
	phy_id = <&davinci_mdio>, <2>;
	phy-mode = "rgmii";
	dual_emac_res_vlan = <2>;
};

&davinci_mdio {
	pinctrl-names = "default", "sleep";
	pinctrl-0 = <&davinci_mdio_pins_default>;
	pinctrl-1 = <&davinci_mdio_pins_sleep>;
};

&mmc1 {
	status = "okay";
	pinctrl-names = "default", "sleep";
	pinctrl-0 = <&mmc1_pins_default>;
	pinctrl-1 = <&mmc1_pins_sleep>;
	vmmc-supply = <&ldo1_reg>;
	vmmc_aux-supply = <&vdd_3v3>;
	pbias-supply = <&pbias_regulator>;
	bus-width = <4>;
	cd-gpios = <&gpio6 27 0>; /* gpio 219 */
};

&mmc2 {
	status = "okay";
	pinctrl-names = "default", "sleep";
	pinctrl-0 = <&mmc2_pins_default>;
	pinctrl-1 = <&mmc2_pins_sleep>;
	vmmc-supply = <&vdd_3v3>;
	bus-width = <8>;
	ti,non-removable;
	cap-mmc-dual-data-rate;
};

<<<<<<< HEAD
&dss {
	status = "ok";

	vdda_video-supply = <&ldoln_reg>;
};

&hdmi {
	status = "ok";
	vdda-supply = <&ldo3_reg>;
	pinctrl-names = "default";
	pinctrl-0 = <&hdmi_pins &i2c2_pins>;

	port {
		hdmi_out: endpoint {
			remote-endpoint = <&tpd12s015_in>;
		};
	};
=======
&mailbox5 {
	status = "okay";
	mbox_ipu1_legacy: mbox_ipu1_legacy {
		status = "okay";
	};
	mbox_dsp1_legacy: mbox_dsp1_legacy {
		status = "okay";
	};
};

&mailbox6 {
	status = "okay";
	mbox_ipu2_legacy: mbox_ipu2_legacy {
		status = "okay";
	};
	mbox_dsp2_legacy: mbox_dsp2_legacy {
		status = "okay";
	};
};

&mmu0_dsp1 {
	status = "okay";
};

&mmu1_dsp1 {
	status = "okay";
};

&mmu0_dsp2 {
	status = "okay";
};

&mmu1_dsp2 {
	status = "okay";
};

&mmu_ipu1 {
	status = "okay";
};

&mmu_ipu2 {
	status = "okay";
};

&ipu2 {
	status = "okay";
	memory-region = <&ipu2_cma_pool>;
	mboxes = <&mailbox6 &mbox_ipu2_legacy>;
	timers = <&timer3>;
	watchdog-timers = <&timer4>, <&timer9>;
};

&ipu1 {
	status = "okay";
	memory-region = <&ipu1_cma_pool>;
	mboxes = <&mailbox5 &mbox_ipu1_legacy>;
	timers = <&timer11>;
};

&dsp1 {
	status = "okay";
	memory-region = <&dsp1_cma_pool>;
	mboxes = <&mailbox5 &mbox_dsp1_legacy>;
	timers = <&timer5>;
};

&dsp2 {
	status = "okay";
	memory-region = <&dsp2_cma_pool>;
	mboxes = <&mailbox6 &mbox_dsp2_legacy>;
	timers = <&timer6>;
>>>>>>> 85fb3b93
};<|MERGE_RESOLUTION|>--- conflicted
+++ resolved
@@ -667,7 +667,6 @@
 	cap-mmc-dual-data-rate;
 };
 
-<<<<<<< HEAD
 &dss {
 	status = "ok";
 
@@ -685,7 +684,8 @@
 			remote-endpoint = <&tpd12s015_in>;
 		};
 	};
-=======
+};
+
 &mailbox5 {
 	status = "okay";
 	mbox_ipu1_legacy: mbox_ipu1_legacy {
@@ -757,5 +757,4 @@
 	memory-region = <&dsp2_cma_pool>;
 	mboxes = <&mailbox6 &mbox_dsp2_legacy>;
 	timers = <&timer6>;
->>>>>>> 85fb3b93
 };