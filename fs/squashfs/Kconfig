config SQUASHFS
	tristate "SquashFS 4.0 - Squashed file system support"
	depends on BLOCK
	select ZLIB_INFLATE
	help
	  Saying Y here includes support for SquashFS 4.0 (a Compressed
	  Read-Only File System).  Squashfs is a highly compressed read-only
	  filesystem for Linux.  It uses zlib/lzo compression to compress both
	  files, inodes and directories.  Inodes in the system are very small
	  and all blocks are packed to minimise data overhead. Block sizes
	  greater than 4K are supported up to a maximum of 1 Mbytes (default
	  block size 128K).  SquashFS 4.0 supports 64 bit filesystems and files
	  (larger than 4GB), full uid/gid information, hard links and
	  timestamps.

	  Squashfs is intended for general read-only filesystem use, for
	  archival use (i.e. in cases where a .tar.gz file may be used), and in
	  embedded systems where low overhead is needed.  Further information
	  and tools are available from http://squashfs.sourceforge.net.

	  If you want to compile this as a module ( = code which can be
	  inserted in and removed from the running kernel whenever you want),
	  say M here and read <file:Documentation/modules.txt>.  The module
	  will be called squashfs.  Note that the root file system (the one
	  containing the directory /) cannot be compiled as a module.

	  If unsure, say N.

config SQUASHFS_XATTR
	bool "Squashfs XATTR support"
	depends on SQUASHFS
<<<<<<< HEAD
	default n
=======
>>>>>>> 3cbea436
	help
	  Saying Y here includes support for extended attributes (xattrs).
	  Xattrs are name:value pairs associated with inodes by
	  the kernel or by users (see the attr(5) manual page).

	  If unsure, say N.

config SQUASHFS_LZO
	bool "Include support for LZO compressed file systems"
	depends on SQUASHFS
<<<<<<< HEAD
	default n
=======
>>>>>>> 3cbea436
	select LZO_DECOMPRESS
	help
	  Saying Y here includes support for reading Squashfs file systems
	  compressed with LZO compresssion.  LZO compression is mainly
	  aimed at embedded systems with slower CPUs where the overheads
	  of zlib are too high.

	  LZO is not the standard compression used in Squashfs and so most
	  file systems will be readable without selecting this option.

	  If unsure, say N.

<<<<<<< HEAD
=======
config SQUASHFS_XZ
	bool "Include support for XZ compressed file systems"
	depends on SQUASHFS
	select XZ_DEC
	help
	  Saying Y here includes support for reading Squashfs file systems
	  compressed with XZ compresssion.  XZ gives better compression than
	  the default zlib compression, at the expense of greater CPU and
	  memory overhead.

	  XZ is not the standard compression used in Squashfs and so most
	  file systems will be readable without selecting this option.

	  If unsure, say N.

>>>>>>> 3cbea436
config SQUASHFS_EMBEDDED
	bool "Additional option for memory-constrained systems"
	depends on SQUASHFS
	help
	  Saying Y here allows you to specify cache size.

	  If unsure, say N.

config SQUASHFS_FRAGMENT_CACHE_SIZE
	int "Number of fragments cached" if SQUASHFS_EMBEDDED
	depends on SQUASHFS
	default "3"
	help
	  By default SquashFS caches the last 3 fragments read from
	  the filesystem.  Increasing this amount may mean SquashFS
	  has to re-read fragments less often from disk, at the expense
	  of extra system memory.  Decreasing this amount will mean
	  SquashFS uses less memory at the expense of extra reads from disk.

	  Note there must be at least one cached fragment.  Anything
	  much more than three will probably not make much difference.<|MERGE_RESOLUTION|>--- conflicted
+++ resolved
@@ -29,10 +29,6 @@
 config SQUASHFS_XATTR
 	bool "Squashfs XATTR support"
 	depends on SQUASHFS
-<<<<<<< HEAD
-	default n
-=======
->>>>>>> 3cbea436
 	help
 	  Saying Y here includes support for extended attributes (xattrs).
 	  Xattrs are name:value pairs associated with inodes by
@@ -43,10 +39,6 @@
 config SQUASHFS_LZO
 	bool "Include support for LZO compressed file systems"
 	depends on SQUASHFS
-<<<<<<< HEAD
-	default n
-=======
->>>>>>> 3cbea436
 	select LZO_DECOMPRESS
 	help
 	  Saying Y here includes support for reading Squashfs file systems
@@ -59,8 +51,6 @@
 
 	  If unsure, say N.
 
-<<<<<<< HEAD
-=======
 config SQUASHFS_XZ
 	bool "Include support for XZ compressed file systems"
 	depends on SQUASHFS
@@ -76,7 +66,6 @@
 
 	  If unsure, say N.
 
->>>>>>> 3cbea436
 config SQUASHFS_EMBEDDED
 	bool "Additional option for memory-constrained systems"
 	depends on SQUASHFS
