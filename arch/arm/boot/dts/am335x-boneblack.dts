/*
 * Copyright (C) 2012 Texas Instruments Incorporated - http://www.ti.com/
 *
 * This program is free software; you can redistribute it and/or modify
 * it under the terms of the GNU General Public License version 2 as
 * published by the Free Software Foundation.
 */
/dts-v1/;

#include "am33xx.dtsi"
#include "am335x-bone-common.dtsi"

&hdmi {
<<<<<<< HEAD
		status = "okay";
=======
	status = "okay";
>>>>>>> 2fc13dea
};

&ldo3_reg {
	regulator-min-microvolt = <1800000>;
	regulator-max-microvolt = <1800000>;
	regulator-always-on;
};

<<<<<<< HEAD
&mmc1 { 
	vmmc-supply = <&vmmcsd_fixed>;
};

&mmc2 { 
	vmmc-supply = <&vmmcsd_fixed>;
	vmmc-supply = <&ldo3_reg>;
	bus-width = <8>;
	ti,non-removable;
	status = "disabled";
	ti,vcc-aux-disable-is-sleep;

	reset-gpio = <&gpio1 20 GPIO_ACTIVE_HIGH>;
=======
&mmc1 {
	vmmc-supply = <&vmmcsd_fixed>;
};

&mmc2 {
	vmmc-supply = <&vmmcsd_fixed>;
	pinctrl-names = "default";
	pinctrl-0 = <&emmc_pins>;
	bus-width = <8>;
	status = "okay";
	ti,vcc-aux-disable-is-sleep;
>>>>>>> 2fc13dea
};<|MERGE_RESOLUTION|>--- conflicted
+++ resolved
@@ -11,11 +11,7 @@
 #include "am335x-bone-common.dtsi"
 
 &hdmi {
-<<<<<<< HEAD
-		status = "okay";
-=======
 	status = "okay";
->>>>>>> 2fc13dea
 };
 
 &ldo3_reg {
@@ -24,21 +20,6 @@
 	regulator-always-on;
 };
 
-<<<<<<< HEAD
-&mmc1 { 
-	vmmc-supply = <&vmmcsd_fixed>;
-};
-
-&mmc2 { 
-	vmmc-supply = <&vmmcsd_fixed>;
-	vmmc-supply = <&ldo3_reg>;
-	bus-width = <8>;
-	ti,non-removable;
-	status = "disabled";
-	ti,vcc-aux-disable-is-sleep;
-
-	reset-gpio = <&gpio1 20 GPIO_ACTIVE_HIGH>;
-=======
 &mmc1 {
 	vmmc-supply = <&vmmcsd_fixed>;
 };
@@ -50,5 +31,4 @@
 	bus-width = <8>;
 	status = "okay";
 	ti,vcc-aux-disable-is-sleep;
->>>>>>> 2fc13dea
 };