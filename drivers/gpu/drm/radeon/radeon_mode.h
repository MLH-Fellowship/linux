/*
 * Copyright 2000 ATI Technologies Inc., Markham, Ontario, and
 *                VA Linux Systems Inc., Fremont, California.
 * Copyright 2008 Red Hat Inc.
 *
 * Permission is hereby granted, free of charge, to any person obtaining a
 * copy of this software and associated documentation files (the "Software"),
 * to deal in the Software without restriction, including without limitation
 * the rights to use, copy, modify, merge, publish, distribute, sublicense,
 * and/or sell copies of the Software, and to permit persons to whom the
 * Software is furnished to do so, subject to the following conditions:
 *
 * The above copyright notice and this permission notice shall be included in
 * all copies or substantial portions of the Software.
 *
 * THE SOFTWARE IS PROVIDED "AS IS", WITHOUT WARRANTY OF ANY KIND, EXPRESS OR
 * IMPLIED, INCLUDING BUT NOT LIMITED TO THE WARRANTIES OF MERCHANTABILITY,
 * FITNESS FOR A PARTICULAR PURPOSE AND NONINFRINGEMENT.  IN NO EVENT SHALL
 * THE COPYRIGHT HOLDER(S) OR AUTHOR(S) BE LIABLE FOR ANY CLAIM, DAMAGES OR
 * OTHER LIABILITY, WHETHER IN AN ACTION OF CONTRACT, TORT OR OTHERWISE,
 * ARISING FROM, OUT OF OR IN CONNECTION WITH THE SOFTWARE OR THE USE OR
 * OTHER DEALINGS IN THE SOFTWARE.
 *
 * Original Authors:
 *   Kevin E. Martin, Rickard E. Faith, Alan Hourihane
 *
 * Kernel port Author: Dave Airlie
 */

#ifndef RADEON_MODE_H
#define RADEON_MODE_H

#include <drm_crtc.h>
#include <drm_mode.h>
#include <drm_edid.h>
#include <drm_dp_helper.h>
#include <linux/i2c.h>
#include <linux/i2c-id.h>
#include <linux/i2c-algo-bit.h>
#include "radeon_fixed.h"

struct radeon_device;

#define to_radeon_crtc(x) container_of(x, struct radeon_crtc, base)
#define to_radeon_connector(x) container_of(x, struct radeon_connector, base)
#define to_radeon_encoder(x) container_of(x, struct radeon_encoder, base)
#define to_radeon_framebuffer(x) container_of(x, struct radeon_framebuffer, base)

enum radeon_connector_type {
	CONNECTOR_NONE,
	CONNECTOR_VGA,
	CONNECTOR_DVI_I,
	CONNECTOR_DVI_D,
	CONNECTOR_DVI_A,
	CONNECTOR_STV,
	CONNECTOR_CTV,
	CONNECTOR_LVDS,
	CONNECTOR_DIGITAL,
	CONNECTOR_SCART,
	CONNECTOR_HDMI_TYPE_A,
	CONNECTOR_HDMI_TYPE_B,
	CONNECTOR_0XC,
	CONNECTOR_0XD,
	CONNECTOR_DIN,
	CONNECTOR_DISPLAY_PORT,
	CONNECTOR_UNSUPPORTED
};

enum radeon_dvi_type {
	DVI_AUTO,
	DVI_DIGITAL,
	DVI_ANALOG
};

enum radeon_rmx_type {
	RMX_OFF,
	RMX_FULL,
	RMX_CENTER,
	RMX_ASPECT
};

enum radeon_tv_std {
	TV_STD_NTSC,
	TV_STD_PAL,
	TV_STD_PAL_M,
	TV_STD_PAL_60,
	TV_STD_NTSC_J,
	TV_STD_SCART_PAL,
	TV_STD_SECAM,
	TV_STD_PAL_CN,
};

/* radeon gpio-based i2c
 * 1. "mask" reg and bits
 *    grabs the gpio pins for software use
 *    0=not held  1=held
 * 2. "a" reg and bits
 *    output pin value
 *    0=low 1=high
 * 3. "en" reg and bits
 *    sets the pin direction
 *    0=input 1=output
 * 4. "y" reg and bits
 *    input pin value
 *    0=low 1=high
 */
struct radeon_i2c_bus_rec {
	bool valid;
	/* id used by atom */
	uint8_t i2c_id;
	/* can be used with hw i2c engine */
	bool hw_capable;
	/* uses multi-media i2c engine */
	bool mm_i2c;
	/* regs and bits */
	uint32_t mask_clk_reg;
	uint32_t mask_data_reg;
	uint32_t a_clk_reg;
	uint32_t a_data_reg;
	uint32_t en_clk_reg;
	uint32_t en_data_reg;
	uint32_t y_clk_reg;
	uint32_t y_data_reg;
	uint32_t mask_clk_mask;
	uint32_t mask_data_mask;
	uint32_t a_clk_mask;
	uint32_t a_data_mask;
	uint32_t en_clk_mask;
	uint32_t en_data_mask;
	uint32_t y_clk_mask;
	uint32_t y_data_mask;
};

struct radeon_tmds_pll {
    uint32_t freq;
    uint32_t value;
};

#define RADEON_MAX_BIOS_CONNECTOR 16

#define RADEON_PLL_USE_BIOS_DIVS        (1 << 0)
#define RADEON_PLL_NO_ODD_POST_DIV      (1 << 1)
#define RADEON_PLL_USE_REF_DIV          (1 << 2)
#define RADEON_PLL_LEGACY               (1 << 3)
#define RADEON_PLL_PREFER_LOW_REF_DIV   (1 << 4)
#define RADEON_PLL_PREFER_HIGH_REF_DIV  (1 << 5)
#define RADEON_PLL_PREFER_LOW_FB_DIV    (1 << 6)
#define RADEON_PLL_PREFER_HIGH_FB_DIV   (1 << 7)
#define RADEON_PLL_PREFER_LOW_POST_DIV  (1 << 8)
#define RADEON_PLL_PREFER_HIGH_POST_DIV (1 << 9)
#define RADEON_PLL_USE_FRAC_FB_DIV      (1 << 10)
#define RADEON_PLL_PREFER_CLOSEST_LOWER (1 << 11)

struct radeon_pll {
	uint16_t reference_freq;
	uint16_t reference_div;
	uint32_t pll_in_min;
	uint32_t pll_in_max;
	uint32_t pll_out_min;
	uint32_t pll_out_max;
	uint16_t xclk;

	uint32_t min_ref_div;
	uint32_t max_ref_div;
	uint32_t min_post_div;
	uint32_t max_post_div;
	uint32_t min_feedback_div;
	uint32_t max_feedback_div;
	uint32_t min_frac_feedback_div;
	uint32_t max_frac_feedback_div;
	uint32_t best_vco;
};

struct radeon_i2c_chan {
	struct i2c_adapter adapter;
	struct drm_device *dev;
	union {
		struct i2c_algo_dp_aux_data dp;
		struct i2c_algo_bit_data bit;
	} algo;
	struct radeon_i2c_bus_rec rec;
};

/* mostly for macs, but really any system without connector tables */
enum radeon_connector_table {
	CT_NONE,
	CT_GENERIC,
	CT_IBOOK,
	CT_POWERBOOK_EXTERNAL,
	CT_POWERBOOK_INTERNAL,
	CT_POWERBOOK_VGA,
	CT_MINI_EXTERNAL,
	CT_MINI_INTERNAL,
	CT_IMAC_G5_ISIGHT,
	CT_EMAC,
};

enum radeon_dvo_chip {
	DVO_SIL164,
	DVO_SIL1178,
};

struct radeon_mode_info {
	struct atom_context *atom_context;
	struct card_info *atom_card_info;
	enum radeon_connector_table connector_table;
	bool mode_config_initialized;
	struct radeon_crtc *crtcs[2];
	/* DVI-I properties */
	struct drm_property *coherent_mode_property;
	/* DAC enable load detect */
	struct drm_property *load_detect_property;
	/* TV standard load detect */
	struct drm_property *tv_std_property;
	/* legacy TMDS PLL detect */
	struct drm_property *tmds_pll_property;

};

#define MAX_H_CODE_TIMING_LEN 32
#define MAX_V_CODE_TIMING_LEN 32

/* need to store these as reading
   back code tables is excessive */
struct radeon_tv_regs {
	uint32_t tv_uv_adr;
	uint32_t timing_cntl;
	uint32_t hrestart;
	uint32_t vrestart;
	uint32_t frestart;
	uint16_t h_code_timing[MAX_H_CODE_TIMING_LEN];
	uint16_t v_code_timing[MAX_V_CODE_TIMING_LEN];
};

struct radeon_crtc {
	struct drm_crtc base;
	int crtc_id;
	u16 lut_r[256], lut_g[256], lut_b[256];
	bool enabled;
	bool can_tile;
	uint32_t crtc_offset;
	struct drm_gem_object *cursor_bo;
	uint64_t cursor_addr;
	int cursor_width;
	int cursor_height;
	uint32_t legacy_display_base_addr;
	uint32_t legacy_cursor_offset;
	enum radeon_rmx_type rmx_type;
	fixed20_12 vsc;
	fixed20_12 hsc;
	struct drm_display_mode native_mode;
};

struct radeon_encoder_primary_dac {
	/* legacy primary dac */
	uint32_t ps2_pdac_adj;
};

struct radeon_encoder_lvds {
	/* legacy lvds */
	uint16_t panel_vcc_delay;
	uint8_t  panel_pwr_delay;
	uint8_t  panel_digon_delay;
	uint8_t  panel_blon_delay;
	uint16_t panel_ref_divider;
	uint8_t  panel_post_divider;
	uint16_t panel_fb_divider;
	bool     use_bios_dividers;
	uint32_t lvds_gen_cntl;
	/* panel mode */
	struct drm_display_mode native_mode;
};

struct radeon_encoder_tv_dac {
	/* legacy tv dac */
	uint32_t ps2_tvdac_adj;
	uint32_t ntsc_tvdac_adj;
	uint32_t pal_tvdac_adj;

	int               h_pos;
	int               v_pos;
	int               h_size;
	int               supported_tv_stds;
	bool              tv_on;
	enum radeon_tv_std tv_std;
	struct radeon_tv_regs tv;
};

struct radeon_encoder_int_tmds {
	/* legacy int tmds */
	struct radeon_tmds_pll tmds_pll[4];
};

<<<<<<< HEAD
=======
struct radeon_encoder_ext_tmds {
	/* tmds over dvo */
	struct radeon_i2c_chan *i2c_bus;
	uint8_t slave_addr;
	enum radeon_dvo_chip dvo_chip;
};

>>>>>>> a9e06057
/* spread spectrum */
struct radeon_atom_ss {
	uint16_t percentage;
	uint8_t type;
	uint8_t step;
	uint8_t delay;
	uint8_t range;
	uint8_t refdiv;
};

struct radeon_encoder_atom_dig {
	/* atom dig */
	bool coherent_mode;
	int dig_block;
	/* atom lvds */
	uint32_t lvds_misc;
	uint16_t panel_pwr_delay;
	struct radeon_atom_ss *ss;
	/* panel mode */
	struct drm_display_mode native_mode;
};

struct radeon_encoder_atom_dac {
	enum radeon_tv_std tv_std;
};

struct radeon_encoder {
	struct drm_encoder base;
	uint32_t encoder_id;
	uint32_t devices;
	uint32_t active_device;
	uint32_t flags;
	uint32_t pixel_clock;
	enum radeon_rmx_type rmx_type;
	struct drm_display_mode native_mode;
	void *enc_priv;
};

struct radeon_connector_atom_dig {
	uint32_t igp_lane_info;
	bool linkb;
	/* displayport */
	struct radeon_i2c_chan *dp_i2c_bus;
	u8 dpcd[8];
	u8 dp_sink_type;
	int dp_clock;
	int dp_lane_count;
};

struct radeon_gpio_rec {
	bool valid;
	u8 id;
	u32 reg;
	u32 mask;
};

enum radeon_hpd_id {
	RADEON_HPD_NONE = 0,
	RADEON_HPD_1,
	RADEON_HPD_2,
	RADEON_HPD_3,
	RADEON_HPD_4,
	RADEON_HPD_5,
	RADEON_HPD_6,
};

struct radeon_hpd {
	enum radeon_hpd_id hpd;
	u8 plugged_state;
	struct radeon_gpio_rec gpio;
};

struct radeon_connector {
	struct drm_connector base;
	uint32_t connector_id;
	uint32_t devices;
	struct radeon_i2c_chan *ddc_bus;
	/* some systems have a an hdmi and vga port with a shared ddc line */
	bool shared_ddc;
	bool use_digital;
	/* we need to mind the EDID between detect
	   and get modes due to analog/digital/tvencoder */
	struct edid *edid;
	void *con_priv;
	bool dac_load_detect;
	uint16_t connector_object_id;
<<<<<<< HEAD
=======
	struct radeon_hpd hpd;
>>>>>>> a9e06057
};

struct radeon_framebuffer {
	struct drm_framebuffer base;
	struct drm_gem_object *obj;
};

extern void radeon_connector_hotplug(struct drm_connector *connector);
extern bool radeon_dp_needs_link_train(struct radeon_connector *radeon_connector);
extern int radeon_dp_mode_valid_helper(struct radeon_connector *radeon_connector,
				       struct drm_display_mode *mode);
extern void radeon_dp_set_link_config(struct drm_connector *connector,
				      struct drm_display_mode *mode);
extern void dp_link_train(struct drm_encoder *encoder,
			  struct drm_connector *connector);
extern u8 radeon_dp_getsinktype(struct radeon_connector *radeon_connector);
extern bool radeon_dp_getdpcd(struct radeon_connector *radeon_connector);
extern void atombios_dig_transmitter_setup(struct drm_encoder *encoder,
					   int action, uint8_t lane_num,
					   uint8_t lane_set);
extern int radeon_dp_i2c_aux_ch(struct i2c_adapter *adapter, int mode,
				uint8_t write_byte, uint8_t *read_byte);

extern struct radeon_i2c_chan *radeon_i2c_create_dp(struct drm_device *dev,
						    struct radeon_i2c_bus_rec *rec,
						    const char *name);
extern struct radeon_i2c_chan *radeon_i2c_create(struct drm_device *dev,
						 struct radeon_i2c_bus_rec *rec,
						 const char *name);
extern void radeon_i2c_destroy(struct radeon_i2c_chan *i2c);
extern void radeon_i2c_sw_get_byte(struct radeon_i2c_chan *i2c_bus,
				   u8 slave_addr,
				   u8 addr,
				   u8 *val);
extern void radeon_i2c_sw_put_byte(struct radeon_i2c_chan *i2c,
				   u8 slave_addr,
				   u8 addr,
				   u8 val);
extern bool radeon_ddc_probe(struct radeon_connector *radeon_connector);
extern int radeon_ddc_get_modes(struct radeon_connector *radeon_connector);

extern struct drm_encoder *radeon_best_encoder(struct drm_connector *connector);

extern void radeon_compute_pll(struct radeon_pll *pll,
			       uint64_t freq,
			       uint32_t *dot_clock_p,
			       uint32_t *fb_div_p,
			       uint32_t *frac_fb_div_p,
			       uint32_t *ref_div_p,
			       uint32_t *post_div_p,
			       int flags);

extern void radeon_compute_pll_avivo(struct radeon_pll *pll,
				     uint64_t freq,
				     uint32_t *dot_clock_p,
				     uint32_t *fb_div_p,
				     uint32_t *frac_fb_div_p,
				     uint32_t *ref_div_p,
				     uint32_t *post_div_p,
				     int flags);

extern void radeon_setup_encoder_clones(struct drm_device *dev);

struct drm_encoder *radeon_encoder_legacy_lvds_add(struct drm_device *dev, int bios_index);
struct drm_encoder *radeon_encoder_legacy_primary_dac_add(struct drm_device *dev, int bios_index, int with_tv);
struct drm_encoder *radeon_encoder_legacy_tv_dac_add(struct drm_device *dev, int bios_index, int with_tv);
struct drm_encoder *radeon_encoder_legacy_tmds_int_add(struct drm_device *dev, int bios_index);
struct drm_encoder *radeon_encoder_legacy_tmds_ext_add(struct drm_device *dev, int bios_index);
extern void atombios_external_tmds_setup(struct drm_encoder *encoder, int action);
extern void atombios_digital_setup(struct drm_encoder *encoder, int action);
extern int atombios_get_encoder_mode(struct drm_encoder *encoder);
extern void radeon_encoder_set_active_device(struct drm_encoder *encoder);

extern void radeon_crtc_load_lut(struct drm_crtc *crtc);
extern int atombios_crtc_set_base(struct drm_crtc *crtc, int x, int y,
				   struct drm_framebuffer *old_fb);
extern int atombios_crtc_mode_set(struct drm_crtc *crtc,
				   struct drm_display_mode *mode,
				   struct drm_display_mode *adjusted_mode,
				   int x, int y,
				   struct drm_framebuffer *old_fb);
extern void atombios_crtc_dpms(struct drm_crtc *crtc, int mode);

extern int radeon_crtc_set_base(struct drm_crtc *crtc, int x, int y,
				 struct drm_framebuffer *old_fb);
extern void radeon_legacy_atom_set_surface(struct drm_crtc *crtc);

extern int radeon_crtc_cursor_set(struct drm_crtc *crtc,
				  struct drm_file *file_priv,
				  uint32_t handle,
				  uint32_t width,
				  uint32_t height);
extern int radeon_crtc_cursor_move(struct drm_crtc *crtc,
				   int x, int y);

extern bool radeon_atom_get_clock_info(struct drm_device *dev);
extern bool radeon_combios_get_clock_info(struct drm_device *dev);
extern struct radeon_encoder_atom_dig *
radeon_atombios_get_lvds_info(struct radeon_encoder *encoder);
extern bool radeon_atombios_get_tmds_info(struct radeon_encoder *encoder,
					  struct radeon_encoder_int_tmds *tmds);
extern bool radeon_legacy_get_tmds_info_from_combios(struct radeon_encoder *encoder,
						     struct radeon_encoder_int_tmds *tmds);
extern bool radeon_legacy_get_tmds_info_from_table(struct radeon_encoder *encoder,
						   struct radeon_encoder_int_tmds *tmds);
extern bool radeon_legacy_get_ext_tmds_info_from_combios(struct radeon_encoder *encoder,
							 struct radeon_encoder_ext_tmds *tmds);
extern bool radeon_legacy_get_ext_tmds_info_from_table(struct radeon_encoder *encoder,
						       struct radeon_encoder_ext_tmds *tmds);
extern struct radeon_encoder_primary_dac *
radeon_atombios_get_primary_dac_info(struct radeon_encoder *encoder);
extern struct radeon_encoder_tv_dac *
radeon_atombios_get_tv_dac_info(struct radeon_encoder *encoder);
extern struct radeon_encoder_lvds *
radeon_combios_get_lvds_info(struct radeon_encoder *encoder);
extern void radeon_combios_get_ext_tmds_info(struct radeon_encoder *encoder);
extern struct radeon_encoder_tv_dac *
radeon_combios_get_tv_dac_info(struct radeon_encoder *encoder);
extern struct radeon_encoder_primary_dac *
radeon_combios_get_primary_dac_info(struct radeon_encoder *encoder);
extern bool radeon_combios_external_tmds_setup(struct drm_encoder *encoder);
extern void radeon_external_tmds_setup(struct drm_encoder *encoder);
extern void radeon_combios_output_lock(struct drm_encoder *encoder, bool lock);
extern void radeon_combios_initialize_bios_scratch_regs(struct drm_device *dev);
extern void radeon_atom_output_lock(struct drm_encoder *encoder, bool lock);
extern void radeon_atom_initialize_bios_scratch_regs(struct drm_device *dev);
extern void radeon_save_bios_scratch_regs(struct radeon_device *rdev);
extern void radeon_restore_bios_scratch_regs(struct radeon_device *rdev);
extern void
radeon_atombios_encoder_crtc_scratch_regs(struct drm_encoder *encoder, int crtc);
extern void
radeon_atombios_encoder_dpms_scratch_regs(struct drm_encoder *encoder, bool on);
extern void
radeon_combios_encoder_crtc_scratch_regs(struct drm_encoder *encoder, int crtc);
extern void
radeon_combios_encoder_dpms_scratch_regs(struct drm_encoder *encoder, bool on);
extern void radeon_crtc_fb_gamma_set(struct drm_crtc *crtc, u16 red, u16 green,
				     u16 blue, int regno);
extern void radeon_crtc_fb_gamma_get(struct drm_crtc *crtc, u16 *red, u16 *green,
				     u16 *blue, int regno);
struct drm_framebuffer *radeon_framebuffer_create(struct drm_device *dev,
						  struct drm_mode_fb_cmd *mode_cmd,
						  struct drm_gem_object *obj);

int radeonfb_probe(struct drm_device *dev);

int radeonfb_remove(struct drm_device *dev, struct drm_framebuffer *fb);
bool radeon_get_legacy_connector_info_from_bios(struct drm_device *dev);
bool radeon_get_legacy_connector_info_from_table(struct drm_device *dev);
void radeon_atombios_init_crtc(struct drm_device *dev,
			       struct radeon_crtc *radeon_crtc);
void radeon_legacy_init_crtc(struct drm_device *dev,
			     struct radeon_crtc *radeon_crtc);
extern void radeon_i2c_do_lock(struct radeon_i2c_chan *i2c, int lock_state);

void radeon_get_clock_info(struct drm_device *dev);

extern bool radeon_get_atom_connector_info_from_object_table(struct drm_device *dev);
extern bool radeon_get_atom_connector_info_from_supported_devices_table(struct drm_device *dev);

void radeon_enc_destroy(struct drm_encoder *encoder);
void radeon_copy_fb(struct drm_device *dev, struct drm_gem_object *dst_obj);
void radeon_combios_asic_init(struct drm_device *dev);
extern int radeon_static_clocks_init(struct drm_device *dev);
bool radeon_crtc_scaling_mode_fixup(struct drm_crtc *crtc,
					struct drm_display_mode *mode,
					struct drm_display_mode *adjusted_mode);
void atom_rv515_force_tv_scaler(struct radeon_device *rdev, struct radeon_crtc *radeon_crtc);

/* legacy tv */
void radeon_legacy_tv_adjust_crtc_reg(struct drm_encoder *encoder,
				      uint32_t *h_total_disp, uint32_t *h_sync_strt_wid,
				      uint32_t *v_total_disp, uint32_t *v_sync_strt_wid);
void radeon_legacy_tv_adjust_pll1(struct drm_encoder *encoder,
				  uint32_t *htotal_cntl, uint32_t *ppll_ref_div,
				  uint32_t *ppll_div_3, uint32_t *pixclks_cntl);
void radeon_legacy_tv_adjust_pll2(struct drm_encoder *encoder,
				  uint32_t *htotal2_cntl, uint32_t *p2pll_ref_div,
				  uint32_t *p2pll_div_0, uint32_t *pixclks_cntl);
void radeon_legacy_tv_mode_set(struct drm_encoder *encoder,
			       struct drm_display_mode *mode,
			       struct drm_display_mode *adjusted_mode);
#endif<|MERGE_RESOLUTION|>--- conflicted
+++ resolved
@@ -291,8 +291,6 @@
 	struct radeon_tmds_pll tmds_pll[4];
 };
 
-<<<<<<< HEAD
-=======
 struct radeon_encoder_ext_tmds {
 	/* tmds over dvo */
 	struct radeon_i2c_chan *i2c_bus;
@@ -300,7 +298,6 @@
 	enum radeon_dvo_chip dvo_chip;
 };
 
->>>>>>> a9e06057
 /* spread spectrum */
 struct radeon_atom_ss {
 	uint16_t percentage;
@@ -387,10 +384,7 @@
 	void *con_priv;
 	bool dac_load_detect;
 	uint16_t connector_object_id;
-<<<<<<< HEAD
-=======
 	struct radeon_hpd hpd;
->>>>>>> a9e06057
 };
 
 struct radeon_framebuffer {
