--- conflicted
+++ resolved
@@ -51,8 +51,6 @@
 	struct list_head list_attached;
 };
 
-<<<<<<< HEAD
-=======
 static int __enable_clocks(struct msm_iommu_drvdata *drvdata)
 {
 	int ret;
@@ -77,7 +75,6 @@
 	clk_disable(drvdata->pclk);
 }
 
->>>>>>> 105e53f8
 static int __flush_iotlb(struct iommu_domain *domain)
 {
 	struct msm_priv *priv = domain->priv;
@@ -114,11 +111,7 @@
 		SET_CTX_TLBIALL(iommu_drvdata->base, ctx_drvdata->num, 0);
 		__disable_clocks(iommu_drvdata);
 	}
-<<<<<<< HEAD
-
-=======
 fail:
->>>>>>> 105e53f8
 	return ret;
 }
 
@@ -346,13 +339,10 @@
 	if (ret)
 		goto fail;
 
-<<<<<<< HEAD
-=======
 	ret = __enable_clocks(iommu_drvdata);
 	if (ret)
 		goto fail;
 
->>>>>>> 105e53f8
 	__reset_context(iommu_drvdata->base, ctx_dev->num);
 	__disable_clocks(iommu_drvdata);
 	list_del_init(&ctx_drvdata->attached_elm);
@@ -427,19 +417,11 @@
 		for (i = 0; i < 16; i++)
 			*(fl_pte+i) = (pa & 0xFF000000) | FL_SUPERSECTION |
 				  FL_AP_READ | FL_AP_WRITE | FL_TYPE_SECT |
-<<<<<<< HEAD
-				  FL_SHARED | pgprot;
-	}
-
-	if (len == SZ_1M)
-		*fl_pte = (pa & 0xFFF00000) | FL_AP_READ | FL_AP_WRITE |
-=======
 				  FL_SHARED | FL_NG | pgprot;
 	}
 
 	if (len == SZ_1M)
 		*fl_pte = (pa & 0xFFF00000) | FL_AP_READ | FL_AP_WRITE | FL_NG |
->>>>>>> 105e53f8
 					    FL_TYPE_SECT | FL_SHARED | pgprot;
 
 	/* Need a 2nd level table */
@@ -464,11 +446,7 @@
 
 
 	if (len == SZ_4K)
-<<<<<<< HEAD
-		*sl_pte = (pa & SL_BASE_MASK_SMALL) | SL_AP0 | SL_AP1 |
-=======
 		*sl_pte = (pa & SL_BASE_MASK_SMALL) | SL_AP0 | SL_AP1 | SL_NG |
->>>>>>> 105e53f8
 					  SL_SHARED | SL_TYPE_SMALL | pgprot;
 
 	if (len == SZ_64K) {
@@ -476,11 +454,7 @@
 
 		for (i = 0; i < 16; i++)
 			*(sl_pte+i) = (pa & SL_BASE_MASK_LARGE) | SL_AP0 |
-<<<<<<< HEAD
-				SL_AP1 | SL_SHARED | SL_TYPE_LARGE | pgprot;
-=======
 			    SL_NG | SL_AP1 | SL_SHARED | SL_TYPE_LARGE | pgprot;
->>>>>>> 105e53f8
 	}
 
 	ret = __flush_iotlb(domain);
@@ -605,11 +579,7 @@
 
 	/* Invalidate context TLB */
 	SET_CTX_TLBIALL(base, ctx, 0);
-<<<<<<< HEAD
-	SET_V2PPR_VA(base, ctx, va >> V2Pxx_VA_SHIFT);
-=======
 	SET_V2PPR(base, ctx, va & V2Pxx_VA);
->>>>>>> 105e53f8
 
 	par = GET_PAR(base, ctx);
 
@@ -622,10 +592,7 @@
 	if (GET_FAULT(base, ctx))
 		ret = 0;
 
-<<<<<<< HEAD
-=======
 	__disable_clocks(iommu_drvdata);
->>>>>>> 105e53f8
 fail:
 	spin_unlock_irqrestore(&msm_iommu_lock, flags);
 	return ret;
@@ -669,11 +636,7 @@
 	struct msm_iommu_drvdata *drvdata = dev_id;
 	void __iomem *base;
 	unsigned int fsr;
-<<<<<<< HEAD
-	int ncb, i;
-=======
 	int i, ret;
->>>>>>> 105e53f8
 
 	spin_lock(&msm_iommu_lock);
 
