#include <linux/kernel.h>
#include <linux/module.h>
#include <linux/interrupt.h>
#include <linux/irq.h>
#include <linux/spinlock.h>
#include <linux/list.h>
#include <linux/device.h>
#include <linux/err.h>
#include <linux/debugfs.h>
#include <linux/seq_file.h>
#include <linux/gpio.h>
#include <linux/of_gpio.h>
#include <linux/idr.h>
#include <linux/slab.h>
#include <linux/acpi.h>
#include <linux/gpio/driver.h>

#include "gpiolib.h"

#define CREATE_TRACE_POINTS
#include <trace/events/gpio.h>

/* Implementation infrastructure for GPIO interfaces.
 *
 * The GPIO programming interface allows for inlining speed-critical
 * get/set operations for common cases, so that access to SOC-integrated
 * GPIOs can sometimes cost only an instruction or two per bit.
 */


/* When debugging, extend minimal trust to callers and platform code.
 * Also emit diagnostic messages that may help initial bringup, when
 * board setup or driver bugs are most common.
 *
 * Otherwise, minimize overhead in what may be bitbanging codepaths.
 */
#ifdef	DEBUG
#define	extra_checks	1
#else
#define	extra_checks	0
#endif

/* gpio_lock prevents conflicts during gpio_desc[] table updates.
 * While any GPIO is requested, its gpio_chip is not removable;
 * each GPIO's "requested" flag serves as a lock and refcount.
 */
static DEFINE_SPINLOCK(gpio_lock);

struct gpio_desc {
	struct gpio_chip	*chip;
	unsigned long		flags;
/* flag symbols are bit numbers */
#define FLAG_REQUESTED	0
#define FLAG_IS_OUT	1
#define FLAG_EXPORT	2	/* protected by sysfs_lock */
#define FLAG_SYSFS	3	/* exported via /sys/class/gpio/control */
#define FLAG_TRIG_FALL	4	/* trigger on falling edge */
#define FLAG_TRIG_RISE	5	/* trigger on rising edge */
#define FLAG_ACTIVE_LOW	6	/* value has active low */
#define FLAG_OPEN_DRAIN	7	/* Gpio is open drain type */
#define FLAG_OPEN_SOURCE 8	/* Gpio is open source type */
#define FLAG_USED_AS_IRQ 9	/* GPIO is connected to an IRQ */
#define FLAG_IS_HOGGED	10	/* GPIO is hogged */

#define ID_SHIFT	16	/* add new flags before this one */

#define GPIO_FLAGS_MASK		((1 << ID_SHIFT) - 1)
#define GPIO_TRIGGER_MASK	(BIT(FLAG_TRIG_FALL) | BIT(FLAG_TRIG_RISE))

#ifdef CONFIG_DEBUG_FS
	const char		*label;
#endif
};
static struct gpio_desc gpio_desc[ARCH_NR_GPIOS];

#define GPIO_OFFSET_VALID(chip, offset) (offset >= 0 && offset < chip->ngpio)

static DEFINE_MUTEX(gpio_lookup_lock);
static LIST_HEAD(gpio_lookup_list);
static LIST_HEAD(gpio_chips);

#ifdef CONFIG_GPIO_SYSFS
static DEFINE_IDR(dirent_idr);
#endif

static int gpiod_request(struct gpio_desc *desc, const char *label);
static void gpiod_free(struct gpio_desc *desc);

struct gpio_desc *__must_check gpiod_get_hog_index(struct device *dev,
						   unsigned int idx);
/* With descriptor prefix */

#ifdef CONFIG_DEBUG_FS
#define gpiod_emerg(desc, fmt, ...)					       \
	pr_emerg("gpio-%d (%s): " fmt, desc_to_gpio(desc), desc->label ? : "?",\
                 ##__VA_ARGS__)
#define gpiod_crit(desc, fmt, ...)					       \
	pr_crit("gpio-%d (%s): " fmt, desc_to_gpio(desc), desc->label ? : "?", \
                 ##__VA_ARGS__)
#define gpiod_err(desc, fmt, ...)					       \
	pr_err("gpio-%d (%s): " fmt, desc_to_gpio(desc), desc->label ? : "?",  \
                 ##__VA_ARGS__)
#define gpiod_warn(desc, fmt, ...)					       \
	pr_warn("gpio-%d (%s): " fmt, desc_to_gpio(desc), desc->label ? : "?", \
                 ##__VA_ARGS__)
#define gpiod_info(desc, fmt, ...)					       \
	pr_info("gpio-%d (%s): " fmt, desc_to_gpio(desc), desc->label ? : "?", \
                ##__VA_ARGS__)
#define gpiod_dbg(desc, fmt, ...)					       \
	pr_debug("gpio-%d (%s): " fmt, desc_to_gpio(desc), desc->label ? : "?",\
                 ##__VA_ARGS__)
#else
#define gpiod_emerg(desc, fmt, ...)					\
	pr_emerg("gpio-%d: " fmt, desc_to_gpio(desc), ##__VA_ARGS__)
#define gpiod_crit(desc, fmt, ...)					\
	pr_crit("gpio-%d: " fmt, desc_to_gpio(desc), ##__VA_ARGS__)
#define gpiod_err(desc, fmt, ...)					\
	pr_err("gpio-%d: " fmt, desc_to_gpio(desc), ##__VA_ARGS__)
#define gpiod_warn(desc, fmt, ...)					\
	pr_warn("gpio-%d: " fmt, desc_to_gpio(desc), ##__VA_ARGS__)
#define gpiod_info(desc, fmt, ...)					\
	pr_info("gpio-%d: " fmt, desc_to_gpio(desc), ##__VA_ARGS__)
#define gpiod_dbg(desc, fmt, ...)					\
	pr_debug("gpio-%d: " fmt, desc_to_gpio(desc), ##__VA_ARGS__)
#endif

/* With chip prefix */

#define chip_emerg(chip, fmt, ...)					\
	pr_emerg("GPIO chip %s: " fmt, chip->label, ##__VA_ARGS__)
#define chip_crit(chip, fmt, ...)					\
	pr_crit("GPIO chip %s: " fmt, chip->label, ##__VA_ARGS__)
#define chip_err(chip, fmt, ...)					\
	pr_err("GPIO chip %s: " fmt, chip->label, ##__VA_ARGS__)
#define chip_warn(chip, fmt, ...)					\
	pr_warn("GPIO chip %s: " fmt, chip->label, ##__VA_ARGS__)
#define chip_info(chip, fmt, ...)					\
	pr_info("GPIO chip %s: " fmt, chip->label, ##__VA_ARGS__)
#define chip_dbg(chip, fmt, ...)					\
	pr_debug("GPIO chip %s: " fmt, chip->label, ##__VA_ARGS__)

static inline void desc_set_label(struct gpio_desc *d, const char *label)
{
#ifdef CONFIG_DEBUG_FS
	d->label = label;
#endif
}

/*
 * Return the GPIO number of the passed descriptor relative to its chip
 */
static int gpio_chip_hwgpio(const struct gpio_desc *desc)
{
	return desc - &desc->chip->desc[0];
}

/**
 * Convert a GPIO number to its descriptor
 */
struct gpio_desc *gpio_to_desc(unsigned gpio)
{
	if (WARN(!gpio_is_valid(gpio), "invalid GPIO %d\n", gpio))
		return NULL;
	else
		return &gpio_desc[gpio];
}
EXPORT_SYMBOL_GPL(gpio_to_desc);

/**
 * Convert an offset on a certain chip to a corresponding descriptor
 */
static struct gpio_desc *gpiochip_offset_to_desc(struct gpio_chip *chip,
						 unsigned int offset)
{
	if (offset >= chip->ngpio)
		return ERR_PTR(-EINVAL);

	return &chip->desc[offset];
}

/**
 * Convert a GPIO descriptor to the integer namespace.
 * This should disappear in the future but is needed since we still
 * use GPIO numbers for error messages and sysfs nodes
 */
int desc_to_gpio(const struct gpio_desc *desc)
{
	return desc - &gpio_desc[0];
}
EXPORT_SYMBOL_GPL(desc_to_gpio);


/* Warn when drivers omit gpio_request() calls -- legal but ill-advised
 * when setting direction, and otherwise illegal.  Until board setup code
 * and drivers use explicit requests everywhere (which won't happen when
 * those calls have no teeth) we can't avoid autorequesting.  This nag
 * message should motivate switching to explicit requests... so should
 * the weaker cleanup after faults, compared to gpio_request().
 *
 * NOTE: the autorequest mechanism is going away; at this point it's
 * only "legal" in the sense that (old) code using it won't break yet,
 * but instead only triggers a WARN() stack dump.
 */
static int gpio_ensure_requested(struct gpio_desc *desc)
{
	const struct gpio_chip *chip = desc->chip;
	const int gpio = desc_to_gpio(desc);

	if (WARN(test_and_set_bit(FLAG_REQUESTED, &desc->flags) == 0,
			"autorequest GPIO-%d\n", gpio)) {
		if (!try_module_get(chip->owner)) {
			gpiod_err(desc, "%s: module can't be gotten\n",
					__func__);
			clear_bit(FLAG_REQUESTED, &desc->flags);
			/* lose */
			return -EIO;
		}
		desc_set_label(desc, "[auto]");
		/* caller must chip->request() w/o spinlock */
		if (chip->request)
			return 1;
	}
	return 0;
}

/**
 * gpiod_to_chip - Return the GPIO chip to which a GPIO descriptor belongs
 * @desc:	descriptor to return the chip of
 */
struct gpio_chip *gpiod_to_chip(const struct gpio_desc *desc)
{
	return desc ? desc->chip : NULL;
}
EXPORT_SYMBOL_GPL(gpiod_to_chip);

/* dynamic allocation of GPIOs, e.g. on a hotplugged device */
static int gpiochip_find_base(int ngpio)
{
	struct gpio_chip *chip;
	int base = ARCH_NR_GPIOS - ngpio;

	list_for_each_entry_reverse(chip, &gpio_chips, list) {
		/* found a free space? */
		if (chip->base + chip->ngpio <= base)
			break;
		else
			/* nope, check the space right before the chip */
			base = chip->base - ngpio;
	}

	if (gpio_is_valid(base)) {
		pr_debug("%s: found new base at %d\n", __func__, base);
		return base;
	} else {
		pr_err("%s: cannot find free range\n", __func__);
		return -ENOSPC;
	}
}

/**
 * gpiod_get_direction - return the current direction of a GPIO
 * @desc:	GPIO to get the direction of
 *
 * Return GPIOF_DIR_IN or GPIOF_DIR_OUT, or an error code in case of error.
 *
 * This function may sleep if gpiod_cansleep() is true.
 */
int gpiod_get_direction(const struct gpio_desc *desc)
{
	struct gpio_chip	*chip;
	unsigned		offset;
	int			status = -EINVAL;

	chip = gpiod_to_chip(desc);
	offset = gpio_chip_hwgpio(desc);

	if (!chip->get_direction)
		return status;

	status = chip->get_direction(chip, offset);
	if (status > 0) {
		/* GPIOF_DIR_IN, or other positive */
		status = 1;
		/* FLAG_IS_OUT is just a cache of the result of get_direction(),
		 * so it does not affect constness per se */
		clear_bit(FLAG_IS_OUT, &((struct gpio_desc *)desc)->flags);
	}
	if (status == 0) {
		/* GPIOF_DIR_OUT */
		set_bit(FLAG_IS_OUT, &((struct gpio_desc *)desc)->flags);
	}
	return status;
}
EXPORT_SYMBOL_GPL(gpiod_get_direction);

#ifdef CONFIG_GPIO_SYSFS

/* lock protects against unexport_gpio() being called while
 * sysfs files are active.
 */
static DEFINE_MUTEX(sysfs_lock);

/*
 * /sys/class/gpio/gpioN... only for GPIOs that are exported
 *   /direction
 *      * MAY BE OMITTED if kernel won't allow direction changes
 *      * is read/write as "in" or "out"
 *      * may also be written as "high" or "low", initializing
 *        output value as specified ("out" implies "low")
 *   /value
 *      * always readable, subject to hardware behavior
 *      * may be writable, as zero/nonzero
 *   /edge
 *      * configures behavior of poll(2) on /value
 *      * available only if pin can generate IRQs on input
 *      * is read/write as "none", "falling", "rising", or "both"
 *   /active_low
 *      * configures polarity of /value
 *      * is read/write as zero/nonzero
 *      * also affects existing and subsequent "falling" and "rising"
 *        /edge configuration
 */

static ssize_t gpio_direction_show(struct device *dev,
		struct device_attribute *attr, char *buf)
{
	const struct gpio_desc	*desc = dev_get_drvdata(dev);
	ssize_t			status;

	mutex_lock(&sysfs_lock);

	if (!test_bit(FLAG_EXPORT, &desc->flags)) {
		status = -EIO;
	} else {
		gpiod_get_direction(desc);
		status = sprintf(buf, "%s\n",
			test_bit(FLAG_IS_OUT, &desc->flags)
				? "out" : "in");
	}

	mutex_unlock(&sysfs_lock);
	return status;
}

static ssize_t gpio_direction_store(struct device *dev,
		struct device_attribute *attr, const char *buf, size_t size)
{
	struct gpio_desc	*desc = dev_get_drvdata(dev);
	ssize_t			status;

	mutex_lock(&sysfs_lock);

	if (!test_bit(FLAG_EXPORT, &desc->flags))
		status = -EIO;
	else if (sysfs_streq(buf, "high"))
		status = gpiod_direction_output_raw(desc, 1);
	else if (sysfs_streq(buf, "out") || sysfs_streq(buf, "low"))
		status = gpiod_direction_output_raw(desc, 0);
	else if (sysfs_streq(buf, "in"))
		status = gpiod_direction_input(desc);
	else
		status = -EINVAL;

	mutex_unlock(&sysfs_lock);
	return status ? : size;
}

static /* const */ DEVICE_ATTR(direction, 0644,
		gpio_direction_show, gpio_direction_store);

static ssize_t gpio_value_show(struct device *dev,
		struct device_attribute *attr, char *buf)
{
	struct gpio_desc	*desc = dev_get_drvdata(dev);
	ssize_t			status;

	mutex_lock(&sysfs_lock);

	if (!test_bit(FLAG_EXPORT, &desc->flags))
		status = -EIO;
	else
		status = sprintf(buf, "%d\n", gpiod_get_value_cansleep(desc));

	mutex_unlock(&sysfs_lock);
	return status;
}

static ssize_t gpio_value_store(struct device *dev,
		struct device_attribute *attr, const char *buf, size_t size)
{
	struct gpio_desc	*desc = dev_get_drvdata(dev);
	ssize_t			status;

	mutex_lock(&sysfs_lock);

	if (!test_bit(FLAG_EXPORT, &desc->flags))
		status = -EIO;
	else if (!test_bit(FLAG_IS_OUT, &desc->flags))
		status = -EPERM;
	else {
		long		value;

		status = kstrtol(buf, 0, &value);
		if (status == 0) {
			gpiod_set_value_cansleep(desc, value);
			status = size;
		}
	}

	mutex_unlock(&sysfs_lock);
	return status;
}

static DEVICE_ATTR(value, 0644,
		gpio_value_show, gpio_value_store);

static irqreturn_t gpio_sysfs_irq(int irq, void *priv)
{
	struct kernfs_node	*value_sd = priv;

	sysfs_notify_dirent(value_sd);
	return IRQ_HANDLED;
}

static int gpio_setup_irq(struct gpio_desc *desc, struct device *dev,
		unsigned long gpio_flags)
{
	struct kernfs_node	*value_sd;
	unsigned long		irq_flags;
	int			ret, irq, id;

	if ((desc->flags & GPIO_TRIGGER_MASK) == gpio_flags)
		return 0;

	irq = gpiod_to_irq(desc);
	if (irq < 0)
		return -EIO;

	id = desc->flags >> ID_SHIFT;
	value_sd = idr_find(&dirent_idr, id);
	if (value_sd)
		free_irq(irq, value_sd);

	desc->flags &= ~GPIO_TRIGGER_MASK;

	if (!gpio_flags) {
		gpiod_unlock_as_irq(desc);
		ret = 0;
		goto free_id;
	}

	irq_flags = IRQF_SHARED;
	if (test_bit(FLAG_TRIG_FALL, &gpio_flags))
		irq_flags |= test_bit(FLAG_ACTIVE_LOW, &desc->flags) ?
			IRQF_TRIGGER_RISING : IRQF_TRIGGER_FALLING;
	if (test_bit(FLAG_TRIG_RISE, &gpio_flags))
		irq_flags |= test_bit(FLAG_ACTIVE_LOW, &desc->flags) ?
			IRQF_TRIGGER_FALLING : IRQF_TRIGGER_RISING;

	if (!value_sd) {
		value_sd = sysfs_get_dirent(dev->kobj.sd, "value");
		if (!value_sd) {
			ret = -ENODEV;
			goto err_out;
		}

		ret = idr_alloc(&dirent_idr, value_sd, 1, 0, GFP_KERNEL);
		if (ret < 0)
			goto free_sd;
		id = ret;

		desc->flags &= GPIO_FLAGS_MASK;
		desc->flags |= (unsigned long)id << ID_SHIFT;

		if (desc->flags >> ID_SHIFT != id) {
			ret = -ERANGE;
			goto free_id;
		}
	}

	ret = request_any_context_irq(irq, gpio_sysfs_irq, irq_flags,
				"gpiolib", value_sd);
	if (ret < 0)
		goto free_id;

	ret = gpiod_lock_as_irq(desc);
	if (ret < 0) {
		gpiod_warn(desc, "failed to flag the GPIO for IRQ\n");
		goto free_id;
	}

	desc->flags |= gpio_flags;
	return 0;

free_id:
	idr_remove(&dirent_idr, id);
	desc->flags &= GPIO_FLAGS_MASK;
free_sd:
	if (value_sd)
		sysfs_put(value_sd);
err_out:
	return ret;
}

static const struct {
	const char *name;
	unsigned long flags;
} trigger_types[] = {
	{ "none",    0 },
	{ "falling", BIT(FLAG_TRIG_FALL) },
	{ "rising",  BIT(FLAG_TRIG_RISE) },
	{ "both",    BIT(FLAG_TRIG_FALL) | BIT(FLAG_TRIG_RISE) },
};

static ssize_t gpio_edge_show(struct device *dev,
		struct device_attribute *attr, char *buf)
{
	const struct gpio_desc	*desc = dev_get_drvdata(dev);
	ssize_t			status;

	mutex_lock(&sysfs_lock);

	if (!test_bit(FLAG_EXPORT, &desc->flags))
		status = -EIO;
	else {
		int i;

		status = 0;
		for (i = 0; i < ARRAY_SIZE(trigger_types); i++)
			if ((desc->flags & GPIO_TRIGGER_MASK)
					== trigger_types[i].flags) {
				status = sprintf(buf, "%s\n",
						 trigger_types[i].name);
				break;
			}
	}

	mutex_unlock(&sysfs_lock);
	return status;
}

static ssize_t gpio_edge_store(struct device *dev,
		struct device_attribute *attr, const char *buf, size_t size)
{
	struct gpio_desc	*desc = dev_get_drvdata(dev);
	ssize_t			status;
	int			i;

	for (i = 0; i < ARRAY_SIZE(trigger_types); i++)
		if (sysfs_streq(trigger_types[i].name, buf))
			goto found;
	return -EINVAL;

found:
	mutex_lock(&sysfs_lock);

	if (!test_bit(FLAG_EXPORT, &desc->flags))
		status = -EIO;
	else {
		status = gpio_setup_irq(desc, dev, trigger_types[i].flags);
		if (!status)
			status = size;
	}

	mutex_unlock(&sysfs_lock);

	return status;
}

static DEVICE_ATTR(edge, 0644, gpio_edge_show, gpio_edge_store);

static int sysfs_set_active_low(struct gpio_desc *desc, struct device *dev,
				int value)
{
	int			status = 0;

	if (!!test_bit(FLAG_ACTIVE_LOW, &desc->flags) == !!value)
		return 0;

	if (value)
		set_bit(FLAG_ACTIVE_LOW, &desc->flags);
	else
		clear_bit(FLAG_ACTIVE_LOW, &desc->flags);

	/* reconfigure poll(2) support if enabled on one edge only */
	if (dev != NULL && (!!test_bit(FLAG_TRIG_RISE, &desc->flags) ^
				!!test_bit(FLAG_TRIG_FALL, &desc->flags))) {
		unsigned long trigger_flags = desc->flags & GPIO_TRIGGER_MASK;

		gpio_setup_irq(desc, dev, 0);
		status = gpio_setup_irq(desc, dev, trigger_flags);
	}

	return status;
}

static ssize_t gpio_active_low_show(struct device *dev,
		struct device_attribute *attr, char *buf)
{
	const struct gpio_desc	*desc = dev_get_drvdata(dev);
	ssize_t			status;

	mutex_lock(&sysfs_lock);

	if (!test_bit(FLAG_EXPORT, &desc->flags))
		status = -EIO;
	else
		status = sprintf(buf, "%d\n",
				!!test_bit(FLAG_ACTIVE_LOW, &desc->flags));

	mutex_unlock(&sysfs_lock);

	return status;
}

static ssize_t gpio_active_low_store(struct device *dev,
		struct device_attribute *attr, const char *buf, size_t size)
{
	struct gpio_desc	*desc = dev_get_drvdata(dev);
	ssize_t			status;

	mutex_lock(&sysfs_lock);

	if (!test_bit(FLAG_EXPORT, &desc->flags)) {
		status = -EIO;
	} else {
		long		value;

		status = kstrtol(buf, 0, &value);
		if (status == 0)
			status = sysfs_set_active_low(desc, dev, value != 0);
	}

	mutex_unlock(&sysfs_lock);

	return status ? : size;
}

static DEVICE_ATTR(active_low, 0644,
		gpio_active_low_show, gpio_active_low_store);

static struct attribute *gpio_attrs[] = {
	&dev_attr_value.attr,
	&dev_attr_active_low.attr,
	NULL,
};

ATTRIBUTE_GROUPS(gpio);

/*
 * /sys/class/gpio/gpiochipN/
 *   /base ... matching gpio_chip.base (N)
 *   /label ... matching gpio_chip.label
 *   /ngpio ... matching gpio_chip.ngpio
 */

static ssize_t chip_base_show(struct device *dev,
			       struct device_attribute *attr, char *buf)
{
	const struct gpio_chip	*chip = dev_get_drvdata(dev);

	return sprintf(buf, "%d\n", chip->base);
}
static DEVICE_ATTR(base, 0444, chip_base_show, NULL);

static ssize_t chip_label_show(struct device *dev,
			       struct device_attribute *attr, char *buf)
{
	const struct gpio_chip	*chip = dev_get_drvdata(dev);

	return sprintf(buf, "%s\n", chip->label ? : "");
}
static DEVICE_ATTR(label, 0444, chip_label_show, NULL);

static ssize_t chip_ngpio_show(struct device *dev,
			       struct device_attribute *attr, char *buf)
{
	const struct gpio_chip	*chip = dev_get_drvdata(dev);

	return sprintf(buf, "%u\n", chip->ngpio);
}
static DEVICE_ATTR(ngpio, 0444, chip_ngpio_show, NULL);

static struct attribute *gpiochip_attrs[] = {
	&dev_attr_base.attr,
	&dev_attr_label.attr,
	&dev_attr_ngpio.attr,
	NULL,
};
ATTRIBUTE_GROUPS(gpiochip);

/*
 * /sys/class/gpio/export ... write-only
 *	integer N ... number of GPIO to export (full access)
 * /sys/class/gpio/unexport ... write-only
 *	integer N ... number of GPIO to unexport
 */
static ssize_t export_store(struct class *class,
				struct class_attribute *attr,
				const char *buf, size_t len)
{
	long			gpio;
	struct gpio_desc	*desc;
	int			status;

	status = kstrtol(buf, 0, &gpio);
	if (status < 0)
		goto done;

	desc = gpio_to_desc(gpio);
	/* reject invalid GPIOs */
	if (!desc) {
		pr_warn("%s: invalid GPIO %ld\n", __func__, gpio);
		return -EINVAL;
	}

	/* No extra locking here; FLAG_SYSFS just signifies that the
	 * request and export were done by on behalf of userspace, so
	 * they may be undone on its behalf too.
	 */

	status = gpiod_request(desc, "sysfs");
	if (status < 0) {
		if (status == -EPROBE_DEFER)
			status = -ENODEV;
		goto done;
	}
	status = gpiod_export(desc, true);
	if (status < 0)
		gpiod_free(desc);
	else
		set_bit(FLAG_SYSFS, &desc->flags);

done:
	if (status)
		pr_debug("%s: status %d\n", __func__, status);
	return status ? : len;
}

static ssize_t unexport_store(struct class *class,
				struct class_attribute *attr,
				const char *buf, size_t len)
{
	long			gpio;
	struct gpio_desc	*desc;
	int			status;

	status = kstrtol(buf, 0, &gpio);
	if (status < 0)
		goto done;

	desc = gpio_to_desc(gpio);
	/* reject bogus commands (gpio_unexport ignores them) */
	if (!desc) {
		pr_warn("%s: invalid GPIO %ld\n", __func__, gpio);
		return -EINVAL;
	}

	status = -EINVAL;

	/* No extra locking here; FLAG_SYSFS just signifies that the
	 * request and export were done by on behalf of userspace, so
	 * they may be undone on its behalf too.
	 */
	if (test_and_clear_bit(FLAG_SYSFS, &desc->flags)) {
		status = 0;
		gpiod_free(desc);
	}
done:
	if (status)
		pr_debug("%s: status %d\n", __func__, status);
	return status ? : len;
}

static struct class_attribute gpio_class_attrs[] = {
	__ATTR(export, 0200, NULL, export_store),
	__ATTR(unexport, 0200, NULL, unexport_store),
	__ATTR_NULL,
};

static struct class gpio_class = {
	.name =		"gpio",
	.owner =	THIS_MODULE,

	.class_attrs =	gpio_class_attrs,
};


/**
 * gpiod_export - export a GPIO through sysfs
 * @gpio: gpio to make available, already requested
 * @direction_may_change: true if userspace may change gpio direction
 * Context: arch_initcall or later
 *
 * When drivers want to make a GPIO accessible to userspace after they
 * have requested it -- perhaps while debugging, or as part of their
 * public interface -- they may use this routine.  If the GPIO can
 * change direction (some can't) and the caller allows it, userspace
 * will see "direction" sysfs attribute which may be used to change
 * the gpio's direction.  A "value" attribute will always be provided.
 *
 * Returns zero on success, else an error.
 */
int gpiod_export(struct gpio_desc *desc, bool direction_may_change)
{
	unsigned long		flags;
	int			status;
	const char		*ioname = NULL;
	struct device		*dev;
	int			offset;

	/* can't export until sysfs is available ... */
	if (!gpio_class.p) {
		pr_debug("%s: called too early!\n", __func__);
		return -ENOENT;
	}

	if (!desc) {
		pr_debug("%s: invalid gpio descriptor\n", __func__);
		return -EINVAL;
	}

	mutex_lock(&sysfs_lock);

	spin_lock_irqsave(&gpio_lock, flags);
	if (!test_bit(FLAG_REQUESTED, &desc->flags) ||
	     test_bit(FLAG_EXPORT, &desc->flags)) {
		spin_unlock_irqrestore(&gpio_lock, flags);
		gpiod_dbg(desc, "%s: unavailable (requested=%d, exported=%d)\n",
				__func__,
				test_bit(FLAG_REQUESTED, &desc->flags),
				test_bit(FLAG_EXPORT, &desc->flags));
		status = -EPERM;
		goto fail_unlock;
	}

	if (!desc->chip->direction_input || !desc->chip->direction_output)
		direction_may_change = false;
	spin_unlock_irqrestore(&gpio_lock, flags);

	offset = gpio_chip_hwgpio(desc);
	if (desc->chip->names && desc->chip->names[offset])
		ioname = desc->chip->names[offset];

	dev = device_create_with_groups(&gpio_class, desc->chip->dev,
					MKDEV(0, 0), desc, gpio_groups,
					ioname ? ioname : "gpio%u",
					desc_to_gpio(desc));
	if (IS_ERR(dev)) {
		status = PTR_ERR(dev);
		goto fail_unlock;
	}

	if (direction_may_change) {
		status = device_create_file(dev, &dev_attr_direction);
		if (status)
			goto fail_unregister_device;
	}

	if (gpiod_to_irq(desc) >= 0 && (direction_may_change ||
				       !test_bit(FLAG_IS_OUT, &desc->flags))) {
		status = device_create_file(dev, &dev_attr_edge);
		if (status)
			goto fail_remove_attr_direction;
	}

	set_bit(FLAG_EXPORT, &desc->flags);
	mutex_unlock(&sysfs_lock);
	return 0;

fail_remove_attr_direction:
	device_remove_file(dev, &dev_attr_direction);
fail_unregister_device:
	device_unregister(dev);
fail_unlock:
	mutex_unlock(&sysfs_lock);
	gpiod_dbg(desc, "%s: status %d\n", __func__, status);
	return status;
}
EXPORT_SYMBOL_GPL(gpiod_export);

static int match_export(struct device *dev, const void *data)
{
	return dev_get_drvdata(dev) == data;
}

/**
 * gpiod_export_link - create a sysfs link to an exported GPIO node
 * @dev: device under which to create symlink
 * @name: name of the symlink
 * @gpio: gpio to create symlink to, already exported
 *
 * Set up a symlink from /sys/.../dev/name to /sys/class/gpio/gpioN
 * node. Caller is responsible for unlinking.
 *
 * Returns zero on success, else an error.
 */
int gpiod_export_link(struct device *dev, const char *name,
		      struct gpio_desc *desc)
{
	int			status = -EINVAL;

	if (!desc) {
		pr_warn("%s: invalid GPIO\n", __func__);
		return -EINVAL;
	}

	mutex_lock(&sysfs_lock);

	if (test_bit(FLAG_EXPORT, &desc->flags)) {
		struct device *tdev;

		tdev = class_find_device(&gpio_class, NULL, desc, match_export);
		if (tdev != NULL) {
			status = sysfs_create_link(&dev->kobj, &tdev->kobj,
						name);
			put_device(tdev);
		} else {
			status = -ENODEV;
		}
	}

	mutex_unlock(&sysfs_lock);

	if (status)
		gpiod_dbg(desc, "%s: status %d\n", __func__, status);

	return status;
}
EXPORT_SYMBOL_GPL(gpiod_export_link);

/**
 * gpiod_sysfs_set_active_low - set the polarity of gpio sysfs value
 * @gpio: gpio to change
 * @value: non-zero to use active low, i.e. inverted values
 *
 * Set the polarity of /sys/class/gpio/gpioN/value sysfs attribute.
 * The GPIO does not have to be exported yet.  If poll(2) support has
 * been enabled for either rising or falling edge, it will be
 * reconfigured to follow the new polarity.
 *
 * Returns zero on success, else an error.
 */
int gpiod_sysfs_set_active_low(struct gpio_desc *desc, int value)
{
	struct device		*dev = NULL;
	int			status = -EINVAL;

	if (!desc) {
		pr_warn("%s: invalid GPIO\n", __func__);
		return -EINVAL;
	}

	mutex_lock(&sysfs_lock);

	if (test_bit(FLAG_EXPORT, &desc->flags)) {
		dev = class_find_device(&gpio_class, NULL, desc, match_export);
		if (dev == NULL) {
			status = -ENODEV;
			goto unlock;
		}
	}

	status = sysfs_set_active_low(desc, dev, value);
	put_device(dev);
unlock:
	mutex_unlock(&sysfs_lock);

	if (status)
		gpiod_dbg(desc, "%s: status %d\n", __func__, status);

	return status;
}
EXPORT_SYMBOL_GPL(gpiod_sysfs_set_active_low);

/**
 * gpiod_unexport - reverse effect of gpio_export()
 * @gpio: gpio to make unavailable
 *
 * This is implicit on gpio_free().
 */
void gpiod_unexport(struct gpio_desc *desc)
{
	int			status = 0;
	struct device		*dev = NULL;

	if (!desc) {
		pr_warn("%s: invalid GPIO\n", __func__);
		return;
	}

	mutex_lock(&sysfs_lock);

	if (test_bit(FLAG_EXPORT, &desc->flags)) {

		dev = class_find_device(&gpio_class, NULL, desc, match_export);
		if (dev) {
			gpio_setup_irq(desc, dev, 0);
			clear_bit(FLAG_EXPORT, &desc->flags);
		} else
			status = -ENODEV;
	}

	mutex_unlock(&sysfs_lock);

	if (dev) {
		device_remove_file(dev, &dev_attr_edge);
		device_remove_file(dev, &dev_attr_direction);
		device_unregister(dev);
		put_device(dev);
	}

	if (status)
		gpiod_dbg(desc, "%s: status %d\n", __func__, status);
}
EXPORT_SYMBOL_GPL(gpiod_unexport);

static int gpiochip_export(struct gpio_chip *chip)
{
	int		status;
	struct device	*dev;

	/* Many systems register gpio chips for SOC support very early,
	 * before driver model support is available.  In those cases we
	 * export this later, in gpiolib_sysfs_init() ... here we just
	 * verify that _some_ field of gpio_class got initialized.
	 */
	if (!gpio_class.p)
		return 0;

	/* use chip->base for the ID; it's already known to be unique */
	mutex_lock(&sysfs_lock);
	dev = device_create_with_groups(&gpio_class, chip->dev, MKDEV(0, 0),
					chip, gpiochip_groups,
					"gpiochip%d", chip->base);
	if (IS_ERR(dev))
		status = PTR_ERR(dev);
	else
		status = 0;
	chip->exported = (status == 0);
	mutex_unlock(&sysfs_lock);

	if (status) {
		unsigned long	flags;
		unsigned	gpio;

		spin_lock_irqsave(&gpio_lock, flags);
		gpio = 0;
		while (gpio < chip->ngpio)
			chip->desc[gpio++].chip = NULL;
		spin_unlock_irqrestore(&gpio_lock, flags);

		chip_dbg(chip, "%s: status %d\n", __func__, status);
	}

	return status;
}

static void gpiochip_unexport(struct gpio_chip *chip)
{
	int			status;
	struct device		*dev;

	mutex_lock(&sysfs_lock);
	dev = class_find_device(&gpio_class, NULL, chip, match_export);
	if (dev) {
		put_device(dev);
		device_unregister(dev);
		chip->exported = false;
		status = 0;
	} else
		status = -ENODEV;
	mutex_unlock(&sysfs_lock);

	if (status)
		chip_dbg(chip, "%s: status %d\n", __func__, status);
}

static int __init gpiolib_sysfs_init(void)
{
	int		status;
	unsigned long	flags;
	struct gpio_chip *chip;

	status = class_register(&gpio_class);
	if (status < 0)
		return status;

	/* Scan and register the gpio_chips which registered very
	 * early (e.g. before the class_register above was called).
	 *
	 * We run before arch_initcall() so chip->dev nodes can have
	 * registered, and so arch_initcall() can always gpio_export().
	 */
	spin_lock_irqsave(&gpio_lock, flags);
	list_for_each_entry(chip, &gpio_chips, list) {
		if (!chip || chip->exported)
			continue;

		spin_unlock_irqrestore(&gpio_lock, flags);
		status = gpiochip_export(chip);
		spin_lock_irqsave(&gpio_lock, flags);
	}
	spin_unlock_irqrestore(&gpio_lock, flags);


	return status;
}
postcore_initcall(gpiolib_sysfs_init);

#else
static inline int gpiochip_export(struct gpio_chip *chip)
{
	return 0;
}

static inline void gpiochip_unexport(struct gpio_chip *chip)
{
}

#endif /* CONFIG_GPIO_SYSFS */

/*
 * Add a new chip to the global chips list, keeping the list of chips sorted
 * by base order.
 *
 * Return -EBUSY if the new chip overlaps with some other chip's integer
 * space.
 */
static int gpiochip_add_to_list(struct gpio_chip *chip)
{
	struct list_head *pos = &gpio_chips;
	struct gpio_chip *_chip;
	int err = 0;

	/* find where to insert our chip */
	list_for_each(pos, &gpio_chips) {
		_chip = list_entry(pos, struct gpio_chip, list);
		/* shall we insert before _chip? */
		if (_chip->base >= chip->base + chip->ngpio)
			break;
	}

	/* are we stepping on the chip right before? */
	if (pos != &gpio_chips && pos->prev != &gpio_chips) {
		_chip = list_entry(pos->prev, struct gpio_chip, list);
		if (_chip->base + _chip->ngpio > chip->base) {
			dev_err(chip->dev,
			       "GPIO integer space overlap, cannot add chip\n");
			err = -EBUSY;
		}
	}

	if (!err)
		list_add_tail(&chip->list, pos);

	return err;
}

/**
 * gpiochip_add() - register a gpio_chip
 * @chip: the chip to register, with chip->base initialized
 * Context: potentially before irqs or kmalloc will work
 *
 * Returns a negative errno if the chip can't be registered, such as
 * because the chip->base is invalid or already associated with a
 * different chip.  Otherwise it returns zero as a success code.
 *
 * When gpiochip_add() is called very early during boot, so that GPIOs
 * can be freely used, the chip->dev device must be registered before
 * the gpio framework's arch_initcall().  Otherwise sysfs initialization
 * for GPIOs will fail rudely.
 *
 * If chip->base is negative, this requests dynamic assignment of
 * a range of valid GPIOs.
 */
int gpiochip_add(struct gpio_chip *chip)
{
	unsigned long	flags;
	int		status = 0;
	unsigned	id;
	int		base = chip->base;

	if ((!gpio_is_valid(base) || !gpio_is_valid(base + chip->ngpio - 1))
			&& base >= 0) {
		status = -EINVAL;
		goto fail;
	}

	spin_lock_irqsave(&gpio_lock, flags);

	if (base < 0) {
		base = gpiochip_find_base(chip->ngpio);
		if (base < 0) {
			status = base;
			goto unlock;
		}
		chip->base = base;
	}

	status = gpiochip_add_to_list(chip);

	if (status == 0) {
		chip->desc = &gpio_desc[chip->base];

		for (id = 0; id < chip->ngpio; id++) {
			struct gpio_desc *desc = &chip->desc[id];
			desc->chip = chip;

			/* REVISIT:  most hardware initializes GPIOs as
			 * inputs (often with pullups enabled) so power
			 * usage is minimized.  Linux code should set the
			 * gpio direction first thing; but until it does,
			 * and in case chip->get_direction is not set,
			 * we may expose the wrong direction in sysfs.
			 */
			desc->flags = !chip->direction_input
				? (1 << FLAG_IS_OUT)
				: 0;
		}
	}

	spin_unlock_irqrestore(&gpio_lock, flags);

	if (status)
		goto fail;

#ifdef CONFIG_PINCTRL
	INIT_LIST_HEAD(&chip->pin_ranges);
#endif

	of_gpiochip_add(chip);
	acpi_gpiochip_add(chip);

<<<<<<< HEAD
=======
	if (status)
		goto fail;


>>>>>>> 01b10112
	status = gpiochip_export(chip);
	if (status) {
		acpi_gpiochip_remove(chip);
		of_gpiochip_remove(chip);
		goto fail;
	}

	pr_debug("%s: registered GPIOs %d to %d on device: %s\n", __func__,
		chip->base, chip->base + chip->ngpio - 1,
		chip->label ? : "generic");

	return 0;

unlock:
	spin_unlock_irqrestore(&gpio_lock, flags);
fail:
	/* failures here can mean systems won't boot... */
	pr_err("%s: GPIOs %d..%d (%s) failed to register\n", __func__,
		chip->base, chip->base + chip->ngpio - 1,
		chip->label ? : "generic");
	return status;
}
EXPORT_SYMBOL_GPL(gpiochip_add);

/* Forward-declaration */
static void gpiochip_free_hogs(struct gpio_chip *chip);

/**
 * gpiochip_remove() - unregister a gpio_chip
 * @chip: the chip to unregister
 *
 * A gpio_chip with any GPIOs still requested may not be removed.
 */
int gpiochip_remove(struct gpio_chip *chip)
{
	unsigned long	flags;
	int		status = 0;
	unsigned	id;

	spin_lock_irqsave(&gpio_lock, flags);

	gpiochip_remove_pin_ranges(chip);
	gpiochip_free_hogs(chip);
	of_gpiochip_remove(chip);
	acpi_gpiochip_remove(chip);

	for (id = 0; id < chip->ngpio; id++) {
		if (test_bit(FLAG_REQUESTED, &chip->desc[id].flags)) {
			status = -EBUSY;
			break;
		}
	}
	if (status == 0) {
		for (id = 0; id < chip->ngpio; id++)
			chip->desc[id].chip = NULL;

		list_del(&chip->list);
	}

	spin_unlock_irqrestore(&gpio_lock, flags);

	if (status == 0)
		gpiochip_unexport(chip);

	return status;
}
EXPORT_SYMBOL_GPL(gpiochip_remove);

/**
 * gpiochip_find() - iterator for locating a specific gpio_chip
 * @data: data to pass to match function
 * @callback: Callback function to check gpio_chip
 *
 * Similar to bus_find_device.  It returns a reference to a gpio_chip as
 * determined by a user supplied @match callback.  The callback should return
 * 0 if the device doesn't match and non-zero if it does.  If the callback is
 * non-zero, this function will return to the caller and not iterate over any
 * more gpio_chips.
 */
struct gpio_chip *gpiochip_find(void *data,
				int (*match)(struct gpio_chip *chip,
					     void *data))
{
	struct gpio_chip *chip;
	unsigned long flags;

	spin_lock_irqsave(&gpio_lock, flags);
	list_for_each_entry(chip, &gpio_chips, list)
		if (match(chip, data))
			break;

	/* No match? */
	if (&chip->list == &gpio_chips)
		chip = NULL;
	spin_unlock_irqrestore(&gpio_lock, flags);

	return chip;
}
EXPORT_SYMBOL_GPL(gpiochip_find);

static int gpiochip_match_name(struct gpio_chip *chip, void *data)
{
	const char *name = data;

	return !strcmp(chip->label, name);
}

static struct gpio_chip *find_chip_by_name(const char *name)
{
	return gpiochip_find((void *)name, gpiochip_match_name);
}

#ifdef CONFIG_PINCTRL

/**
 * gpiochip_add_pingroup_range() - add a range for GPIO <-> pin mapping
 * @chip: the gpiochip to add the range for
 * @pinctrl: the dev_name() of the pin controller to map to
 * @gpio_offset: the start offset in the current gpio_chip number space
 * @pin_group: name of the pin group inside the pin controller
 */
int gpiochip_add_pingroup_range(struct gpio_chip *chip,
			struct pinctrl_dev *pctldev,
			unsigned int gpio_offset, const char *pin_group)
{
	struct gpio_pin_range *pin_range;
	int ret;

	pin_range = kzalloc(sizeof(*pin_range), GFP_KERNEL);
	if (!pin_range) {
		chip_err(chip, "failed to allocate pin ranges\n");
		return -ENOMEM;
	}

	/* Use local offset as range ID */
	pin_range->range.id = gpio_offset;
	pin_range->range.gc = chip;
	pin_range->range.name = chip->label;
	pin_range->range.base = chip->base + gpio_offset;
	pin_range->pctldev = pctldev;

	ret = pinctrl_get_group_pins(pctldev, pin_group,
					&pin_range->range.pins,
					&pin_range->range.npins);
	if (ret < 0) {
		kfree(pin_range);
		return ret;
	}

	pinctrl_add_gpio_range(pctldev, &pin_range->range);

	chip_dbg(chip, "created GPIO range %d->%d ==> %s PINGRP %s\n",
		 gpio_offset, gpio_offset + pin_range->range.npins - 1,
		 pinctrl_dev_get_devname(pctldev), pin_group);

	list_add_tail(&pin_range->node, &chip->pin_ranges);

	return 0;
}
EXPORT_SYMBOL_GPL(gpiochip_add_pingroup_range);

/**
 * gpiochip_add_pin_range() - add a range for GPIO <-> pin mapping
 * @chip: the gpiochip to add the range for
 * @pinctrl_name: the dev_name() of the pin controller to map to
 * @gpio_offset: the start offset in the current gpio_chip number space
 * @pin_offset: the start offset in the pin controller number space
 * @npins: the number of pins from the offset of each pin space (GPIO and
 *	pin controller) to accumulate in this range
 */
int gpiochip_add_pin_range(struct gpio_chip *chip, const char *pinctl_name,
			   unsigned int gpio_offset, unsigned int pin_offset,
			   unsigned int npins)
{
	struct gpio_pin_range *pin_range;
	int ret;

	pin_range = kzalloc(sizeof(*pin_range), GFP_KERNEL);
	if (!pin_range) {
		chip_err(chip, "failed to allocate pin ranges\n");
		return -ENOMEM;
	}

	/* Use local offset as range ID */
	pin_range->range.id = gpio_offset;
	pin_range->range.gc = chip;
	pin_range->range.name = chip->label;
	pin_range->range.base = chip->base + gpio_offset;
	pin_range->range.pin_base = pin_offset;
	pin_range->range.npins = npins;
	pin_range->pctldev = pinctrl_find_and_add_gpio_range(pinctl_name,
			&pin_range->range);
	if (IS_ERR(pin_range->pctldev)) {
		ret = PTR_ERR(pin_range->pctldev);
		chip_err(chip, "could not create pin range\n");
		kfree(pin_range);
		return ret;
	}
	chip_dbg(chip, "created GPIO range %d->%d ==> %s PIN %d->%d\n",
		 gpio_offset, gpio_offset + npins - 1,
		 pinctl_name,
		 pin_offset, pin_offset + npins - 1);

	list_add_tail(&pin_range->node, &chip->pin_ranges);

	return 0;
}
EXPORT_SYMBOL_GPL(gpiochip_add_pin_range);

/**
 * gpiochip_remove_pin_ranges() - remove all the GPIO <-> pin mappings
 * @chip: the chip to remove all the mappings for
 */
void gpiochip_remove_pin_ranges(struct gpio_chip *chip)
{
	struct gpio_pin_range *pin_range, *tmp;

	list_for_each_entry_safe(pin_range, tmp, &chip->pin_ranges, node) {
		list_del(&pin_range->node);
		pinctrl_remove_gpio_range(pin_range->pctldev,
				&pin_range->range);
		kfree(pin_range);
	}
}
EXPORT_SYMBOL_GPL(gpiochip_remove_pin_ranges);

#endif /* CONFIG_PINCTRL */

/* These "optional" allocation calls help prevent drivers from stomping
 * on each other, and help provide better diagnostics in debugfs.
 * They're called even less than the "set direction" calls.
 */
static int gpiod_request(struct gpio_desc *desc, const char *label)
{
	struct gpio_chip	*chip;
	int			status = -EPROBE_DEFER;
	unsigned long		flags;

	if (!desc) {
		pr_warn("%s: invalid GPIO\n", __func__);
		return -EINVAL;
	}

	spin_lock_irqsave(&gpio_lock, flags);

	chip = desc->chip;
	if (chip == NULL)
		goto done;

	if (!try_module_get(chip->owner))
		goto done;

	/* NOTE:  gpio_request() can be called in early boot,
	 * before IRQs are enabled, for non-sleeping (SOC) GPIOs.
	 */

	if (test_and_set_bit(FLAG_REQUESTED, &desc->flags) == 0) {
		desc_set_label(desc, label ? : "?");
		status = 0;
	} else {
		status = -EBUSY;
		module_put(chip->owner);
		goto done;
	}

	if (chip->request) {
		/* chip->request may sleep */
		spin_unlock_irqrestore(&gpio_lock, flags);
		status = chip->request(chip, gpio_chip_hwgpio(desc));
		spin_lock_irqsave(&gpio_lock, flags);

		if (status < 0) {
			desc_set_label(desc, NULL);
			module_put(chip->owner);
			clear_bit(FLAG_REQUESTED, &desc->flags);
			goto done;
		}
	}
	if (chip->get_direction) {
		/* chip->get_direction may sleep */
		spin_unlock_irqrestore(&gpio_lock, flags);
		gpiod_get_direction(desc);
		spin_lock_irqsave(&gpio_lock, flags);
	}
done:
	if (status)
		gpiod_dbg(desc, "%s: status %d\n", __func__, status);
	spin_unlock_irqrestore(&gpio_lock, flags);
	return status;
}

int gpio_request(unsigned gpio, const char *label)
{
	return gpiod_request(gpio_to_desc(gpio), label);
}
EXPORT_SYMBOL_GPL(gpio_request);

static void gpiod_free(struct gpio_desc *desc)
{
	unsigned long		flags;
	struct gpio_chip	*chip;

	might_sleep();

	if (!desc) {
		WARN_ON(extra_checks);
		return;
	}

	gpiod_unexport(desc);

	spin_lock_irqsave(&gpio_lock, flags);

	chip = desc->chip;
	if (chip && test_bit(FLAG_REQUESTED, &desc->flags)) {
		if (chip->free) {
			spin_unlock_irqrestore(&gpio_lock, flags);
			might_sleep_if(chip->can_sleep);
			chip->free(chip, gpio_chip_hwgpio(desc));
			spin_lock_irqsave(&gpio_lock, flags);
		}
		desc_set_label(desc, NULL);
		module_put(desc->chip->owner);
		clear_bit(FLAG_ACTIVE_LOW, &desc->flags);
		clear_bit(FLAG_REQUESTED, &desc->flags);
		clear_bit(FLAG_OPEN_DRAIN, &desc->flags);
		clear_bit(FLAG_OPEN_SOURCE, &desc->flags);
		clear_bit(FLAG_IS_HOGGED, &desc->flags);
	} else
		WARN_ON(extra_checks);

	spin_unlock_irqrestore(&gpio_lock, flags);
}

void gpio_free(unsigned gpio)
{
	gpiod_free(gpio_to_desc(gpio));
}
EXPORT_SYMBOL_GPL(gpio_free);

/**
 * gpio_request_one - request a single GPIO with initial configuration
 * @gpio:	the GPIO number
 * @flags:	GPIO configuration as specified by GPIOF_*
 * @label:	a literal description string of this GPIO
 */
int gpio_request_one(unsigned gpio, unsigned long flags, const char *label)
{
	struct gpio_desc *desc;
	int err;

	desc = gpio_to_desc(gpio);

	err = gpiod_request(desc, label);
	if (err)
		return err;

	if (flags & GPIOF_OPEN_DRAIN)
		set_bit(FLAG_OPEN_DRAIN, &desc->flags);

	if (flags & GPIOF_OPEN_SOURCE)
		set_bit(FLAG_OPEN_SOURCE, &desc->flags);

	if (flags & GPIOF_DIR_IN)
		err = gpiod_direction_input(desc);
	else
		err = gpiod_direction_output_raw(desc,
				(flags & GPIOF_INIT_HIGH) ? 1 : 0);

	if (err)
		goto free_gpio;

	if (flags & GPIOF_EXPORT) {
		err = gpiod_export(desc, flags & GPIOF_EXPORT_CHANGEABLE);
		if (err)
			goto free_gpio;
	}

	return 0;

 free_gpio:
	gpiod_free(desc);
	return err;
}
EXPORT_SYMBOL_GPL(gpio_request_one);

/**
 * gpio_request_array - request multiple GPIOs in a single call
 * @array:	array of the 'struct gpio'
 * @num:	how many GPIOs in the array
 */
int gpio_request_array(const struct gpio *array, size_t num)
{
	int i, err;

	for (i = 0; i < num; i++, array++) {
		err = gpio_request_one(array->gpio, array->flags, array->label);
		if (err)
			goto err_free;
	}
	return 0;

err_free:
	while (i--)
		gpio_free((--array)->gpio);
	return err;
}
EXPORT_SYMBOL_GPL(gpio_request_array);

/**
 * gpio_free_array - release multiple GPIOs in a single call
 * @array:	array of the 'struct gpio'
 * @num:	how many GPIOs in the array
 */
void gpio_free_array(const struct gpio *array, size_t num)
{
	while (num--)
		gpio_free((array++)->gpio);
}
EXPORT_SYMBOL_GPL(gpio_free_array);

/**
 * gpiochip_is_requested - return string iff signal was requested
 * @chip: controller managing the signal
 * @offset: of signal within controller's 0..(ngpio - 1) range
 *
 * Returns NULL if the GPIO is not currently requested, else a string.
 * If debugfs support is enabled, the string returned is the label passed
 * to gpio_request(); otherwise it is a meaningless constant.
 *
 * This function is for use by GPIO controller drivers.  The label can
 * help with diagnostics, and knowing that the signal is used as a GPIO
 * can help avoid accidentally multiplexing it to another controller.
 */
const char *gpiochip_is_requested(struct gpio_chip *chip, unsigned offset)
{
	struct gpio_desc *desc;

	if (!GPIO_OFFSET_VALID(chip, offset))
		return NULL;

	desc = &chip->desc[offset];

	if (test_bit(FLAG_REQUESTED, &desc->flags) == 0)
		return NULL;
#ifdef CONFIG_DEBUG_FS
	return desc->label;
#else
	return "?";
#endif
}
EXPORT_SYMBOL_GPL(gpiochip_is_requested);


/* Drivers MUST set GPIO direction before making get/set calls.  In
 * some cases this is done in early boot, before IRQs are enabled.
 *
 * As a rule these aren't called more than once (except for drivers
 * using the open-drain emulation idiom) so these are natural places
 * to accumulate extra debugging checks.  Note that we can't (yet)
 * rely on gpio_request() having been called beforehand.
 */

/**
 * gpiod_direction_input - set the GPIO direction to input
 * @desc:	GPIO to set to input
 *
 * Set the direction of the passed GPIO to input, such as gpiod_get_value() can
 * be called safely on it.
 *
 * Return 0 in case of success, else an error code.
 */
int gpiod_direction_input(struct gpio_desc *desc)
{
	unsigned long		flags;
	struct gpio_chip	*chip;
	int			status = -EINVAL;
	int			offset;

	if (!desc || !desc->chip) {
		pr_warn("%s: invalid GPIO\n", __func__);
		return -EINVAL;
	}

	chip = desc->chip;
	if (!chip->get || !chip->direction_input) {
		gpiod_warn(desc,
			"%s: missing get() or direction_input() operations\n",
			__func__);
		return -EIO;
	}

	spin_lock_irqsave(&gpio_lock, flags);

	status = gpio_ensure_requested(desc);
	if (status < 0)
		goto fail;

	/* now we know the gpio is valid and chip won't vanish */

	spin_unlock_irqrestore(&gpio_lock, flags);

	might_sleep_if(chip->can_sleep);

	offset = gpio_chip_hwgpio(desc);
	if (status) {
		status = chip->request(chip, offset);
		if (status < 0) {
			gpiod_dbg(desc, "%s: chip request fail, %d\n",
					__func__, status);
			/* and it's not available to anyone else ...
			 * gpio_request() is the fully clean solution.
			 */
			goto lose;
		}
	}

	status = chip->direction_input(chip, offset);
	if (status == 0)
		clear_bit(FLAG_IS_OUT, &desc->flags);

	trace_gpio_direction(desc_to_gpio(desc), 1, status);
lose:
	return status;
fail:
	spin_unlock_irqrestore(&gpio_lock, flags);
	if (status)
		gpiod_dbg(desc, "%s: status %d\n", __func__, status);
	return status;
}
EXPORT_SYMBOL_GPL(gpiod_direction_input);

static int _gpiod_direction_output_raw(struct gpio_desc *desc, int value)
{
	unsigned long		flags;
	struct gpio_chip	*chip;
	int			status = -EINVAL;
	int offset;

	/* GPIOs used for IRQs shall not be set as output */
	if (test_bit(FLAG_USED_AS_IRQ, &desc->flags)) {
		gpiod_err(desc,
			  "%s: tried to set a GPIO tied to an IRQ as output\n",
			  __func__);
		return -EIO;
	}

	/* Open drain pin should not be driven to 1 */
	if (value && test_bit(FLAG_OPEN_DRAIN,  &desc->flags))
		return gpiod_direction_input(desc);

	/* Open source pin should not be driven to 0 */
	if (!value && test_bit(FLAG_OPEN_SOURCE,  &desc->flags))
		return gpiod_direction_input(desc);

	chip = desc->chip;
	if (!chip->set || !chip->direction_output) {
		gpiod_warn(desc,
		       "%s: missing set() or direction_output() operations\n",
		       __func__);
		return -EIO;
	}

	spin_lock_irqsave(&gpio_lock, flags);

	status = gpio_ensure_requested(desc);
	if (status < 0)
		goto fail;

	/* now we know the gpio is valid and chip won't vanish */

	spin_unlock_irqrestore(&gpio_lock, flags);

	might_sleep_if(chip->can_sleep);

	offset = gpio_chip_hwgpio(desc);
	if (status) {
		status = chip->request(chip, offset);
		if (status < 0) {
			gpiod_dbg(desc, "%s: chip request fail, %d\n",
					__func__, status);
			/* and it's not available to anyone else ...
			 * gpio_request() is the fully clean solution.
			 */
			goto lose;
		}
	}

	status = chip->direction_output(chip, offset, value);
	if (status == 0)
		set_bit(FLAG_IS_OUT, &desc->flags);
	trace_gpio_value(desc_to_gpio(desc), 0, value);
	trace_gpio_direction(desc_to_gpio(desc), 0, status);
lose:
	return status;
fail:
	spin_unlock_irqrestore(&gpio_lock, flags);
	if (status)
		gpiod_dbg(desc, "%s: gpio status %d\n", __func__, status);
	return status;
}

/**
 * gpiod_direction_output_raw - set the GPIO direction to output
 * @desc:	GPIO to set to output
 * @value:	initial output value of the GPIO
 *
 * Set the direction of the passed GPIO to output, such as gpiod_set_value() can
 * be called safely on it. The initial value of the output must be specified
 * as raw value on the physical line without regard for the ACTIVE_LOW status.
 *
 * Return 0 in case of success, else an error code.
 */
int gpiod_direction_output_raw(struct gpio_desc *desc, int value)
{
	if (!desc || !desc->chip) {
		pr_warn("%s: invalid GPIO\n", __func__);
		return -EINVAL;
	}
	return _gpiod_direction_output_raw(desc, value);
}
EXPORT_SYMBOL_GPL(gpiod_direction_output_raw);

/**
 * gpiod_direction_output - set the GPIO direction to output
 * @desc:	GPIO to set to output
 * @value:	initial output value of the GPIO
 *
 * Set the direction of the passed GPIO to output, such as gpiod_set_value() can
 * be called safely on it. The initial value of the output must be specified
 * as the logical value of the GPIO, i.e. taking its ACTIVE_LOW status into
 * account.
 *
 * Return 0 in case of success, else an error code.
 */
int gpiod_direction_output(struct gpio_desc *desc, int value)
{
	if (!desc || !desc->chip) {
		pr_warn("%s: invalid GPIO\n", __func__);
		return -EINVAL;
	}
	if (test_bit(FLAG_ACTIVE_LOW, &desc->flags))
		value = !value;
	return _gpiod_direction_output_raw(desc, value);
}
EXPORT_SYMBOL_GPL(gpiod_direction_output);

/**
 * gpiod_set_debounce - sets @debounce time for a @gpio
 * @gpio: the gpio to set debounce time
 * @debounce: debounce time is microseconds
 *
 * returns -ENOTSUPP if the controller does not support setting
 * debounce.
 */
int gpiod_set_debounce(struct gpio_desc *desc, unsigned debounce)
{
	unsigned long		flags;
	struct gpio_chip	*chip;
	int			status = -EINVAL;
	int			offset;

	if (!desc || !desc->chip) {
		pr_warn("%s: invalid GPIO\n", __func__);
		return -EINVAL;
	}

	chip = desc->chip;
	if (!chip->set || !chip->set_debounce) {
		gpiod_dbg(desc,
			  "%s: missing set() or set_debounce() operations\n",
			  __func__);
		return -ENOTSUPP;
	}

	spin_lock_irqsave(&gpio_lock, flags);

	status = gpio_ensure_requested(desc);
	if (status < 0)
		goto fail;

	/* now we know the gpio is valid and chip won't vanish */

	spin_unlock_irqrestore(&gpio_lock, flags);

	might_sleep_if(chip->can_sleep);

	offset = gpio_chip_hwgpio(desc);
	return chip->set_debounce(chip, offset, debounce);

fail:
	spin_unlock_irqrestore(&gpio_lock, flags);
	if (status)
		gpiod_dbg(desc, "%s: status %d\n", __func__, status);

	return status;
}
EXPORT_SYMBOL_GPL(gpiod_set_debounce);

/**
 * gpiod_is_active_low - test whether a GPIO is active-low or not
 * @desc: the gpio descriptor to test
 *
 * Returns 1 if the GPIO is active-low, 0 otherwise.
 */
int gpiod_is_active_low(const struct gpio_desc *desc)
{
	return test_bit(FLAG_ACTIVE_LOW, &desc->flags);
}
EXPORT_SYMBOL_GPL(gpiod_is_active_low);

/* I/O calls are only valid after configuration completed; the relevant
 * "is this a valid GPIO" error checks should already have been done.
 *
 * "Get" operations are often inlinable as reading a pin value register,
 * and masking the relevant bit in that register.
 *
 * When "set" operations are inlinable, they involve writing that mask to
 * one register to set a low value, or a different register to set it high.
 * Otherwise locking is needed, so there may be little value to inlining.
 *
 *------------------------------------------------------------------------
 *
 * IMPORTANT!!!  The hot paths -- get/set value -- assume that callers
 * have requested the GPIO.  That can include implicit requesting by
 * a direction setting call.  Marking a gpio as requested locks its chip
 * in memory, guaranteeing that these table lookups need no more locking
 * and that gpiochip_remove() will fail.
 *
 * REVISIT when debugging, consider adding some instrumentation to ensure
 * that the GPIO was actually requested.
 */

static int _gpiod_get_raw_value(const struct gpio_desc *desc)
{
	struct gpio_chip	*chip;
	int value;
	int offset;

	chip = desc->chip;
	offset = gpio_chip_hwgpio(desc);
	value = chip->get ? chip->get(chip, offset) : 0;
	trace_gpio_value(desc_to_gpio(desc), 1, value);
	return value;
}

/**
 * gpiod_get_raw_value() - return a gpio's raw value
 * @desc: gpio whose value will be returned
 *
 * Return the GPIO's raw value, i.e. the value of the physical line disregarding
 * its ACTIVE_LOW status.
 *
 * This function should be called from contexts where we cannot sleep, and will
 * complain if the GPIO chip functions potentially sleep.
 */
int gpiod_get_raw_value(const struct gpio_desc *desc)
{
	if (!desc)
		return 0;
	/* Should be using gpio_get_value_cansleep() */
	WARN_ON(desc->chip->can_sleep);
	return _gpiod_get_raw_value(desc);
}
EXPORT_SYMBOL_GPL(gpiod_get_raw_value);

/**
 * gpiod_get_value() - return a gpio's value
 * @desc: gpio whose value will be returned
 *
 * Return the GPIO's logical value, i.e. taking the ACTIVE_LOW status into
 * account.
 *
 * This function should be called from contexts where we cannot sleep, and will
 * complain if the GPIO chip functions potentially sleep.
 */
int gpiod_get_value(const struct gpio_desc *desc)
{
	int value;
	if (!desc)
		return 0;
	/* Should be using gpio_get_value_cansleep() */
	WARN_ON(desc->chip->can_sleep);

	value = _gpiod_get_raw_value(desc);
	if (test_bit(FLAG_ACTIVE_LOW, &desc->flags))
		value = !value;

	return value;
}
EXPORT_SYMBOL_GPL(gpiod_get_value);

/*
 *  _gpio_set_open_drain_value() - Set the open drain gpio's value.
 * @desc: gpio descriptor whose state need to be set.
 * @value: Non-zero for setting it HIGH otherise it will set to LOW.
 */
static void _gpio_set_open_drain_value(struct gpio_desc *desc, int value)
{
	int err = 0;
	struct gpio_chip *chip = desc->chip;
	int offset = gpio_chip_hwgpio(desc);

	if (value) {
		err = chip->direction_input(chip, offset);
		if (!err)
			clear_bit(FLAG_IS_OUT, &desc->flags);
	} else {
		err = chip->direction_output(chip, offset, 0);
		if (!err)
			set_bit(FLAG_IS_OUT, &desc->flags);
	}
	trace_gpio_direction(desc_to_gpio(desc), value, err);
	if (err < 0)
		gpiod_err(desc,
			  "%s: Error in set_value for open drain err %d\n",
			  __func__, err);
}

/*
 *  _gpio_set_open_source_value() - Set the open source gpio's value.
 * @desc: gpio descriptor whose state need to be set.
 * @value: Non-zero for setting it HIGH otherise it will set to LOW.
 */
static void _gpio_set_open_source_value(struct gpio_desc *desc, int value)
{
	int err = 0;
	struct gpio_chip *chip = desc->chip;
	int offset = gpio_chip_hwgpio(desc);

	if (value) {
		err = chip->direction_output(chip, offset, 1);
		if (!err)
			set_bit(FLAG_IS_OUT, &desc->flags);
	} else {
		err = chip->direction_input(chip, offset);
		if (!err)
			clear_bit(FLAG_IS_OUT, &desc->flags);
	}
	trace_gpio_direction(desc_to_gpio(desc), !value, err);
	if (err < 0)
		gpiod_err(desc,
			  "%s: Error in set_value for open source err %d\n",
			  __func__, err);
}

static void _gpiod_set_raw_value(struct gpio_desc *desc, int value)
{
	struct gpio_chip	*chip;

	chip = desc->chip;
	trace_gpio_value(desc_to_gpio(desc), 0, value);
	if (test_bit(FLAG_OPEN_DRAIN, &desc->flags))
		_gpio_set_open_drain_value(desc, value);
	else if (test_bit(FLAG_OPEN_SOURCE, &desc->flags))
		_gpio_set_open_source_value(desc, value);
	else
		chip->set(chip, gpio_chip_hwgpio(desc), value);
}

/**
 * gpiod_set_raw_value() - assign a gpio's raw value
 * @desc: gpio whose value will be assigned
 * @value: value to assign
 *
 * Set the raw value of the GPIO, i.e. the value of its physical line without
 * regard for its ACTIVE_LOW status.
 *
 * This function should be called from contexts where we cannot sleep, and will
 * complain if the GPIO chip functions potentially sleep.
 */
void gpiod_set_raw_value(struct gpio_desc *desc, int value)
{
	if (!desc)
		return;
	/* Should be using gpio_set_value_cansleep() */
	WARN_ON(desc->chip->can_sleep);
	_gpiod_set_raw_value(desc, value);
}
EXPORT_SYMBOL_GPL(gpiod_set_raw_value);

/**
 * gpiod_set_value() - assign a gpio's value
 * @desc: gpio whose value will be assigned
 * @value: value to assign
 *
 * Set the logical value of the GPIO, i.e. taking its ACTIVE_LOW status into
 * account
 *
 * This function should be called from contexts where we cannot sleep, and will
 * complain if the GPIO chip functions potentially sleep.
 */
void gpiod_set_value(struct gpio_desc *desc, int value)
{
	if (!desc)
		return;
	/* Should be using gpio_set_value_cansleep() */
	WARN_ON(desc->chip->can_sleep);
	if (test_bit(FLAG_ACTIVE_LOW, &desc->flags))
		value = !value;
	_gpiod_set_raw_value(desc, value);
}
EXPORT_SYMBOL_GPL(gpiod_set_value);

/**
 * gpiod_cansleep() - report whether gpio value access may sleep
 * @desc: gpio to check
 *
 */
int gpiod_cansleep(const struct gpio_desc *desc)
{
	if (!desc)
		return 0;
	return desc->chip->can_sleep;
}
EXPORT_SYMBOL_GPL(gpiod_cansleep);

/**
 * gpiod_to_irq() - return the IRQ corresponding to a GPIO
 * @desc: gpio whose IRQ will be returned (already requested)
 *
 * Return the IRQ corresponding to the passed GPIO, or an error code in case of
 * error.
 */
int gpiod_to_irq(const struct gpio_desc *desc)
{
	struct gpio_chip	*chip;
	int			offset;

	if (!desc)
		return -EINVAL;
	chip = desc->chip;
	offset = gpio_chip_hwgpio(desc);
	return chip->to_irq ? chip->to_irq(chip, offset) : -ENXIO;
}
EXPORT_SYMBOL_GPL(gpiod_to_irq);

/**
 * gpiod_lock_as_irq() - lock a GPIO to be used as IRQ
 * @gpio: the GPIO line to lock as used for IRQ
 *
 * This is used directly by GPIO drivers that want to lock down
 * a certain GPIO line to be used as IRQs, for example in the
 * .to_irq() callback of their gpio_chip, or in the .irq_enable()
 * of its irq_chip implementation if the GPIO is known from that
 * code.
 */
int gpiod_lock_as_irq(struct gpio_desc *desc)
{
	if (!desc)
		return -EINVAL;

	if (test_bit(FLAG_IS_OUT, &desc->flags)) {
		gpiod_err(desc,
			  "%s: tried to flag a GPIO set as output for IRQ\n",
			  __func__);
		return -EIO;
	}

	set_bit(FLAG_USED_AS_IRQ, &desc->flags);
	return 0;
}
EXPORT_SYMBOL_GPL(gpiod_lock_as_irq);

int gpio_lock_as_irq(struct gpio_chip *chip, unsigned int offset)
{
	return gpiod_lock_as_irq(gpiochip_offset_to_desc(chip, offset));
}
EXPORT_SYMBOL_GPL(gpio_lock_as_irq);

/**
 * gpiod_unlock_as_irq() - unlock a GPIO used as IRQ
 * @gpio: the GPIO line to unlock from IRQ usage
 *
 * This is used directly by GPIO drivers that want to indicate
 * that a certain GPIO is no longer used exclusively for IRQ.
 */
void gpiod_unlock_as_irq(struct gpio_desc *desc)
{
	if (!desc)
		return;

	clear_bit(FLAG_USED_AS_IRQ, &desc->flags);
}
EXPORT_SYMBOL_GPL(gpiod_unlock_as_irq);

void gpio_unlock_as_irq(struct gpio_chip *chip, unsigned int offset)
{
	return gpiod_unlock_as_irq(gpiochip_offset_to_desc(chip, offset));
}
EXPORT_SYMBOL_GPL(gpio_unlock_as_irq);

/**
 * gpiod_get_raw_value_cansleep() - return a gpio's raw value
 * @desc: gpio whose value will be returned
 *
 * Return the GPIO's raw value, i.e. the value of the physical line disregarding
 * its ACTIVE_LOW status.
 *
 * This function is to be called from contexts that can sleep.
 */
int gpiod_get_raw_value_cansleep(const struct gpio_desc *desc)
{
	might_sleep_if(extra_checks);
	if (!desc)
		return 0;
	return _gpiod_get_raw_value(desc);
}
EXPORT_SYMBOL_GPL(gpiod_get_raw_value_cansleep);

/**
 * gpiod_get_value_cansleep() - return a gpio's value
 * @desc: gpio whose value will be returned
 *
 * Return the GPIO's logical value, i.e. taking the ACTIVE_LOW status into
 * account.
 *
 * This function is to be called from contexts that can sleep.
 */
int gpiod_get_value_cansleep(const struct gpio_desc *desc)
{
	int value;

	might_sleep_if(extra_checks);
	if (!desc)
		return 0;

	value = _gpiod_get_raw_value(desc);
	if (test_bit(FLAG_ACTIVE_LOW, &desc->flags))
		value = !value;

	return value;
}
EXPORT_SYMBOL_GPL(gpiod_get_value_cansleep);

/**
 * gpiod_set_raw_value_cansleep() - assign a gpio's raw value
 * @desc: gpio whose value will be assigned
 * @value: value to assign
 *
 * Set the raw value of the GPIO, i.e. the value of its physical line without
 * regard for its ACTIVE_LOW status.
 *
 * This function is to be called from contexts that can sleep.
 */
void gpiod_set_raw_value_cansleep(struct gpio_desc *desc, int value)
{
	might_sleep_if(extra_checks);
	if (!desc)
		return;
	_gpiod_set_raw_value(desc, value);
}
EXPORT_SYMBOL_GPL(gpiod_set_raw_value_cansleep);

/**
 * gpiod_set_value_cansleep() - assign a gpio's value
 * @desc: gpio whose value will be assigned
 * @value: value to assign
 *
 * Set the logical value of the GPIO, i.e. taking its ACTIVE_LOW status into
 * account
 *
 * This function is to be called from contexts that can sleep.
 */
void gpiod_set_value_cansleep(struct gpio_desc *desc, int value)
{
	might_sleep_if(extra_checks);
	if (!desc)
		return;

	if (test_bit(FLAG_ACTIVE_LOW, &desc->flags))
		value = !value;
	_gpiod_set_raw_value(desc, value);
}
EXPORT_SYMBOL_GPL(gpiod_set_value_cansleep);

/**
 * gpiod_add_lookup_table() - register GPIO device consumers
 * @table: table of consumers to register
 */
void gpiod_add_lookup_table(struct gpiod_lookup_table *table)
{
	mutex_lock(&gpio_lookup_lock);

	list_add_tail(&table->list, &gpio_lookup_list);

	mutex_unlock(&gpio_lookup_lock);
}

#ifdef CONFIG_OF
static struct gpio_desc *of_find_gpio(struct device *dev, const char *con_id,
				      unsigned int idx,
				      enum gpio_lookup_flags *flags)
{
	char prop_name[32]; /* 32 is max size of property name */
	enum of_gpio_flags of_flags;
	struct gpio_desc *desc;

	if (con_id)
		snprintf(prop_name, 32, "%s-gpios", con_id);
	else
		snprintf(prop_name, 32, "gpios");

	desc = of_get_named_gpiod_flags(dev->of_node, prop_name, idx,
					&of_flags);

	if (IS_ERR(desc))
		return desc;

	if (of_flags & OF_GPIO_ACTIVE_LOW)
		*flags |= GPIO_ACTIVE_LOW;

	return desc;
}
#else
static struct gpio_desc *of_find_gpio(struct device *dev, const char *con_id,
				      unsigned int idx,
				      enum gpio_lookup_flags *flags)
{
	return ERR_PTR(-ENODEV);
}
#endif

static struct gpio_desc *acpi_find_gpio(struct device *dev, const char *con_id,
					unsigned int idx,
					enum gpio_lookup_flags *flags)
{
	struct acpi_gpio_info info;
	struct gpio_desc *desc;

	desc = acpi_get_gpiod_by_index(dev, idx, &info);
	if (IS_ERR(desc))
		return desc;

	if (info.gpioint && info.active_low)
		*flags |= GPIO_ACTIVE_LOW;

	return desc;
}

static struct gpiod_lookup_table *gpiod_find_lookup_table(struct device *dev)
{
	const char *dev_id = dev ? dev_name(dev) : NULL;
	struct gpiod_lookup_table *table;

	mutex_lock(&gpio_lookup_lock);

	list_for_each_entry(table, &gpio_lookup_list, list) {
		if (table->dev_id && dev_id) {
			/*
			 * Valid strings on both ends, must be identical to have
			 * a match
			 */
			if (!strcmp(table->dev_id, dev_id))
				goto found;
		} else {
			/*
			 * One of the pointers is NULL, so both must be to have
			 * a match
			 */
			if (dev_id == table->dev_id)
				goto found;
		}
	}
	table = NULL;

found:
	mutex_unlock(&gpio_lookup_lock);
	return table;
}

static struct gpio_desc *gpiod_find(struct device *dev, const char *con_id,
				    unsigned int idx,
				    enum gpio_lookup_flags *flags)
{
	struct gpio_desc *desc = ERR_PTR(-ENOENT);
	struct gpiod_lookup_table *table;
	struct gpiod_lookup *p;

	table = gpiod_find_lookup_table(dev);
	if (!table)
		return desc;

	for (p = &table->table[0]; p->chip_label; p++) {
		struct gpio_chip *chip;

		/* idx must always match exactly */
		if (p->idx != idx)
			continue;

		/* If the lookup entry has a con_id, require exact match */
		if (p->con_id && (!con_id || strcmp(p->con_id, con_id)))
			continue;

		chip = find_chip_by_name(p->chip_label);

		if (!chip) {
			dev_err(dev, "cannot find GPIO chip %s\n",
				p->chip_label);
			return ERR_PTR(-ENODEV);
		}

		if (chip->ngpio <= p->chip_hwnum) {
			dev_err(dev,
				"requested GPIO %d is out of range [0..%d] for chip %s\n",
				idx, chip->ngpio, chip->label);
			return ERR_PTR(-EINVAL);
		}

		desc = gpiochip_offset_to_desc(chip, p->chip_hwnum);
		*flags = p->flags;

		return desc;
	}

	return desc;
}

/**
 * gpio_get - obtain a GPIO for a given GPIO function
 * @dev:	GPIO consumer, can be NULL for system-global GPIOs
 * @con_id:	function within the GPIO consumer
 *
 * Return the GPIO descriptor corresponding to the function con_id of device
 * dev, -ENOENT if no GPIO has been assigned to the requested function, or
 * another IS_ERR() code if an error occured while trying to acquire the GPIO.
 */
struct gpio_desc *__must_check gpiod_get(struct device *dev, const char *con_id)
{
	return gpiod_get_index(dev, con_id, 0);
}
EXPORT_SYMBOL_GPL(gpiod_get);

/**
 * gpiod_get_index - obtain a GPIO from a multi-index GPIO function
 * @dev:	GPIO consumer, can be NULL for system-global GPIOs
 * @con_id:	function within the GPIO consumer
 * @idx:	index of the GPIO to obtain in the consumer
 *
 * This variant of gpiod_get() allows to access GPIOs other than the first
 * defined one for functions that define several GPIOs.
 *
 * Return a valid GPIO descriptor, -ENOENT if no GPIO has been assigned to the
 * requested function and/or index, or another IS_ERR() code if an error
 * occured while trying to acquire the GPIO.
 */
struct gpio_desc *__must_check gpiod_get_index(struct device *dev,
					       const char *con_id,
					       unsigned int idx)
{
	struct gpio_desc *desc = NULL;
	int status;
	enum gpio_lookup_flags flags = 0;

	dev_dbg(dev, "GPIO lookup for consumer %s\n", con_id);

	/* Using device tree? */
	if (IS_ENABLED(CONFIG_OF) && dev && dev->of_node) {
		dev_dbg(dev, "using device tree for GPIO lookup\n");
		desc = of_find_gpio(dev, con_id, idx, &flags);
	} else if (IS_ENABLED(CONFIG_ACPI) && dev && ACPI_HANDLE(dev)) {
		dev_dbg(dev, "using ACPI for GPIO lookup\n");
		desc = acpi_find_gpio(dev, con_id, idx, &flags);
	}

	/*
	 * Either we are not using DT or ACPI, or their lookup did not return
	 * a result. In that case, use platform lookup as a fallback.
	 */
	if (!desc || desc == ERR_PTR(-ENOENT)) {
		dev_dbg(dev, "using lookup tables for GPIO lookup");
		desc = gpiod_find(dev, con_id, idx, &flags);
	}

	if (IS_ERR(desc)) {
		dev_dbg(dev, "lookup for GPIO %s failed\n", con_id);
		return desc;
	}

	status = gpiod_request(desc, con_id);

	if (status < 0)
		return ERR_PTR(status);

	if (flags & GPIO_ACTIVE_LOW)
		set_bit(FLAG_ACTIVE_LOW, &desc->flags);
	if (flags & GPIO_OPEN_DRAIN)
		set_bit(FLAG_OPEN_DRAIN, &desc->flags);
	if (flags & GPIO_OPEN_SOURCE)
		set_bit(FLAG_OPEN_SOURCE, &desc->flags);

	return desc;
}
EXPORT_SYMBOL_GPL(gpiod_get_index);

/**
 * gpiod_hog - Hog the specified GPIO desc given the provided flags
 * @desc:	gpio whose value will be assigned
 * @name:	gpio line name
 * @flags:	gpio initialization flags - returned from of_find_gpio() or
 *		of_get_gpio_hog()
 *
 */
int gpiod_hog(struct gpio_desc *desc, const char *name,
	      unsigned long flags)
{
	int status;

	status = gpio_request_one(desc_to_gpio(desc), flags, name);
	if (status)
		return status;

	/* Mark GPIO as hogged so it can be identified and removed later */
	set_bit(FLAG_IS_HOGGED, &desc->flags);

	pr_debug("%s: GPIO:%d (%s) as %s%s\n", __func__,
		 desc_to_gpio(desc), name,
		 (flags&GPIOF_DIR_IN) ? "input" : "output",
		 (flags&GPIOF_DIR_IN) ? "" :
		 (flags&GPIOF_INIT_HIGH) ? "/high" : "/low");

	return 0;
}

/**
 * gpiochip_free_hogs - Scan gpio-controller chip and release GPIO hog
 * @chip:	gpio chip to act on
 *
 * This is only used by of_gpiochip_remove to free hogged gpios
 */
static void gpiochip_free_hogs(struct gpio_chip *chip)
{
	int id;

	for (id = 0; id < chip->ngpio; id++) {
		if (test_bit(FLAG_IS_HOGGED, &chip->desc[id].flags))
			gpiod_free(&chip->desc[id]);
	}
}

/**
 * gpiod_put - dispose of a GPIO descriptor
 * @desc:	GPIO descriptor to dispose of
 *
 * No descriptor can be used after gpiod_put() has been called on it.
 */
void gpiod_put(struct gpio_desc *desc)
{
	gpiod_free(desc);
}
EXPORT_SYMBOL_GPL(gpiod_put);

#ifdef CONFIG_DEBUG_FS

static void gpiolib_dbg_show(struct seq_file *s, struct gpio_chip *chip)
{
	unsigned		i;
	unsigned		gpio = chip->base;
	struct gpio_desc	*gdesc = &chip->desc[0];
	int			is_out;
	int			is_irq;

	for (i = 0; i < chip->ngpio; i++, gpio++, gdesc++) {
		if (!test_bit(FLAG_REQUESTED, &gdesc->flags))
			continue;

		gpiod_get_direction(gdesc);
		is_out = test_bit(FLAG_IS_OUT, &gdesc->flags);
		is_irq = test_bit(FLAG_USED_AS_IRQ, &gdesc->flags);
		seq_printf(s, " gpio-%-3d (%-20.20s) %s %s %s",
			gpio, gdesc->label,
			is_out ? "out" : "in ",
			chip->get
				? (chip->get(chip, i) ? "hi" : "lo")
				: "?  ",
			is_irq ? "IRQ" : "   ");
		seq_printf(s, "\n");
	}
}

static void *gpiolib_seq_start(struct seq_file *s, loff_t *pos)
{
	unsigned long flags;
	struct gpio_chip *chip = NULL;
	loff_t index = *pos;

	s->private = "";

	spin_lock_irqsave(&gpio_lock, flags);
	list_for_each_entry(chip, &gpio_chips, list)
		if (index-- == 0) {
			spin_unlock_irqrestore(&gpio_lock, flags);
			return chip;
		}
	spin_unlock_irqrestore(&gpio_lock, flags);

	return NULL;
}

static void *gpiolib_seq_next(struct seq_file *s, void *v, loff_t *pos)
{
	unsigned long flags;
	struct gpio_chip *chip = v;
	void *ret = NULL;

	spin_lock_irqsave(&gpio_lock, flags);
	if (list_is_last(&chip->list, &gpio_chips))
		ret = NULL;
	else
		ret = list_entry(chip->list.next, struct gpio_chip, list);
	spin_unlock_irqrestore(&gpio_lock, flags);

	s->private = "\n";
	++*pos;

	return ret;
}

static void gpiolib_seq_stop(struct seq_file *s, void *v)
{
}

static int gpiolib_seq_show(struct seq_file *s, void *v)
{
	struct gpio_chip *chip = v;
	struct device *dev;

	seq_printf(s, "%sGPIOs %d-%d", (char *)s->private,
			chip->base, chip->base + chip->ngpio - 1);
	dev = chip->dev;
	if (dev)
		seq_printf(s, ", %s/%s", dev->bus ? dev->bus->name : "no-bus",
			dev_name(dev));
	if (chip->label)
		seq_printf(s, ", %s", chip->label);
	if (chip->can_sleep)
		seq_printf(s, ", can sleep");
	seq_printf(s, ":\n");

	if (chip->dbg_show)
		chip->dbg_show(s, chip);
	else
		gpiolib_dbg_show(s, chip);

	return 0;
}

static const struct seq_operations gpiolib_seq_ops = {
	.start = gpiolib_seq_start,
	.next = gpiolib_seq_next,
	.stop = gpiolib_seq_stop,
	.show = gpiolib_seq_show,
};

static int gpiolib_open(struct inode *inode, struct file *file)
{
	return seq_open(file, &gpiolib_seq_ops);
}

static const struct file_operations gpiolib_operations = {
	.owner		= THIS_MODULE,
	.open		= gpiolib_open,
	.read		= seq_read,
	.llseek		= seq_lseek,
	.release	= seq_release,
};

static int __init gpiolib_debugfs_init(void)
{
	/* /sys/kernel/debug/gpio */
	(void) debugfs_create_file("gpio", S_IFREG | S_IRUGO,
				NULL, NULL, &gpiolib_operations);
	return 0;
}
subsys_initcall(gpiolib_debugfs_init);

#endif	/* DEBUG_FS */<|MERGE_RESOLUTION|>--- conflicted
+++ resolved
@@ -1232,13 +1232,6 @@
 	of_gpiochip_add(chip);
 	acpi_gpiochip_add(chip);
 
-<<<<<<< HEAD
-=======
-	if (status)
-		goto fail;
-
-
->>>>>>> 01b10112
 	status = gpiochip_export(chip);
 	if (status) {
 		acpi_gpiochip_remove(chip);
