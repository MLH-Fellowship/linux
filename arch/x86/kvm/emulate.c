--- conflicted
+++ resolved
@@ -2748,12 +2748,9 @@
 
 	/* Unrecognised? */
 	if (c->d == 0 || (c->d & Undefined))
-<<<<<<< HEAD
-=======
 		return -1;
 
 	if (!(c->d & VendorSpecific) && ctxt->only_vendor_specific_insn)
->>>>>>> 105e53f8
 		return -1;
 
 	if (mode == X86EMUL_MODE_PROT64 && (c->d & Stack))
