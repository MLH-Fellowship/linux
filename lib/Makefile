--- conflicted
+++ resolved
@@ -21,11 +21,7 @@
 
 obj-y += bcd.o div64.o sort.o parser.o halfmd4.o debug_locks.o random32.o \
 	 bust_spinlocks.o hexdump.o kasprintf.o bitmap.o scatterlist.o \
-<<<<<<< HEAD
-	 string_helpers.o gcd.o lcm.o list_sort.o uuid.o
-=======
 	 string_helpers.o gcd.o lcm.o list_sort.o uuid.o flex_array.o
->>>>>>> 3cbea436
 
 ifeq ($(CONFIG_DEBUG_KOBJECT),y)
 CFLAGS_kobject.o += -DDEBUG
@@ -73,10 +69,7 @@
 obj-$(CONFIG_REED_SOLOMON) += reed_solomon/
 obj-$(CONFIG_LZO_COMPRESS) += lzo/
 obj-$(CONFIG_LZO_DECOMPRESS) += lzo/
-<<<<<<< HEAD
-=======
 obj-$(CONFIG_XZ_DEC) += xz/
->>>>>>> 3cbea436
 obj-$(CONFIG_RAID6_PQ) += raid6/
 
 lib-$(CONFIG_DECOMPRESS_GZIP) += decompress_inflate.o
@@ -115,11 +108,8 @@
 
 obj-$(CONFIG_ATOMIC64_SELFTEST) += atomic64_test.o
 
-<<<<<<< HEAD
-=======
 obj-$(CONFIG_AVERAGE) += average.o
 
->>>>>>> 3cbea436
 hostprogs-y	:= gen_crc32table
 clean-files	:= crc32table.h
 
