--- conflicted
+++ resolved
@@ -1148,10 +1148,7 @@
 						GFP_KERNEL);
 				}
 				spin_lock_irq(&dev->lock);
-<<<<<<< HEAD
-=======
 				--dev->udc_usage;
->>>>>>> b3e3db15
 				if (retval < 0) {
 					clean_req (dev->gadget->ep0, dev->req);
 				} else
