/*
 * net/sched/mirred.c	packet mirroring and redirect actions
 *
 *		This program is free software; you can redistribute it and/or
 *		modify it under the terms of the GNU General Public License
 *		as published by the Free Software Foundation; either version
 *		2 of the License, or (at your option) any later version.
 *
 * Authors:	Jamal Hadi Salim (2002-4)
 *
 * TODO: Add ingress support (and socket redirect support)
 *
 */

#include <linux/types.h>
#include <linux/kernel.h>
#include <linux/string.h>
#include <linux/errno.h>
#include <linux/skbuff.h>
#include <linux/rtnetlink.h>
#include <linux/module.h>
#include <linux/init.h>
#include <linux/gfp.h>
#include <net/net_namespace.h>
#include <net/netlink.h>
#include <net/pkt_sched.h>
#include <linux/tc_act/tc_mirred.h>
#include <net/tc_act/tc_mirred.h>

#include <linux/if_arp.h>

#define MIRRED_TAB_MASK     7
static struct tcf_common *tcf_mirred_ht[MIRRED_TAB_MASK + 1];
static u32 mirred_idx_gen;
static DEFINE_RWLOCK(mirred_lock);
static LIST_HEAD(mirred_list);

static struct tcf_hashinfo mirred_hash_info = {
	.htab	=	tcf_mirred_ht,
	.hmask	=	MIRRED_TAB_MASK,
	.lock	=	&mirred_lock,
};

static inline int tcf_mirred_release(struct tcf_mirred *m, int bind)
{
	if (m) {
		if (bind)
			m->tcf_bindcnt--;
		m->tcf_refcnt--;
		if(!m->tcf_bindcnt && m->tcf_refcnt <= 0) {
			list_del(&m->tcfm_list);
			if (m->tcfm_dev)
				dev_put(m->tcfm_dev);
			tcf_hash_destroy(&m->common, &mirred_hash_info);
			return 1;
		}
	}
	return 0;
}

static const struct nla_policy mirred_policy[TCA_MIRRED_MAX + 1] = {
	[TCA_MIRRED_PARMS]	= { .len = sizeof(struct tc_mirred) },
};

static int tcf_mirred_init(struct nlattr *nla, struct nlattr *est,
			   struct tc_action *a, int ovr, int bind)
{
	struct nlattr *tb[TCA_MIRRED_MAX + 1];
	struct tc_mirred *parm;
	struct tcf_mirred *m;
	struct tcf_common *pc;
	struct net_device *dev;
	int ret, ok_push = 0;

	if (nla == NULL)
		return -EINVAL;
	ret = nla_parse_nested(tb, TCA_MIRRED_MAX, nla, mirred_policy);
	if (ret < 0)
		return ret;
	if (tb[TCA_MIRRED_PARMS] == NULL)
		return -EINVAL;
	parm = nla_data(tb[TCA_MIRRED_PARMS]);
	switch (parm->eaction) {
	case TCA_EGRESS_MIRROR:
	case TCA_EGRESS_REDIR:
		break;
	default:
		return -EINVAL;
	}
	if (parm->ifindex) {
		dev = __dev_get_by_index(&init_net, parm->ifindex);
		if (dev == NULL)
			return -ENODEV;
		switch (dev->type) {
		case ARPHRD_TUNNEL:
		case ARPHRD_TUNNEL6:
		case ARPHRD_SIT:
		case ARPHRD_IPGRE:
		case ARPHRD_VOID:
		case ARPHRD_NONE:
			ok_push = 0;
			break;
		default:
			ok_push = 1;
			break;
		}
	} else {
		dev = NULL;
	}

	pc = tcf_hash_check(parm->index, a, bind, &mirred_hash_info);
	if (!pc) {
		if (dev == NULL)
			return -EINVAL;
		pc = tcf_hash_create(parm->index, est, a, sizeof(*m), bind,
				     &mirred_idx_gen, &mirred_hash_info);
		if (IS_ERR(pc))
			return PTR_ERR(pc);
		ret = ACT_P_CREATED;
	} else {
		if (!ovr) {
			tcf_mirred_release(to_mirred(pc), bind);
			return -EEXIST;
		}
	}
	m = to_mirred(pc);

	spin_lock_bh(&m->tcf_lock);
	m->tcf_action = parm->action;
	m->tcfm_eaction = parm->eaction;
	if (dev != NULL) {
		m->tcfm_ifindex = parm->ifindex;
		if (ret != ACT_P_CREATED)
			dev_put(m->tcfm_dev);
		dev_hold(dev);
		m->tcfm_dev = dev;
		m->tcfm_ok_push = ok_push;
	}
	spin_unlock_bh(&m->tcf_lock);
	if (ret == ACT_P_CREATED) {
		list_add(&m->tcfm_list, &mirred_list);
		tcf_hash_insert(pc, &mirred_hash_info);
	}

	return ret;
}

static int tcf_mirred_cleanup(struct tc_action *a, int bind)
{
	struct tcf_mirred *m = a->priv;

	if (m)
		return tcf_mirred_release(m, bind);
	return 0;
}

static int tcf_mirred(struct sk_buff *skb, struct tc_action *a,
		      struct tcf_result *res)
{
	struct tcf_mirred *m = a->priv;
	struct net_device *dev;
	struct sk_buff *skb2;
	u32 at;
	int retval, err = 1;

	spin_lock(&m->tcf_lock);
	m->tcf_tm.lastuse = jiffies;

	dev = m->tcfm_dev;
	if (!dev) {
		printk_once(KERN_NOTICE "tc mirred: target device is gone\n");
		goto out;
	}

	if (!(dev->flags & IFF_UP)) {
		if (net_ratelimit())
<<<<<<< HEAD
			pr_notice("tc mirred to Houston: device %s is gone!\n",
=======
			pr_notice("tc mirred to Houston: device %s is down\n",
>>>>>>> 772320e8
				  dev->name);
		goto out;
	}

	skb2 = skb_act_clone(skb, GFP_ATOMIC);
	if (skb2 == NULL)
		goto out;

	m->tcf_bstats.bytes += qdisc_pkt_len(skb2);
	m->tcf_bstats.packets++;
	at = G_TC_AT(skb->tc_verd);
	if (!(at & AT_EGRESS)) {
		if (m->tcfm_ok_push)
			skb_push(skb2, skb2->dev->hard_header_len);
	}

	/* mirror is always swallowed */
	if (m->tcfm_eaction != TCA_EGRESS_MIRROR)
		skb2->tc_verd = SET_TC_FROM(skb2->tc_verd, at);

	skb2->dev = dev;
	skb2->skb_iif = skb->dev->ifindex;
	dev_queue_xmit(skb2);
	err = 0;

out:
	if (err) {
		m->tcf_qstats.overlimits++;
		m->tcf_bstats.bytes += qdisc_pkt_len(skb);
		m->tcf_bstats.packets++;
		/* should we be asking for packet to be dropped?
		 * may make sense for redirect case only
		 */
		retval = TC_ACT_SHOT;
	} else {
		retval = m->tcf_action;
	}
	spin_unlock(&m->tcf_lock);

	return retval;
}

static int tcf_mirred_dump(struct sk_buff *skb, struct tc_action *a, int bind, int ref)
{
	unsigned char *b = skb_tail_pointer(skb);
	struct tcf_mirred *m = a->priv;
	struct tc_mirred opt;
	struct tcf_t t;

	opt.index = m->tcf_index;
	opt.action = m->tcf_action;
	opt.refcnt = m->tcf_refcnt - ref;
	opt.bindcnt = m->tcf_bindcnt - bind;
	opt.eaction = m->tcfm_eaction;
	opt.ifindex = m->tcfm_ifindex;
	NLA_PUT(skb, TCA_MIRRED_PARMS, sizeof(opt), &opt);
	t.install = jiffies_to_clock_t(jiffies - m->tcf_tm.install);
	t.lastuse = jiffies_to_clock_t(jiffies - m->tcf_tm.lastuse);
	t.expires = jiffies_to_clock_t(m->tcf_tm.expires);
	NLA_PUT(skb, TCA_MIRRED_TM, sizeof(t), &t);
	return skb->len;

nla_put_failure:
	nlmsg_trim(skb, b);
	return -1;
}

static int mirred_device_event(struct notifier_block *unused,
			       unsigned long event, void *ptr)
{
	struct net_device *dev = ptr;
	struct tcf_mirred *m;

	if (event == NETDEV_UNREGISTER)
		list_for_each_entry(m, &mirred_list, tcfm_list) {
			if (m->tcfm_dev == dev) {
				dev_put(dev);
				m->tcfm_dev = NULL;
			}
		}

	return NOTIFY_DONE;
}

static struct notifier_block mirred_device_notifier = {
	.notifier_call = mirred_device_event,
};


static struct tc_action_ops act_mirred_ops = {
	.kind		=	"mirred",
	.hinfo		=	&mirred_hash_info,
	.type		=	TCA_ACT_MIRRED,
	.capab		=	TCA_CAP_NONE,
	.owner		=	THIS_MODULE,
	.act		=	tcf_mirred,
	.dump		=	tcf_mirred_dump,
	.cleanup	=	tcf_mirred_cleanup,
	.lookup		=	tcf_hash_search,
	.init		=	tcf_mirred_init,
	.walk		=	tcf_generic_walker
};

MODULE_AUTHOR("Jamal Hadi Salim(2002)");
MODULE_DESCRIPTION("Device Mirror/redirect actions");
MODULE_LICENSE("GPL");

static int __init mirred_init_module(void)
{
<<<<<<< HEAD
=======
	int err = register_netdevice_notifier(&mirred_device_notifier);
	if (err)
		return err;

>>>>>>> 772320e8
	pr_info("Mirror/redirect action on\n");
	return tcf_register_action(&act_mirred_ops);
}

static void __exit mirred_cleanup_module(void)
{
	unregister_netdevice_notifier(&mirred_device_notifier);
	tcf_unregister_action(&act_mirred_ops);
}

module_init(mirred_init_module);
module_exit(mirred_cleanup_module);<|MERGE_RESOLUTION|>--- conflicted
+++ resolved
@@ -174,11 +174,7 @@
 
 	if (!(dev->flags & IFF_UP)) {
 		if (net_ratelimit())
-<<<<<<< HEAD
-			pr_notice("tc mirred to Houston: device %s is gone!\n",
-=======
 			pr_notice("tc mirred to Houston: device %s is down\n",
->>>>>>> 772320e8
 				  dev->name);
 		goto out;
 	}
@@ -288,13 +284,10 @@
 
 static int __init mirred_init_module(void)
 {
-<<<<<<< HEAD
-=======
 	int err = register_netdevice_notifier(&mirred_device_notifier);
 	if (err)
 		return err;
 
->>>>>>> 772320e8
 	pr_info("Mirror/redirect action on\n");
 	return tcf_register_action(&act_mirred_ops);
 }
