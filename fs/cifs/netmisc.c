/*
 *   fs/cifs/netmisc.c
 *
 *   Copyright (c) International Business Machines  Corp., 2002,2008
 *   Author(s): Steve French (sfrench@us.ibm.com)
 *
 *   Error mapping routines from Samba libsmb/errormap.c
 *   Copyright (C) Andrew Tridgell 2001
 *
 *   This program is free software;  you can redistribute it and/or modify
 *   it under the terms of the GNU General Public License as published by
 *   the Free Software Foundation; either version 2 of the License, or
 *   (at your option) any later version.
 *
 *   This program is distributed in the hope that it will be useful,
 *   but WITHOUT ANY WARRANTY;  without even the implied warranty of
 *   MERCHANTABILITY or FITNESS FOR A PARTICULAR PURPOSE.  See
 *   the GNU General Public License for more details.
 *
 *   You should have received a copy of the GNU General Public License
 *   along with this program;  if not, write to the Free Software
 *   Foundation, Inc., 59 Temple Place, Suite 330, Boston, MA 02111-1307 USA
 */

#include <linux/net.h>
#include <linux/string.h>
#include <linux/in.h>
#include <linux/ctype.h>
#include <linux/fs.h>
#include <asm/div64.h>
#include <asm/byteorder.h>
#include <linux/inet.h>
#include "cifsfs.h"
#include "cifspdu.h"
#include "cifsglob.h"
#include "cifsproto.h"
#include "smberr.h"
#include "cifs_debug.h"
#include "nterr.h"

struct smb_to_posix_error {
	__u16 smb_err;
	int posix_code;
};

static const struct smb_to_posix_error mapping_table_ERRDOS[] = {
	{ERRbadfunc, -EINVAL},
	{ERRbadfile, -ENOENT},
	{ERRbadpath, -ENOTDIR},
	{ERRnofids, -EMFILE},
	{ERRnoaccess, -EACCES},
	{ERRbadfid, -EBADF},
	{ERRbadmcb, -EIO},
	{ERRnomem, -ENOMEM},
	{ERRbadmem, -EFAULT},
	{ERRbadenv, -EFAULT},
	{ERRbadformat, -EINVAL},
	{ERRbadaccess, -EACCES},
	{ERRbaddata, -EIO},
	{ERRbaddrive, -ENXIO},
	{ERRremcd, -EACCES},
	{ERRdiffdevice, -EXDEV},
	{ERRnofiles, -ENOENT},
	{ERRwriteprot, -EROFS},
	{ERRbadshare, -ETXTBSY},
	{ERRlock, -EACCES},
	{ERRunsup, -EINVAL},
	{ERRnosuchshare, -ENXIO},
	{ERRfilexists, -EEXIST},
	{ERRinvparm, -EINVAL},
	{ERRdiskfull, -ENOSPC},
	{ERRinvname, -ENOENT},
	{ERRinvlevel, -EOPNOTSUPP},
	{ERRdirnotempty, -ENOTEMPTY},
	{ERRnotlocked, -ENOLCK},
	{ERRcancelviolation, -ENOLCK},
	{ERRalreadyexists, -EEXIST},
	{ERRmoredata, -EOVERFLOW},
	{ERReasnotsupported, -EOPNOTSUPP},
	{ErrQuota, -EDQUOT},
	{ErrNotALink, -ENOLINK},
	{ERRnetlogonNotStarted, -ENOPROTOOPT},
	{ERRsymlink, -EOPNOTSUPP},
	{ErrTooManyLinks, -EMLINK},
	{0, 0}
};

static const struct smb_to_posix_error mapping_table_ERRSRV[] = {
	{ERRerror, -EIO},
	{ERRbadpw, -EACCES},  /* was EPERM */
	{ERRbadtype, -EREMOTE},
	{ERRaccess, -EACCES},
	{ERRinvtid, -ENXIO},
	{ERRinvnetname, -ENXIO},
	{ERRinvdevice, -ENXIO},
	{ERRqfull, -ENOSPC},
	{ERRqtoobig, -ENOSPC},
	{ERRqeof, -EIO},
	{ERRinvpfid, -EBADF},
	{ERRsmbcmd, -EBADRQC},
	{ERRsrverror, -EIO},
	{ERRbadBID, -EIO},
	{ERRfilespecs, -EINVAL},
	{ERRbadLink, -EIO},
	{ERRbadpermits, -EINVAL},
	{ERRbadPID, -ESRCH},
	{ERRsetattrmode, -EINVAL},
	{ERRpaused, -EHOSTDOWN},
	{ERRmsgoff, -EHOSTDOWN},
	{ERRnoroom, -ENOSPC},
	{ERRrmuns, -EUSERS},
	{ERRtimeout, -ETIME},
	{ERRnoresource, -ENOBUFS},
	{ERRtoomanyuids, -EUSERS},
	{ERRbaduid, -EACCES},
	{ERRusempx, -EIO},
	{ERRusestd, -EIO},
	{ERR_NOTIFY_ENUM_DIR, -ENOBUFS},
	{ERRnoSuchUser, -EACCES},
/*	{ERRaccountexpired, -EACCES},
	{ERRbadclient, -EACCES},
	{ERRbadLogonTime, -EACCES},
	{ERRpasswordExpired, -EACCES},*/
	{ERRaccountexpired, -EKEYEXPIRED},
	{ERRbadclient, -EACCES},
	{ERRbadLogonTime, -EACCES},
	{ERRpasswordExpired, -EKEYEXPIRED},

	{ERRnosupport, -EINVAL},
	{0, 0}
};

static const struct smb_to_posix_error mapping_table_ERRHRD[] = {
	{0, 0}
};

/*
 * Convert a string containing text IPv4 or IPv6 address to binary form.
 *
 * Returns 0 on failure.
 */
static int
cifs_inet_pton(const int address_family, const char *cp, int len, void *dst)
{
	int ret = 0;

	/* calculate length by finding first slash or NULL */
	if (address_family == AF_INET)
		ret = in4_pton(cp, len, dst, '\\', NULL);
	else if (address_family == AF_INET6)
		ret = in6_pton(cp, len, dst , '\\', NULL);

	cFYI(DBG2, "address conversion returned %d for %*.*s",
	     ret, len, len, cp);
	if (ret > 0)
		ret = 1;
	return ret;
}

/*
 * Try to convert a string to an IPv4 address and then attempt to convert
 * it to an IPv6 address if that fails. Set the family field if either
 * succeeds. If it's an IPv6 address and it has a '%' sign in it, try to
 * treat the part following it as a numeric sin6_scope_id.
 *
 * Returns 0 on failure.
 */
int
cifs_convert_address(struct sockaddr *dst, const char *src, int len)
{
	int rc, alen, slen;
	const char *pct;
	char *endp, scope_id[13];
	struct sockaddr_in *s4 = (struct sockaddr_in *) dst;
	struct sockaddr_in6 *s6 = (struct sockaddr_in6 *) dst;

	/* IPv4 address */
	if (cifs_inet_pton(AF_INET, src, len, &s4->sin_addr.s_addr)) {
		s4->sin_family = AF_INET;
		return 1;
	}

	/* attempt to exclude the scope ID from the address part */
	pct = memchr(src, '%', len);
	alen = pct ? pct - src : len;

	rc = cifs_inet_pton(AF_INET6, src, alen, &s6->sin6_addr.s6_addr);
	if (!rc)
		return rc;

	s6->sin6_family = AF_INET6;
	if (pct) {
		/* grab the scope ID */
		slen = len - (alen + 1);
		if (slen <= 0 || slen > 12)
			return 0;
		memcpy(scope_id, pct + 1, slen);
		scope_id[slen] = '\0';

		s6->sin6_scope_id = (u32) simple_strtoul(pct, &endp, 0);
		if (endp != scope_id + slen)
			return 0;
	}

	return rc;
}

int
cifs_set_port(struct sockaddr *addr, const unsigned short int port)
{
	switch (addr->sa_family) {
	case AF_INET:
		((struct sockaddr_in *)addr)->sin_port = htons(port);
		break;
	case AF_INET6:
		((struct sockaddr_in6 *)addr)->sin6_port = htons(port);
		break;
	default:
		return 0;
	}
	return 1;
}

int
cifs_fill_sockaddr(struct sockaddr *dst, const char *src, int len,
		   const unsigned short int port)
{
	if (!cifs_convert_address(dst, src, len))
		return 0;
	return cifs_set_port(dst, port);
}

/*****************************************************************************
convert a NT status code to a dos class/code
 *****************************************************************************/
/* NT status -> dos error map */
static const struct {
	__u8 dos_class;
	__u16 dos_code;
	__u32 ntstatus;
} ntstatus_to_dos_map[] = {
	{
	ERRDOS, ERRgeneral, NT_STATUS_UNSUCCESSFUL}, {
	ERRDOS, ERRbadfunc, NT_STATUS_NOT_IMPLEMENTED}, {
	ERRDOS, ERRinvlevel, NT_STATUS_INVALID_INFO_CLASS}, {
	ERRDOS, 24, NT_STATUS_INFO_LENGTH_MISMATCH}, {
	ERRHRD, ERRgeneral, NT_STATUS_ACCESS_VIOLATION}, {
	ERRHRD, ERRgeneral, NT_STATUS_IN_PAGE_ERROR}, {
	ERRHRD, ERRgeneral, NT_STATUS_PAGEFILE_QUOTA}, {
	ERRDOS, ERRbadfid, NT_STATUS_INVALID_HANDLE}, {
	ERRHRD, ERRgeneral, NT_STATUS_BAD_INITIAL_STACK}, {
	ERRDOS, 193, NT_STATUS_BAD_INITIAL_PC}, {
	ERRDOS, 87, NT_STATUS_INVALID_CID}, {
	ERRHRD, ERRgeneral, NT_STATUS_TIMER_NOT_CANCELED}, {
	ERRDOS, 87, NT_STATUS_INVALID_PARAMETER}, {
	ERRDOS, ERRbadfile, NT_STATUS_NO_SUCH_DEVICE}, {
	ERRDOS, ERRbadfile, NT_STATUS_NO_SUCH_FILE}, {
	ERRDOS, ERRbadfunc, NT_STATUS_INVALID_DEVICE_REQUEST}, {
	ERRDOS, 38, NT_STATUS_END_OF_FILE}, {
	ERRDOS, 34, NT_STATUS_WRONG_VOLUME}, {
	ERRDOS, 21, NT_STATUS_NO_MEDIA_IN_DEVICE}, {
	ERRHRD, ERRgeneral, NT_STATUS_UNRECOGNIZED_MEDIA}, {
	ERRDOS, 27, NT_STATUS_NONEXISTENT_SECTOR},
/*	{ This NT error code was 'sqashed'
	 from NT_STATUS_MORE_PROCESSING_REQUIRED to NT_STATUS_OK
	 during the session setup } */
	{
	ERRDOS, ERRnomem, NT_STATUS_NO_MEMORY}, {
	ERRDOS, 487, NT_STATUS_CONFLICTING_ADDRESSES}, {
	ERRDOS, 487, NT_STATUS_NOT_MAPPED_VIEW}, {
	ERRDOS, 87, NT_STATUS_UNABLE_TO_FREE_VM}, {
	ERRDOS, 87, NT_STATUS_UNABLE_TO_DELETE_SECTION}, {
	ERRDOS, 2142, NT_STATUS_INVALID_SYSTEM_SERVICE}, {
	ERRHRD, ERRgeneral, NT_STATUS_ILLEGAL_INSTRUCTION}, {
	ERRDOS, ERRnoaccess, NT_STATUS_INVALID_LOCK_SEQUENCE}, {
	ERRDOS, ERRnoaccess, NT_STATUS_INVALID_VIEW_SIZE}, {
	ERRDOS, 193, NT_STATUS_INVALID_FILE_FOR_SECTION}, {
	ERRDOS, ERRnoaccess, NT_STATUS_ALREADY_COMMITTED},
/*	{ This NT error code was 'sqashed'
	 from NT_STATUS_ACCESS_DENIED to NT_STATUS_TRUSTED_RELATIONSHIP_FAILURE
	 during the session setup }   */
	{
	ERRDOS, ERRnoaccess, NT_STATUS_ACCESS_DENIED}, {
	ERRDOS, 111, NT_STATUS_BUFFER_TOO_SMALL}, {
	ERRDOS, ERRbadfid, NT_STATUS_OBJECT_TYPE_MISMATCH}, {
	ERRHRD, ERRgeneral, NT_STATUS_NONCONTINUABLE_EXCEPTION}, {
	ERRHRD, ERRgeneral, NT_STATUS_INVALID_DISPOSITION}, {
	ERRHRD, ERRgeneral, NT_STATUS_UNWIND}, {
	ERRHRD, ERRgeneral, NT_STATUS_BAD_STACK}, {
	ERRHRD, ERRgeneral, NT_STATUS_INVALID_UNWIND_TARGET}, {
	ERRDOS, 158, NT_STATUS_NOT_LOCKED}, {
	ERRHRD, ERRgeneral, NT_STATUS_PARITY_ERROR}, {
	ERRDOS, 487, NT_STATUS_UNABLE_TO_DECOMMIT_VM}, {
	ERRDOS, 487, NT_STATUS_NOT_COMMITTED}, {
	ERRHRD, ERRgeneral, NT_STATUS_INVALID_PORT_ATTRIBUTES}, {
	ERRHRD, ERRgeneral, NT_STATUS_PORT_MESSAGE_TOO_LONG}, {
	ERRDOS, 87, NT_STATUS_INVALID_PARAMETER_MIX}, {
	ERRHRD, ERRgeneral, NT_STATUS_INVALID_QUOTA_LOWER}, {
	ERRHRD, ERRgeneral, NT_STATUS_DISK_CORRUPT_ERROR}, {
	 /* mapping changed since shell does lookup on * expects FileNotFound */
	ERRDOS, ERRbadfile, NT_STATUS_OBJECT_NAME_INVALID}, {
	ERRDOS, ERRbadfile, NT_STATUS_OBJECT_NAME_NOT_FOUND}, {
	ERRDOS, ERRalreadyexists, NT_STATUS_OBJECT_NAME_COLLISION}, {
	ERRHRD, ERRgeneral, NT_STATUS_HANDLE_NOT_WAITABLE}, {
	ERRDOS, ERRbadfid, NT_STATUS_PORT_DISCONNECTED}, {
	ERRHRD, ERRgeneral, NT_STATUS_DEVICE_ALREADY_ATTACHED}, {
	ERRDOS, 161, NT_STATUS_OBJECT_PATH_INVALID}, {
	ERRDOS, ERRbadpath, NT_STATUS_OBJECT_PATH_NOT_FOUND}, {
	ERRDOS, 161, NT_STATUS_OBJECT_PATH_SYNTAX_BAD}, {
	ERRHRD, ERRgeneral, NT_STATUS_DATA_OVERRUN}, {
	ERRHRD, ERRgeneral, NT_STATUS_DATA_LATE_ERROR}, {
	ERRDOS, 23, NT_STATUS_DATA_ERROR}, {
	ERRDOS, 23, NT_STATUS_CRC_ERROR}, {
	ERRDOS, ERRnomem, NT_STATUS_SECTION_TOO_BIG}, {
	ERRDOS, ERRnoaccess, NT_STATUS_PORT_CONNECTION_REFUSED}, {
	ERRDOS, ERRbadfid, NT_STATUS_INVALID_PORT_HANDLE}, {
	ERRDOS, ERRbadshare, NT_STATUS_SHARING_VIOLATION}, {
	ERRHRD, ERRgeneral, NT_STATUS_QUOTA_EXCEEDED}, {
	ERRDOS, 87, NT_STATUS_INVALID_PAGE_PROTECTION}, {
	ERRDOS, 288, NT_STATUS_MUTANT_NOT_OWNED}, {
	ERRDOS, 298, NT_STATUS_SEMAPHORE_LIMIT_EXCEEDED}, {
	ERRDOS, 87, NT_STATUS_PORT_ALREADY_SET}, {
	ERRDOS, 87, NT_STATUS_SECTION_NOT_IMAGE}, {
	ERRDOS, 156, NT_STATUS_SUSPEND_COUNT_EXCEEDED}, {
	ERRDOS, ERRnoaccess, NT_STATUS_THREAD_IS_TERMINATING}, {
	ERRDOS, 87, NT_STATUS_BAD_WORKING_SET_LIMIT}, {
	ERRDOS, 87, NT_STATUS_INCOMPATIBLE_FILE_MAP}, {
	ERRDOS, 87, NT_STATUS_SECTION_PROTECTION}, {
	ERRDOS, ERReasnotsupported, NT_STATUS_EAS_NOT_SUPPORTED}, {
	ERRDOS, 255, NT_STATUS_EA_TOO_LARGE}, {
	ERRHRD, ERRgeneral, NT_STATUS_NONEXISTENT_EA_ENTRY}, {
	ERRHRD, ERRgeneral, NT_STATUS_NO_EAS_ON_FILE}, {
	ERRHRD, ERRgeneral, NT_STATUS_EA_CORRUPT_ERROR}, {
	ERRDOS, ERRlock, NT_STATUS_FILE_LOCK_CONFLICT}, {
	ERRDOS, ERRlock, NT_STATUS_LOCK_NOT_GRANTED}, {
	ERRDOS, ERRbadfile, NT_STATUS_DELETE_PENDING}, {
	ERRDOS, ERRunsup, NT_STATUS_CTL_FILE_NOT_SUPPORTED}, {
	ERRHRD, ERRgeneral, NT_STATUS_UNKNOWN_REVISION}, {
	ERRHRD, ERRgeneral, NT_STATUS_REVISION_MISMATCH}, {
	ERRHRD, ERRgeneral, NT_STATUS_INVALID_OWNER}, {
	ERRHRD, ERRgeneral, NT_STATUS_INVALID_PRIMARY_GROUP}, {
	ERRHRD, ERRgeneral, NT_STATUS_NO_IMPERSONATION_TOKEN}, {
	ERRHRD, ERRgeneral, NT_STATUS_CANT_DISABLE_MANDATORY}, {
	ERRDOS, 2215, NT_STATUS_NO_LOGON_SERVERS}, {
	ERRHRD, ERRgeneral, NT_STATUS_NO_SUCH_LOGON_SESSION}, {
	ERRHRD, ERRgeneral, NT_STATUS_NO_SUCH_PRIVILEGE}, {
	ERRDOS, ERRnoaccess, NT_STATUS_PRIVILEGE_NOT_HELD}, {
	ERRHRD, ERRgeneral, NT_STATUS_INVALID_ACCOUNT_NAME}, {
	ERRHRD, ERRgeneral, NT_STATUS_USER_EXISTS},
/*	{ This NT error code was 'sqashed'
	 from NT_STATUS_NO_SUCH_USER to NT_STATUS_LOGON_FAILURE
	 during the session setup } */
	{
	ERRDOS, ERRnoaccess, NT_STATUS_NO_SUCH_USER}, { /* could map to 2238 */
	ERRHRD, ERRgeneral, NT_STATUS_GROUP_EXISTS}, {
	ERRHRD, ERRgeneral, NT_STATUS_NO_SUCH_GROUP}, {
	ERRHRD, ERRgeneral, NT_STATUS_MEMBER_IN_GROUP}, {
	ERRHRD, ERRgeneral, NT_STATUS_MEMBER_NOT_IN_GROUP}, {
	ERRHRD, ERRgeneral, NT_STATUS_LAST_ADMIN},
/*	{ This NT error code was 'sqashed'
	 from NT_STATUS_WRONG_PASSWORD to NT_STATUS_LOGON_FAILURE
	 during the session setup } */
	{
	ERRSRV, ERRbadpw, NT_STATUS_WRONG_PASSWORD}, {
	ERRHRD, ERRgeneral, NT_STATUS_ILL_FORMED_PASSWORD}, {
	ERRHRD, ERRgeneral, NT_STATUS_PASSWORD_RESTRICTION}, {
	ERRDOS, ERRnoaccess, NT_STATUS_LOGON_FAILURE}, {
	ERRHRD, ERRgeneral, NT_STATUS_ACCOUNT_RESTRICTION}, {
	ERRSRV, ERRbadLogonTime, NT_STATUS_INVALID_LOGON_HOURS}, {
	ERRSRV, ERRbadclient, NT_STATUS_INVALID_WORKSTATION}, {
	ERRSRV, ERRpasswordExpired, NT_STATUS_PASSWORD_EXPIRED}, {
	ERRSRV, ERRaccountexpired, NT_STATUS_ACCOUNT_DISABLED}, {
	ERRHRD, ERRgeneral, NT_STATUS_NONE_MAPPED}, {
	ERRHRD, ERRgeneral, NT_STATUS_TOO_MANY_LUIDS_REQUESTED}, {
	ERRHRD, ERRgeneral, NT_STATUS_LUIDS_EXHAUSTED}, {
	ERRHRD, ERRgeneral, NT_STATUS_INVALID_SUB_AUTHORITY}, {
	ERRHRD, ERRgeneral, NT_STATUS_INVALID_ACL}, {
	ERRHRD, ERRgeneral, NT_STATUS_INVALID_SID}, {
	ERRHRD, ERRgeneral, NT_STATUS_INVALID_SECURITY_DESCR}, {
	ERRDOS, 127, NT_STATUS_PROCEDURE_NOT_FOUND}, {
	ERRDOS, 193, NT_STATUS_INVALID_IMAGE_FORMAT}, {
	ERRHRD, ERRgeneral, NT_STATUS_NO_TOKEN}, {
	ERRHRD, ERRgeneral, NT_STATUS_BAD_INHERITANCE_ACL}, {
	ERRDOS, 158, NT_STATUS_RANGE_NOT_LOCKED}, {
	ERRDOS, 112, NT_STATUS_DISK_FULL}, {
	ERRHRD, ERRgeneral, NT_STATUS_SERVER_DISABLED}, {
	ERRHRD, ERRgeneral, NT_STATUS_SERVER_NOT_DISABLED}, {
	ERRDOS, 68, NT_STATUS_TOO_MANY_GUIDS_REQUESTED}, {
	ERRDOS, 259, NT_STATUS_GUIDS_EXHAUSTED}, {
	ERRHRD, ERRgeneral, NT_STATUS_INVALID_ID_AUTHORITY}, {
	ERRDOS, 259, NT_STATUS_AGENTS_EXHAUSTED}, {
	ERRDOS, 154, NT_STATUS_INVALID_VOLUME_LABEL}, {
	ERRDOS, 14, NT_STATUS_SECTION_NOT_EXTENDED}, {
	ERRDOS, 487, NT_STATUS_NOT_MAPPED_DATA}, {
	ERRHRD, ERRgeneral, NT_STATUS_RESOURCE_DATA_NOT_FOUND}, {
	ERRHRD, ERRgeneral, NT_STATUS_RESOURCE_TYPE_NOT_FOUND}, {
	ERRHRD, ERRgeneral, NT_STATUS_RESOURCE_NAME_NOT_FOUND}, {
	ERRHRD, ERRgeneral, NT_STATUS_ARRAY_BOUNDS_EXCEEDED}, {
	ERRHRD, ERRgeneral, NT_STATUS_FLOAT_DENORMAL_OPERAND}, {
	ERRHRD, ERRgeneral, NT_STATUS_FLOAT_DIVIDE_BY_ZERO}, {
	ERRHRD, ERRgeneral, NT_STATUS_FLOAT_INEXACT_RESULT}, {
	ERRHRD, ERRgeneral, NT_STATUS_FLOAT_INVALID_OPERATION}, {
	ERRHRD, ERRgeneral, NT_STATUS_FLOAT_OVERFLOW}, {
	ERRHRD, ERRgeneral, NT_STATUS_FLOAT_STACK_CHECK}, {
	ERRHRD, ERRgeneral, NT_STATUS_FLOAT_UNDERFLOW}, {
	ERRHRD, ERRgeneral, NT_STATUS_INTEGER_DIVIDE_BY_ZERO}, {
	ERRDOS, 534, NT_STATUS_INTEGER_OVERFLOW}, {
	ERRHRD, ERRgeneral, NT_STATUS_PRIVILEGED_INSTRUCTION}, {
	ERRDOS, ERRnomem, NT_STATUS_TOO_MANY_PAGING_FILES}, {
	ERRHRD, ERRgeneral, NT_STATUS_FILE_INVALID}, {
	ERRHRD, ERRgeneral, NT_STATUS_ALLOTTED_SPACE_EXCEEDED},
/*	{ This NT error code was 'sqashed'
	 from NT_STATUS_INSUFFICIENT_RESOURCES to
	 NT_STATUS_INSUFF_SERVER_RESOURCES during the session setup } */
	{
	ERRDOS, ERRnomem, NT_STATUS_INSUFFICIENT_RESOURCES}, {
	ERRDOS, ERRbadpath, NT_STATUS_DFS_EXIT_PATH_FOUND}, {
	ERRDOS, 23, NT_STATUS_DEVICE_DATA_ERROR}, {
	ERRHRD, ERRgeneral, NT_STATUS_DEVICE_NOT_CONNECTED}, {
	ERRDOS, 21, NT_STATUS_DEVICE_POWER_FAILURE}, {
	ERRDOS, 487, NT_STATUS_FREE_VM_NOT_AT_BASE}, {
	ERRDOS, 487, NT_STATUS_MEMORY_NOT_ALLOCATED}, {
	ERRHRD, ERRgeneral, NT_STATUS_WORKING_SET_QUOTA}, {
	ERRDOS, 19, NT_STATUS_MEDIA_WRITE_PROTECTED}, {
	ERRDOS, 21, NT_STATUS_DEVICE_NOT_READY}, {
	ERRHRD, ERRgeneral, NT_STATUS_INVALID_GROUP_ATTRIBUTES}, {
	ERRHRD, ERRgeneral, NT_STATUS_BAD_IMPERSONATION_LEVEL}, {
	ERRHRD, ERRgeneral, NT_STATUS_CANT_OPEN_ANONYMOUS}, {
	ERRHRD, ERRgeneral, NT_STATUS_BAD_VALIDATION_CLASS}, {
	ERRHRD, ERRgeneral, NT_STATUS_BAD_TOKEN_TYPE}, {
	ERRDOS, 87, NT_STATUS_BAD_MASTER_BOOT_RECORD}, {
	ERRHRD, ERRgeneral, NT_STATUS_INSTRUCTION_MISALIGNMENT}, {
	ERRDOS, ERRpipebusy, NT_STATUS_INSTANCE_NOT_AVAILABLE}, {
	ERRDOS, ERRpipebusy, NT_STATUS_PIPE_NOT_AVAILABLE}, {
	ERRDOS, ERRbadpipe, NT_STATUS_INVALID_PIPE_STATE}, {
	ERRDOS, ERRpipebusy, NT_STATUS_PIPE_BUSY}, {
	ERRDOS, ERRbadfunc, NT_STATUS_ILLEGAL_FUNCTION}, {
	ERRDOS, ERRnotconnected, NT_STATUS_PIPE_DISCONNECTED}, {
	ERRDOS, ERRpipeclosing, NT_STATUS_PIPE_CLOSING}, {
	ERRHRD, ERRgeneral, NT_STATUS_PIPE_CONNECTED}, {
	ERRHRD, ERRgeneral, NT_STATUS_PIPE_LISTENING}, {
	ERRDOS, ERRbadpipe, NT_STATUS_INVALID_READ_MODE}, {
	ERRDOS, 121, NT_STATUS_IO_TIMEOUT}, {
	ERRDOS, 38, NT_STATUS_FILE_FORCED_CLOSED}, {
	ERRHRD, ERRgeneral, NT_STATUS_PROFILING_NOT_STARTED}, {
	ERRHRD, ERRgeneral, NT_STATUS_PROFILING_NOT_STOPPED}, {
	ERRHRD, ERRgeneral, NT_STATUS_COULD_NOT_INTERPRET}, {
	ERRDOS, ERRnoaccess, NT_STATUS_FILE_IS_A_DIRECTORY}, {
	ERRDOS, ERRunsup, NT_STATUS_NOT_SUPPORTED}, {
	ERRDOS, 51, NT_STATUS_REMOTE_NOT_LISTENING}, {
	ERRDOS, 52, NT_STATUS_DUPLICATE_NAME}, {
	ERRDOS, 53, NT_STATUS_BAD_NETWORK_PATH}, {
	ERRDOS, 54, NT_STATUS_NETWORK_BUSY}, {
	ERRDOS, 55, NT_STATUS_DEVICE_DOES_NOT_EXIST}, {
	ERRDOS, 56, NT_STATUS_TOO_MANY_COMMANDS}, {
	ERRDOS, 57, NT_STATUS_ADAPTER_HARDWARE_ERROR}, {
	ERRDOS, 58, NT_STATUS_INVALID_NETWORK_RESPONSE}, {
	ERRDOS, 59, NT_STATUS_UNEXPECTED_NETWORK_ERROR}, {
	ERRDOS, 60, NT_STATUS_BAD_REMOTE_ADAPTER}, {
	ERRDOS, 61, NT_STATUS_PRINT_QUEUE_FULL}, {
	ERRDOS, 62, NT_STATUS_NO_SPOOL_SPACE}, {
	ERRDOS, 63, NT_STATUS_PRINT_CANCELLED}, {
	ERRDOS, 64, NT_STATUS_NETWORK_NAME_DELETED}, {
	ERRDOS, 65, NT_STATUS_NETWORK_ACCESS_DENIED}, {
	ERRDOS, 66, NT_STATUS_BAD_DEVICE_TYPE}, {
	ERRDOS, ERRnosuchshare, NT_STATUS_BAD_NETWORK_NAME}, {
	ERRDOS, 68, NT_STATUS_TOO_MANY_NAMES}, {
	ERRDOS, 69, NT_STATUS_TOO_MANY_SESSIONS}, {
	ERRDOS, 70, NT_STATUS_SHARING_PAUSED}, {
	ERRDOS, 71, NT_STATUS_REQUEST_NOT_ACCEPTED}, {
	ERRDOS, 72, NT_STATUS_REDIRECTOR_PAUSED}, {
	ERRDOS, 88, NT_STATUS_NET_WRITE_FAULT}, {
	ERRHRD, ERRgeneral, NT_STATUS_PROFILING_AT_LIMIT}, {
	ERRDOS, ERRdiffdevice, NT_STATUS_NOT_SAME_DEVICE}, {
	ERRDOS, ERRnoaccess, NT_STATUS_FILE_RENAMED}, {
	ERRDOS, 240, NT_STATUS_VIRTUAL_CIRCUIT_CLOSED}, {
	ERRHRD, ERRgeneral, NT_STATUS_NO_SECURITY_ON_OBJECT}, {
	ERRHRD, ERRgeneral, NT_STATUS_CANT_WAIT}, {
	ERRDOS, ERRpipeclosing, NT_STATUS_PIPE_EMPTY}, {
	ERRHRD, ERRgeneral, NT_STATUS_CANT_ACCESS_DOMAIN_INFO}, {
	ERRHRD, ERRgeneral, NT_STATUS_CANT_TERMINATE_SELF}, {
	ERRHRD, ERRgeneral, NT_STATUS_INVALID_SERVER_STATE}, {
	ERRHRD, ERRgeneral, NT_STATUS_INVALID_DOMAIN_STATE}, {
	ERRHRD, ERRgeneral, NT_STATUS_INVALID_DOMAIN_ROLE}, {
	ERRHRD, ERRgeneral, NT_STATUS_NO_SUCH_DOMAIN}, {
	ERRHRD, ERRgeneral, NT_STATUS_DOMAIN_EXISTS}, {
	ERRHRD, ERRgeneral, NT_STATUS_DOMAIN_LIMIT_EXCEEDED}, {
	ERRDOS, 300, NT_STATUS_OPLOCK_NOT_GRANTED}, {
	ERRDOS, 301, NT_STATUS_INVALID_OPLOCK_PROTOCOL}, {
	ERRHRD, ERRgeneral, NT_STATUS_INTERNAL_DB_CORRUPTION}, {
	ERRHRD, ERRgeneral, NT_STATUS_INTERNAL_ERROR}, {
	ERRHRD, ERRgeneral, NT_STATUS_GENERIC_NOT_MAPPED}, {
	ERRHRD, ERRgeneral, NT_STATUS_BAD_DESCRIPTOR_FORMAT}, {
	ERRHRD, ERRgeneral, NT_STATUS_INVALID_USER_BUFFER}, {
	ERRHRD, ERRgeneral, NT_STATUS_UNEXPECTED_IO_ERROR}, {
	ERRHRD, ERRgeneral, NT_STATUS_UNEXPECTED_MM_CREATE_ERR}, {
	ERRHRD, ERRgeneral, NT_STATUS_UNEXPECTED_MM_MAP_ERROR}, {
	ERRHRD, ERRgeneral, NT_STATUS_UNEXPECTED_MM_EXTEND_ERR}, {
	ERRHRD, ERRgeneral, NT_STATUS_NOT_LOGON_PROCESS}, {
	ERRHRD, ERRgeneral, NT_STATUS_LOGON_SESSION_EXISTS}, {
	ERRDOS, 87, NT_STATUS_INVALID_PARAMETER_1}, {
	ERRDOS, 87, NT_STATUS_INVALID_PARAMETER_2}, {
	ERRDOS, 87, NT_STATUS_INVALID_PARAMETER_3}, {
	ERRDOS, 87, NT_STATUS_INVALID_PARAMETER_4}, {
	ERRDOS, 87, NT_STATUS_INVALID_PARAMETER_5}, {
	ERRDOS, 87, NT_STATUS_INVALID_PARAMETER_6}, {
	ERRDOS, 87, NT_STATUS_INVALID_PARAMETER_7}, {
	ERRDOS, 87, NT_STATUS_INVALID_PARAMETER_8}, {
	ERRDOS, 87, NT_STATUS_INVALID_PARAMETER_9}, {
	ERRDOS, 87, NT_STATUS_INVALID_PARAMETER_10}, {
	ERRDOS, 87, NT_STATUS_INVALID_PARAMETER_11}, {
	ERRDOS, 87, NT_STATUS_INVALID_PARAMETER_12}, {
	ERRDOS, ERRbadpath, NT_STATUS_REDIRECTOR_NOT_STARTED}, {
	ERRHRD, ERRgeneral, NT_STATUS_REDIRECTOR_STARTED}, {
	ERRHRD, ERRgeneral, NT_STATUS_STACK_OVERFLOW}, {
	ERRHRD, ERRgeneral, NT_STATUS_NO_SUCH_PACKAGE}, {
	ERRHRD, ERRgeneral, NT_STATUS_BAD_FUNCTION_TABLE}, {
	ERRDOS, 203, 0xc0000100}, {
	ERRDOS, 145, NT_STATUS_DIRECTORY_NOT_EMPTY}, {
	ERRHRD, ERRgeneral, NT_STATUS_FILE_CORRUPT_ERROR}, {
	ERRDOS, 267, NT_STATUS_NOT_A_DIRECTORY}, {
	ERRHRD, ERRgeneral, NT_STATUS_BAD_LOGON_SESSION_STATE}, {
	ERRHRD, ERRgeneral, NT_STATUS_LOGON_SESSION_COLLISION}, {
	ERRDOS, 206, NT_STATUS_NAME_TOO_LONG}, {
	ERRDOS, 2401, NT_STATUS_FILES_OPEN}, {
	ERRDOS, 2404, NT_STATUS_CONNECTION_IN_USE}, {
	ERRHRD, ERRgeneral, NT_STATUS_MESSAGE_NOT_FOUND}, {
	ERRDOS, ERRnoaccess, NT_STATUS_PROCESS_IS_TERMINATING}, {
	ERRHRD, ERRgeneral, NT_STATUS_INVALID_LOGON_TYPE}, {
	ERRHRD, ERRgeneral, NT_STATUS_NO_GUID_TRANSLATION}, {
	ERRHRD, ERRgeneral, NT_STATUS_CANNOT_IMPERSONATE}, {
	ERRHRD, ERRgeneral, NT_STATUS_IMAGE_ALREADY_LOADED}, {
	ERRHRD, ERRgeneral, NT_STATUS_ABIOS_NOT_PRESENT}, {
	ERRHRD, ERRgeneral, NT_STATUS_ABIOS_LID_NOT_EXIST}, {
	ERRHRD, ERRgeneral, NT_STATUS_ABIOS_LID_ALREADY_OWNED}, {
	ERRHRD, ERRgeneral, NT_STATUS_ABIOS_NOT_LID_OWNER}, {
	ERRHRD, ERRgeneral, NT_STATUS_ABIOS_INVALID_COMMAND}, {
	ERRHRD, ERRgeneral, NT_STATUS_ABIOS_INVALID_LID}, {
	ERRHRD, ERRgeneral, NT_STATUS_ABIOS_SELECTOR_NOT_AVAILABLE}, {
	ERRHRD, ERRgeneral, NT_STATUS_ABIOS_INVALID_SELECTOR}, {
	ERRHRD, ERRgeneral, NT_STATUS_NO_LDT}, {
	ERRHRD, ERRgeneral, NT_STATUS_INVALID_LDT_SIZE}, {
	ERRHRD, ERRgeneral, NT_STATUS_INVALID_LDT_OFFSET}, {
	ERRHRD, ERRgeneral, NT_STATUS_INVALID_LDT_DESCRIPTOR}, {
	ERRDOS, 193, NT_STATUS_INVALID_IMAGE_NE_FORMAT}, {
	ERRHRD, ERRgeneral, NT_STATUS_RXACT_INVALID_STATE}, {
	ERRHRD, ERRgeneral, NT_STATUS_RXACT_COMMIT_FAILURE}, {
	ERRHRD, ERRgeneral, NT_STATUS_MAPPED_FILE_SIZE_ZERO}, {
	ERRDOS, ERRnofids, NT_STATUS_TOO_MANY_OPENED_FILES}, {
	ERRHRD, ERRgeneral, NT_STATUS_CANCELLED}, {
	ERRDOS, ERRnoaccess, NT_STATUS_CANNOT_DELETE}, {
	ERRHRD, ERRgeneral, NT_STATUS_INVALID_COMPUTER_NAME}, {
	ERRDOS, ERRnoaccess, NT_STATUS_FILE_DELETED}, {
	ERRHRD, ERRgeneral, NT_STATUS_SPECIAL_ACCOUNT}, {
	ERRHRD, ERRgeneral, NT_STATUS_SPECIAL_GROUP}, {
	ERRHRD, ERRgeneral, NT_STATUS_SPECIAL_USER}, {
	ERRHRD, ERRgeneral, NT_STATUS_MEMBERS_PRIMARY_GROUP}, {
	ERRDOS, ERRbadfid, NT_STATUS_FILE_CLOSED}, {
	ERRHRD, ERRgeneral, NT_STATUS_TOO_MANY_THREADS}, {
	ERRHRD, ERRgeneral, NT_STATUS_THREAD_NOT_IN_PROCESS}, {
	ERRHRD, ERRgeneral, NT_STATUS_TOKEN_ALREADY_IN_USE}, {
	ERRHRD, ERRgeneral, NT_STATUS_PAGEFILE_QUOTA_EXCEEDED}, {
	ERRHRD, ERRgeneral, NT_STATUS_COMMITMENT_LIMIT}, {
	ERRDOS, 193, NT_STATUS_INVALID_IMAGE_LE_FORMAT}, {
	ERRDOS, 193, NT_STATUS_INVALID_IMAGE_NOT_MZ}, {
	ERRDOS, 193, NT_STATUS_INVALID_IMAGE_PROTECT}, {
	ERRDOS, 193, NT_STATUS_INVALID_IMAGE_WIN_16}, {
	ERRHRD, ERRgeneral, NT_STATUS_LOGON_SERVER_CONFLICT}, {
	ERRHRD, ERRgeneral, NT_STATUS_TIME_DIFFERENCE_AT_DC}, {
	ERRHRD, ERRgeneral, NT_STATUS_SYNCHRONIZATION_REQUIRED}, {
	ERRDOS, 126, NT_STATUS_DLL_NOT_FOUND}, {
	ERRHRD, ERRgeneral, NT_STATUS_OPEN_FAILED}, {
	ERRHRD, ERRgeneral, NT_STATUS_IO_PRIVILEGE_FAILED}, {
	ERRDOS, 182, NT_STATUS_ORDINAL_NOT_FOUND}, {
	ERRDOS, 127, NT_STATUS_ENTRYPOINT_NOT_FOUND}, {
	ERRHRD, ERRgeneral, NT_STATUS_CONTROL_C_EXIT}, {
	ERRDOS, 64, NT_STATUS_LOCAL_DISCONNECT}, {
	ERRDOS, 64, NT_STATUS_REMOTE_DISCONNECT}, {
	ERRDOS, 51, NT_STATUS_REMOTE_RESOURCES}, {
	ERRDOS, 59, NT_STATUS_LINK_FAILED}, {
	ERRDOS, 59, NT_STATUS_LINK_TIMEOUT}, {
	ERRDOS, 59, NT_STATUS_INVALID_CONNECTION}, {
	ERRDOS, 59, NT_STATUS_INVALID_ADDRESS}, {
	ERRHRD, ERRgeneral, NT_STATUS_DLL_INIT_FAILED}, {
	ERRHRD, ERRgeneral, NT_STATUS_MISSING_SYSTEMFILE}, {
	ERRHRD, ERRgeneral, NT_STATUS_UNHANDLED_EXCEPTION}, {
	ERRHRD, ERRgeneral, NT_STATUS_APP_INIT_FAILURE}, {
	ERRHRD, ERRgeneral, NT_STATUS_PAGEFILE_CREATE_FAILED}, {
	ERRHRD, ERRgeneral, NT_STATUS_NO_PAGEFILE}, {
	ERRDOS, 124, NT_STATUS_INVALID_LEVEL}, {
	ERRDOS, 86, NT_STATUS_WRONG_PASSWORD_CORE}, {
	ERRHRD, ERRgeneral, NT_STATUS_ILLEGAL_FLOAT_CONTEXT}, {
	ERRDOS, 109, NT_STATUS_PIPE_BROKEN}, {
	ERRHRD, ERRgeneral, NT_STATUS_REGISTRY_CORRUPT}, {
	ERRHRD, ERRgeneral, NT_STATUS_REGISTRY_IO_FAILED}, {
	ERRHRD, ERRgeneral, NT_STATUS_NO_EVENT_PAIR}, {
	ERRHRD, ERRgeneral, NT_STATUS_UNRECOGNIZED_VOLUME}, {
	ERRHRD, ERRgeneral, NT_STATUS_SERIAL_NO_DEVICE_INITED}, {
	ERRHRD, ERRgeneral, NT_STATUS_NO_SUCH_ALIAS}, {
	ERRHRD, ERRgeneral, NT_STATUS_MEMBER_NOT_IN_ALIAS}, {
	ERRHRD, ERRgeneral, NT_STATUS_MEMBER_IN_ALIAS}, {
	ERRHRD, ERRgeneral, NT_STATUS_ALIAS_EXISTS}, {
	ERRHRD, ERRgeneral, NT_STATUS_LOGON_NOT_GRANTED}, {
	ERRHRD, ERRgeneral, NT_STATUS_TOO_MANY_SECRETS}, {
	ERRHRD, ERRgeneral, NT_STATUS_SECRET_TOO_LONG}, {
	ERRHRD, ERRgeneral, NT_STATUS_INTERNAL_DB_ERROR}, {
	ERRHRD, ERRgeneral, NT_STATUS_FULLSCREEN_MODE}, {
	ERRHRD, ERRgeneral, NT_STATUS_TOO_MANY_CONTEXT_IDS}, {
	ERRDOS, ERRnoaccess, NT_STATUS_LOGON_TYPE_NOT_GRANTED}, {
	ERRHRD, ERRgeneral, NT_STATUS_NOT_REGISTRY_FILE}, {
	ERRHRD, ERRgeneral, NT_STATUS_NT_CROSS_ENCRYPTION_REQUIRED}, {
	ERRHRD, ERRgeneral, NT_STATUS_DOMAIN_CTRLR_CONFIG_ERROR}, {
	ERRHRD, ERRgeneral, NT_STATUS_FT_MISSING_MEMBER}, {
	ERRHRD, ERRgeneral, NT_STATUS_ILL_FORMED_SERVICE_ENTRY}, {
	ERRHRD, ERRgeneral, NT_STATUS_ILLEGAL_CHARACTER}, {
	ERRHRD, ERRgeneral, NT_STATUS_UNMAPPABLE_CHARACTER}, {
	ERRHRD, ERRgeneral, NT_STATUS_UNDEFINED_CHARACTER}, {
	ERRHRD, ERRgeneral, NT_STATUS_FLOPPY_VOLUME}, {
	ERRHRD, ERRgeneral, NT_STATUS_FLOPPY_ID_MARK_NOT_FOUND}, {
	ERRHRD, ERRgeneral, NT_STATUS_FLOPPY_WRONG_CYLINDER}, {
	ERRHRD, ERRgeneral, NT_STATUS_FLOPPY_UNKNOWN_ERROR}, {
	ERRHRD, ERRgeneral, NT_STATUS_FLOPPY_BAD_REGISTERS}, {
	ERRHRD, ERRgeneral, NT_STATUS_DISK_RECALIBRATE_FAILED}, {
	ERRHRD, ERRgeneral, NT_STATUS_DISK_OPERATION_FAILED}, {
	ERRHRD, ERRgeneral, NT_STATUS_DISK_RESET_FAILED}, {
	ERRHRD, ERRgeneral, NT_STATUS_SHARED_IRQ_BUSY}, {
	ERRHRD, ERRgeneral, NT_STATUS_FT_ORPHANING}, {
	ERRHRD, ERRgeneral, 0xc000016e}, {
	ERRHRD, ERRgeneral, 0xc000016f}, {
	ERRHRD, ERRgeneral, 0xc0000170}, {
	ERRHRD, ERRgeneral, 0xc0000171}, {
	ERRHRD, ERRgeneral, NT_STATUS_PARTITION_FAILURE}, {
	ERRHRD, ERRgeneral, NT_STATUS_INVALID_BLOCK_LENGTH}, {
	ERRHRD, ERRgeneral, NT_STATUS_DEVICE_NOT_PARTITIONED}, {
	ERRHRD, ERRgeneral, NT_STATUS_UNABLE_TO_LOCK_MEDIA}, {
	ERRHRD, ERRgeneral, NT_STATUS_UNABLE_TO_UNLOAD_MEDIA}, {
	ERRHRD, ERRgeneral, NT_STATUS_EOM_OVERFLOW}, {
	ERRHRD, ERRgeneral, NT_STATUS_NO_MEDIA}, {
	ERRHRD, ERRgeneral, 0xc0000179}, {
	ERRHRD, ERRgeneral, NT_STATUS_NO_SUCH_MEMBER}, {
	ERRHRD, ERRgeneral, NT_STATUS_INVALID_MEMBER}, {
	ERRHRD, ERRgeneral, NT_STATUS_KEY_DELETED}, {
	ERRHRD, ERRgeneral, NT_STATUS_NO_LOG_SPACE}, {
	ERRHRD, ERRgeneral, NT_STATUS_TOO_MANY_SIDS}, {
	ERRHRD, ERRgeneral, NT_STATUS_LM_CROSS_ENCRYPTION_REQUIRED}, {
	ERRHRD, ERRgeneral, NT_STATUS_KEY_HAS_CHILDREN}, {
	ERRHRD, ERRgeneral, NT_STATUS_CHILD_MUST_BE_VOLATILE}, {
	ERRDOS, 87, NT_STATUS_DEVICE_CONFIGURATION_ERROR}, {
	ERRHRD, ERRgeneral, NT_STATUS_DRIVER_INTERNAL_ERROR}, {
	ERRDOS, 22, NT_STATUS_INVALID_DEVICE_STATE}, {
	ERRHRD, ERRgeneral, NT_STATUS_IO_DEVICE_ERROR}, {
	ERRHRD, ERRgeneral, NT_STATUS_DEVICE_PROTOCOL_ERROR}, {
	ERRHRD, ERRgeneral, NT_STATUS_BACKUP_CONTROLLER}, {
	ERRHRD, ERRgeneral, NT_STATUS_LOG_FILE_FULL}, {
	ERRDOS, 19, NT_STATUS_TOO_LATE}, {
	ERRDOS, ERRnoaccess, NT_STATUS_NO_TRUST_LSA_SECRET},
/*	{ This NT error code was 'sqashed'
	 from NT_STATUS_NO_TRUST_SAM_ACCOUNT to
	 NT_STATUS_TRUSTED_RELATIONSHIP_FAILURE during the session setup } */
	{
	ERRDOS, ERRnoaccess, NT_STATUS_NO_TRUST_SAM_ACCOUNT}, {
	ERRDOS, ERRnoaccess, NT_STATUS_TRUSTED_DOMAIN_FAILURE}, {
	ERRDOS, ERRnoaccess, NT_STATUS_TRUSTED_RELATIONSHIP_FAILURE}, {
	ERRHRD, ERRgeneral, NT_STATUS_EVENTLOG_FILE_CORRUPT}, {
	ERRHRD, ERRgeneral, NT_STATUS_EVENTLOG_CANT_START}, {
	ERRDOS, ERRnoaccess, NT_STATUS_TRUST_FAILURE}, {
	ERRHRD, ERRgeneral, NT_STATUS_MUTANT_LIMIT_EXCEEDED}, {
	ERRDOS, ERRnetlogonNotStarted, NT_STATUS_NETLOGON_NOT_STARTED}, {
	ERRSRV, ERRaccountexpired, NT_STATUS_ACCOUNT_EXPIRED}, {
	ERRHRD, ERRgeneral, NT_STATUS_POSSIBLE_DEADLOCK}, {
	ERRHRD, ERRgeneral, NT_STATUS_NETWORK_CREDENTIAL_CONFLICT}, {
	ERRHRD, ERRgeneral, NT_STATUS_REMOTE_SESSION_LIMIT}, {
	ERRHRD, ERRgeneral, NT_STATUS_EVENTLOG_FILE_CHANGED}, {
	ERRDOS, ERRnoaccess, NT_STATUS_NOLOGON_INTERDOMAIN_TRUST_ACCOUNT}, {
	ERRDOS, ERRnoaccess, NT_STATUS_NOLOGON_WORKSTATION_TRUST_ACCOUNT}, {
	ERRDOS, ERRnoaccess, NT_STATUS_NOLOGON_SERVER_TRUST_ACCOUNT},
/*	{ This NT error code was 'sqashed'
	 from NT_STATUS_DOMAIN_TRUST_INCONSISTENT to NT_STATUS_LOGON_FAILURE
	 during the session setup }  */
	{
	ERRDOS, ERRnoaccess, NT_STATUS_DOMAIN_TRUST_INCONSISTENT}, {
	ERRHRD, ERRgeneral, NT_STATUS_FS_DRIVER_REQUIRED}, {
	ERRHRD, ERRgeneral, NT_STATUS_NO_USER_SESSION_KEY}, {
	ERRDOS, 59, NT_STATUS_USER_SESSION_DELETED}, {
	ERRHRD, ERRgeneral, NT_STATUS_RESOURCE_LANG_NOT_FOUND}, {
	ERRDOS, ERRnomem, NT_STATUS_INSUFF_SERVER_RESOURCES}, {
	ERRHRD, ERRgeneral, NT_STATUS_INVALID_BUFFER_SIZE}, {
	ERRHRD, ERRgeneral, NT_STATUS_INVALID_ADDRESS_COMPONENT}, {
	ERRHRD, ERRgeneral, NT_STATUS_INVALID_ADDRESS_WILDCARD}, {
	ERRDOS, 68, NT_STATUS_TOO_MANY_ADDRESSES}, {
	ERRDOS, 52, NT_STATUS_ADDRESS_ALREADY_EXISTS}, {
	ERRDOS, 64, NT_STATUS_ADDRESS_CLOSED}, {
	ERRDOS, 64, NT_STATUS_CONNECTION_DISCONNECTED}, {
	ERRDOS, 64, NT_STATUS_CONNECTION_RESET}, {
	ERRDOS, 68, NT_STATUS_TOO_MANY_NODES}, {
	ERRDOS, 59, NT_STATUS_TRANSACTION_ABORTED}, {
	ERRDOS, 59, NT_STATUS_TRANSACTION_TIMED_OUT}, {
	ERRDOS, 59, NT_STATUS_TRANSACTION_NO_RELEASE}, {
	ERRDOS, 59, NT_STATUS_TRANSACTION_NO_MATCH}, {
	ERRDOS, 59, NT_STATUS_TRANSACTION_RESPONDED}, {
	ERRDOS, 59, NT_STATUS_TRANSACTION_INVALID_ID}, {
	ERRDOS, 59, NT_STATUS_TRANSACTION_INVALID_TYPE}, {
	ERRDOS, ERRunsup, NT_STATUS_NOT_SERVER_SESSION}, {
	ERRDOS, ERRunsup, NT_STATUS_NOT_CLIENT_SESSION}, {
	ERRHRD, ERRgeneral, NT_STATUS_CANNOT_LOAD_REGISTRY_FILE}, {
	ERRHRD, ERRgeneral, NT_STATUS_DEBUG_ATTACH_FAILED}, {
	ERRHRD, ERRgeneral, NT_STATUS_SYSTEM_PROCESS_TERMINATED}, {
	ERRHRD, ERRgeneral, NT_STATUS_DATA_NOT_ACCEPTED}, {
	ERRHRD, ERRgeneral, NT_STATUS_NO_BROWSER_SERVERS_FOUND}, {
	ERRHRD, ERRgeneral, NT_STATUS_VDM_HARD_ERROR}, {
	ERRHRD, ERRgeneral, NT_STATUS_DRIVER_CANCEL_TIMEOUT}, {
	ERRHRD, ERRgeneral, NT_STATUS_REPLY_MESSAGE_MISMATCH}, {
	ERRHRD, ERRgeneral, NT_STATUS_MAPPED_ALIGNMENT}, {
	ERRDOS, 193, NT_STATUS_IMAGE_CHECKSUM_MISMATCH}, {
	ERRHRD, ERRgeneral, NT_STATUS_LOST_WRITEBEHIND_DATA}, {
	ERRHRD, ERRgeneral, NT_STATUS_CLIENT_SERVER_PARAMETERS_INVALID}, {
	ERRSRV, ERRpasswordExpired, NT_STATUS_PASSWORD_MUST_CHANGE}, {
	ERRHRD, ERRgeneral, NT_STATUS_NOT_FOUND}, {
	ERRHRD, ERRgeneral, NT_STATUS_NOT_TINY_STREAM}, {
	ERRHRD, ERRgeneral, NT_STATUS_RECOVERY_FAILURE}, {
	ERRHRD, ERRgeneral, NT_STATUS_STACK_OVERFLOW_READ}, {
	ERRHRD, ERRgeneral, NT_STATUS_FAIL_CHECK}, {
	ERRHRD, ERRgeneral, NT_STATUS_DUPLICATE_OBJECTID}, {
	ERRHRD, ERRgeneral, NT_STATUS_OBJECTID_EXISTS}, {
	ERRHRD, ERRgeneral, NT_STATUS_CONVERT_TO_LARGE}, {
	ERRHRD, ERRgeneral, NT_STATUS_RETRY}, {
	ERRHRD, ERRgeneral, NT_STATUS_FOUND_OUT_OF_SCOPE}, {
	ERRHRD, ERRgeneral, NT_STATUS_ALLOCATE_BUCKET}, {
	ERRHRD, ERRgeneral, NT_STATUS_PROPSET_NOT_FOUND}, {
	ERRHRD, ERRgeneral, NT_STATUS_MARSHALL_OVERFLOW}, {
	ERRHRD, ERRgeneral, NT_STATUS_INVALID_VARIANT}, {
	ERRHRD, ERRgeneral, NT_STATUS_DOMAIN_CONTROLLER_NOT_FOUND}, {
	ERRDOS, ERRnoaccess, NT_STATUS_ACCOUNT_LOCKED_OUT}, {
	ERRDOS, ERRbadfid, NT_STATUS_HANDLE_NOT_CLOSABLE}, {
	ERRHRD, ERRgeneral, NT_STATUS_CONNECTION_REFUSED}, {
	ERRHRD, ERRgeneral, NT_STATUS_GRACEFUL_DISCONNECT}, {
	ERRHRD, ERRgeneral, NT_STATUS_ADDRESS_ALREADY_ASSOCIATED}, {
	ERRHRD, ERRgeneral, NT_STATUS_ADDRESS_NOT_ASSOCIATED}, {
	ERRHRD, ERRgeneral, NT_STATUS_CONNECTION_INVALID}, {
	ERRHRD, ERRgeneral, NT_STATUS_CONNECTION_ACTIVE}, {
	ERRHRD, ERRgeneral, NT_STATUS_NETWORK_UNREACHABLE}, {
	ERRHRD, ERRgeneral, NT_STATUS_HOST_UNREACHABLE}, {
	ERRHRD, ERRgeneral, NT_STATUS_PROTOCOL_UNREACHABLE}, {
	ERRHRD, ERRgeneral, NT_STATUS_PORT_UNREACHABLE}, {
	ERRHRD, ERRgeneral, NT_STATUS_REQUEST_ABORTED}, {
	ERRHRD, ERRgeneral, NT_STATUS_CONNECTION_ABORTED}, {
	ERRHRD, ERRgeneral, NT_STATUS_BAD_COMPRESSION_BUFFER}, {
	ERRHRD, ERRgeneral, NT_STATUS_USER_MAPPED_FILE}, {
	ERRHRD, ERRgeneral, NT_STATUS_AUDIT_FAILED}, {
	ERRHRD, ERRgeneral, NT_STATUS_TIMER_RESOLUTION_NOT_SET}, {
	ERRHRD, ERRgeneral, NT_STATUS_CONNECTION_COUNT_LIMIT}, {
	ERRHRD, ERRgeneral, NT_STATUS_LOGIN_TIME_RESTRICTION}, {
	ERRHRD, ERRgeneral, NT_STATUS_LOGIN_WKSTA_RESTRICTION}, {
	ERRDOS, 193, NT_STATUS_IMAGE_MP_UP_MISMATCH}, {
	ERRHRD, ERRgeneral, 0xc000024a}, {
	ERRHRD, ERRgeneral, 0xc000024b}, {
	ERRHRD, ERRgeneral, 0xc000024c}, {
	ERRHRD, ERRgeneral, 0xc000024d}, {
	ERRHRD, ERRgeneral, 0xc000024e}, {
	ERRHRD, ERRgeneral, 0xc000024f}, {
	ERRHRD, ERRgeneral, NT_STATUS_INSUFFICIENT_LOGON_INFO}, {
	ERRHRD, ERRgeneral, NT_STATUS_BAD_DLL_ENTRYPOINT}, {
	ERRHRD, ERRgeneral, NT_STATUS_BAD_SERVICE_ENTRYPOINT}, {
	ERRHRD, ERRgeneral, NT_STATUS_LPC_REPLY_LOST}, {
	ERRHRD, ERRgeneral, NT_STATUS_IP_ADDRESS_CONFLICT1}, {
	ERRHRD, ERRgeneral, NT_STATUS_IP_ADDRESS_CONFLICT2}, {
	ERRHRD, ERRgeneral, NT_STATUS_REGISTRY_QUOTA_LIMIT}, {
	ERRSRV, 3, NT_STATUS_PATH_NOT_COVERED}, {
	ERRHRD, ERRgeneral, NT_STATUS_NO_CALLBACK_ACTIVE}, {
	ERRHRD, ERRgeneral, NT_STATUS_LICENSE_QUOTA_EXCEEDED}, {
	ERRHRD, ERRgeneral, NT_STATUS_PWD_TOO_SHORT}, {
	ERRHRD, ERRgeneral, NT_STATUS_PWD_TOO_RECENT}, {
	ERRHRD, ERRgeneral, NT_STATUS_PWD_HISTORY_CONFLICT}, {
	ERRHRD, ERRgeneral, 0xc000025d}, {
	ERRHRD, ERRgeneral, NT_STATUS_PLUGPLAY_NO_DEVICE}, {
	ERRHRD, ERRgeneral, NT_STATUS_UNSUPPORTED_COMPRESSION}, {
	ERRHRD, ERRgeneral, NT_STATUS_INVALID_HW_PROFILE}, {
	ERRHRD, ERRgeneral, NT_STATUS_INVALID_PLUGPLAY_DEVICE_PATH}, {
	ERRDOS, 182, NT_STATUS_DRIVER_ORDINAL_NOT_FOUND}, {
	ERRDOS, 127, NT_STATUS_DRIVER_ENTRYPOINT_NOT_FOUND}, {
	ERRDOS, 288, NT_STATUS_RESOURCE_NOT_OWNED}, {
	ERRDOS, ErrTooManyLinks, NT_STATUS_TOO_MANY_LINKS}, {
	ERRHRD, ERRgeneral, NT_STATUS_QUOTA_LIST_INCONSISTENT}, {
	ERRHRD, ERRgeneral, NT_STATUS_FILE_IS_OFFLINE}, {
	ERRDOS, 21, 0xc000026e}, {
	ERRDOS, 161, 0xc0000281}, {
	ERRDOS, ERRnoaccess, 0xc000028a}, {
	ERRDOS, ERRnoaccess, 0xc000028b}, {
	ERRHRD, ERRgeneral, 0xc000028c}, {
	ERRDOS, ERRnoaccess, 0xc000028d}, {
	ERRDOS, ERRnoaccess, 0xc000028e}, {
	ERRDOS, ERRnoaccess, 0xc000028f}, {
	ERRDOS, ERRnoaccess, 0xc0000290}, {
	ERRDOS, ERRbadfunc, 0xc000029c}, {
	ERRDOS, ERRsymlink, NT_STATUS_STOPPED_ON_SYMLINK}, {
	ERRDOS, ERRinvlevel, 0x007c0001}, };

/*****************************************************************************
 Print an error message from the status code
 *****************************************************************************/
static void
cifs_print_status(__u32 status_code)
{
	int idx = 0;

	while (nt_errs[idx].nt_errstr != NULL) {
		if (((nt_errs[idx].nt_errcode) & 0xFFFFFF) ==
		    (status_code & 0xFFFFFF)) {
			printk(KERN_NOTICE "Status code returned 0x%08x %s\n",
				   status_code, nt_errs[idx].nt_errstr);
		}
		idx++;
	}
	return;
}


static void
ntstatus_to_dos(__u32 ntstatus, __u8 *eclass, __u16 *ecode)
{
	int i;
	if (ntstatus == 0) {
		*eclass = 0;
		*ecode = 0;
		return;
	}
	for (i = 0; ntstatus_to_dos_map[i].ntstatus; i++) {
		if (ntstatus == ntstatus_to_dos_map[i].ntstatus) {
			*eclass = ntstatus_to_dos_map[i].dos_class;
			*ecode = ntstatus_to_dos_map[i].dos_code;
			return;
		}
	}
	*eclass = ERRHRD;
	*ecode = ERRgeneral;
}

int
map_smb_to_linux_error(struct smb_hdr *smb, int logErr)
{
	unsigned int i;
	int rc = -EIO;	/* if transport error smb error may not be set */
	__u8 smberrclass;
	__u16 smberrcode;

	/* BB if NT Status codes - map NT BB */

	/* old style smb error codes */
	if (smb->Status.CifsError == 0)
		return 0;

	if (smb->Flags2 & SMBFLG2_ERR_STATUS) {
		/* translate the newer STATUS codes to old style SMB errors
		 * and then to POSIX errors */
		__u32 err = le32_to_cpu(smb->Status.CifsError);
		if (logErr && (err != (NT_STATUS_MORE_PROCESSING_REQUIRED)))
			cifs_print_status(err);
		else if (cifsFYI & CIFS_RC)
			cifs_print_status(err);
		ntstatus_to_dos(err, &smberrclass, &smberrcode);
	} else {
		smberrclass = smb->Status.DosError.ErrorClass;
		smberrcode = le16_to_cpu(smb->Status.DosError.Error);
	}

	/* old style errors */

	/* DOS class smb error codes - map DOS */
	if (smberrclass == ERRDOS) {
		/* 1 byte field no need to byte reverse */
		for (i = 0;
		     i <
		     sizeof(mapping_table_ERRDOS) /
		     sizeof(struct smb_to_posix_error); i++) {
			if (mapping_table_ERRDOS[i].smb_err == 0)
				break;
			else if (mapping_table_ERRDOS[i].smb_err ==
								smberrcode) {
				rc = mapping_table_ERRDOS[i].posix_code;
				break;
			}
			/* else try next error mapping one to see if match */
		}
	} else if (smberrclass == ERRSRV) {
		/* server class of error codes */
		for (i = 0;
		     i <
		     sizeof(mapping_table_ERRSRV) /
		     sizeof(struct smb_to_posix_error); i++) {
			if (mapping_table_ERRSRV[i].smb_err == 0)
				break;
			else if (mapping_table_ERRSRV[i].smb_err ==
								smberrcode) {
				rc = mapping_table_ERRSRV[i].posix_code;
				break;
			}
			/* else try next error mapping to see if match */
		}
	}
	/* else ERRHRD class errors or junk  - return EIO */

<<<<<<< HEAD
	cFYI(1, "Mapping smb error code %d to POSIX err %d",
		 smberrcode, rc);
=======
	cFYI(1, "Mapping smb error code 0x%x to POSIX err %d",
		 le32_to_cpu(smb->Status.CifsError), rc);
>>>>>>> 3cbea436

	/* generic corrective action e.g. reconnect SMB session on
	 * ERRbaduid could be added */

	return rc;
}

/*
 * calculate the size of the SMB message based on the fixed header
 * portion, the number of word parameters and the data portion of the message
 */
unsigned int
smbCalcSize(struct smb_hdr *ptr)
{
	return (sizeof(struct smb_hdr) + (2 * ptr->WordCount) +
		2 /* size of the bcc field */ + BCC(ptr));
}

unsigned int
smbCalcSize_LE(struct smb_hdr *ptr)
{
	return (sizeof(struct smb_hdr) + (2 * ptr->WordCount) +
		2 /* size of the bcc field */ + le16_to_cpu(BCC_LE(ptr)));
}

/* The following are taken from fs/ntfs/util.c */

#define NTFS_TIME_OFFSET ((u64)(369*365 + 89) * 24 * 3600 * 10000000)

/*
 * Convert the NT UTC (based 1601-01-01, in hundred nanosecond units)
 * into Unix UTC (based 1970-01-01, in seconds).
 */
struct timespec
cifs_NTtimeToUnix(__le64 ntutc)
{
	struct timespec ts;
	/* BB what about the timezone? BB */

	/* Subtract the NTFS time offset, then convert to 1s intervals. */
	u64 t;

	t = le64_to_cpu(ntutc) - NTFS_TIME_OFFSET;
	ts.tv_nsec = do_div(t, 10000000) * 100;
	ts.tv_sec = t;
	return ts;
}

/* Convert the Unix UTC into NT UTC. */
u64
cifs_UnixTimeToNT(struct timespec t)
{
	/* Convert to 100ns intervals and then add the NTFS time offset. */
	return (u64) t.tv_sec * 10000000 + t.tv_nsec/100 + NTFS_TIME_OFFSET;
}

static int total_days_of_prev_months[] =
{0, 31, 59, 90, 120, 151, 181, 212, 243, 273, 304, 334};

struct timespec cnvrtDosUnixTm(__le16 le_date, __le16 le_time, int offset)
{
	struct timespec ts;
	int sec, min, days, month, year;
	u16 date = le16_to_cpu(le_date);
	u16 time = le16_to_cpu(le_time);
	SMB_TIME *st = (SMB_TIME *)&time;
	SMB_DATE *sd = (SMB_DATE *)&date;

	cFYI(1, "date %d time %d", date, time);

	sec = 2 * st->TwoSeconds;
	min = st->Minutes;
	if ((sec > 59) || (min > 59))
		cERROR(1, "illegal time min %d sec %d", min, sec);
	sec += (min * 60);
	sec += 60 * 60 * st->Hours;
	if (st->Hours > 24)
		cERROR(1, "illegal hours %d", st->Hours);
	days = sd->Day;
	month = sd->Month;
	if ((days > 31) || (month > 12)) {
		cERROR(1, "illegal date, month %d day: %d", month, days);
		if (month > 12)
			month = 12;
	}
	month -= 1;
	days += total_days_of_prev_months[month];
	days += 3652; /* account for difference in days between 1980 and 1970 */
	year = sd->Year;
	days += year * 365;
	days += (year/4); /* leap year */
	/* generalized leap year calculation is more complex, ie no leap year
	for years/100 except for years/400, but since the maximum number for DOS
	 year is 2**7, the last year is 1980+127, which means we need only
	 consider 2 special case years, ie the years 2000 and 2100, and only
	 adjust for the lack of leap year for the year 2100, as 2000 was a
	 leap year (divisable by 400) */
	if (year >= 120)  /* the year 2100 */
		days = days - 1;  /* do not count leap year for the year 2100 */

	/* adjust for leap year where we are still before leap day */
	if (year != 120)
		days -= ((year & 0x03) == 0) && (month < 2 ? 1 : 0);
	sec += 24 * 60 * 60 * days;

	ts.tv_sec = sec + offset;

	/* cFYI(1, "sec after cnvrt dos to unix time %d",sec); */

	ts.tv_nsec = 0;
	return ts;
}<|MERGE_RESOLUTION|>--- conflicted
+++ resolved
@@ -899,13 +899,8 @@
 	}
 	/* else ERRHRD class errors or junk  - return EIO */
 
-<<<<<<< HEAD
-	cFYI(1, "Mapping smb error code %d to POSIX err %d",
-		 smberrcode, rc);
-=======
 	cFYI(1, "Mapping smb error code 0x%x to POSIX err %d",
 		 le32_to_cpu(smb->Status.CifsError), rc);
->>>>>>> 3cbea436
 
 	/* generic corrective action e.g. reconnect SMB session on
 	 * ERRbaduid could be added */
