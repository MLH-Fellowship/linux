#include "annotate.h"
#include "util.h"
#include "build-id.h"
#include "hist.h"
#include "session.h"
#include "sort.h"
#include <math.h>

enum hist_filter {
	HIST_FILTER__DSO,
	HIST_FILTER__THREAD,
	HIST_FILTER__PARENT,
};

struct callchain_param	callchain_param = {
	.mode	= CHAIN_GRAPH_REL,
	.min_percent = 0.5
};

u16 hists__col_len(struct hists *self, enum hist_column col)
{
	return self->col_len[col];
}

void hists__set_col_len(struct hists *self, enum hist_column col, u16 len)
{
	self->col_len[col] = len;
}

bool hists__new_col_len(struct hists *self, enum hist_column col, u16 len)
{
	if (len > hists__col_len(self, col)) {
		hists__set_col_len(self, col, len);
		return true;
	}
	return false;
}

static void hists__reset_col_len(struct hists *self)
{
	enum hist_column col;

	for (col = 0; col < HISTC_NR_COLS; ++col)
		hists__set_col_len(self, col, 0);
}

static void hists__calc_col_len(struct hists *self, struct hist_entry *h)
{
	u16 len;

	if (h->ms.sym)
		hists__new_col_len(self, HISTC_SYMBOL, h->ms.sym->namelen);
	else {
		const unsigned int unresolved_col_width = BITS_PER_LONG / 4;

		if (hists__col_len(self, HISTC_DSO) < unresolved_col_width &&
		    !symbol_conf.col_width_list_str && !symbol_conf.field_sep &&
		    !symbol_conf.dso_list)
			hists__set_col_len(self, HISTC_DSO,
					   unresolved_col_width);
	}

	len = thread__comm_len(h->thread);
	if (hists__new_col_len(self, HISTC_COMM, len))
		hists__set_col_len(self, HISTC_THREAD, len + 6);

	if (h->ms.map) {
		len = dso__name_len(h->ms.map->dso);
		hists__new_col_len(self, HISTC_DSO, len);
	}
}

static void hist_entry__add_cpumode_period(struct hist_entry *self,
					   unsigned int cpumode, u64 period)
{
	switch (cpumode) {
	case PERF_RECORD_MISC_KERNEL:
		self->period_sys += period;
		break;
	case PERF_RECORD_MISC_USER:
		self->period_us += period;
		break;
	case PERF_RECORD_MISC_GUEST_KERNEL:
		self->period_guest_sys += period;
		break;
	case PERF_RECORD_MISC_GUEST_USER:
		self->period_guest_us += period;
		break;
	default:
		break;
	}
}

/*
 * histogram, sorted on item, collects periods
 */

static struct hist_entry *hist_entry__new(struct hist_entry *template)
{
	size_t callchain_size = symbol_conf.use_callchain ? sizeof(struct callchain_root) : 0;
	struct hist_entry *self = malloc(sizeof(*self) + callchain_size);

	if (self != NULL) {
		*self = *template;
		self->nr_events = 1;
		if (self->ms.map)
			self->ms.map->referenced = true;
		if (symbol_conf.use_callchain)
			callchain_init(self->callchain);
	}

	return self;
}

static void hists__inc_nr_entries(struct hists *self, struct hist_entry *h)
{
	if (!h->filtered) {
		hists__calc_col_len(self, h);
		++self->nr_entries;
	}
}

static u8 symbol__parent_filter(const struct symbol *parent)
{
	if (symbol_conf.exclude_other && parent == NULL)
		return 1 << HIST_FILTER__PARENT;
	return 0;
}

struct hist_entry *__hists__add_entry(struct hists *self,
				      struct addr_location *al,
				      struct symbol *sym_parent, u64 period)
{
	struct rb_node **p = &self->entries.rb_node;
	struct rb_node *parent = NULL;
	struct hist_entry *he;
	struct hist_entry entry = {
		.thread	= al->thread,
		.ms = {
			.map	= al->map,
			.sym	= al->sym,
		},
		.cpu	= al->cpu,
		.ip	= al->addr,
		.level	= al->level,
		.period	= period,
		.parent = sym_parent,
		.filtered = symbol__parent_filter(sym_parent),
	};
	int cmp;

	while (*p != NULL) {
		parent = *p;
		he = rb_entry(parent, struct hist_entry, rb_node);

		cmp = hist_entry__cmp(&entry, he);

		if (!cmp) {
			he->period += period;
			++he->nr_events;
			goto out;
		}

		if (cmp < 0)
			p = &(*p)->rb_left;
		else
			p = &(*p)->rb_right;
	}

	he = hist_entry__new(&entry);
	if (!he)
		return NULL;
	rb_link_node(&he->rb_node, parent, p);
	rb_insert_color(&he->rb_node, &self->entries);
	hists__inc_nr_entries(self, he);
out:
	hist_entry__add_cpumode_period(he, al->cpumode, period);
	return he;
}

int64_t
hist_entry__cmp(struct hist_entry *left, struct hist_entry *right)
{
	struct sort_entry *se;
	int64_t cmp = 0;

	list_for_each_entry(se, &hist_entry__sort_list, list) {
		cmp = se->se_cmp(left, right);
		if (cmp)
			break;
	}

	return cmp;
}

int64_t
hist_entry__collapse(struct hist_entry *left, struct hist_entry *right)
{
	struct sort_entry *se;
	int64_t cmp = 0;

	list_for_each_entry(se, &hist_entry__sort_list, list) {
		int64_t (*f)(struct hist_entry *, struct hist_entry *);

		f = se->se_collapse ?: se->se_cmp;

		cmp = f(left, right);
		if (cmp)
			break;
	}

	return cmp;
}

void hist_entry__free(struct hist_entry *he)
{
	free(he);
}

/*
 * collapse the histogram
 */

static bool hists__collapse_insert_entry(struct hists *self,
					 struct rb_root *root,
					 struct hist_entry *he)
{
	struct rb_node **p = &root->rb_node;
	struct rb_node *parent = NULL;
	struct hist_entry *iter;
	int64_t cmp;

	while (*p != NULL) {
		parent = *p;
		iter = rb_entry(parent, struct hist_entry, rb_node);

		cmp = hist_entry__collapse(iter, he);

		if (!cmp) {
			iter->period += he->period;
			if (symbol_conf.use_callchain) {
				callchain_cursor_reset(&self->callchain_cursor);
				callchain_merge(&self->callchain_cursor, iter->callchain,
						he->callchain);
			}
			hist_entry__free(he);
			return false;
		}

		if (cmp < 0)
			p = &(*p)->rb_left;
		else
			p = &(*p)->rb_right;
	}

	rb_link_node(&he->rb_node, parent, p);
	rb_insert_color(&he->rb_node, root);
	return true;
}

void hists__collapse_resort(struct hists *self)
{
	struct rb_root tmp;
	struct rb_node *next;
	struct hist_entry *n;

	if (!sort__need_collapse)
		return;

	tmp = RB_ROOT;
	next = rb_first(&self->entries);
	self->nr_entries = 0;
	hists__reset_col_len(self);

	while (next) {
		n = rb_entry(next, struct hist_entry, rb_node);
		next = rb_next(&n->rb_node);

		rb_erase(&n->rb_node, &self->entries);
		if (hists__collapse_insert_entry(self, &tmp, n))
			hists__inc_nr_entries(self, n);
	}

	self->entries = tmp;
}

/*
 * reverse the map, sort on period.
 */

static void __hists__insert_output_entry(struct rb_root *entries,
					 struct hist_entry *he,
					 u64 min_callchain_hits)
{
	struct rb_node **p = &entries->rb_node;
	struct rb_node *parent = NULL;
	struct hist_entry *iter;

	if (symbol_conf.use_callchain)
		callchain_param.sort(&he->sorted_chain, he->callchain,
				      min_callchain_hits, &callchain_param);

	while (*p != NULL) {
		parent = *p;
		iter = rb_entry(parent, struct hist_entry, rb_node);

		if (he->period > iter->period)
			p = &(*p)->rb_left;
		else
			p = &(*p)->rb_right;
	}

	rb_link_node(&he->rb_node, parent, p);
	rb_insert_color(&he->rb_node, entries);
}

void hists__output_resort(struct hists *self)
{
	struct rb_root tmp;
	struct rb_node *next;
	struct hist_entry *n;
	u64 min_callchain_hits;

	min_callchain_hits = self->stats.total_period * (callchain_param.min_percent / 100);

	tmp = RB_ROOT;
	next = rb_first(&self->entries);

	self->nr_entries = 0;
	hists__reset_col_len(self);

	while (next) {
		n = rb_entry(next, struct hist_entry, rb_node);
		next = rb_next(&n->rb_node);

		rb_erase(&n->rb_node, &self->entries);
		__hists__insert_output_entry(&tmp, n, min_callchain_hits);
		hists__inc_nr_entries(self, n);
	}

	self->entries = tmp;
}

static size_t callchain__fprintf_left_margin(FILE *fp, int left_margin)
{
	int i;
	int ret = fprintf(fp, "            ");

	for (i = 0; i < left_margin; i++)
		ret += fprintf(fp, " ");

	return ret;
}

static size_t ipchain__fprintf_graph_line(FILE *fp, int depth, int depth_mask,
					  int left_margin)
{
	int i;
	size_t ret = callchain__fprintf_left_margin(fp, left_margin);

	for (i = 0; i < depth; i++)
		if (depth_mask & (1 << i))
			ret += fprintf(fp, "|          ");
		else
			ret += fprintf(fp, "           ");

	ret += fprintf(fp, "\n");

	return ret;
}

static size_t ipchain__fprintf_graph(FILE *fp, struct callchain_list *chain,
				     int depth, int depth_mask, int period,
				     u64 total_samples, u64 hits,
				     int left_margin)
{
	int i;
	size_t ret = 0;

	ret += callchain__fprintf_left_margin(fp, left_margin);
	for (i = 0; i < depth; i++) {
		if (depth_mask & (1 << i))
			ret += fprintf(fp, "|");
		else
			ret += fprintf(fp, " ");
		if (!period && i == depth - 1) {
			double percent;

			percent = hits * 100.0 / total_samples;
			ret += percent_color_fprintf(fp, "--%2.2f%%-- ", percent);
		} else
			ret += fprintf(fp, "%s", "          ");
	}
	if (chain->ms.sym)
		ret += fprintf(fp, "%s\n", chain->ms.sym->name);
	else
		ret += fprintf(fp, "%p\n", (void *)(long)chain->ip);

	return ret;
}

static struct symbol *rem_sq_bracket;
static struct callchain_list rem_hits;

static void init_rem_hits(void)
{
	rem_sq_bracket = malloc(sizeof(*rem_sq_bracket) + 6);
	if (!rem_sq_bracket) {
		fprintf(stderr, "Not enough memory to display remaining hits\n");
		return;
	}

	strcpy(rem_sq_bracket->name, "[...]");
	rem_hits.ms.sym = rem_sq_bracket;
}

static size_t __callchain__fprintf_graph(FILE *fp, struct callchain_node *self,
					 u64 total_samples, int depth,
					 int depth_mask, int left_margin)
{
	struct rb_node *node, *next;
	struct callchain_node *child;
	struct callchain_list *chain;
	int new_depth_mask = depth_mask;
	u64 new_total;
	u64 remaining;
	size_t ret = 0;
	int i;
	uint entries_printed = 0;

	if (callchain_param.mode == CHAIN_GRAPH_REL)
		new_total = self->children_hit;
	else
		new_total = total_samples;

	remaining = new_total;

	node = rb_first(&self->rb_root);
	while (node) {
		u64 cumul;

		child = rb_entry(node, struct callchain_node, rb_node);
		cumul = callchain_cumul_hits(child);
		remaining -= cumul;

		/*
		 * The depth mask manages the output of pipes that show
		 * the depth. We don't want to keep the pipes of the current
		 * level for the last child of this depth.
		 * Except if we have remaining filtered hits. They will
		 * supersede the last child
		 */
		next = rb_next(node);
		if (!next && (callchain_param.mode != CHAIN_GRAPH_REL || !remaining))
			new_depth_mask &= ~(1 << (depth - 1));

		/*
		 * But we keep the older depth mask for the line separator
		 * to keep the level link until we reach the last child
		 */
		ret += ipchain__fprintf_graph_line(fp, depth, depth_mask,
						   left_margin);
		i = 0;
		list_for_each_entry(chain, &child->val, list) {
			ret += ipchain__fprintf_graph(fp, chain, depth,
						      new_depth_mask, i++,
						      new_total,
						      cumul,
						      left_margin);
		}
		ret += __callchain__fprintf_graph(fp, child, new_total,
						  depth + 1,
						  new_depth_mask | (1 << depth),
						  left_margin);
		node = next;
		if (++entries_printed == callchain_param.print_limit)
			break;
	}

	if (callchain_param.mode == CHAIN_GRAPH_REL &&
		remaining && remaining != new_total) {

		if (!rem_sq_bracket)
			return ret;

		new_depth_mask &= ~(1 << (depth - 1));

		ret += ipchain__fprintf_graph(fp, &rem_hits, depth,
					      new_depth_mask, 0, new_total,
					      remaining, left_margin);
	}

	return ret;
}

static size_t callchain__fprintf_graph(FILE *fp, struct callchain_node *self,
				       u64 total_samples, int left_margin)
{
	struct callchain_list *chain;
	bool printed = false;
	int i = 0;
	int ret = 0;
	u32 entries_printed = 0;

	list_for_each_entry(chain, &self->val, list) {
		if (!i++ && sort__first_dimension == SORT_SYM)
			continue;

		if (!printed) {
			ret += callchain__fprintf_left_margin(fp, left_margin);
			ret += fprintf(fp, "|\n");
			ret += callchain__fprintf_left_margin(fp, left_margin);
			ret += fprintf(fp, "---");

			left_margin += 3;
			printed = true;
		} else
			ret += callchain__fprintf_left_margin(fp, left_margin);

		if (chain->ms.sym)
			ret += fprintf(fp, " %s\n", chain->ms.sym->name);
		else
			ret += fprintf(fp, " %p\n", (void *)(long)chain->ip);

		if (++entries_printed == callchain_param.print_limit)
			break;
	}

	ret += __callchain__fprintf_graph(fp, self, total_samples, 1, 1, left_margin);

	return ret;
}

static size_t callchain__fprintf_flat(FILE *fp, struct callchain_node *self,
				      u64 total_samples)
{
	struct callchain_list *chain;
	size_t ret = 0;

	if (!self)
		return 0;

	ret += callchain__fprintf_flat(fp, self->parent, total_samples);


	list_for_each_entry(chain, &self->val, list) {
		if (chain->ip >= PERF_CONTEXT_MAX)
			continue;
		if (chain->ms.sym)
			ret += fprintf(fp, "                %s\n", chain->ms.sym->name);
		else
			ret += fprintf(fp, "                %p\n",
					(void *)(long)chain->ip);
	}

	return ret;
}

static size_t hist_entry_callchain__fprintf(FILE *fp, struct hist_entry *self,
					    u64 total_samples, int left_margin)
{
	struct rb_node *rb_node;
	struct callchain_node *chain;
	size_t ret = 0;
	u32 entries_printed = 0;

	rb_node = rb_first(&self->sorted_chain);
	while (rb_node) {
		double percent;

		chain = rb_entry(rb_node, struct callchain_node, rb_node);
		percent = chain->hit * 100.0 / total_samples;
		switch (callchain_param.mode) {
		case CHAIN_FLAT:
			ret += percent_color_fprintf(fp, "           %6.2f%%\n",
						     percent);
			ret += callchain__fprintf_flat(fp, chain, total_samples);
			break;
		case CHAIN_GRAPH_ABS: /* Falldown */
		case CHAIN_GRAPH_REL:
			ret += callchain__fprintf_graph(fp, chain, total_samples,
							left_margin);
		case CHAIN_NONE:
		default:
			break;
		}
		ret += fprintf(fp, "\n");
		if (++entries_printed == callchain_param.print_limit)
			break;
		rb_node = rb_next(rb_node);
	}

	return ret;
}

int hist_entry__snprintf(struct hist_entry *self, char *s, size_t size,
			 struct hists *hists, struct hists *pair_hists,
			 bool show_displacement, long displacement,
			 bool color, u64 session_total)
{
	struct sort_entry *se;
	u64 period, total, period_sys, period_us, period_guest_sys, period_guest_us;
	u64 nr_events;
	const char *sep = symbol_conf.field_sep;
	int ret;

	if (symbol_conf.exclude_other && !self->parent)
		return 0;

	if (pair_hists) {
		period = self->pair ? self->pair->period : 0;
		nr_events = self->pair ? self->pair->nr_events : 0;
		total = pair_hists->stats.total_period;
		period_sys = self->pair ? self->pair->period_sys : 0;
		period_us = self->pair ? self->pair->period_us : 0;
		period_guest_sys = self->pair ? self->pair->period_guest_sys : 0;
		period_guest_us = self->pair ? self->pair->period_guest_us : 0;
	} else {
		period = self->period;
		nr_events = self->nr_events;
		total = session_total;
		period_sys = self->period_sys;
		period_us = self->period_us;
		period_guest_sys = self->period_guest_sys;
		period_guest_us = self->period_guest_us;
	}

	if (total) {
		if (color)
			ret = percent_color_snprintf(s, size,
						     sep ? "%.2f" : "   %6.2f%%",
						     (period * 100.0) / total);
		else
			ret = snprintf(s, size, sep ? "%.2f" : "   %6.2f%%",
				       (period * 100.0) / total);
		if (symbol_conf.show_cpu_utilization) {
			ret += percent_color_snprintf(s + ret, size - ret,
					sep ? "%.2f" : "   %6.2f%%",
					(period_sys * 100.0) / total);
			ret += percent_color_snprintf(s + ret, size - ret,
					sep ? "%.2f" : "   %6.2f%%",
					(period_us * 100.0) / total);
			if (perf_guest) {
				ret += percent_color_snprintf(s + ret,
						size - ret,
						sep ? "%.2f" : "   %6.2f%%",
						(period_guest_sys * 100.0) /
								total);
				ret += percent_color_snprintf(s + ret,
						size - ret,
						sep ? "%.2f" : "   %6.2f%%",
						(period_guest_us * 100.0) /
								total);
			}
		}
	} else
		ret = snprintf(s, size, sep ? "%" PRIu64 : "%12" PRIu64 " ", period);

	if (symbol_conf.show_nr_samples) {
		if (sep)
			ret += snprintf(s + ret, size - ret, "%c%" PRIu64, *sep, nr_events);
		else
			ret += snprintf(s + ret, size - ret, "%11" PRIu64, nr_events);
	}

	if (pair_hists) {
		char bf[32];
		double old_percent = 0, new_percent = 0, diff;

		if (total > 0)
			old_percent = (period * 100.0) / total;
		if (session_total > 0)
			new_percent = (self->period * 100.0) / session_total;

		diff = new_percent - old_percent;

		if (fabs(diff) >= 0.01)
			snprintf(bf, sizeof(bf), "%+4.2F%%", diff);
		else
			snprintf(bf, sizeof(bf), " ");

		if (sep)
			ret += snprintf(s + ret, size - ret, "%c%s", *sep, bf);
		else
			ret += snprintf(s + ret, size - ret, "%11.11s", bf);

		if (show_displacement) {
			if (displacement)
				snprintf(bf, sizeof(bf), "%+4ld", displacement);
			else
				snprintf(bf, sizeof(bf), " ");

			if (sep)
				ret += snprintf(s + ret, size - ret, "%c%s", *sep, bf);
			else
				ret += snprintf(s + ret, size - ret, "%6.6s", bf);
		}
	}

	list_for_each_entry(se, &hist_entry__sort_list, list) {
		if (se->elide)
			continue;

		ret += snprintf(s + ret, size - ret, "%s", sep ?: "  ");
		ret += se->se_snprintf(self, s + ret, size - ret,
				       hists__col_len(hists, se->se_width_idx));
	}

	return ret;
}

int hist_entry__fprintf(struct hist_entry *self, struct hists *hists,
			struct hists *pair_hists, bool show_displacement,
			long displacement, FILE *fp, u64 session_total)
{
	char bf[512];
	hist_entry__snprintf(self, bf, sizeof(bf), hists, pair_hists,
			     show_displacement, displacement,
			     true, session_total);
	return fprintf(fp, "%s\n", bf);
}

static size_t hist_entry__fprintf_callchain(struct hist_entry *self,
					    struct hists *hists, FILE *fp,
					    u64 session_total)
{
	int left_margin = 0;

	if (sort__first_dimension == SORT_COMM) {
		struct sort_entry *se = list_first_entry(&hist_entry__sort_list,
							 typeof(*se), list);
		left_margin = hists__col_len(hists, se->se_width_idx);
		left_margin -= thread__comm_len(self->thread);
	}

	return hist_entry_callchain__fprintf(fp, self, session_total,
					     left_margin);
}

size_t hists__fprintf(struct hists *self, struct hists *pair,
		      bool show_displacement, FILE *fp)
{
	struct sort_entry *se;
	struct rb_node *nd;
	size_t ret = 0;
	unsigned long position = 1;
	long displacement = 0;
	unsigned int width;
	const char *sep = symbol_conf.field_sep;
	const char *col_width = symbol_conf.col_width_list_str;

	init_rem_hits();

	fprintf(fp, "# %s", pair ? "Baseline" : "Overhead");

	if (symbol_conf.show_nr_samples) {
		if (sep)
			fprintf(fp, "%cSamples", *sep);
		else
			fputs("  Samples  ", fp);
	}

	if (symbol_conf.show_cpu_utilization) {
		if (sep) {
			ret += fprintf(fp, "%csys", *sep);
			ret += fprintf(fp, "%cus", *sep);
			if (perf_guest) {
				ret += fprintf(fp, "%cguest sys", *sep);
				ret += fprintf(fp, "%cguest us", *sep);
			}
		} else {
			ret += fprintf(fp, "  sys  ");
			ret += fprintf(fp, "  us  ");
			if (perf_guest) {
				ret += fprintf(fp, "  guest sys  ");
				ret += fprintf(fp, "  guest us  ");
			}
		}
	}

	if (pair) {
		if (sep)
			ret += fprintf(fp, "%cDelta", *sep);
		else
			ret += fprintf(fp, "  Delta    ");

		if (show_displacement) {
			if (sep)
				ret += fprintf(fp, "%cDisplacement", *sep);
			else
				ret += fprintf(fp, " Displ");
		}
	}

	list_for_each_entry(se, &hist_entry__sort_list, list) {
		if (se->elide)
			continue;
		if (sep) {
			fprintf(fp, "%c%s", *sep, se->se_header);
			continue;
		}
		width = strlen(se->se_header);
		if (symbol_conf.col_width_list_str) {
			if (col_width) {
				hists__set_col_len(self, se->se_width_idx,
						   atoi(col_width));
				col_width = strchr(col_width, ',');
				if (col_width)
					++col_width;
			}
		}
		if (!hists__new_col_len(self, se->se_width_idx, width))
			width = hists__col_len(self, se->se_width_idx);
		fprintf(fp, "  %*s", width, se->se_header);
	}
	fprintf(fp, "\n");

	if (sep)
		goto print_entries;

	fprintf(fp, "# ........");
	if (symbol_conf.show_nr_samples)
		fprintf(fp, " ..........");
	if (pair) {
		fprintf(fp, " ..........");
		if (show_displacement)
			fprintf(fp, " .....");
	}
	list_for_each_entry(se, &hist_entry__sort_list, list) {
		unsigned int i;

		if (se->elide)
			continue;

		fprintf(fp, "  ");
		width = hists__col_len(self, se->se_width_idx);
		if (width == 0)
			width = strlen(se->se_header);
		for (i = 0; i < width; i++)
			fprintf(fp, ".");
	}

	fprintf(fp, "\n#\n");

print_entries:
	for (nd = rb_first(&self->entries); nd; nd = rb_next(nd)) {
		struct hist_entry *h = rb_entry(nd, struct hist_entry, rb_node);

		if (show_displacement) {
			if (h->pair != NULL)
				displacement = ((long)h->pair->position -
					        (long)position);
			else
				displacement = 0;
			++position;
		}
		ret += hist_entry__fprintf(h, self, pair, show_displacement,
					   displacement, fp, self->stats.total_period);

		if (symbol_conf.use_callchain)
			ret += hist_entry__fprintf_callchain(h, self, fp,
							     self->stats.total_period);
		if (h->ms.map == NULL && verbose > 1) {
			__map_groups__fprintf_maps(&h->thread->mg,
						   MAP__FUNCTION, verbose, fp);
			fprintf(fp, "%.10s end\n", graph_dotted_line);
		}
	}

	free(rem_sq_bracket);

	return ret;
}

/*
 * See hists__fprintf to match the column widths
 */
unsigned int hists__sort_list_width(struct hists *self)
{
	struct sort_entry *se;
	int ret = 9; /* total % */

	if (symbol_conf.show_cpu_utilization) {
		ret += 7; /* count_sys % */
		ret += 6; /* count_us % */
		if (perf_guest) {
			ret += 13; /* count_guest_sys % */
			ret += 12; /* count_guest_us % */
		}
	}

	if (symbol_conf.show_nr_samples)
		ret += 11;

	list_for_each_entry(se, &hist_entry__sort_list, list)
		if (!se->elide)
			ret += 2 + hists__col_len(self, se->se_width_idx);

	if (verbose) /* Addr + origin */
		ret += 3 + BITS_PER_LONG / 4;

	return ret;
}

static void hists__remove_entry_filter(struct hists *self, struct hist_entry *h,
				       enum hist_filter filter)
{
	h->filtered &= ~(1 << filter);
	if (h->filtered)
		return;

	++self->nr_entries;
	if (h->ms.unfolded)
		self->nr_entries += h->nr_rows;
	h->row_offset = 0;
	self->stats.total_period += h->period;
	self->stats.nr_events[PERF_RECORD_SAMPLE] += h->nr_events;

	hists__calc_col_len(self, h);
}

void hists__filter_by_dso(struct hists *self, const struct dso *dso)
{
	struct rb_node *nd;

	self->nr_entries = self->stats.total_period = 0;
	self->stats.nr_events[PERF_RECORD_SAMPLE] = 0;
	hists__reset_col_len(self);

	for (nd = rb_first(&self->entries); nd; nd = rb_next(nd)) {
		struct hist_entry *h = rb_entry(nd, struct hist_entry, rb_node);

		if (symbol_conf.exclude_other && !h->parent)
			continue;

		if (dso != NULL && (h->ms.map == NULL || h->ms.map->dso != dso)) {
			h->filtered |= (1 << HIST_FILTER__DSO);
			continue;
		}

		hists__remove_entry_filter(self, h, HIST_FILTER__DSO);
	}
}

void hists__filter_by_thread(struct hists *self, const struct thread *thread)
{
	struct rb_node *nd;

	self->nr_entries = self->stats.total_period = 0;
	self->stats.nr_events[PERF_RECORD_SAMPLE] = 0;
	hists__reset_col_len(self);

	for (nd = rb_first(&self->entries); nd; nd = rb_next(nd)) {
		struct hist_entry *h = rb_entry(nd, struct hist_entry, rb_node);

		if (thread != NULL && h->thread != thread) {
			h->filtered |= (1 << HIST_FILTER__THREAD);
			continue;
		}

		hists__remove_entry_filter(self, h, HIST_FILTER__THREAD);
	}
}

<<<<<<< HEAD
static int symbol__alloc_hist(struct symbol *self)
{
	struct sym_priv *priv = symbol__priv(self);
	const int size = (sizeof(*priv->hist) +
			  (self->end - self->start) * sizeof(u64));

	priv->hist = zalloc(size);
	return priv->hist == NULL ? -1 : 0;
}

int hist_entry__inc_addr_samples(struct hist_entry *self, u64 ip)
{
	unsigned int sym_size, offset;
	struct symbol *sym = self->ms.sym;
	struct sym_priv *priv;
	struct sym_hist *h;

	if (!sym || !self->ms.map)
		return 0;

	priv = symbol__priv(sym);
	if (priv->hist == NULL && symbol__alloc_hist(sym) < 0)
		return -ENOMEM;

	sym_size = sym->end - sym->start;
	offset = ip - sym->start;

	pr_debug3("%s: ip=%#" PRIx64 "\n", __func__, self->ms.map->unmap_ip(self->ms.map, ip));

	if (offset >= sym_size)
		return 0;

	h = priv->hist;
	h->sum++;
	h->ip[offset]++;

	pr_debug3("%#" PRIx64 " %s: period++ [ip: %#" PRIx64 ", %#" PRIx64
		  "] => %" PRIu64 "\n", self->ms.sym->start, self->ms.sym->name,
		  ip, ip - self->ms.sym->start, h->ip[offset]);
	return 0;
}

static struct objdump_line *objdump_line__new(s64 offset, char *line, size_t privsize)
{
	struct objdump_line *self = malloc(sizeof(*self) + privsize);

	if (self != NULL) {
		self->offset = offset;
		self->line = line;
	}

	return self;
}

void objdump_line__free(struct objdump_line *self)
{
	free(self->line);
	free(self);
}

static void objdump__add_line(struct list_head *head, struct objdump_line *line)
{
	list_add_tail(&line->node, head);
}

struct objdump_line *objdump__get_next_ip_line(struct list_head *head,
					       struct objdump_line *pos)
{
	list_for_each_entry_continue(pos, head, node)
		if (pos->offset >= 0)
			return pos;

	return NULL;
}

static int hist_entry__parse_objdump_line(struct hist_entry *self, FILE *file,
					  struct list_head *head, size_t privsize)
=======
int hist_entry__inc_addr_samples(struct hist_entry *he, int evidx, u64 ip)
>>>>>>> 0ce790e7
{
	return symbol__inc_addr_samples(he->ms.sym, he->ms.map, evidx, ip);
}

int hist_entry__annotate(struct hist_entry *he, size_t privsize)
{
<<<<<<< HEAD
	struct symbol *sym = self->ms.sym;
	struct map *map = self->ms.map;
	struct dso *dso = map->dso;
	char *filename = dso__build_id_filename(dso, NULL, 0);
	bool free_filename = true;
	char command[PATH_MAX * 2];
	FILE *file;
	int err = 0;
	u64 len;
	char symfs_filename[PATH_MAX];

	if (filename) {
		snprintf(symfs_filename, sizeof(symfs_filename), "%s%s",
			 symbol_conf.symfs, filename);
	}

	if (filename == NULL) {
		if (dso->has_build_id) {
			pr_err("Can't annotate %s: not enough memory\n",
			       sym->name);
			return -ENOMEM;
		}
		goto fallback;
	} else if (readlink(symfs_filename, command, sizeof(command)) < 0 ||
		   strstr(command, "[kernel.kallsyms]") ||
		   access(symfs_filename, R_OK)) {
		free(filename);
fallback:
		/*
		 * If we don't have build-ids or the build-id file isn't in the
		 * cache, or is just a kallsyms file, well, lets hope that this
		 * DSO is the same as when 'perf record' ran.
		 */
		filename = dso->long_name;
		snprintf(symfs_filename, sizeof(symfs_filename), "%s%s",
			 symbol_conf.symfs, filename);
		free_filename = false;
	}

	if (dso->origin == DSO__ORIG_KERNEL) {
		if (dso->annotate_warned)
			goto out_free_filename;
		err = -ENOENT;
		dso->annotate_warned = 1;
		pr_err("Can't annotate %s: No vmlinux file was found in the "
		       "path\n", sym->name);
		goto out_free_filename;
	}

	pr_debug("%s: filename=%s, sym=%s, start=%#" PRIx64 ", end=%#" PRIx64 "\n", __func__,
		 filename, sym->name, map->unmap_ip(map, sym->start),
		 map->unmap_ip(map, sym->end));

	len = sym->end - sym->start;

	pr_debug("annotating [%p] %30s : [%p] %30s\n",
		 dso, dso->long_name, sym, sym->name);

	snprintf(command, sizeof(command),
		 "objdump --start-address=0x%016" PRIx64 " --stop-address=0x%016" PRIx64 " -dS -C %s|grep -v %s|expand",
		 map__rip_2objdump(map, sym->start),
		 map__rip_2objdump(map, sym->end),
		 symfs_filename, filename);

	pr_debug("Executing: %s\n", command);

	file = popen(command, "r");
	if (!file)
		goto out_free_filename;

	while (!feof(file))
		if (hist_entry__parse_objdump_line(self, file, head, privsize) < 0)
			break;

	pclose(file);
out_free_filename:
	if (free_filename)
		free(filename);
	return err;
=======
	return symbol__annotate(he->ms.sym, he->ms.map, privsize);
>>>>>>> 0ce790e7
}

void hists__inc_nr_events(struct hists *self, u32 type)
{
	++self->stats.nr_events[0];
	++self->stats.nr_events[type];
}

size_t hists__fprintf_nr_events(struct hists *self, FILE *fp)
{
	int i;
	size_t ret = 0;

	for (i = 0; i < PERF_RECORD_HEADER_MAX; ++i) {
		const char *name;

		if (self->stats.nr_events[i] == 0)
			continue;

		name = perf_event__name(i);
		if (!strcmp(name, "UNKNOWN"))
			continue;

		ret += fprintf(fp, "%16s events: %10d\n", name,
			       self->stats.nr_events[i]);
	}

	return ret;
}<|MERGE_RESOLUTION|>--- conflicted
+++ resolved
@@ -962,176 +962,14 @@
 	}
 }
 
-<<<<<<< HEAD
-static int symbol__alloc_hist(struct symbol *self)
-{
-	struct sym_priv *priv = symbol__priv(self);
-	const int size = (sizeof(*priv->hist) +
-			  (self->end - self->start) * sizeof(u64));
-
-	priv->hist = zalloc(size);
-	return priv->hist == NULL ? -1 : 0;
-}
-
-int hist_entry__inc_addr_samples(struct hist_entry *self, u64 ip)
-{
-	unsigned int sym_size, offset;
-	struct symbol *sym = self->ms.sym;
-	struct sym_priv *priv;
-	struct sym_hist *h;
-
-	if (!sym || !self->ms.map)
-		return 0;
-
-	priv = symbol__priv(sym);
-	if (priv->hist == NULL && symbol__alloc_hist(sym) < 0)
-		return -ENOMEM;
-
-	sym_size = sym->end - sym->start;
-	offset = ip - sym->start;
-
-	pr_debug3("%s: ip=%#" PRIx64 "\n", __func__, self->ms.map->unmap_ip(self->ms.map, ip));
-
-	if (offset >= sym_size)
-		return 0;
-
-	h = priv->hist;
-	h->sum++;
-	h->ip[offset]++;
-
-	pr_debug3("%#" PRIx64 " %s: period++ [ip: %#" PRIx64 ", %#" PRIx64
-		  "] => %" PRIu64 "\n", self->ms.sym->start, self->ms.sym->name,
-		  ip, ip - self->ms.sym->start, h->ip[offset]);
-	return 0;
-}
-
-static struct objdump_line *objdump_line__new(s64 offset, char *line, size_t privsize)
-{
-	struct objdump_line *self = malloc(sizeof(*self) + privsize);
-
-	if (self != NULL) {
-		self->offset = offset;
-		self->line = line;
-	}
-
-	return self;
-}
-
-void objdump_line__free(struct objdump_line *self)
-{
-	free(self->line);
-	free(self);
-}
-
-static void objdump__add_line(struct list_head *head, struct objdump_line *line)
-{
-	list_add_tail(&line->node, head);
-}
-
-struct objdump_line *objdump__get_next_ip_line(struct list_head *head,
-					       struct objdump_line *pos)
-{
-	list_for_each_entry_continue(pos, head, node)
-		if (pos->offset >= 0)
-			return pos;
-
-	return NULL;
-}
-
-static int hist_entry__parse_objdump_line(struct hist_entry *self, FILE *file,
-					  struct list_head *head, size_t privsize)
-=======
 int hist_entry__inc_addr_samples(struct hist_entry *he, int evidx, u64 ip)
->>>>>>> 0ce790e7
 {
 	return symbol__inc_addr_samples(he->ms.sym, he->ms.map, evidx, ip);
 }
 
 int hist_entry__annotate(struct hist_entry *he, size_t privsize)
 {
-<<<<<<< HEAD
-	struct symbol *sym = self->ms.sym;
-	struct map *map = self->ms.map;
-	struct dso *dso = map->dso;
-	char *filename = dso__build_id_filename(dso, NULL, 0);
-	bool free_filename = true;
-	char command[PATH_MAX * 2];
-	FILE *file;
-	int err = 0;
-	u64 len;
-	char symfs_filename[PATH_MAX];
-
-	if (filename) {
-		snprintf(symfs_filename, sizeof(symfs_filename), "%s%s",
-			 symbol_conf.symfs, filename);
-	}
-
-	if (filename == NULL) {
-		if (dso->has_build_id) {
-			pr_err("Can't annotate %s: not enough memory\n",
-			       sym->name);
-			return -ENOMEM;
-		}
-		goto fallback;
-	} else if (readlink(symfs_filename, command, sizeof(command)) < 0 ||
-		   strstr(command, "[kernel.kallsyms]") ||
-		   access(symfs_filename, R_OK)) {
-		free(filename);
-fallback:
-		/*
-		 * If we don't have build-ids or the build-id file isn't in the
-		 * cache, or is just a kallsyms file, well, lets hope that this
-		 * DSO is the same as when 'perf record' ran.
-		 */
-		filename = dso->long_name;
-		snprintf(symfs_filename, sizeof(symfs_filename), "%s%s",
-			 symbol_conf.symfs, filename);
-		free_filename = false;
-	}
-
-	if (dso->origin == DSO__ORIG_KERNEL) {
-		if (dso->annotate_warned)
-			goto out_free_filename;
-		err = -ENOENT;
-		dso->annotate_warned = 1;
-		pr_err("Can't annotate %s: No vmlinux file was found in the "
-		       "path\n", sym->name);
-		goto out_free_filename;
-	}
-
-	pr_debug("%s: filename=%s, sym=%s, start=%#" PRIx64 ", end=%#" PRIx64 "\n", __func__,
-		 filename, sym->name, map->unmap_ip(map, sym->start),
-		 map->unmap_ip(map, sym->end));
-
-	len = sym->end - sym->start;
-
-	pr_debug("annotating [%p] %30s : [%p] %30s\n",
-		 dso, dso->long_name, sym, sym->name);
-
-	snprintf(command, sizeof(command),
-		 "objdump --start-address=0x%016" PRIx64 " --stop-address=0x%016" PRIx64 " -dS -C %s|grep -v %s|expand",
-		 map__rip_2objdump(map, sym->start),
-		 map__rip_2objdump(map, sym->end),
-		 symfs_filename, filename);
-
-	pr_debug("Executing: %s\n", command);
-
-	file = popen(command, "r");
-	if (!file)
-		goto out_free_filename;
-
-	while (!feof(file))
-		if (hist_entry__parse_objdump_line(self, file, head, privsize) < 0)
-			break;
-
-	pclose(file);
-out_free_filename:
-	if (free_filename)
-		free(filename);
-	return err;
-=======
 	return symbol__annotate(he->ms.sym, he->ms.map, privsize);
->>>>>>> 0ce790e7
 }
 
 void hists__inc_nr_events(struct hists *self, u32 type)
