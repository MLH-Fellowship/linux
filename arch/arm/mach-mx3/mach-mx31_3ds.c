--- conflicted
+++ resolved
@@ -25,12 +25,9 @@
 #include <linux/regulator/machine.h>
 #include <linux/usb/otg.h>
 #include <linux/usb/ulpi.h>
-<<<<<<< HEAD
-=======
 #include <linux/memblock.h>
 
 #include <media/soc_camera.h>
->>>>>>> 105e53f8
 
 #include <mach/hardware.h>
 #include <asm/mach-types.h>
@@ -42,13 +39,10 @@
 #include <mach/iomux-mx3.h>
 #include <mach/3ds_debugboard.h>
 #include <mach/ulpi.h>
-<<<<<<< HEAD
-=======
 #include <mach/mmc.h>
 #include <mach/ipu.h>
 #include <mach/mx3fb.h>
 #include <mach/mx3_camera.h>
->>>>>>> 105e53f8
 
 #include "devices-imx31.h"
 #include "devices.h"
@@ -116,8 +110,6 @@
 	IOMUX_MODE(MX31_PIN_PC_RW_B, IOMUX_CONFIG_ALT1),
 	/* USB Host2 reset */
 	IOMUX_MODE(MX31_PIN_USB_BYP, IOMUX_CONFIG_GPIO),
-<<<<<<< HEAD
-=======
 	/* I2C1 */
 	MX31_PIN_I2C_CLK__I2C1_SCL,
 	MX31_PIN_I2C_DAT__I2C1_SDA,
@@ -364,7 +356,6 @@
 	.init		= mx31_3ds_sdhc1_init,
 	.exit		= mx31_3ds_sdhc1_exit,
 	.setpower	= mx31_3ds_sdhc1_setpower,
->>>>>>> 105e53f8
 };
 
 /*
@@ -403,9 +394,6 @@
 	}
 };
 
-<<<<<<< HEAD
-static struct mc13783_regulator_init_data mx31_3ds_regulators[] = {
-=======
 static struct regulator_consumer_supply vmmc2_consumers[] = {
 	REGULATOR_SUPPLY("vmmc", "mxc-mmc.0"),
 };
@@ -471,7 +459,6 @@
 };
 
 static struct mc13xxx_regulator_init_data mx31_3ds_regulators[] = {
->>>>>>> 105e53f8
 	{
 		.id = MC13783_REG_PWGT1SPI, /* Power Gate for ARM core. */
 		.init_data = &pwgtx_init,
@@ -485,8 +472,6 @@
 	}, {
 		.id = MC13783_REG_GPO3, /* Turn on 3.3V */
 		.init_data = &gpo_init,
-<<<<<<< HEAD
-=======
 	}, {
 		.id = MC13783_REG_VMMC2, /* Power MMC/SD, WiFi/Bluetooth. */
 		.init_data = &vmmc2_init,
@@ -499,22 +484,15 @@
 	}, {
 		.id = MC13783_REG_VVIB,  /* Power CMOS */
 		.init_data = &vvib_init,
->>>>>>> 105e53f8
 	},
 };
 
 /* MC13783 */
-<<<<<<< HEAD
-static struct mc13783_platform_data mc13783_pdata __initdata = {
-	.regulators = mx31_3ds_regulators,
-	.num_regulators = ARRAY_SIZE(mx31_3ds_regulators),
-=======
 static struct mc13xxx_platform_data mc13783_pdata = {
 	.regulators = {
 		.regulators = mx31_3ds_regulators,
 		.num_regulators = ARRAY_SIZE(mx31_3ds_regulators),
 	},
->>>>>>> 105e53f8
 	.flags  = MC13783_USE_REGULATOR | MC13783_USE_TOUCHSCREEN,
 };
 
@@ -616,14 +594,11 @@
 	return err;
 }
 
-<<<<<<< HEAD
-=======
 static int mx31_3ds_otg_init(struct platform_device *pdev)
 {
 	return mx31_initialize_usb_hw(pdev->id, MXC_EHCI_POWER_PINS_ENABLED);
 }
 
->>>>>>> 105e53f8
 static int mx31_3ds_host2_init(struct platform_device *pdev)
 {
 	int err;
@@ -655,42 +630,25 @@
 
 	mdelay(1);
 	gpio_set_value(USBH2_RST_B, 1);
-<<<<<<< HEAD
-	return 0;
-=======
 
 	mdelay(10);
 
 	return mx31_initialize_usb_hw(pdev->id, MXC_EHCI_POWER_PINS_ENABLED);
->>>>>>> 105e53f8
 
 usbotg_free_reset:
 	gpio_free(USBH2_RST_B);
 	return err;
 }
 
-<<<<<<< HEAD
-#if defined(CONFIG_USB_ULPI)
-static struct mxc_usbh_platform_data otg_pdata __initdata = {
-	.portsc	= MXC_EHCI_MODE_ULPI,
-	.flags	= MXC_EHCI_POWER_PINS_ENABLED,
-=======
 static struct mxc_usbh_platform_data otg_pdata __initdata = {
 	.init	= mx31_3ds_otg_init,
 	.portsc	= MXC_EHCI_MODE_ULPI,
->>>>>>> 105e53f8
 };
 
 static struct mxc_usbh_platform_data usbh2_pdata __initdata = {
 	.init = mx31_3ds_host2_init,
 	.portsc	= MXC_EHCI_MODE_ULPI,
-<<<<<<< HEAD
-	.flags	= MXC_EHCI_POWER_PINS_ENABLED,
-};
-#endif
-=======
-};
->>>>>>> 105e53f8
+};
 
 static const struct fsl_usb2_platform_data usbotg_pdata __initconst = {
 	.operating_mode = FSL_USB2_DR_DEVICE,
@@ -738,22 +696,6 @@
 	spi_register_board_info(mx31_3ds_spi_devs,
 						ARRAY_SIZE(mx31_3ds_spi_devs));
 
-<<<<<<< HEAD
-	imx31_add_imx_keypad(&mx31_3ds_keymap_data);
-
-	mx31_3ds_usbotg_init();
-#if defined(CONFIG_USB_ULPI)
-	if (otg_mode_host) {
-		otg_pdata.otg = otg_ulpi_create(&mxc_ulpi_access_ops,
-				ULPI_OTG_DRVVBUS | ULPI_OTG_DRVVBUS_EXT);
-
-		imx31_add_mxc_ehci_otg(&otg_pdata);
-	}
-	usbh2_pdata.otg = otg_ulpi_create(&mxc_ulpi_access_ops,
-				ULPI_OTG_DRVVBUS | ULPI_OTG_DRVVBUS_EXT);
-	imx31_add_mxc_ehci_hs(2, &usbh2_pdata);
-#endif
-=======
 	platform_add_devices(devices, ARRAY_SIZE(devices));
 
 	imx31_add_imx_keypad(&mx31_3ds_keymap_data);
@@ -770,7 +712,6 @@
 	if (usbh2_pdata.otg)
 		imx31_add_mxc_ehci_hs(2, &usbh2_pdata);
 
->>>>>>> 105e53f8
 	if (!otg_mode_host)
 		imx31_add_fsl_usb2_udc(&usbotg_pdata);
 
@@ -778,8 +719,6 @@
 		printk(KERN_WARNING "Init of the debug board failed, all "
 				    "devices on the debug board are unusable.\n");
 	imx31_add_imx2_wdt(NULL);
-<<<<<<< HEAD
-=======
 	imx31_add_imx_i2c0(&mx31_3ds_i2c0_data);
 	imx31_add_mxc_mmc(0, &sdhc1_pdata);
 
@@ -800,7 +739,6 @@
 		mxc_register_device(&mx3_camera, &mx31_3ds_camera_pdata);
 	else
 		pr_err("Failed to allocate dma memory for camera");
->>>>>>> 105e53f8
 }
 
 static void __init mx31_3ds_timer_init(void)
