/*
 * core.c  --  Voltage/Current Regulator framework.
 *
 * Copyright 2007, 2008 Wolfson Microelectronics PLC.
 * Copyright 2008 SlimLogic Ltd.
 *
 * Author: Liam Girdwood <lrg@slimlogic.co.uk>
 *
 *  This program is free software; you can redistribute  it and/or modify it
 *  under  the terms of  the GNU General  Public License as published by the
 *  Free Software Foundation;  either version 2 of the  License, or (at your
 *  option) any later version.
 *
 */

#define pr_fmt(fmt) "%s: " fmt, __func__

#include <linux/kernel.h>
#include <linux/init.h>
#include <linux/debugfs.h>
#include <linux/device.h>
#include <linux/slab.h>
#include <linux/err.h>
#include <linux/mutex.h>
#include <linux/suspend.h>
#include <linux/delay.h>
#include <linux/regulator/consumer.h>
#include <linux/regulator/driver.h>
#include <linux/regulator/machine.h>

#define CREATE_TRACE_POINTS
#include <trace/events/regulator.h>

#include "dummy.h"

#define rdev_err(rdev, fmt, ...)					\
	pr_err("%s: " fmt, rdev_get_name(rdev), ##__VA_ARGS__)
#define rdev_warn(rdev, fmt, ...)					\
	pr_warn("%s: " fmt, rdev_get_name(rdev), ##__VA_ARGS__)
#define rdev_info(rdev, fmt, ...)					\
	pr_info("%s: " fmt, rdev_get_name(rdev), ##__VA_ARGS__)
#define rdev_dbg(rdev, fmt, ...)					\
	pr_debug("%s: " fmt, rdev_get_name(rdev), ##__VA_ARGS__)

static DEFINE_MUTEX(regulator_list_mutex);
static LIST_HEAD(regulator_list);
static LIST_HEAD(regulator_map_list);
static bool has_full_constraints;
static bool board_wants_dummy_regulator;

#ifdef CONFIG_DEBUG_FS
static struct dentry *debugfs_root;
#endif

/*
 * struct regulator_map
 *
 * Used to provide symbolic supply names to devices.
 */
struct regulator_map {
	struct list_head list;
	const char *dev_name;   /* The dev_name() for the consumer */
	const char *supply;
	struct regulator_dev *regulator;
};

/*
 * struct regulator
 *
 * One for each consumer device.
 */
struct regulator {
	struct device *dev;
	struct list_head list;
	int uA_load;
	int min_uV;
	int max_uV;
	char *supply_name;
	struct device_attribute dev_attr;
	struct regulator_dev *rdev;
};

static int _regulator_is_enabled(struct regulator_dev *rdev);
static int _regulator_disable(struct regulator_dev *rdev,
		struct regulator_dev **supply_rdev_ptr);
static int _regulator_get_voltage(struct regulator_dev *rdev);
static int _regulator_get_current_limit(struct regulator_dev *rdev);
static unsigned int _regulator_get_mode(struct regulator_dev *rdev);
static void _notifier_call_chain(struct regulator_dev *rdev,
				  unsigned long event, void *data);
static int _regulator_do_set_voltage(struct regulator_dev *rdev,
				     int min_uV, int max_uV);

static const char *rdev_get_name(struct regulator_dev *rdev)
{
	if (rdev->constraints && rdev->constraints->name)
		return rdev->constraints->name;
	else if (rdev->desc->name)
		return rdev->desc->name;
	else
		return "";
}

/* gets the regulator for a given consumer device */
static struct regulator *get_device_regulator(struct device *dev)
{
	struct regulator *regulator = NULL;
	struct regulator_dev *rdev;

	mutex_lock(&regulator_list_mutex);
	list_for_each_entry(rdev, &regulator_list, list) {
		mutex_lock(&rdev->mutex);
		list_for_each_entry(regulator, &rdev->consumer_list, list) {
			if (regulator->dev == dev) {
				mutex_unlock(&rdev->mutex);
				mutex_unlock(&regulator_list_mutex);
				return regulator;
			}
		}
		mutex_unlock(&rdev->mutex);
	}
	mutex_unlock(&regulator_list_mutex);
	return NULL;
}

/* Platform voltage constraint check */
static int regulator_check_voltage(struct regulator_dev *rdev,
				   int *min_uV, int *max_uV)
{
	BUG_ON(*min_uV > *max_uV);

	if (!rdev->constraints) {
		rdev_err(rdev, "no constraints\n");
		return -ENODEV;
	}
	if (!(rdev->constraints->valid_ops_mask & REGULATOR_CHANGE_VOLTAGE)) {
		rdev_err(rdev, "operation not allowed\n");
		return -EPERM;
	}

	if (*max_uV > rdev->constraints->max_uV)
		*max_uV = rdev->constraints->max_uV;
	if (*min_uV < rdev->constraints->min_uV)
		*min_uV = rdev->constraints->min_uV;

	if (*min_uV > *max_uV)
		return -EINVAL;

	return 0;
}

/* Make sure we select a voltage that suits the needs of all
 * regulator consumers
 */
static int regulator_check_consumers(struct regulator_dev *rdev,
				     int *min_uV, int *max_uV)
{
	struct regulator *regulator;

	list_for_each_entry(regulator, &rdev->consumer_list, list) {
		if (*max_uV > regulator->max_uV)
			*max_uV = regulator->max_uV;
		if (*min_uV < regulator->min_uV)
			*min_uV = regulator->min_uV;
	}

	if (*min_uV > *max_uV)
		return -EINVAL;

	return 0;
}

/* current constraint check */
static int regulator_check_current_limit(struct regulator_dev *rdev,
					int *min_uA, int *max_uA)
{
	BUG_ON(*min_uA > *max_uA);

	if (!rdev->constraints) {
		rdev_err(rdev, "no constraints\n");
		return -ENODEV;
	}
	if (!(rdev->constraints->valid_ops_mask & REGULATOR_CHANGE_CURRENT)) {
		rdev_err(rdev, "operation not allowed\n");
		return -EPERM;
	}

	if (*max_uA > rdev->constraints->max_uA)
		*max_uA = rdev->constraints->max_uA;
	if (*min_uA < rdev->constraints->min_uA)
		*min_uA = rdev->constraints->min_uA;

	if (*min_uA > *max_uA)
		return -EINVAL;

	return 0;
}

/* operating mode constraint check */
static int regulator_check_mode(struct regulator_dev *rdev, int mode)
{
	switch (mode) {
	case REGULATOR_MODE_FAST:
	case REGULATOR_MODE_NORMAL:
	case REGULATOR_MODE_IDLE:
	case REGULATOR_MODE_STANDBY:
		break;
	default:
		return -EINVAL;
	}

	if (!rdev->constraints) {
		rdev_err(rdev, "no constraints\n");
		return -ENODEV;
	}
	if (!(rdev->constraints->valid_ops_mask & REGULATOR_CHANGE_MODE)) {
		rdev_err(rdev, "operation not allowed\n");
		return -EPERM;
	}
	if (!(rdev->constraints->valid_modes_mask & mode)) {
		rdev_err(rdev, "invalid mode %x\n", mode);
		return -EINVAL;
	}
	return 0;
}

/* dynamic regulator mode switching constraint check */
static int regulator_check_drms(struct regulator_dev *rdev)
{
	if (!rdev->constraints) {
		rdev_err(rdev, "no constraints\n");
		return -ENODEV;
	}
	if (!(rdev->constraints->valid_ops_mask & REGULATOR_CHANGE_DRMS)) {
		rdev_err(rdev, "operation not allowed\n");
		return -EPERM;
	}
	return 0;
}

static ssize_t device_requested_uA_show(struct device *dev,
			     struct device_attribute *attr, char *buf)
{
	struct regulator *regulator;

	regulator = get_device_regulator(dev);
	if (regulator == NULL)
		return 0;

	return sprintf(buf, "%d\n", regulator->uA_load);
}

static ssize_t regulator_uV_show(struct device *dev,
				struct device_attribute *attr, char *buf)
{
	struct regulator_dev *rdev = dev_get_drvdata(dev);
	ssize_t ret;

	mutex_lock(&rdev->mutex);
	ret = sprintf(buf, "%d\n", _regulator_get_voltage(rdev));
	mutex_unlock(&rdev->mutex);

	return ret;
}
static DEVICE_ATTR(microvolts, 0444, regulator_uV_show, NULL);

static ssize_t regulator_uA_show(struct device *dev,
				struct device_attribute *attr, char *buf)
{
	struct regulator_dev *rdev = dev_get_drvdata(dev);

	return sprintf(buf, "%d\n", _regulator_get_current_limit(rdev));
}
static DEVICE_ATTR(microamps, 0444, regulator_uA_show, NULL);

static ssize_t regulator_name_show(struct device *dev,
			     struct device_attribute *attr, char *buf)
{
	struct regulator_dev *rdev = dev_get_drvdata(dev);

	return sprintf(buf, "%s\n", rdev_get_name(rdev));
}

static ssize_t regulator_print_opmode(char *buf, int mode)
{
	switch (mode) {
	case REGULATOR_MODE_FAST:
		return sprintf(buf, "fast\n");
	case REGULATOR_MODE_NORMAL:
		return sprintf(buf, "normal\n");
	case REGULATOR_MODE_IDLE:
		return sprintf(buf, "idle\n");
	case REGULATOR_MODE_STANDBY:
		return sprintf(buf, "standby\n");
	}
	return sprintf(buf, "unknown\n");
}

static ssize_t regulator_opmode_show(struct device *dev,
				    struct device_attribute *attr, char *buf)
{
	struct regulator_dev *rdev = dev_get_drvdata(dev);

	return regulator_print_opmode(buf, _regulator_get_mode(rdev));
}
static DEVICE_ATTR(opmode, 0444, regulator_opmode_show, NULL);

static ssize_t regulator_print_state(char *buf, int state)
{
	if (state > 0)
		return sprintf(buf, "enabled\n");
	else if (state == 0)
		return sprintf(buf, "disabled\n");
	else
		return sprintf(buf, "unknown\n");
}

static ssize_t regulator_state_show(struct device *dev,
				   struct device_attribute *attr, char *buf)
{
	struct regulator_dev *rdev = dev_get_drvdata(dev);
	ssize_t ret;

	mutex_lock(&rdev->mutex);
	ret = regulator_print_state(buf, _regulator_is_enabled(rdev));
	mutex_unlock(&rdev->mutex);

	return ret;
}
static DEVICE_ATTR(state, 0444, regulator_state_show, NULL);

static ssize_t regulator_status_show(struct device *dev,
				   struct device_attribute *attr, char *buf)
{
	struct regulator_dev *rdev = dev_get_drvdata(dev);
	int status;
	char *label;

	status = rdev->desc->ops->get_status(rdev);
	if (status < 0)
		return status;

	switch (status) {
	case REGULATOR_STATUS_OFF:
		label = "off";
		break;
	case REGULATOR_STATUS_ON:
		label = "on";
		break;
	case REGULATOR_STATUS_ERROR:
		label = "error";
		break;
	case REGULATOR_STATUS_FAST:
		label = "fast";
		break;
	case REGULATOR_STATUS_NORMAL:
		label = "normal";
		break;
	case REGULATOR_STATUS_IDLE:
		label = "idle";
		break;
	case REGULATOR_STATUS_STANDBY:
		label = "standby";
		break;
	default:
		return -ERANGE;
	}

	return sprintf(buf, "%s\n", label);
}
static DEVICE_ATTR(status, 0444, regulator_status_show, NULL);

static ssize_t regulator_min_uA_show(struct device *dev,
				    struct device_attribute *attr, char *buf)
{
	struct regulator_dev *rdev = dev_get_drvdata(dev);

	if (!rdev->constraints)
		return sprintf(buf, "constraint not defined\n");

	return sprintf(buf, "%d\n", rdev->constraints->min_uA);
}
static DEVICE_ATTR(min_microamps, 0444, regulator_min_uA_show, NULL);

static ssize_t regulator_max_uA_show(struct device *dev,
				    struct device_attribute *attr, char *buf)
{
	struct regulator_dev *rdev = dev_get_drvdata(dev);

	if (!rdev->constraints)
		return sprintf(buf, "constraint not defined\n");

	return sprintf(buf, "%d\n", rdev->constraints->max_uA);
}
static DEVICE_ATTR(max_microamps, 0444, regulator_max_uA_show, NULL);

static ssize_t regulator_min_uV_show(struct device *dev,
				    struct device_attribute *attr, char *buf)
{
	struct regulator_dev *rdev = dev_get_drvdata(dev);

	if (!rdev->constraints)
		return sprintf(buf, "constraint not defined\n");

	return sprintf(buf, "%d\n", rdev->constraints->min_uV);
}
static DEVICE_ATTR(min_microvolts, 0444, regulator_min_uV_show, NULL);

static ssize_t regulator_max_uV_show(struct device *dev,
				    struct device_attribute *attr, char *buf)
{
	struct regulator_dev *rdev = dev_get_drvdata(dev);

	if (!rdev->constraints)
		return sprintf(buf, "constraint not defined\n");

	return sprintf(buf, "%d\n", rdev->constraints->max_uV);
}
static DEVICE_ATTR(max_microvolts, 0444, regulator_max_uV_show, NULL);

static ssize_t regulator_total_uA_show(struct device *dev,
				      struct device_attribute *attr, char *buf)
{
	struct regulator_dev *rdev = dev_get_drvdata(dev);
	struct regulator *regulator;
	int uA = 0;

	mutex_lock(&rdev->mutex);
	list_for_each_entry(regulator, &rdev->consumer_list, list)
		uA += regulator->uA_load;
	mutex_unlock(&rdev->mutex);
	return sprintf(buf, "%d\n", uA);
}
static DEVICE_ATTR(requested_microamps, 0444, regulator_total_uA_show, NULL);

static ssize_t regulator_num_users_show(struct device *dev,
				      struct device_attribute *attr, char *buf)
{
	struct regulator_dev *rdev = dev_get_drvdata(dev);
	return sprintf(buf, "%d\n", rdev->use_count);
}

static ssize_t regulator_type_show(struct device *dev,
				  struct device_attribute *attr, char *buf)
{
	struct regulator_dev *rdev = dev_get_drvdata(dev);

	switch (rdev->desc->type) {
	case REGULATOR_VOLTAGE:
		return sprintf(buf, "voltage\n");
	case REGULATOR_CURRENT:
		return sprintf(buf, "current\n");
	}
	return sprintf(buf, "unknown\n");
}

static ssize_t regulator_suspend_mem_uV_show(struct device *dev,
				struct device_attribute *attr, char *buf)
{
	struct regulator_dev *rdev = dev_get_drvdata(dev);

	return sprintf(buf, "%d\n", rdev->constraints->state_mem.uV);
}
static DEVICE_ATTR(suspend_mem_microvolts, 0444,
		regulator_suspend_mem_uV_show, NULL);

static ssize_t regulator_suspend_disk_uV_show(struct device *dev,
				struct device_attribute *attr, char *buf)
{
	struct regulator_dev *rdev = dev_get_drvdata(dev);

	return sprintf(buf, "%d\n", rdev->constraints->state_disk.uV);
}
static DEVICE_ATTR(suspend_disk_microvolts, 0444,
		regulator_suspend_disk_uV_show, NULL);

static ssize_t regulator_suspend_standby_uV_show(struct device *dev,
				struct device_attribute *attr, char *buf)
{
	struct regulator_dev *rdev = dev_get_drvdata(dev);

	return sprintf(buf, "%d\n", rdev->constraints->state_standby.uV);
}
static DEVICE_ATTR(suspend_standby_microvolts, 0444,
		regulator_suspend_standby_uV_show, NULL);

static ssize_t regulator_suspend_mem_mode_show(struct device *dev,
				struct device_attribute *attr, char *buf)
{
	struct regulator_dev *rdev = dev_get_drvdata(dev);

	return regulator_print_opmode(buf,
		rdev->constraints->state_mem.mode);
}
static DEVICE_ATTR(suspend_mem_mode, 0444,
		regulator_suspend_mem_mode_show, NULL);

static ssize_t regulator_suspend_disk_mode_show(struct device *dev,
				struct device_attribute *attr, char *buf)
{
	struct regulator_dev *rdev = dev_get_drvdata(dev);

	return regulator_print_opmode(buf,
		rdev->constraints->state_disk.mode);
}
static DEVICE_ATTR(suspend_disk_mode, 0444,
		regulator_suspend_disk_mode_show, NULL);

static ssize_t regulator_suspend_standby_mode_show(struct device *dev,
				struct device_attribute *attr, char *buf)
{
	struct regulator_dev *rdev = dev_get_drvdata(dev);

	return regulator_print_opmode(buf,
		rdev->constraints->state_standby.mode);
}
static DEVICE_ATTR(suspend_standby_mode, 0444,
		regulator_suspend_standby_mode_show, NULL);

static ssize_t regulator_suspend_mem_state_show(struct device *dev,
				   struct device_attribute *attr, char *buf)
{
	struct regulator_dev *rdev = dev_get_drvdata(dev);

	return regulator_print_state(buf,
			rdev->constraints->state_mem.enabled);
}
static DEVICE_ATTR(suspend_mem_state, 0444,
		regulator_suspend_mem_state_show, NULL);

static ssize_t regulator_suspend_disk_state_show(struct device *dev,
				   struct device_attribute *attr, char *buf)
{
	struct regulator_dev *rdev = dev_get_drvdata(dev);

	return regulator_print_state(buf,
			rdev->constraints->state_disk.enabled);
}
static DEVICE_ATTR(suspend_disk_state, 0444,
		regulator_suspend_disk_state_show, NULL);

static ssize_t regulator_suspend_standby_state_show(struct device *dev,
				   struct device_attribute *attr, char *buf)
{
	struct regulator_dev *rdev = dev_get_drvdata(dev);

	return regulator_print_state(buf,
			rdev->constraints->state_standby.enabled);
}
static DEVICE_ATTR(suspend_standby_state, 0444,
		regulator_suspend_standby_state_show, NULL);


/*
 * These are the only attributes are present for all regulators.
 * Other attributes are a function of regulator functionality.
 */
static struct device_attribute regulator_dev_attrs[] = {
	__ATTR(name, 0444, regulator_name_show, NULL),
	__ATTR(num_users, 0444, regulator_num_users_show, NULL),
	__ATTR(type, 0444, regulator_type_show, NULL),
	__ATTR_NULL,
};

static void regulator_dev_release(struct device *dev)
{
	struct regulator_dev *rdev = dev_get_drvdata(dev);
	kfree(rdev);
}

static struct class regulator_class = {
	.name = "regulator",
	.dev_release = regulator_dev_release,
	.dev_attrs = regulator_dev_attrs,
};

/* Calculate the new optimum regulator operating mode based on the new total
 * consumer load. All locks held by caller */
static void drms_uA_update(struct regulator_dev *rdev)
{
	struct regulator *sibling;
	int current_uA = 0, output_uV, input_uV, err;
	unsigned int mode;

	err = regulator_check_drms(rdev);
	if (err < 0 || !rdev->desc->ops->get_optimum_mode ||
	    (!rdev->desc->ops->get_voltage &&
	     !rdev->desc->ops->get_voltage_sel) ||
	    !rdev->desc->ops->set_mode)
		return;

	/* get output voltage */
	output_uV = _regulator_get_voltage(rdev);
	if (output_uV <= 0)
		return;

	/* get input voltage */
	input_uV = 0;
	if (rdev->supply)
		input_uV = _regulator_get_voltage(rdev);
	if (input_uV <= 0)
		input_uV = rdev->constraints->input_uV;
	if (input_uV <= 0)
		return;

	/* calc total requested load */
	list_for_each_entry(sibling, &rdev->consumer_list, list)
		current_uA += sibling->uA_load;

	/* now get the optimum mode for our new total regulator load */
	mode = rdev->desc->ops->get_optimum_mode(rdev, input_uV,
						  output_uV, current_uA);

	/* check the new mode is allowed */
	err = regulator_check_mode(rdev, mode);
	if (err == 0)
		rdev->desc->ops->set_mode(rdev, mode);
}

static int suspend_set_state(struct regulator_dev *rdev,
	struct regulator_state *rstate)
{
	int ret = 0;
	bool can_set_state;

	can_set_state = rdev->desc->ops->set_suspend_enable &&
		rdev->desc->ops->set_suspend_disable;

	/* If we have no suspend mode configration don't set anything;
	 * only warn if the driver actually makes the suspend mode
	 * configurable.
	 */
	if (!rstate->enabled && !rstate->disabled) {
		if (can_set_state)
			rdev_warn(rdev, "No configuration\n");
		return 0;
	}

	if (rstate->enabled && rstate->disabled) {
		rdev_err(rdev, "invalid configuration\n");
		return -EINVAL;
	}

	if (!can_set_state) {
		rdev_err(rdev, "no way to set suspend state\n");
		return -EINVAL;
	}

	if (rstate->enabled)
		ret = rdev->desc->ops->set_suspend_enable(rdev);
	else
		ret = rdev->desc->ops->set_suspend_disable(rdev);
	if (ret < 0) {
		rdev_err(rdev, "failed to enabled/disable\n");
		return ret;
	}

	if (rdev->desc->ops->set_suspend_voltage && rstate->uV > 0) {
		ret = rdev->desc->ops->set_suspend_voltage(rdev, rstate->uV);
		if (ret < 0) {
			rdev_err(rdev, "failed to set voltage\n");
			return ret;
		}
	}

	if (rdev->desc->ops->set_suspend_mode && rstate->mode > 0) {
		ret = rdev->desc->ops->set_suspend_mode(rdev, rstate->mode);
		if (ret < 0) {
			rdev_err(rdev, "failed to set mode\n");
			return ret;
		}
	}
	return ret;
}

/* locks held by caller */
static int suspend_prepare(struct regulator_dev *rdev, suspend_state_t state)
{
	if (!rdev->constraints)
		return -EINVAL;

	switch (state) {
	case PM_SUSPEND_STANDBY:
		return suspend_set_state(rdev,
			&rdev->constraints->state_standby);
	case PM_SUSPEND_MEM:
		return suspend_set_state(rdev,
			&rdev->constraints->state_mem);
	case PM_SUSPEND_MAX:
		return suspend_set_state(rdev,
			&rdev->constraints->state_disk);
	default:
		return -EINVAL;
	}
}

static void print_constraints(struct regulator_dev *rdev)
{
	struct regulation_constraints *constraints = rdev->constraints;
	char buf[80] = "";
	int count = 0;
	int ret;

	if (constraints->min_uV && constraints->max_uV) {
		if (constraints->min_uV == constraints->max_uV)
			count += sprintf(buf + count, "%d mV ",
					 constraints->min_uV / 1000);
		else
			count += sprintf(buf + count, "%d <--> %d mV ",
					 constraints->min_uV / 1000,
					 constraints->max_uV / 1000);
	}

	if (!constraints->min_uV ||
	    constraints->min_uV != constraints->max_uV) {
		ret = _regulator_get_voltage(rdev);
		if (ret > 0)
			count += sprintf(buf + count, "at %d mV ", ret / 1000);
	}

	if (constraints->min_uA && constraints->max_uA) {
		if (constraints->min_uA == constraints->max_uA)
			count += sprintf(buf + count, "%d mA ",
					 constraints->min_uA / 1000);
		else
			count += sprintf(buf + count, "%d <--> %d mA ",
					 constraints->min_uA / 1000,
					 constraints->max_uA / 1000);
	}

	if (!constraints->min_uA ||
	    constraints->min_uA != constraints->max_uA) {
		ret = _regulator_get_current_limit(rdev);
		if (ret > 0)
			count += sprintf(buf + count, "at %d mA ", ret / 1000);
	}

	if (constraints->valid_modes_mask & REGULATOR_MODE_FAST)
		count += sprintf(buf + count, "fast ");
	if (constraints->valid_modes_mask & REGULATOR_MODE_NORMAL)
		count += sprintf(buf + count, "normal ");
	if (constraints->valid_modes_mask & REGULATOR_MODE_IDLE)
		count += sprintf(buf + count, "idle ");
	if (constraints->valid_modes_mask & REGULATOR_MODE_STANDBY)
		count += sprintf(buf + count, "standby");

	rdev_info(rdev, "%s\n", buf);
}

static int machine_constraints_voltage(struct regulator_dev *rdev,
	struct regulation_constraints *constraints)
{
	struct regulator_ops *ops = rdev->desc->ops;
	int ret;

	/* do we need to apply the constraint voltage */
	if (rdev->constraints->apply_uV &&
	    rdev->constraints->min_uV == rdev->constraints->max_uV) {
		ret = _regulator_do_set_voltage(rdev,
						rdev->constraints->min_uV,
						rdev->constraints->max_uV);
		if (ret < 0) {
			rdev_err(rdev, "failed to apply %duV constraint\n",
				 rdev->constraints->min_uV);
			rdev->constraints = NULL;
			return ret;
		}
	}

	/* constrain machine-level voltage specs to fit
	 * the actual range supported by this regulator.
	 */
	if (ops->list_voltage && rdev->desc->n_voltages) {
		int	count = rdev->desc->n_voltages;
		int	i;
		int	min_uV = INT_MAX;
		int	max_uV = INT_MIN;
		int	cmin = constraints->min_uV;
		int	cmax = constraints->max_uV;

		/* it's safe to autoconfigure fixed-voltage supplies
		   and the constraints are used by list_voltage. */
		if (count == 1 && !cmin) {
			cmin = 1;
			cmax = INT_MAX;
			constraints->min_uV = cmin;
			constraints->max_uV = cmax;
		}

		/* voltage constraints are optional */
		if ((cmin == 0) && (cmax == 0))
			return 0;

		/* else require explicit machine-level constraints */
		if (cmin <= 0 || cmax <= 0 || cmax < cmin) {
			rdev_err(rdev, "invalid voltage constraints\n");
			return -EINVAL;
		}

		/* initial: [cmin..cmax] valid, [min_uV..max_uV] not */
		for (i = 0; i < count; i++) {
			int	value;

			value = ops->list_voltage(rdev, i);
			if (value <= 0)
				continue;

			/* maybe adjust [min_uV..max_uV] */
			if (value >= cmin && value < min_uV)
				min_uV = value;
			if (value <= cmax && value > max_uV)
				max_uV = value;
		}

		/* final: [min_uV..max_uV] valid iff constraints valid */
		if (max_uV < min_uV) {
			rdev_err(rdev, "unsupportable voltage constraints\n");
			return -EINVAL;
		}

		/* use regulator's subset of machine constraints */
		if (constraints->min_uV < min_uV) {
			rdev_dbg(rdev, "override min_uV, %d -> %d\n",
				 constraints->min_uV, min_uV);
			constraints->min_uV = min_uV;
		}
		if (constraints->max_uV > max_uV) {
			rdev_dbg(rdev, "override max_uV, %d -> %d\n",
				 constraints->max_uV, max_uV);
			constraints->max_uV = max_uV;
		}
	}

	return 0;
}

/**
 * set_machine_constraints - sets regulator constraints
 * @rdev: regulator source
 * @constraints: constraints to apply
 *
 * Allows platform initialisation code to define and constrain
 * regulator circuits e.g. valid voltage/current ranges, etc.  NOTE:
 * Constraints *must* be set by platform code in order for some
 * regulator operations to proceed i.e. set_voltage, set_current_limit,
 * set_mode.
 */
static int set_machine_constraints(struct regulator_dev *rdev,
	const struct regulation_constraints *constraints)
{
	int ret = 0;
	struct regulator_ops *ops = rdev->desc->ops;

	rdev->constraints = kmemdup(constraints, sizeof(*constraints),
				    GFP_KERNEL);
	if (!rdev->constraints)
		return -ENOMEM;

	ret = machine_constraints_voltage(rdev, rdev->constraints);
	if (ret != 0)
		goto out;

	/* do we need to setup our suspend state */
	if (constraints->initial_state) {
		ret = suspend_prepare(rdev, rdev->constraints->initial_state);
		if (ret < 0) {
			rdev_err(rdev, "failed to set suspend state\n");
			rdev->constraints = NULL;
			goto out;
		}
	}

	if (constraints->initial_mode) {
		if (!ops->set_mode) {
			rdev_err(rdev, "no set_mode operation\n");
			ret = -EINVAL;
			goto out;
		}

		ret = ops->set_mode(rdev, rdev->constraints->initial_mode);
		if (ret < 0) {
			rdev_err(rdev, "failed to set initial mode: %d\n", ret);
			goto out;
		}
	}

	/* If the constraints say the regulator should be on at this point
	 * and we have control then make sure it is enabled.
	 */
	if ((rdev->constraints->always_on || rdev->constraints->boot_on) &&
	    ops->enable) {
		ret = ops->enable(rdev);
		if (ret < 0) {
			rdev_err(rdev, "failed to enable\n");
			rdev->constraints = NULL;
			goto out;
		}
	}

	print_constraints(rdev);
out:
	return ret;
}

/**
 * set_supply - set regulator supply regulator
 * @rdev: regulator name
 * @supply_rdev: supply regulator name
 *
 * Called by platform initialisation code to set the supply regulator for this
 * regulator. This ensures that a regulators supply will also be enabled by the
 * core if it's child is enabled.
 */
static int set_supply(struct regulator_dev *rdev,
	struct regulator_dev *supply_rdev)
{
	int err;

	err = sysfs_create_link(&rdev->dev.kobj, &supply_rdev->dev.kobj,
				"supply");
	if (err) {
		rdev_err(rdev, "could not add device link %s err %d\n",
			 supply_rdev->dev.kobj.name, err);
		       goto out;
	}
	rdev->supply = supply_rdev;
	list_add(&rdev->slist, &supply_rdev->supply_list);
out:
	return err;
}

/**
 * set_consumer_device_supply - Bind a regulator to a symbolic supply
 * @rdev:         regulator source
 * @consumer_dev: device the supply applies to
 * @consumer_dev_name: dev_name() string for device supply applies to
 * @supply:       symbolic name for supply
 *
 * Allows platform initialisation code to map physical regulator
 * sources to symbolic names for supplies for use by devices.  Devices
 * should use these symbolic names to request regulators, avoiding the
 * need to provide board-specific regulator names as platform data.
 *
 * Only one of consumer_dev and consumer_dev_name may be specified.
 */
static int set_consumer_device_supply(struct regulator_dev *rdev,
	struct device *consumer_dev, const char *consumer_dev_name,
	const char *supply)
{
	struct regulator_map *node;
	int has_dev;

	if (consumer_dev && consumer_dev_name)
		return -EINVAL;

	if (!consumer_dev_name && consumer_dev)
		consumer_dev_name = dev_name(consumer_dev);

	if (supply == NULL)
		return -EINVAL;

	if (consumer_dev_name != NULL)
		has_dev = 1;
	else
		has_dev = 0;

	list_for_each_entry(node, &regulator_map_list, list) {
		if (node->dev_name && consumer_dev_name) {
			if (strcmp(node->dev_name, consumer_dev_name) != 0)
				continue;
		} else if (node->dev_name || consumer_dev_name) {
			continue;
		}

		if (strcmp(node->supply, supply) != 0)
			continue;

		dev_dbg(consumer_dev, "%s/%s is '%s' supply; fail %s/%s\n",
			dev_name(&node->regulator->dev),
			node->regulator->desc->name,
			supply,
			dev_name(&rdev->dev), rdev_get_name(rdev));
		return -EBUSY;
	}

	node = kzalloc(sizeof(struct regulator_map), GFP_KERNEL);
	if (node == NULL)
		return -ENOMEM;

	node->regulator = rdev;
	node->supply = supply;

	if (has_dev) {
		node->dev_name = kstrdup(consumer_dev_name, GFP_KERNEL);
		if (node->dev_name == NULL) {
			kfree(node);
			return -ENOMEM;
		}
	}

	list_add(&node->list, &regulator_map_list);
	return 0;
}

static void unset_regulator_supplies(struct regulator_dev *rdev)
{
	struct regulator_map *node, *n;

	list_for_each_entry_safe(node, n, &regulator_map_list, list) {
		if (rdev == node->regulator) {
			list_del(&node->list);
			kfree(node->dev_name);
			kfree(node);
		}
	}
}

#define REG_STR_SIZE	32

static struct regulator *create_regulator(struct regulator_dev *rdev,
					  struct device *dev,
					  const char *supply_name)
{
	struct regulator *regulator;
	char buf[REG_STR_SIZE];
	int err, size;

	regulator = kzalloc(sizeof(*regulator), GFP_KERNEL);
	if (regulator == NULL)
		return NULL;

	mutex_lock(&rdev->mutex);
	regulator->rdev = rdev;
	list_add(&regulator->list, &rdev->consumer_list);

	if (dev) {
		/* create a 'requested_microamps_name' sysfs entry */
		size = scnprintf(buf, REG_STR_SIZE, "microamps_requested_%s",
			supply_name);
		if (size >= REG_STR_SIZE)
			goto overflow_err;

		regulator->dev = dev;
		sysfs_attr_init(&regulator->dev_attr.attr);
		regulator->dev_attr.attr.name = kstrdup(buf, GFP_KERNEL);
		if (regulator->dev_attr.attr.name == NULL)
			goto attr_name_err;

		regulator->dev_attr.attr.mode = 0444;
		regulator->dev_attr.show = device_requested_uA_show;
		err = device_create_file(dev, &regulator->dev_attr);
		if (err < 0) {
			rdev_warn(rdev, "could not add regulator_dev requested microamps sysfs entry\n");
			goto attr_name_err;
		}

		/* also add a link to the device sysfs entry */
		size = scnprintf(buf, REG_STR_SIZE, "%s-%s",
				 dev->kobj.name, supply_name);
		if (size >= REG_STR_SIZE)
			goto attr_err;

		regulator->supply_name = kstrdup(buf, GFP_KERNEL);
		if (regulator->supply_name == NULL)
			goto attr_err;

		err = sysfs_create_link(&rdev->dev.kobj, &dev->kobj,
					buf);
		if (err) {
			rdev_warn(rdev, "could not add device link %s err %d\n",
				  dev->kobj.name, err);
			goto link_name_err;
		}
	}
	mutex_unlock(&rdev->mutex);
	return regulator;
link_name_err:
	kfree(regulator->supply_name);
attr_err:
	device_remove_file(regulator->dev, &regulator->dev_attr);
attr_name_err:
	kfree(regulator->dev_attr.attr.name);
overflow_err:
	list_del(&regulator->list);
	kfree(regulator);
	mutex_unlock(&rdev->mutex);
	return NULL;
}

static int _regulator_get_enable_time(struct regulator_dev *rdev)
{
	if (!rdev->desc->ops->enable_time)
		return 0;
	return rdev->desc->ops->enable_time(rdev);
}

/* Internal regulator request function */
static struct regulator *_regulator_get(struct device *dev, const char *id,
					int exclusive)
{
	struct regulator_dev *rdev;
	struct regulator_map *map;
	struct regulator *regulator = ERR_PTR(-ENODEV);
	const char *devname = NULL;
	int ret;

	if (id == NULL) {
		pr_err("get() with no identifier\n");
		return regulator;
	}

	if (dev)
		devname = dev_name(dev);

	mutex_lock(&regulator_list_mutex);

	list_for_each_entry(map, &regulator_map_list, list) {
		/* If the mapping has a device set up it must match */
		if (map->dev_name &&
		    (!devname || strcmp(map->dev_name, devname)))
			continue;

		if (strcmp(map->supply, id) == 0) {
			rdev = map->regulator;
			goto found;
		}
	}

	if (board_wants_dummy_regulator) {
		rdev = dummy_regulator_rdev;
		goto found;
	}

#ifdef CONFIG_REGULATOR_DUMMY
	if (!devname)
		devname = "deviceless";

	/* If the board didn't flag that it was fully constrained then
	 * substitute in a dummy regulator so consumers can continue.
	 */
	if (!has_full_constraints) {
		pr_warn("%s supply %s not found, using dummy regulator\n",
			devname, id);
		rdev = dummy_regulator_rdev;
		goto found;
	}
#endif

	mutex_unlock(&regulator_list_mutex);
	return regulator;

found:
	if (rdev->exclusive) {
		regulator = ERR_PTR(-EPERM);
		goto out;
	}

	if (exclusive && rdev->open_count) {
		regulator = ERR_PTR(-EBUSY);
		goto out;
	}

	if (!try_module_get(rdev->owner))
		goto out;

	regulator = create_regulator(rdev, dev, id);
	if (regulator == NULL) {
		regulator = ERR_PTR(-ENOMEM);
		module_put(rdev->owner);
	}

	rdev->open_count++;
	if (exclusive) {
		rdev->exclusive = 1;

		ret = _regulator_is_enabled(rdev);
		if (ret > 0)
			rdev->use_count = 1;
		else
			rdev->use_count = 0;
	}

out:
	mutex_unlock(&regulator_list_mutex);

	return regulator;
}

/**
 * regulator_get - lookup and obtain a reference to a regulator.
 * @dev: device for regulator "consumer"
 * @id: Supply name or regulator ID.
 *
 * Returns a struct regulator corresponding to the regulator producer,
 * or IS_ERR() condition containing errno.
 *
 * Use of supply names configured via regulator_set_device_supply() is
 * strongly encouraged.  It is recommended that the supply name used
 * should match the name used for the supply and/or the relevant
 * device pins in the datasheet.
 */
struct regulator *regulator_get(struct device *dev, const char *id)
{
	return _regulator_get(dev, id, 0);
}
EXPORT_SYMBOL_GPL(regulator_get);

/**
 * regulator_get_exclusive - obtain exclusive access to a regulator.
 * @dev: device for regulator "consumer"
 * @id: Supply name or regulator ID.
 *
 * Returns a struct regulator corresponding to the regulator producer,
 * or IS_ERR() condition containing errno.  Other consumers will be
 * unable to obtain this reference is held and the use count for the
 * regulator will be initialised to reflect the current state of the
 * regulator.
 *
 * This is intended for use by consumers which cannot tolerate shared
 * use of the regulator such as those which need to force the
 * regulator off for correct operation of the hardware they are
 * controlling.
 *
 * Use of supply names configured via regulator_set_device_supply() is
 * strongly encouraged.  It is recommended that the supply name used
 * should match the name used for the supply and/or the relevant
 * device pins in the datasheet.
 */
struct regulator *regulator_get_exclusive(struct device *dev, const char *id)
{
	return _regulator_get(dev, id, 1);
}
EXPORT_SYMBOL_GPL(regulator_get_exclusive);

/**
 * regulator_put - "free" the regulator source
 * @regulator: regulator source
 *
 * Note: drivers must ensure that all regulator_enable calls made on this
 * regulator source are balanced by regulator_disable calls prior to calling
 * this function.
 */
void regulator_put(struct regulator *regulator)
{
	struct regulator_dev *rdev;

	if (regulator == NULL || IS_ERR(regulator))
		return;

	mutex_lock(&regulator_list_mutex);
	rdev = regulator->rdev;

	/* remove any sysfs entries */
	if (regulator->dev) {
		sysfs_remove_link(&rdev->dev.kobj, regulator->supply_name);
		kfree(regulator->supply_name);
		device_remove_file(regulator->dev, &regulator->dev_attr);
		kfree(regulator->dev_attr.attr.name);
	}
	list_del(&regulator->list);
	kfree(regulator);

	rdev->open_count--;
	rdev->exclusive = 0;

	module_put(rdev->owner);
	mutex_unlock(&regulator_list_mutex);
}
EXPORT_SYMBOL_GPL(regulator_put);

static int _regulator_can_change_status(struct regulator_dev *rdev)
{
	if (!rdev->constraints)
		return 0;

	if (rdev->constraints->valid_ops_mask & REGULATOR_CHANGE_STATUS)
		return 1;
	else
		return 0;
}

/* locks held by regulator_enable() */
static int _regulator_enable(struct regulator_dev *rdev)
{
	int ret, delay;

	if (rdev->use_count == 0) {
		/* do we need to enable the supply regulator first */
		if (rdev->supply) {
			mutex_lock(&rdev->supply->mutex);
			ret = _regulator_enable(rdev->supply);
			mutex_unlock(&rdev->supply->mutex);
			if (ret < 0) {
				rdev_err(rdev, "failed to enable: %d\n", ret);
				return ret;
			}
		}
	}

	/* check voltage and requested load before enabling */
	if (rdev->constraints &&
	    (rdev->constraints->valid_ops_mask & REGULATOR_CHANGE_DRMS))
		drms_uA_update(rdev);

	if (rdev->use_count == 0) {
		/* The regulator may on if it's not switchable or left on */
		ret = _regulator_is_enabled(rdev);
		if (ret == -EINVAL || ret == 0) {
			if (!_regulator_can_change_status(rdev))
				return -EPERM;

			if (!rdev->desc->ops->enable)
				return -EINVAL;

			/* Query before enabling in case configuration
			 * dependent.  */
			ret = _regulator_get_enable_time(rdev);
			if (ret >= 0) {
				delay = ret;
			} else {
				rdev_warn(rdev, "enable_time() failed: %d\n",
					   ret);
				delay = 0;
			}

			trace_regulator_enable(rdev_get_name(rdev));

			/* Allow the regulator to ramp; it would be useful
			 * to extend this for bulk operations so that the
			 * regulators can ramp together.  */
			ret = rdev->desc->ops->enable(rdev);
			if (ret < 0)
				return ret;

			trace_regulator_enable_delay(rdev_get_name(rdev));

			if (delay >= 1000) {
				mdelay(delay / 1000);
				udelay(delay % 1000);
			} else if (delay) {
				udelay(delay);
			}

			trace_regulator_enable_complete(rdev_get_name(rdev));

		} else if (ret < 0) {
			rdev_err(rdev, "is_enabled() failed: %d\n", ret);
			return ret;
		}
		/* Fallthrough on positive return values - already enabled */
	}

	rdev->use_count++;

	return 0;
}

/**
 * regulator_enable - enable regulator output
 * @regulator: regulator source
 *
 * Request that the regulator be enabled with the regulator output at
 * the predefined voltage or current value.  Calls to regulator_enable()
 * must be balanced with calls to regulator_disable().
 *
 * NOTE: the output value can be set by other drivers, boot loader or may be
 * hardwired in the regulator.
 */
int regulator_enable(struct regulator *regulator)
{
	struct regulator_dev *rdev = regulator->rdev;
	int ret = 0;

	mutex_lock(&rdev->mutex);
	ret = _regulator_enable(rdev);
	mutex_unlock(&rdev->mutex);
	return ret;
}
EXPORT_SYMBOL_GPL(regulator_enable);

/* locks held by regulator_disable() */
static int _regulator_disable(struct regulator_dev *rdev,
		struct regulator_dev **supply_rdev_ptr)
{
	int ret = 0;
	*supply_rdev_ptr = NULL;

	if (WARN(rdev->use_count <= 0,
		 "unbalanced disables for %s\n", rdev_get_name(rdev)))
		return -EIO;

	/* are we the last user and permitted to disable ? */
	if (rdev->use_count == 1 &&
	    (rdev->constraints && !rdev->constraints->always_on)) {

		/* we are last user */
		if (_regulator_can_change_status(rdev) &&
		    rdev->desc->ops->disable) {
			trace_regulator_disable(rdev_get_name(rdev));

			ret = rdev->desc->ops->disable(rdev);
			if (ret < 0) {
				rdev_err(rdev, "failed to disable\n");
				return ret;
			}

			trace_regulator_disable_complete(rdev_get_name(rdev));

			_notifier_call_chain(rdev, REGULATOR_EVENT_DISABLE,
					     NULL);
		}

		/* decrease our supplies ref count and disable if required */
		*supply_rdev_ptr = rdev->supply;

		rdev->use_count = 0;
	} else if (rdev->use_count > 1) {

		if (rdev->constraints &&
			(rdev->constraints->valid_ops_mask &
			REGULATOR_CHANGE_DRMS))
			drms_uA_update(rdev);

		rdev->use_count--;
	}
	return ret;
}

/**
 * regulator_disable - disable regulator output
 * @regulator: regulator source
 *
 * Disable the regulator output voltage or current.  Calls to
 * regulator_enable() must be balanced with calls to
 * regulator_disable().
 *
 * NOTE: this will only disable the regulator output if no other consumer
 * devices have it enabled, the regulator device supports disabling and
 * machine constraints permit this operation.
 */
int regulator_disable(struct regulator *regulator)
{
	struct regulator_dev *rdev = regulator->rdev;
	struct regulator_dev *supply_rdev = NULL;
	int ret = 0;

	mutex_lock(&rdev->mutex);
	ret = _regulator_disable(rdev, &supply_rdev);
	mutex_unlock(&rdev->mutex);

	/* decrease our supplies ref count and disable if required */
	while (supply_rdev != NULL) {
		rdev = supply_rdev;

		mutex_lock(&rdev->mutex);
		_regulator_disable(rdev, &supply_rdev);
		mutex_unlock(&rdev->mutex);
	}

	return ret;
}
EXPORT_SYMBOL_GPL(regulator_disable);

/* locks held by regulator_force_disable() */
static int _regulator_force_disable(struct regulator_dev *rdev,
		struct regulator_dev **supply_rdev_ptr)
{
	int ret = 0;

	/* force disable */
	if (rdev->desc->ops->disable) {
		/* ah well, who wants to live forever... */
		ret = rdev->desc->ops->disable(rdev);
		if (ret < 0) {
			rdev_err(rdev, "failed to force disable\n");
			return ret;
		}
		/* notify other consumers that power has been forced off */
		_notifier_call_chain(rdev, REGULATOR_EVENT_FORCE_DISABLE |
			REGULATOR_EVENT_DISABLE, NULL);
	}

	/* decrease our supplies ref count and disable if required */
	*supply_rdev_ptr = rdev->supply;

	rdev->use_count = 0;
	return ret;
}

/**
 * regulator_force_disable - force disable regulator output
 * @regulator: regulator source
 *
 * Forcibly disable the regulator output voltage or current.
 * NOTE: this *will* disable the regulator output even if other consumer
 * devices have it enabled. This should be used for situations when device
 * damage will likely occur if the regulator is not disabled (e.g. over temp).
 */
int regulator_force_disable(struct regulator *regulator)
{
	struct regulator_dev *supply_rdev = NULL;
	int ret;

	mutex_lock(&regulator->rdev->mutex);
	regulator->uA_load = 0;
	ret = _regulator_force_disable(regulator->rdev, &supply_rdev);
	mutex_unlock(&regulator->rdev->mutex);

	if (supply_rdev)
		regulator_disable(get_device_regulator(rdev_get_dev(supply_rdev)));

	return ret;
}
EXPORT_SYMBOL_GPL(regulator_force_disable);

static int _regulator_is_enabled(struct regulator_dev *rdev)
{
	/* If we don't know then assume that the regulator is always on */
	if (!rdev->desc->ops->is_enabled)
		return 1;

	return rdev->desc->ops->is_enabled(rdev);
}

/**
 * regulator_is_enabled - is the regulator output enabled
 * @regulator: regulator source
 *
 * Returns positive if the regulator driver backing the source/client
 * has requested that the device be enabled, zero if it hasn't, else a
 * negative errno code.
 *
 * Note that the device backing this regulator handle can have multiple
 * users, so it might be enabled even if regulator_enable() was never
 * called for this particular source.
 */
int regulator_is_enabled(struct regulator *regulator)
{
	int ret;

	mutex_lock(&regulator->rdev->mutex);
	ret = _regulator_is_enabled(regulator->rdev);
	mutex_unlock(&regulator->rdev->mutex);

	return ret;
}
EXPORT_SYMBOL_GPL(regulator_is_enabled);

/**
 * regulator_count_voltages - count regulator_list_voltage() selectors
 * @regulator: regulator source
 *
 * Returns number of selectors, or negative errno.  Selectors are
 * numbered starting at zero, and typically correspond to bitfields
 * in hardware registers.
 */
int regulator_count_voltages(struct regulator *regulator)
{
	struct regulator_dev	*rdev = regulator->rdev;

	return rdev->desc->n_voltages ? : -EINVAL;
}
EXPORT_SYMBOL_GPL(regulator_count_voltages);

/**
 * regulator_list_voltage - enumerate supported voltages
 * @regulator: regulator source
 * @selector: identify voltage to list
 * Context: can sleep
 *
 * Returns a voltage that can be passed to @regulator_set_voltage(),
 * zero if this selector code can't be used on this system, or a
 * negative errno.
 */
int regulator_list_voltage(struct regulator *regulator, unsigned selector)
{
	struct regulator_dev	*rdev = regulator->rdev;
	struct regulator_ops	*ops = rdev->desc->ops;
	int			ret;

	if (!ops->list_voltage || selector >= rdev->desc->n_voltages)
		return -EINVAL;

	mutex_lock(&rdev->mutex);
	ret = ops->list_voltage(rdev, selector);
	mutex_unlock(&rdev->mutex);

	if (ret > 0) {
		if (ret < rdev->constraints->min_uV)
			ret = 0;
		else if (ret > rdev->constraints->max_uV)
			ret = 0;
	}

	return ret;
}
EXPORT_SYMBOL_GPL(regulator_list_voltage);

/**
 * regulator_is_supported_voltage - check if a voltage range can be supported
 *
 * @regulator: Regulator to check.
 * @min_uV: Minimum required voltage in uV.
 * @max_uV: Maximum required voltage in uV.
 *
 * Returns a boolean or a negative error code.
 */
int regulator_is_supported_voltage(struct regulator *regulator,
				   int min_uV, int max_uV)
{
	int i, voltages, ret;

	ret = regulator_count_voltages(regulator);
	if (ret < 0)
		return ret;
	voltages = ret;

	for (i = 0; i < voltages; i++) {
		ret = regulator_list_voltage(regulator, i);

		if (ret >= min_uV && ret <= max_uV)
			return 1;
	}

	return 0;
}

static int _regulator_do_set_voltage(struct regulator_dev *rdev,
				     int min_uV, int max_uV)
{
	int ret;
<<<<<<< HEAD
=======
	int delay = 0;
>>>>>>> 105e53f8
	unsigned int selector;

	trace_regulator_set_voltage(rdev_get_name(rdev), min_uV, max_uV);

	if (rdev->desc->ops->set_voltage) {
		ret = rdev->desc->ops->set_voltage(rdev, min_uV, max_uV,
						   &selector);

		if (rdev->desc->ops->list_voltage)
			selector = rdev->desc->ops->list_voltage(rdev,
								 selector);
		else
			selector = -1;
	} else if (rdev->desc->ops->set_voltage_sel) {
		int best_val = INT_MAX;
		int i;

		selector = 0;

		/* Find the smallest voltage that falls within the specified
		 * range.
		 */
		for (i = 0; i < rdev->desc->n_voltages; i++) {
			ret = rdev->desc->ops->list_voltage(rdev, i);
			if (ret < 0)
				continue;

			if (ret < best_val && ret >= min_uV && ret <= max_uV) {
				best_val = ret;
				selector = i;
			}
		}

<<<<<<< HEAD
=======
		/*
		 * If we can't obtain the old selector there is not enough
		 * info to call set_voltage_time_sel().
		 */
		if (rdev->desc->ops->set_voltage_time_sel &&
		    rdev->desc->ops->get_voltage_sel) {
			unsigned int old_selector = 0;

			ret = rdev->desc->ops->get_voltage_sel(rdev);
			if (ret < 0)
				return ret;
			old_selector = ret;
			delay = rdev->desc->ops->set_voltage_time_sel(rdev,
						old_selector, selector);
		}

>>>>>>> 105e53f8
		if (best_val != INT_MAX) {
			ret = rdev->desc->ops->set_voltage_sel(rdev, selector);
			selector = best_val;
		} else {
			ret = -EINVAL;
		}
	} else {
		ret = -EINVAL;
	}

<<<<<<< HEAD
=======
	/* Insert any necessary delays */
	if (delay >= 1000) {
		mdelay(delay / 1000);
		udelay(delay % 1000);
	} else if (delay) {
		udelay(delay);
	}

>>>>>>> 105e53f8
	if (ret == 0)
		_notifier_call_chain(rdev, REGULATOR_EVENT_VOLTAGE_CHANGE,
				     NULL);

	trace_regulator_set_voltage_complete(rdev_get_name(rdev), selector);

	return ret;
}

/**
 * regulator_set_voltage - set regulator output voltage
 * @regulator: regulator source
 * @min_uV: Minimum required voltage in uV
 * @max_uV: Maximum acceptable voltage in uV
 *
 * Sets a voltage regulator to the desired output voltage. This can be set
 * during any regulator state. IOW, regulator can be disabled or enabled.
 *
 * If the regulator is enabled then the voltage will change to the new value
 * immediately otherwise if the regulator is disabled the regulator will
 * output at the new voltage when enabled.
 *
 * NOTE: If the regulator is shared between several devices then the lowest
 * request voltage that meets the system constraints will be used.
 * Regulator system constraints must be set for this regulator before
 * calling this function otherwise this call will fail.
 */
int regulator_set_voltage(struct regulator *regulator, int min_uV, int max_uV)
{
	struct regulator_dev *rdev = regulator->rdev;
	int ret = 0;

	mutex_lock(&rdev->mutex);

	/* If we're setting the same range as last time the change
	 * should be a noop (some cpufreq implementations use the same
	 * voltage for multiple frequencies, for example).
	 */
	if (regulator->min_uV == min_uV && regulator->max_uV == max_uV)
		goto out;

	/* sanity check */
	if (!rdev->desc->ops->set_voltage &&
	    !rdev->desc->ops->set_voltage_sel) {
		ret = -EINVAL;
		goto out;
	}

	/* constraints check */
	ret = regulator_check_voltage(rdev, &min_uV, &max_uV);
	if (ret < 0)
		goto out;
	regulator->min_uV = min_uV;
	regulator->max_uV = max_uV;

	ret = regulator_check_consumers(rdev, &min_uV, &max_uV);
	if (ret < 0)
		goto out;

	ret = _regulator_do_set_voltage(rdev, min_uV, max_uV);

out:
	mutex_unlock(&rdev->mutex);
	return ret;
}
EXPORT_SYMBOL_GPL(regulator_set_voltage);

/**
<<<<<<< HEAD
=======
 * regulator_set_voltage_time - get raise/fall time
 * @regulator: regulator source
 * @old_uV: starting voltage in microvolts
 * @new_uV: target voltage in microvolts
 *
 * Provided with the starting and ending voltage, this function attempts to
 * calculate the time in microseconds required to rise or fall to this new
 * voltage.
 */
int regulator_set_voltage_time(struct regulator *regulator,
			       int old_uV, int new_uV)
{
	struct regulator_dev	*rdev = regulator->rdev;
	struct regulator_ops	*ops = rdev->desc->ops;
	int old_sel = -1;
	int new_sel = -1;
	int voltage;
	int i;

	/* Currently requires operations to do this */
	if (!ops->list_voltage || !ops->set_voltage_time_sel
	    || !rdev->desc->n_voltages)
		return -EINVAL;

	for (i = 0; i < rdev->desc->n_voltages; i++) {
		/* We only look for exact voltage matches here */
		voltage = regulator_list_voltage(regulator, i);
		if (voltage < 0)
			return -EINVAL;
		if (voltage == 0)
			continue;
		if (voltage == old_uV)
			old_sel = i;
		if (voltage == new_uV)
			new_sel = i;
	}

	if (old_sel < 0 || new_sel < 0)
		return -EINVAL;

	return ops->set_voltage_time_sel(rdev, old_sel, new_sel);
}
EXPORT_SYMBOL_GPL(regulator_set_voltage_time);

/**
>>>>>>> 105e53f8
 * regulator_sync_voltage - re-apply last regulator output voltage
 * @regulator: regulator source
 *
 * Re-apply the last configured voltage.  This is intended to be used
 * where some external control source the consumer is cooperating with
 * has caused the configured voltage to change.
 */
int regulator_sync_voltage(struct regulator *regulator)
{
	struct regulator_dev *rdev = regulator->rdev;
	int ret, min_uV, max_uV;

	mutex_lock(&rdev->mutex);

	if (!rdev->desc->ops->set_voltage &&
	    !rdev->desc->ops->set_voltage_sel) {
		ret = -EINVAL;
		goto out;
	}

	/* This is only going to work if we've had a voltage configured. */
	if (!regulator->min_uV && !regulator->max_uV) {
		ret = -EINVAL;
		goto out;
	}

	min_uV = regulator->min_uV;
	max_uV = regulator->max_uV;

	/* This should be a paranoia check... */
	ret = regulator_check_voltage(rdev, &min_uV, &max_uV);
	if (ret < 0)
		goto out;

	ret = regulator_check_consumers(rdev, &min_uV, &max_uV);
	if (ret < 0)
		goto out;

	ret = _regulator_do_set_voltage(rdev, min_uV, max_uV);

out:
	mutex_unlock(&rdev->mutex);
	return ret;
}
EXPORT_SYMBOL_GPL(regulator_sync_voltage);

static int _regulator_get_voltage(struct regulator_dev *rdev)
{
	int sel;

	if (rdev->desc->ops->get_voltage_sel) {
		sel = rdev->desc->ops->get_voltage_sel(rdev);
		if (sel < 0)
			return sel;
		return rdev->desc->ops->list_voltage(rdev, sel);
	}
	if (rdev->desc->ops->get_voltage)
		return rdev->desc->ops->get_voltage(rdev);
	else
		return -EINVAL;
}

/**
 * regulator_get_voltage - get regulator output voltage
 * @regulator: regulator source
 *
 * This returns the current regulator voltage in uV.
 *
 * NOTE: If the regulator is disabled it will return the voltage value. This
 * function should not be used to determine regulator state.
 */
int regulator_get_voltage(struct regulator *regulator)
{
	int ret;

	mutex_lock(&regulator->rdev->mutex);

	ret = _regulator_get_voltage(regulator->rdev);

	mutex_unlock(&regulator->rdev->mutex);

	return ret;
}
EXPORT_SYMBOL_GPL(regulator_get_voltage);

/**
 * regulator_set_current_limit - set regulator output current limit
 * @regulator: regulator source
 * @min_uA: Minimuum supported current in uA
 * @max_uA: Maximum supported current in uA
 *
 * Sets current sink to the desired output current. This can be set during
 * any regulator state. IOW, regulator can be disabled or enabled.
 *
 * If the regulator is enabled then the current will change to the new value
 * immediately otherwise if the regulator is disabled the regulator will
 * output at the new current when enabled.
 *
 * NOTE: Regulator system constraints must be set for this regulator before
 * calling this function otherwise this call will fail.
 */
int regulator_set_current_limit(struct regulator *regulator,
			       int min_uA, int max_uA)
{
	struct regulator_dev *rdev = regulator->rdev;
	int ret;

	mutex_lock(&rdev->mutex);

	/* sanity check */
	if (!rdev->desc->ops->set_current_limit) {
		ret = -EINVAL;
		goto out;
	}

	/* constraints check */
	ret = regulator_check_current_limit(rdev, &min_uA, &max_uA);
	if (ret < 0)
		goto out;

	ret = rdev->desc->ops->set_current_limit(rdev, min_uA, max_uA);
out:
	mutex_unlock(&rdev->mutex);
	return ret;
}
EXPORT_SYMBOL_GPL(regulator_set_current_limit);

static int _regulator_get_current_limit(struct regulator_dev *rdev)
{
	int ret;

	mutex_lock(&rdev->mutex);

	/* sanity check */
	if (!rdev->desc->ops->get_current_limit) {
		ret = -EINVAL;
		goto out;
	}

	ret = rdev->desc->ops->get_current_limit(rdev);
out:
	mutex_unlock(&rdev->mutex);
	return ret;
}

/**
 * regulator_get_current_limit - get regulator output current
 * @regulator: regulator source
 *
 * This returns the current supplied by the specified current sink in uA.
 *
 * NOTE: If the regulator is disabled it will return the current value. This
 * function should not be used to determine regulator state.
 */
int regulator_get_current_limit(struct regulator *regulator)
{
	return _regulator_get_current_limit(regulator->rdev);
}
EXPORT_SYMBOL_GPL(regulator_get_current_limit);

/**
 * regulator_set_mode - set regulator operating mode
 * @regulator: regulator source
 * @mode: operating mode - one of the REGULATOR_MODE constants
 *
 * Set regulator operating mode to increase regulator efficiency or improve
 * regulation performance.
 *
 * NOTE: Regulator system constraints must be set for this regulator before
 * calling this function otherwise this call will fail.
 */
int regulator_set_mode(struct regulator *regulator, unsigned int mode)
{
	struct regulator_dev *rdev = regulator->rdev;
	int ret;
	int regulator_curr_mode;

	mutex_lock(&rdev->mutex);

	/* sanity check */
	if (!rdev->desc->ops->set_mode) {
		ret = -EINVAL;
		goto out;
	}

	/* return if the same mode is requested */
	if (rdev->desc->ops->get_mode) {
		regulator_curr_mode = rdev->desc->ops->get_mode(rdev);
		if (regulator_curr_mode == mode) {
			ret = 0;
			goto out;
		}
	}

	/* constraints check */
	ret = regulator_check_mode(rdev, mode);
	if (ret < 0)
		goto out;

	ret = rdev->desc->ops->set_mode(rdev, mode);
out:
	mutex_unlock(&rdev->mutex);
	return ret;
}
EXPORT_SYMBOL_GPL(regulator_set_mode);

static unsigned int _regulator_get_mode(struct regulator_dev *rdev)
{
	int ret;

	mutex_lock(&rdev->mutex);

	/* sanity check */
	if (!rdev->desc->ops->get_mode) {
		ret = -EINVAL;
		goto out;
	}

	ret = rdev->desc->ops->get_mode(rdev);
out:
	mutex_unlock(&rdev->mutex);
	return ret;
}

/**
 * regulator_get_mode - get regulator operating mode
 * @regulator: regulator source
 *
 * Get the current regulator operating mode.
 */
unsigned int regulator_get_mode(struct regulator *regulator)
{
	return _regulator_get_mode(regulator->rdev);
}
EXPORT_SYMBOL_GPL(regulator_get_mode);

/**
 * regulator_set_optimum_mode - set regulator optimum operating mode
 * @regulator: regulator source
 * @uA_load: load current
 *
 * Notifies the regulator core of a new device load. This is then used by
 * DRMS (if enabled by constraints) to set the most efficient regulator
 * operating mode for the new regulator loading.
 *
 * Consumer devices notify their supply regulator of the maximum power
 * they will require (can be taken from device datasheet in the power
 * consumption tables) when they change operational status and hence power
 * state. Examples of operational state changes that can affect power
 * consumption are :-
 *
 *    o Device is opened / closed.
 *    o Device I/O is about to begin or has just finished.
 *    o Device is idling in between work.
 *
 * This information is also exported via sysfs to userspace.
 *
 * DRMS will sum the total requested load on the regulator and change
 * to the most efficient operating mode if platform constraints allow.
 *
 * Returns the new regulator mode or error.
 */
int regulator_set_optimum_mode(struct regulator *regulator, int uA_load)
{
	struct regulator_dev *rdev = regulator->rdev;
	struct regulator *consumer;
	int ret, output_uV, input_uV, total_uA_load = 0;
	unsigned int mode;

	mutex_lock(&rdev->mutex);

	regulator->uA_load = uA_load;
	ret = regulator_check_drms(rdev);
	if (ret < 0)
		goto out;
	ret = -EINVAL;

	/* sanity check */
	if (!rdev->desc->ops->get_optimum_mode)
		goto out;

	/* get output voltage */
	output_uV = _regulator_get_voltage(rdev);
	if (output_uV <= 0) {
		rdev_err(rdev, "invalid output voltage found\n");
		goto out;
	}

	/* get input voltage */
	input_uV = 0;
	if (rdev->supply)
		input_uV = _regulator_get_voltage(rdev->supply);
	if (input_uV <= 0)
		input_uV = rdev->constraints->input_uV;
	if (input_uV <= 0) {
		rdev_err(rdev, "invalid input voltage found\n");
		goto out;
	}

	/* calc total requested load for this regulator */
	list_for_each_entry(consumer, &rdev->consumer_list, list)
		total_uA_load += consumer->uA_load;

	mode = rdev->desc->ops->get_optimum_mode(rdev,
						 input_uV, output_uV,
						 total_uA_load);
	ret = regulator_check_mode(rdev, mode);
	if (ret < 0) {
		rdev_err(rdev, "failed to get optimum mode @ %d uA %d -> %d uV\n",
			 total_uA_load, input_uV, output_uV);
		goto out;
	}

	ret = rdev->desc->ops->set_mode(rdev, mode);
	if (ret < 0) {
		rdev_err(rdev, "failed to set optimum mode %x\n", mode);
		goto out;
	}
	ret = mode;
out:
	mutex_unlock(&rdev->mutex);
	return ret;
}
EXPORT_SYMBOL_GPL(regulator_set_optimum_mode);

/**
 * regulator_register_notifier - register regulator event notifier
 * @regulator: regulator source
 * @nb: notifier block
 *
 * Register notifier block to receive regulator events.
 */
int regulator_register_notifier(struct regulator *regulator,
			      struct notifier_block *nb)
{
	return blocking_notifier_chain_register(&regulator->rdev->notifier,
						nb);
}
EXPORT_SYMBOL_GPL(regulator_register_notifier);

/**
 * regulator_unregister_notifier - unregister regulator event notifier
 * @regulator: regulator source
 * @nb: notifier block
 *
 * Unregister regulator event notifier block.
 */
int regulator_unregister_notifier(struct regulator *regulator,
				struct notifier_block *nb)
{
	return blocking_notifier_chain_unregister(&regulator->rdev->notifier,
						  nb);
}
EXPORT_SYMBOL_GPL(regulator_unregister_notifier);

/* notify regulator consumers and downstream regulator consumers.
 * Note mutex must be held by caller.
 */
static void _notifier_call_chain(struct regulator_dev *rdev,
				  unsigned long event, void *data)
{
	struct regulator_dev *_rdev;

	/* call rdev chain first */
	blocking_notifier_call_chain(&rdev->notifier, event, NULL);

	/* now notify regulator we supply */
	list_for_each_entry(_rdev, &rdev->supply_list, slist) {
		mutex_lock(&_rdev->mutex);
		_notifier_call_chain(_rdev, event, data);
		mutex_unlock(&_rdev->mutex);
	}
}

/**
 * regulator_bulk_get - get multiple regulator consumers
 *
 * @dev:           Device to supply
 * @num_consumers: Number of consumers to register
 * @consumers:     Configuration of consumers; clients are stored here.
 *
 * @return 0 on success, an errno on failure.
 *
 * This helper function allows drivers to get several regulator
 * consumers in one operation.  If any of the regulators cannot be
 * acquired then any regulators that were allocated will be freed
 * before returning to the caller.
 */
int regulator_bulk_get(struct device *dev, int num_consumers,
		       struct regulator_bulk_data *consumers)
{
	int i;
	int ret;

	for (i = 0; i < num_consumers; i++)
		consumers[i].consumer = NULL;

	for (i = 0; i < num_consumers; i++) {
		consumers[i].consumer = regulator_get(dev,
						      consumers[i].supply);
		if (IS_ERR(consumers[i].consumer)) {
			ret = PTR_ERR(consumers[i].consumer);
			dev_err(dev, "Failed to get supply '%s': %d\n",
				consumers[i].supply, ret);
			consumers[i].consumer = NULL;
			goto err;
		}
	}

	return 0;

err:
	for (i = 0; i < num_consumers && consumers[i].consumer; i++)
		regulator_put(consumers[i].consumer);

	return ret;
}
EXPORT_SYMBOL_GPL(regulator_bulk_get);

/**
 * regulator_bulk_enable - enable multiple regulator consumers
 *
 * @num_consumers: Number of consumers
 * @consumers:     Consumer data; clients are stored here.
 * @return         0 on success, an errno on failure
 *
 * This convenience API allows consumers to enable multiple regulator
 * clients in a single API call.  If any consumers cannot be enabled
 * then any others that were enabled will be disabled again prior to
 * return.
 */
int regulator_bulk_enable(int num_consumers,
			  struct regulator_bulk_data *consumers)
{
	int i;
	int ret;

	for (i = 0; i < num_consumers; i++) {
		ret = regulator_enable(consumers[i].consumer);
		if (ret != 0)
			goto err;
	}

	return 0;

err:
	pr_err("Failed to enable %s: %d\n", consumers[i].supply, ret);
	for (--i; i >= 0; --i)
		regulator_disable(consumers[i].consumer);

	return ret;
}
EXPORT_SYMBOL_GPL(regulator_bulk_enable);

/**
 * regulator_bulk_disable - disable multiple regulator consumers
 *
 * @num_consumers: Number of consumers
 * @consumers:     Consumer data; clients are stored here.
 * @return         0 on success, an errno on failure
 *
 * This convenience API allows consumers to disable multiple regulator
 * clients in a single API call.  If any consumers cannot be enabled
 * then any others that were disabled will be disabled again prior to
 * return.
 */
int regulator_bulk_disable(int num_consumers,
			   struct regulator_bulk_data *consumers)
{
	int i;
	int ret;

	for (i = 0; i < num_consumers; i++) {
		ret = regulator_disable(consumers[i].consumer);
		if (ret != 0)
			goto err;
	}

	return 0;

err:
	pr_err("Failed to disable %s: %d\n", consumers[i].supply, ret);
	for (--i; i >= 0; --i)
		regulator_enable(consumers[i].consumer);

	return ret;
}
EXPORT_SYMBOL_GPL(regulator_bulk_disable);

/**
 * regulator_bulk_free - free multiple regulator consumers
 *
 * @num_consumers: Number of consumers
 * @consumers:     Consumer data; clients are stored here.
 *
 * This convenience API allows consumers to free multiple regulator
 * clients in a single API call.
 */
void regulator_bulk_free(int num_consumers,
			 struct regulator_bulk_data *consumers)
{
	int i;

	for (i = 0; i < num_consumers; i++) {
		regulator_put(consumers[i].consumer);
		consumers[i].consumer = NULL;
	}
}
EXPORT_SYMBOL_GPL(regulator_bulk_free);

/**
 * regulator_notifier_call_chain - call regulator event notifier
 * @rdev: regulator source
 * @event: notifier block
 * @data: callback-specific data.
 *
 * Called by regulator drivers to notify clients a regulator event has
 * occurred. We also notify regulator clients downstream.
 * Note lock must be held by caller.
 */
int regulator_notifier_call_chain(struct regulator_dev *rdev,
				  unsigned long event, void *data)
{
	_notifier_call_chain(rdev, event, data);
	return NOTIFY_DONE;

}
EXPORT_SYMBOL_GPL(regulator_notifier_call_chain);

/**
 * regulator_mode_to_status - convert a regulator mode into a status
 *
 * @mode: Mode to convert
 *
 * Convert a regulator mode into a status.
 */
int regulator_mode_to_status(unsigned int mode)
{
	switch (mode) {
	case REGULATOR_MODE_FAST:
		return REGULATOR_STATUS_FAST;
	case REGULATOR_MODE_NORMAL:
		return REGULATOR_STATUS_NORMAL;
	case REGULATOR_MODE_IDLE:
		return REGULATOR_STATUS_IDLE;
	case REGULATOR_STATUS_STANDBY:
		return REGULATOR_STATUS_STANDBY;
	default:
		return 0;
	}
}
EXPORT_SYMBOL_GPL(regulator_mode_to_status);

/*
 * To avoid cluttering sysfs (and memory) with useless state, only
 * create attributes that can be meaningfully displayed.
 */
static int add_regulator_attributes(struct regulator_dev *rdev)
{
	struct device		*dev = &rdev->dev;
	struct regulator_ops	*ops = rdev->desc->ops;
	int			status = 0;

	/* some attributes need specific methods to be displayed */
	if (ops->get_voltage || ops->get_voltage_sel) {
		status = device_create_file(dev, &dev_attr_microvolts);
		if (status < 0)
			return status;
	}
	if (ops->get_current_limit) {
		status = device_create_file(dev, &dev_attr_microamps);
		if (status < 0)
			return status;
	}
	if (ops->get_mode) {
		status = device_create_file(dev, &dev_attr_opmode);
		if (status < 0)
			return status;
	}
	if (ops->is_enabled) {
		status = device_create_file(dev, &dev_attr_state);
		if (status < 0)
			return status;
	}
	if (ops->get_status) {
		status = device_create_file(dev, &dev_attr_status);
		if (status < 0)
			return status;
	}

	/* some attributes are type-specific */
	if (rdev->desc->type == REGULATOR_CURRENT) {
		status = device_create_file(dev, &dev_attr_requested_microamps);
		if (status < 0)
			return status;
	}

	/* all the other attributes exist to support constraints;
	 * don't show them if there are no constraints, or if the
	 * relevant supporting methods are missing.
	 */
	if (!rdev->constraints)
		return status;

	/* constraints need specific supporting methods */
	if (ops->set_voltage || ops->set_voltage_sel) {
		status = device_create_file(dev, &dev_attr_min_microvolts);
		if (status < 0)
			return status;
		status = device_create_file(dev, &dev_attr_max_microvolts);
		if (status < 0)
			return status;
	}
	if (ops->set_current_limit) {
		status = device_create_file(dev, &dev_attr_min_microamps);
		if (status < 0)
			return status;
		status = device_create_file(dev, &dev_attr_max_microamps);
		if (status < 0)
			return status;
	}

	/* suspend mode constraints need multiple supporting methods */
	if (!(ops->set_suspend_enable && ops->set_suspend_disable))
		return status;

	status = device_create_file(dev, &dev_attr_suspend_standby_state);
	if (status < 0)
		return status;
	status = device_create_file(dev, &dev_attr_suspend_mem_state);
	if (status < 0)
		return status;
	status = device_create_file(dev, &dev_attr_suspend_disk_state);
	if (status < 0)
		return status;

	if (ops->set_suspend_voltage) {
		status = device_create_file(dev,
				&dev_attr_suspend_standby_microvolts);
		if (status < 0)
			return status;
		status = device_create_file(dev,
				&dev_attr_suspend_mem_microvolts);
		if (status < 0)
			return status;
		status = device_create_file(dev,
				&dev_attr_suspend_disk_microvolts);
		if (status < 0)
			return status;
	}

	if (ops->set_suspend_mode) {
		status = device_create_file(dev,
				&dev_attr_suspend_standby_mode);
		if (status < 0)
			return status;
		status = device_create_file(dev,
				&dev_attr_suspend_mem_mode);
		if (status < 0)
			return status;
		status = device_create_file(dev,
				&dev_attr_suspend_disk_mode);
		if (status < 0)
			return status;
	}

	return status;
}

static void rdev_init_debugfs(struct regulator_dev *rdev)
{
#ifdef CONFIG_DEBUG_FS
	rdev->debugfs = debugfs_create_dir(rdev_get_name(rdev), debugfs_root);
	if (IS_ERR(rdev->debugfs) || !rdev->debugfs) {
		rdev_warn(rdev, "Failed to create debugfs directory\n");
		rdev->debugfs = NULL;
		return;
	}

	debugfs_create_u32("use_count", 0444, rdev->debugfs,
			   &rdev->use_count);
	debugfs_create_u32("open_count", 0444, rdev->debugfs,
			   &rdev->open_count);
#endif
}

/**
 * regulator_register - register regulator
 * @regulator_desc: regulator to register
 * @dev: struct device for the regulator
 * @init_data: platform provided init data, passed through by driver
 * @driver_data: private regulator data
 *
 * Called by regulator drivers to register a regulator.
 * Returns 0 on success.
 */
struct regulator_dev *regulator_register(struct regulator_desc *regulator_desc,
	struct device *dev, const struct regulator_init_data *init_data,
	void *driver_data)
{
	static atomic_t regulator_no = ATOMIC_INIT(0);
	struct regulator_dev *rdev;
	int ret, i;

	if (regulator_desc == NULL)
		return ERR_PTR(-EINVAL);

	if (regulator_desc->name == NULL || regulator_desc->ops == NULL)
		return ERR_PTR(-EINVAL);

	if (regulator_desc->type != REGULATOR_VOLTAGE &&
	    regulator_desc->type != REGULATOR_CURRENT)
		return ERR_PTR(-EINVAL);

	if (!init_data)
		return ERR_PTR(-EINVAL);

	/* Only one of each should be implemented */
	WARN_ON(regulator_desc->ops->get_voltage &&
		regulator_desc->ops->get_voltage_sel);
	WARN_ON(regulator_desc->ops->set_voltage &&
		regulator_desc->ops->set_voltage_sel);

	/* If we're using selectors we must implement list_voltage. */
	if (regulator_desc->ops->get_voltage_sel &&
	    !regulator_desc->ops->list_voltage) {
		return ERR_PTR(-EINVAL);
	}
	if (regulator_desc->ops->set_voltage_sel &&
	    !regulator_desc->ops->list_voltage) {
		return ERR_PTR(-EINVAL);
	}

	rdev = kzalloc(sizeof(struct regulator_dev), GFP_KERNEL);
	if (rdev == NULL)
		return ERR_PTR(-ENOMEM);

	mutex_lock(&regulator_list_mutex);

	mutex_init(&rdev->mutex);
	rdev->reg_data = driver_data;
	rdev->owner = regulator_desc->owner;
	rdev->desc = regulator_desc;
	INIT_LIST_HEAD(&rdev->consumer_list);
	INIT_LIST_HEAD(&rdev->supply_list);
	INIT_LIST_HEAD(&rdev->list);
	INIT_LIST_HEAD(&rdev->slist);
	BLOCKING_INIT_NOTIFIER_HEAD(&rdev->notifier);

	/* preform any regulator specific init */
	if (init_data->regulator_init) {
		ret = init_data->regulator_init(rdev->reg_data);
		if (ret < 0)
			goto clean;
	}

	/* register with sysfs */
	rdev->dev.class = &regulator_class;
	rdev->dev.parent = dev;
	dev_set_name(&rdev->dev, "regulator.%d",
		     atomic_inc_return(&regulator_no) - 1);
	ret = device_register(&rdev->dev);
	if (ret != 0) {
		put_device(&rdev->dev);
		goto clean;
	}

	dev_set_drvdata(&rdev->dev, rdev);

	/* set regulator constraints */
	ret = set_machine_constraints(rdev, &init_data->constraints);
	if (ret < 0)
		goto scrub;

	/* add attributes supported by this regulator */
	ret = add_regulator_attributes(rdev);
	if (ret < 0)
		goto scrub;

	/* set supply regulator if it exists */
	if (init_data->supply_regulator && init_data->supply_regulator_dev) {
		dev_err(dev,
			"Supply regulator specified by both name and dev\n");
		ret = -EINVAL;
		goto scrub;
	}

	if (init_data->supply_regulator) {
		struct regulator_dev *r;
		int found = 0;

		list_for_each_entry(r, &regulator_list, list) {
			if (strcmp(rdev_get_name(r),
				   init_data->supply_regulator) == 0) {
				found = 1;
				break;
			}
		}

		if (!found) {
			dev_err(dev, "Failed to find supply %s\n",
				init_data->supply_regulator);
			ret = -ENODEV;
			goto scrub;
		}

		ret = set_supply(rdev, r);
		if (ret < 0)
			goto scrub;
	}

	if (init_data->supply_regulator_dev) {
		dev_warn(dev, "Uses supply_regulator_dev instead of regulator_supply\n");
		ret = set_supply(rdev,
			dev_get_drvdata(init_data->supply_regulator_dev));
		if (ret < 0)
			goto scrub;
	}

	/* add consumers devices */
	for (i = 0; i < init_data->num_consumer_supplies; i++) {
		ret = set_consumer_device_supply(rdev,
			init_data->consumer_supplies[i].dev,
			init_data->consumer_supplies[i].dev_name,
			init_data->consumer_supplies[i].supply);
		if (ret < 0) {
			dev_err(dev, "Failed to set supply %s\n",
				init_data->consumer_supplies[i].supply);
			goto unset_supplies;
		}
	}

	list_add(&rdev->list, &regulator_list);

	rdev_init_debugfs(rdev);
out:
	mutex_unlock(&regulator_list_mutex);
	return rdev;

unset_supplies:
	unset_regulator_supplies(rdev);

scrub:
	device_unregister(&rdev->dev);
	/* device core frees rdev */
	rdev = ERR_PTR(ret);
	goto out;

clean:
	kfree(rdev);
	rdev = ERR_PTR(ret);
	goto out;
}
EXPORT_SYMBOL_GPL(regulator_register);

/**
 * regulator_unregister - unregister regulator
 * @rdev: regulator to unregister
 *
 * Called by regulator drivers to unregister a regulator.
 */
void regulator_unregister(struct regulator_dev *rdev)
{
	if (rdev == NULL)
		return;

	mutex_lock(&regulator_list_mutex);
#ifdef CONFIG_DEBUG_FS
	debugfs_remove_recursive(rdev->debugfs);
#endif
	WARN_ON(rdev->open_count);
	unset_regulator_supplies(rdev);
	list_del(&rdev->list);
	if (rdev->supply)
		sysfs_remove_link(&rdev->dev.kobj, "supply");
	device_unregister(&rdev->dev);
	kfree(rdev->constraints);
	mutex_unlock(&regulator_list_mutex);
}
EXPORT_SYMBOL_GPL(regulator_unregister);

/**
 * regulator_suspend_prepare - prepare regulators for system wide suspend
 * @state: system suspend state
 *
 * Configure each regulator with it's suspend operating parameters for state.
 * This will usually be called by machine suspend code prior to supending.
 */
int regulator_suspend_prepare(suspend_state_t state)
{
	struct regulator_dev *rdev;
	int ret = 0;

	/* ON is handled by regulator active state */
	if (state == PM_SUSPEND_ON)
		return -EINVAL;

	mutex_lock(&regulator_list_mutex);
	list_for_each_entry(rdev, &regulator_list, list) {

		mutex_lock(&rdev->mutex);
		ret = suspend_prepare(rdev, state);
		mutex_unlock(&rdev->mutex);

		if (ret < 0) {
			rdev_err(rdev, "failed to prepare\n");
			goto out;
		}
	}
out:
	mutex_unlock(&regulator_list_mutex);
	return ret;
}
EXPORT_SYMBOL_GPL(regulator_suspend_prepare);

/**
 * regulator_suspend_finish - resume regulators from system wide suspend
 *
 * Turn on regulators that might be turned off by regulator_suspend_prepare
 * and that should be turned on according to the regulators properties.
 */
int regulator_suspend_finish(void)
{
	struct regulator_dev *rdev;
	int ret = 0, error;

	mutex_lock(&regulator_list_mutex);
	list_for_each_entry(rdev, &regulator_list, list) {
		struct regulator_ops *ops = rdev->desc->ops;

		mutex_lock(&rdev->mutex);
		if ((rdev->use_count > 0  || rdev->constraints->always_on) &&
				ops->enable) {
			error = ops->enable(rdev);
			if (error)
				ret = error;
		} else {
			if (!has_full_constraints)
				goto unlock;
			if (!ops->disable)
				goto unlock;
			if (ops->is_enabled && !ops->is_enabled(rdev))
				goto unlock;

			error = ops->disable(rdev);
			if (error)
				ret = error;
		}
unlock:
		mutex_unlock(&rdev->mutex);
	}
	mutex_unlock(&regulator_list_mutex);
	return ret;
}
EXPORT_SYMBOL_GPL(regulator_suspend_finish);

/**
 * regulator_has_full_constraints - the system has fully specified constraints
 *
 * Calling this function will cause the regulator API to disable all
 * regulators which have a zero use count and don't have an always_on
 * constraint in a late_initcall.
 *
 * The intention is that this will become the default behaviour in a
 * future kernel release so users are encouraged to use this facility
 * now.
 */
void regulator_has_full_constraints(void)
{
	has_full_constraints = 1;
}
EXPORT_SYMBOL_GPL(regulator_has_full_constraints);

/**
 * regulator_use_dummy_regulator - Provide a dummy regulator when none is found
 *
 * Calling this function will cause the regulator API to provide a
 * dummy regulator to consumers if no physical regulator is found,
 * allowing most consumers to proceed as though a regulator were
 * configured.  This allows systems such as those with software
 * controllable regulators for the CPU core only to be brought up more
 * readily.
 */
void regulator_use_dummy_regulator(void)
{
	board_wants_dummy_regulator = true;
}
EXPORT_SYMBOL_GPL(regulator_use_dummy_regulator);

/**
 * rdev_get_drvdata - get rdev regulator driver data
 * @rdev: regulator
 *
 * Get rdev regulator driver private data. This call can be used in the
 * regulator driver context.
 */
void *rdev_get_drvdata(struct regulator_dev *rdev)
{
	return rdev->reg_data;
}
EXPORT_SYMBOL_GPL(rdev_get_drvdata);

/**
 * regulator_get_drvdata - get regulator driver data
 * @regulator: regulator
 *
 * Get regulator driver private data. This call can be used in the consumer
 * driver context when non API regulator specific functions need to be called.
 */
void *regulator_get_drvdata(struct regulator *regulator)
{
	return regulator->rdev->reg_data;
}
EXPORT_SYMBOL_GPL(regulator_get_drvdata);

/**
 * regulator_set_drvdata - set regulator driver data
 * @regulator: regulator
 * @data: data
 */
void regulator_set_drvdata(struct regulator *regulator, void *data)
{
	regulator->rdev->reg_data = data;
}
EXPORT_SYMBOL_GPL(regulator_set_drvdata);

/**
 * regulator_get_id - get regulator ID
 * @rdev: regulator
 */
int rdev_get_id(struct regulator_dev *rdev)
{
	return rdev->desc->id;
}
EXPORT_SYMBOL_GPL(rdev_get_id);

struct device *rdev_get_dev(struct regulator_dev *rdev)
{
	return &rdev->dev;
}
EXPORT_SYMBOL_GPL(rdev_get_dev);

void *regulator_get_init_drvdata(struct regulator_init_data *reg_init_data)
{
	return reg_init_data->driver_data;
}
EXPORT_SYMBOL_GPL(regulator_get_init_drvdata);

static int __init regulator_init(void)
{
	int ret;

	ret = class_register(&regulator_class);

#ifdef CONFIG_DEBUG_FS
	debugfs_root = debugfs_create_dir("regulator", NULL);
	if (IS_ERR(debugfs_root) || !debugfs_root) {
		pr_warn("regulator: Failed to create debugfs directory\n");
		debugfs_root = NULL;
	}
#endif

	regulator_dummy_init();

	return ret;
}

/* init early to allow our consumers to complete system booting */
core_initcall(regulator_init);

static int __init regulator_init_complete(void)
{
	struct regulator_dev *rdev;
	struct regulator_ops *ops;
	struct regulation_constraints *c;
	int enabled, ret;

	mutex_lock(&regulator_list_mutex);

	/* If we have a full configuration then disable any regulators
	 * which are not in use or always_on.  This will become the
	 * default behaviour in the future.
	 */
	list_for_each_entry(rdev, &regulator_list, list) {
		ops = rdev->desc->ops;
		c = rdev->constraints;

		if (!ops->disable || (c && c->always_on))
			continue;

		mutex_lock(&rdev->mutex);

		if (rdev->use_count)
			goto unlock;

		/* If we can't read the status assume it's on. */
		if (ops->is_enabled)
			enabled = ops->is_enabled(rdev);
		else
			enabled = 1;

		if (!enabled)
			goto unlock;

		if (has_full_constraints) {
			/* We log since this may kill the system if it
			 * goes wrong. */
			rdev_info(rdev, "disabling\n");
			ret = ops->disable(rdev);
			if (ret != 0) {
				rdev_err(rdev, "couldn't disable: %d\n", ret);
			}
		} else {
			/* The intention is that in future we will
			 * assume that full constraints are provided
			 * so warn even if we aren't going to do
			 * anything here.
			 */
			rdev_warn(rdev, "incomplete constraints, leaving on\n");
		}

unlock:
		mutex_unlock(&rdev->mutex);
	}

	mutex_unlock(&regulator_list_mutex);

	return 0;
}
late_initcall(regulator_init_complete);<|MERGE_RESOLUTION|>--- conflicted
+++ resolved
@@ -1629,10 +1629,7 @@
 				     int min_uV, int max_uV)
 {
 	int ret;
-<<<<<<< HEAD
-=======
 	int delay = 0;
->>>>>>> 105e53f8
 	unsigned int selector;
 
 	trace_regulator_set_voltage(rdev_get_name(rdev), min_uV, max_uV);
@@ -1666,8 +1663,6 @@
 			}
 		}
 
-<<<<<<< HEAD
-=======
 		/*
 		 * If we can't obtain the old selector there is not enough
 		 * info to call set_voltage_time_sel().
@@ -1684,7 +1679,6 @@
 						old_selector, selector);
 		}
 
->>>>>>> 105e53f8
 		if (best_val != INT_MAX) {
 			ret = rdev->desc->ops->set_voltage_sel(rdev, selector);
 			selector = best_val;
@@ -1695,8 +1689,6 @@
 		ret = -EINVAL;
 	}
 
-<<<<<<< HEAD
-=======
 	/* Insert any necessary delays */
 	if (delay >= 1000) {
 		mdelay(delay / 1000);
@@ -1705,7 +1697,6 @@
 		udelay(delay);
 	}
 
->>>>>>> 105e53f8
 	if (ret == 0)
 		_notifier_call_chain(rdev, REGULATOR_EVENT_VOLTAGE_CHANGE,
 				     NULL);
@@ -1774,8 +1765,6 @@
 EXPORT_SYMBOL_GPL(regulator_set_voltage);
 
 /**
-<<<<<<< HEAD
-=======
  * regulator_set_voltage_time - get raise/fall time
  * @regulator: regulator source
  * @old_uV: starting voltage in microvolts
@@ -1821,7 +1810,6 @@
 EXPORT_SYMBOL_GPL(regulator_set_voltage_time);
 
 /**
->>>>>>> 105e53f8
  * regulator_sync_voltage - re-apply last regulator output voltage
  * @regulator: regulator source
  *
