/*
 * Copyright (c) 2009 Atheros Communications Inc.
 * Copyright (c) 2010 Bruno Randolf <br1@einfach.org>
 *
 * Permission to use, copy, modify, and/or distribute this software for any
 * purpose with or without fee is hereby granted, provided that the above
 * copyright notice and this permission notice appear in all copies.
 *
 * THE SOFTWARE IS PROVIDED "AS IS" AND THE AUTHOR DISCLAIMS ALL WARRANTIES
 * WITH REGARD TO THIS SOFTWARE INCLUDING ALL IMPLIED WARRANTIES OF
 * MERCHANTABILITY AND FITNESS. IN NO EVENT SHALL THE AUTHOR BE LIABLE FOR
 * ANY SPECIAL, DIRECT, INDIRECT, OR CONSEQUENTIAL DAMAGES OR ANY DAMAGES
 * WHATSOEVER RESULTING FROM LOSS OF USE, DATA OR PROFITS, WHETHER IN AN
 * ACTION OF CONTRACT, NEGLIGENCE OR OTHER TORTIOUS ACTION, ARISING OUT OF
 * OR IN CONNECTION WITH THE USE OR PERFORMANCE OF THIS SOFTWARE.
 */

#include <asm/unaligned.h>
#include <net/mac80211.h>

#include "ath.h"
#include "reg.h"

#define REG_READ			(common->ops->read)
#define REG_WRITE(_ah, _reg, _val)	(common->ops->write)(_ah, _val, _reg)

#define IEEE80211_WEP_NKID      4       /* number of key ids */

/************************/
/* Key Cache Management */
/************************/

bool ath_hw_keyreset(struct ath_common *common, u16 entry)
{
	u32 keyType;
	void *ah = common->ah;

	if (entry >= common->keymax) {
		ath_err(common, "keycache entry %u out of range\n", entry);
		return false;
	}

	keyType = REG_READ(ah, AR_KEYTABLE_TYPE(entry));

	REG_WRITE(ah, AR_KEYTABLE_KEY0(entry), 0);
	REG_WRITE(ah, AR_KEYTABLE_KEY1(entry), 0);
	REG_WRITE(ah, AR_KEYTABLE_KEY2(entry), 0);
	REG_WRITE(ah, AR_KEYTABLE_KEY3(entry), 0);
	REG_WRITE(ah, AR_KEYTABLE_KEY4(entry), 0);
	REG_WRITE(ah, AR_KEYTABLE_TYPE(entry), AR_KEYTABLE_TYPE_CLR);
	REG_WRITE(ah, AR_KEYTABLE_MAC0(entry), 0);
	REG_WRITE(ah, AR_KEYTABLE_MAC1(entry), 0);

	if (keyType == AR_KEYTABLE_TYPE_TKIP) {
		u16 micentry = entry + 64;

		REG_WRITE(ah, AR_KEYTABLE_KEY0(micentry), 0);
		REG_WRITE(ah, AR_KEYTABLE_KEY1(micentry), 0);
		REG_WRITE(ah, AR_KEYTABLE_KEY2(micentry), 0);
		REG_WRITE(ah, AR_KEYTABLE_KEY3(micentry), 0);
<<<<<<< HEAD
		if (common->crypt_caps & ATH_CRYPT_CAP_MIC_COMBINED)
			REG_WRITE(ah, AR_KEYTABLE_KEY4(micentry), 0);
=======
		if (common->crypt_caps & ATH_CRYPT_CAP_MIC_COMBINED) {
			REG_WRITE(ah, AR_KEYTABLE_KEY4(micentry), 0);
			REG_WRITE(ah, AR_KEYTABLE_TYPE(micentry),
				  AR_KEYTABLE_TYPE_CLR);
		}
>>>>>>> 105e53f8

	}

	return true;
}
EXPORT_SYMBOL(ath_hw_keyreset);

static bool ath_hw_keysetmac(struct ath_common *common,
			     u16 entry, const u8 *mac)
{
	u32 macHi, macLo;
	u32 unicast_flag = AR_KEYTABLE_VALID;
	void *ah = common->ah;

	if (entry >= common->keymax) {
		ath_err(common, "keycache entry %u out of range\n", entry);
		return false;
	}

	if (mac != NULL) {
		/*
		 * AR_KEYTABLE_VALID indicates that the address is a unicast
		 * address, which must match the transmitter address for
		 * decrypting frames.
		 * Not setting this bit allows the hardware to use the key
		 * for multicast frame decryption.
		 */
		if (mac[0] & 0x01)
			unicast_flag = 0;

		macHi = (mac[5] << 8) | mac[4];
		macLo = (mac[3] << 24) |
			(mac[2] << 16) |
			(mac[1] << 8) |
			mac[0];
		macLo >>= 1;
		macLo |= (macHi & 1) << 31;
		macHi >>= 1;
	} else {
		macLo = macHi = 0;
	}
	REG_WRITE(ah, AR_KEYTABLE_MAC0(entry), macLo);
	REG_WRITE(ah, AR_KEYTABLE_MAC1(entry), macHi | unicast_flag);

	return true;
}

static bool ath_hw_set_keycache_entry(struct ath_common *common, u16 entry,
				      const struct ath_keyval *k,
				      const u8 *mac)
{
	void *ah = common->ah;
	u32 key0, key1, key2, key3, key4;
	u32 keyType;

	if (entry >= common->keymax) {
		ath_err(common, "keycache entry %u out of range\n", entry);
		return false;
	}

	switch (k->kv_type) {
	case ATH_CIPHER_AES_OCB:
		keyType = AR_KEYTABLE_TYPE_AES;
		break;
	case ATH_CIPHER_AES_CCM:
		if (!(common->crypt_caps & ATH_CRYPT_CAP_CIPHER_AESCCM)) {
			ath_dbg(common, ATH_DBG_ANY,
				"AES-CCM not supported by this mac rev\n");
			return false;
		}
		keyType = AR_KEYTABLE_TYPE_CCM;
		break;
	case ATH_CIPHER_TKIP:
		keyType = AR_KEYTABLE_TYPE_TKIP;
		if (entry + 64 >= common->keymax) {
			ath_dbg(common, ATH_DBG_ANY,
				"entry %u inappropriate for TKIP\n", entry);
			return false;
		}
		break;
	case ATH_CIPHER_WEP:
		if (k->kv_len < WLAN_KEY_LEN_WEP40) {
			ath_dbg(common, ATH_DBG_ANY,
				"WEP key length %u too small\n", k->kv_len);
			return false;
		}
		if (k->kv_len <= WLAN_KEY_LEN_WEP40)
			keyType = AR_KEYTABLE_TYPE_40;
		else if (k->kv_len <= WLAN_KEY_LEN_WEP104)
			keyType = AR_KEYTABLE_TYPE_104;
		else
			keyType = AR_KEYTABLE_TYPE_128;
		break;
	case ATH_CIPHER_CLR:
		keyType = AR_KEYTABLE_TYPE_CLR;
		break;
	default:
		ath_err(common, "cipher %u not supported\n", k->kv_type);
		return false;
	}

	key0 = get_unaligned_le32(k->kv_val + 0);
	key1 = get_unaligned_le16(k->kv_val + 4);
	key2 = get_unaligned_le32(k->kv_val + 6);
	key3 = get_unaligned_le16(k->kv_val + 10);
	key4 = get_unaligned_le32(k->kv_val + 12);
	if (k->kv_len <= WLAN_KEY_LEN_WEP104)
		key4 &= 0xff;

	/*
	 * Note: Key cache registers access special memory area that requires
	 * two 32-bit writes to actually update the values in the internal
	 * memory. Consequently, the exact order and pairs used here must be
	 * maintained.
	 */

	if (keyType == AR_KEYTABLE_TYPE_TKIP) {
		u16 micentry = entry + 64;

		/*
		 * Write inverted key[47:0] first to avoid Michael MIC errors
		 * on frames that could be sent or received at the same time.
		 * The correct key will be written in the end once everything
		 * else is ready.
		 */
		REG_WRITE(ah, AR_KEYTABLE_KEY0(entry), ~key0);
		REG_WRITE(ah, AR_KEYTABLE_KEY1(entry), ~key1);

		/* Write key[95:48] */
		REG_WRITE(ah, AR_KEYTABLE_KEY2(entry), key2);
		REG_WRITE(ah, AR_KEYTABLE_KEY3(entry), key3);

		/* Write key[127:96] and key type */
		REG_WRITE(ah, AR_KEYTABLE_KEY4(entry), key4);
		REG_WRITE(ah, AR_KEYTABLE_TYPE(entry), keyType);

		/* Write MAC address for the entry */
		(void) ath_hw_keysetmac(common, entry, mac);

		if (common->crypt_caps & ATH_CRYPT_CAP_MIC_COMBINED) {
			/*
			 * TKIP uses two key cache entries:
			 * Michael MIC TX/RX keys in the same key cache entry
			 * (idx = main index + 64):
			 * key0 [31:0] = RX key [31:0]
			 * key1 [15:0] = TX key [31:16]
			 * key1 [31:16] = reserved
			 * key2 [31:0] = RX key [63:32]
			 * key3 [15:0] = TX key [15:0]
			 * key3 [31:16] = reserved
			 * key4 [31:0] = TX key [63:32]
			 */
			u32 mic0, mic1, mic2, mic3, mic4;

			mic0 = get_unaligned_le32(k->kv_mic + 0);
			mic2 = get_unaligned_le32(k->kv_mic + 4);
			mic1 = get_unaligned_le16(k->kv_txmic + 2) & 0xffff;
			mic3 = get_unaligned_le16(k->kv_txmic + 0) & 0xffff;
			mic4 = get_unaligned_le32(k->kv_txmic + 4);

			/* Write RX[31:0] and TX[31:16] */
			REG_WRITE(ah, AR_KEYTABLE_KEY0(micentry), mic0);
			REG_WRITE(ah, AR_KEYTABLE_KEY1(micentry), mic1);

			/* Write RX[63:32] and TX[15:0] */
			REG_WRITE(ah, AR_KEYTABLE_KEY2(micentry), mic2);
			REG_WRITE(ah, AR_KEYTABLE_KEY3(micentry), mic3);

			/* Write TX[63:32] and keyType(reserved) */
			REG_WRITE(ah, AR_KEYTABLE_KEY4(micentry), mic4);
			REG_WRITE(ah, AR_KEYTABLE_TYPE(micentry),
				  AR_KEYTABLE_TYPE_CLR);

		} else {
			/*
			 * TKIP uses four key cache entries (two for group
			 * keys):
			 * Michael MIC TX/RX keys are in different key cache
			 * entries (idx = main index + 64 for TX and
			 * main index + 32 + 96 for RX):
			 * key0 [31:0] = TX/RX MIC key [31:0]
			 * key1 [31:0] = reserved
			 * key2 [31:0] = TX/RX MIC key [63:32]
			 * key3 [31:0] = reserved
			 * key4 [31:0] = reserved
			 *
			 * Upper layer code will call this function separately
			 * for TX and RX keys when these registers offsets are
			 * used.
			 */
			u32 mic0, mic2;

			mic0 = get_unaligned_le32(k->kv_mic + 0);
			mic2 = get_unaligned_le32(k->kv_mic + 4);

			/* Write MIC key[31:0] */
			REG_WRITE(ah, AR_KEYTABLE_KEY0(micentry), mic0);
			REG_WRITE(ah, AR_KEYTABLE_KEY1(micentry), 0);

			/* Write MIC key[63:32] */
			REG_WRITE(ah, AR_KEYTABLE_KEY2(micentry), mic2);
			REG_WRITE(ah, AR_KEYTABLE_KEY3(micentry), 0);

			/* Write TX[63:32] and keyType(reserved) */
			REG_WRITE(ah, AR_KEYTABLE_KEY4(micentry), 0);
			REG_WRITE(ah, AR_KEYTABLE_TYPE(micentry),
				  AR_KEYTABLE_TYPE_CLR);
		}

		/* MAC address registers are reserved for the MIC entry */
		REG_WRITE(ah, AR_KEYTABLE_MAC0(micentry), 0);
		REG_WRITE(ah, AR_KEYTABLE_MAC1(micentry), 0);

		/*
		 * Write the correct (un-inverted) key[47:0] last to enable
		 * TKIP now that all other registers are set with correct
		 * values.
		 */
		REG_WRITE(ah, AR_KEYTABLE_KEY0(entry), key0);
		REG_WRITE(ah, AR_KEYTABLE_KEY1(entry), key1);
	} else {
		/* Write key[47:0] */
		REG_WRITE(ah, AR_KEYTABLE_KEY0(entry), key0);
		REG_WRITE(ah, AR_KEYTABLE_KEY1(entry), key1);

		/* Write key[95:48] */
		REG_WRITE(ah, AR_KEYTABLE_KEY2(entry), key2);
		REG_WRITE(ah, AR_KEYTABLE_KEY3(entry), key3);

		/* Write key[127:96] and key type */
		REG_WRITE(ah, AR_KEYTABLE_KEY4(entry), key4);
		REG_WRITE(ah, AR_KEYTABLE_TYPE(entry), keyType);

		/* Write MAC address for the entry */
		(void) ath_hw_keysetmac(common, entry, mac);
	}

	return true;
}

static int ath_setkey_tkip(struct ath_common *common, u16 keyix, const u8 *key,
			   struct ath_keyval *hk, const u8 *addr,
			   bool authenticator)
{
	const u8 *key_rxmic;
	const u8 *key_txmic;

	key_txmic = key + NL80211_TKIP_DATA_OFFSET_TX_MIC_KEY;
	key_rxmic = key + NL80211_TKIP_DATA_OFFSET_RX_MIC_KEY;

	if (addr == NULL) {
		/*
		 * Group key installation - only two key cache entries are used
		 * regardless of splitmic capability since group key is only
		 * used either for TX or RX.
		 */
		if (authenticator) {
			memcpy(hk->kv_mic, key_txmic, sizeof(hk->kv_mic));
			memcpy(hk->kv_txmic, key_txmic, sizeof(hk->kv_mic));
		} else {
			memcpy(hk->kv_mic, key_rxmic, sizeof(hk->kv_mic));
			memcpy(hk->kv_txmic, key_rxmic, sizeof(hk->kv_mic));
		}
		return ath_hw_set_keycache_entry(common, keyix, hk, addr);
	}
	if (common->crypt_caps & ATH_CRYPT_CAP_MIC_COMBINED) {
		/* TX and RX keys share the same key cache entry. */
		memcpy(hk->kv_mic, key_rxmic, sizeof(hk->kv_mic));
		memcpy(hk->kv_txmic, key_txmic, sizeof(hk->kv_txmic));
		return ath_hw_set_keycache_entry(common, keyix, hk, addr);
	}

	/* Separate key cache entries for TX and RX */

	/* TX key goes at first index, RX key at +32. */
	memcpy(hk->kv_mic, key_txmic, sizeof(hk->kv_mic));
	if (!ath_hw_set_keycache_entry(common, keyix, hk, NULL)) {
		/* TX MIC entry failed. No need to proceed further */
		ath_err(common, "Setting TX MIC Key Failed\n");
		return 0;
	}

	memcpy(hk->kv_mic, key_rxmic, sizeof(hk->kv_mic));
	/* XXX delete tx key on failure? */
	return ath_hw_set_keycache_entry(common, keyix + 32, hk, addr);
}

static int ath_reserve_key_cache_slot_tkip(struct ath_common *common)
{
	int i;

	for (i = IEEE80211_WEP_NKID; i < common->keymax / 2; i++) {
		if (test_bit(i, common->keymap) ||
		    test_bit(i + 64, common->keymap))
			continue; /* At least one part of TKIP key allocated */
		if (!(common->crypt_caps & ATH_CRYPT_CAP_MIC_COMBINED) &&
		    (test_bit(i + 32, common->keymap) ||
		     test_bit(i + 64 + 32, common->keymap)))
			continue; /* At least one part of TKIP key allocated */

		/* Found a free slot for a TKIP key */
		return i;
	}
	return -1;
}

static int ath_reserve_key_cache_slot(struct ath_common *common,
				      u32 cipher)
{
	int i;

	if (cipher == WLAN_CIPHER_SUITE_TKIP)
		return ath_reserve_key_cache_slot_tkip(common);

	/* First, try to find slots that would not be available for TKIP. */
	if (!(common->crypt_caps & ATH_CRYPT_CAP_MIC_COMBINED)) {
		for (i = IEEE80211_WEP_NKID; i < common->keymax / 4; i++) {
			if (!test_bit(i, common->keymap) &&
			    (test_bit(i + 32, common->keymap) ||
			     test_bit(i + 64, common->keymap) ||
			     test_bit(i + 64 + 32, common->keymap)))
				return i;
			if (!test_bit(i + 32, common->keymap) &&
			    (test_bit(i, common->keymap) ||
			     test_bit(i + 64, common->keymap) ||
			     test_bit(i + 64 + 32, common->keymap)))
				return i + 32;
			if (!test_bit(i + 64, common->keymap) &&
			    (test_bit(i , common->keymap) ||
			     test_bit(i + 32, common->keymap) ||
			     test_bit(i + 64 + 32, common->keymap)))
				return i + 64;
			if (!test_bit(i + 64 + 32, common->keymap) &&
			    (test_bit(i, common->keymap) ||
			     test_bit(i + 32, common->keymap) ||
			     test_bit(i + 64, common->keymap)))
				return i + 64 + 32;
		}
	} else {
		for (i = IEEE80211_WEP_NKID; i < common->keymax / 2; i++) {
			if (!test_bit(i, common->keymap) &&
			    test_bit(i + 64, common->keymap))
				return i;
			if (test_bit(i, common->keymap) &&
			    !test_bit(i + 64, common->keymap))
				return i + 64;
		}
	}

	/* No partially used TKIP slots, pick any available slot */
	for (i = IEEE80211_WEP_NKID; i < common->keymax; i++) {
		/* Do not allow slots that could be needed for TKIP group keys
		 * to be used. This limitation could be removed if we know that
		 * TKIP will not be used. */
		if (i >= 64 && i < 64 + IEEE80211_WEP_NKID)
			continue;
		if (!(common->crypt_caps & ATH_CRYPT_CAP_MIC_COMBINED)) {
			if (i >= 32 && i < 32 + IEEE80211_WEP_NKID)
				continue;
			if (i >= 64 + 32 && i < 64 + 32 + IEEE80211_WEP_NKID)
				continue;
		}

		if (!test_bit(i, common->keymap))
			return i; /* Found a free slot for a key */
	}

	/* No free slot found */
	return -1;
}

/*
 * Configure encryption in the HW.
 */
int ath_key_config(struct ath_common *common,
			  struct ieee80211_vif *vif,
			  struct ieee80211_sta *sta,
			  struct ieee80211_key_conf *key)
{
	struct ath_keyval hk;
	const u8 *mac = NULL;
	u8 gmac[ETH_ALEN];
	int ret = 0;
	int idx;

	memset(&hk, 0, sizeof(hk));

	switch (key->cipher) {
	case WLAN_CIPHER_SUITE_WEP40:
	case WLAN_CIPHER_SUITE_WEP104:
		hk.kv_type = ATH_CIPHER_WEP;
		break;
	case WLAN_CIPHER_SUITE_TKIP:
		hk.kv_type = ATH_CIPHER_TKIP;
		break;
	case WLAN_CIPHER_SUITE_CCMP:
		hk.kv_type = ATH_CIPHER_AES_CCM;
		break;
	default:
		return -EOPNOTSUPP;
	}

	hk.kv_len = key->keylen;
	memcpy(hk.kv_val, key->key, key->keylen);

	if (!(key->flags & IEEE80211_KEY_FLAG_PAIRWISE)) {
		switch (vif->type) {
		case NL80211_IFTYPE_AP:
			memcpy(gmac, vif->addr, ETH_ALEN);
			gmac[0] |= 0x01;
			mac = gmac;
			idx = ath_reserve_key_cache_slot(common, key->cipher);
			break;
		case NL80211_IFTYPE_ADHOC:
			if (!sta) {
				idx = key->keyidx;
				break;
			}
			memcpy(gmac, sta->addr, ETH_ALEN);
			gmac[0] |= 0x01;
			mac = gmac;
			idx = ath_reserve_key_cache_slot(common, key->cipher);
			break;
		default:
			idx = key->keyidx;
			break;
		}
	} else if (key->keyidx) {
		if (WARN_ON(!sta))
			return -EOPNOTSUPP;
		mac = sta->addr;

		if (vif->type != NL80211_IFTYPE_AP) {
			/* Only keyidx 0 should be used with unicast key, but
			 * allow this for client mode for now. */
			idx = key->keyidx;
		} else
			return -EIO;
	} else {
		if (WARN_ON(!sta))
			return -EOPNOTSUPP;
		mac = sta->addr;

		idx = ath_reserve_key_cache_slot(common, key->cipher);
	}

	if (idx < 0)
		return -ENOSPC; /* no free key cache entries */

	if (key->cipher == WLAN_CIPHER_SUITE_TKIP)
		ret = ath_setkey_tkip(common, idx, key->key, &hk, mac,
				      vif->type == NL80211_IFTYPE_AP);
	else
		ret = ath_hw_set_keycache_entry(common, idx, &hk, mac);

	if (!ret)
		return -EIO;

	set_bit(idx, common->keymap);
	if (key->cipher == WLAN_CIPHER_SUITE_TKIP) {
		set_bit(idx + 64, common->keymap);
		set_bit(idx, common->tkip_keymap);
		set_bit(idx + 64, common->tkip_keymap);
		if (!(common->crypt_caps & ATH_CRYPT_CAP_MIC_COMBINED)) {
			set_bit(idx + 32, common->keymap);
			set_bit(idx + 64 + 32, common->keymap);
			set_bit(idx + 32, common->tkip_keymap);
			set_bit(idx + 64 + 32, common->tkip_keymap);
		}
	}

	return idx;
}
EXPORT_SYMBOL(ath_key_config);

/*
 * Delete Key.
 */
void ath_key_delete(struct ath_common *common, struct ieee80211_key_conf *key)
{
	ath_hw_keyreset(common, key->hw_key_idx);
	if (key->hw_key_idx < IEEE80211_WEP_NKID)
		return;

	clear_bit(key->hw_key_idx, common->keymap);
	if (key->cipher != WLAN_CIPHER_SUITE_TKIP)
		return;

	clear_bit(key->hw_key_idx + 64, common->keymap);

	clear_bit(key->hw_key_idx, common->tkip_keymap);
	clear_bit(key->hw_key_idx + 64, common->tkip_keymap);

	if (!(common->crypt_caps & ATH_CRYPT_CAP_MIC_COMBINED)) {
		ath_hw_keyreset(common, key->hw_key_idx + 32);
		clear_bit(key->hw_key_idx + 32, common->keymap);
		clear_bit(key->hw_key_idx + 64 + 32, common->keymap);

		clear_bit(key->hw_key_idx + 32, common->tkip_keymap);
		clear_bit(key->hw_key_idx + 64 + 32, common->tkip_keymap);
	}
}
EXPORT_SYMBOL(ath_key_delete);<|MERGE_RESOLUTION|>--- conflicted
+++ resolved
@@ -58,16 +58,11 @@
 		REG_WRITE(ah, AR_KEYTABLE_KEY1(micentry), 0);
 		REG_WRITE(ah, AR_KEYTABLE_KEY2(micentry), 0);
 		REG_WRITE(ah, AR_KEYTABLE_KEY3(micentry), 0);
-<<<<<<< HEAD
-		if (common->crypt_caps & ATH_CRYPT_CAP_MIC_COMBINED)
-			REG_WRITE(ah, AR_KEYTABLE_KEY4(micentry), 0);
-=======
 		if (common->crypt_caps & ATH_CRYPT_CAP_MIC_COMBINED) {
 			REG_WRITE(ah, AR_KEYTABLE_KEY4(micentry), 0);
 			REG_WRITE(ah, AR_KEYTABLE_TYPE(micentry),
 				  AR_KEYTABLE_TYPE_CLR);
 		}
->>>>>>> 105e53f8
 
 	}
 
