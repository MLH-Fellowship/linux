/******************************************************************************
 *
 * Copyright(c) 2003 - 2010 Intel Corporation. All rights reserved.
 *
 * This program is free software; you can redistribute it and/or modify it
 * under the terms of version 2 of the GNU General Public License as
 * published by the Free Software Foundation.
 *
 * This program is distributed in the hope that it will be useful, but WITHOUT
 * ANY WARRANTY; without even the implied warranty of MERCHANTABILITY or
 * FITNESS FOR A PARTICULAR PURPOSE.  See the GNU General Public License for
 * more details.
 *
 * You should have received a copy of the GNU General Public License along with
 * this program; if not, write to the Free Software Foundation, Inc.,
 * 51 Franklin Street, Fifth Floor, Boston, MA 02110, USA
 *
 * The full GNU General Public License is included in this distribution in the
 * file called LICENSE.
 *
 * Contact Information:
 *  Intel Linux Wireless <ilw@linux.intel.com>
 * Intel Corporation, 5200 N.E. Elam Young Parkway, Hillsboro, OR 97124-6497
 *
 *****************************************************************************/

#include <linux/kernel.h>
#include <linux/module.h>
#include <linux/init.h>
#include <linux/slab.h>
#include <linux/pci.h>
#include <linux/dma-mapping.h>
#include <linux/delay.h>
#include <linux/sched.h>
#include <linux/skbuff.h>
#include <linux/netdevice.h>
#include <linux/wireless.h>
#include <linux/firmware.h>
#include <linux/etherdevice.h>
#include <asm/unaligned.h>
#include <net/mac80211.h>

#include "iwl-fh.h"
#include "iwl-3945-fh.h"
#include "iwl-commands.h"
#include "iwl-sta.h"
#include "iwl-3945.h"
#include "iwl-eeprom.h"
#include "iwl-core.h"
#include "iwl-helpers.h"
#include "iwl-led.h"
#include "iwl-3945-led.h"
#include "iwl-3945-debugfs.h"

#define IWL_DECLARE_RATE_INFO(r, ip, in, rp, rn, pp, np)    \
	[IWL_RATE_##r##M_INDEX] = { IWL_RATE_##r##M_PLCP,   \
				    IWL_RATE_##r##M_IEEE,   \
				    IWL_RATE_##ip##M_INDEX, \
				    IWL_RATE_##in##M_INDEX, \
				    IWL_RATE_##rp##M_INDEX, \
				    IWL_RATE_##rn##M_INDEX, \
				    IWL_RATE_##pp##M_INDEX, \
				    IWL_RATE_##np##M_INDEX, \
				    IWL_RATE_##r##M_INDEX_TABLE, \
				    IWL_RATE_##ip##M_INDEX_TABLE }

/*
 * Parameter order:
 *   rate, prev rate, next rate, prev tgg rate, next tgg rate
 *
 * If there isn't a valid next or previous rate then INV is used which
 * maps to IWL_RATE_INVALID
 *
 */
const struct iwl3945_rate_info iwl3945_rates[IWL_RATE_COUNT_3945] = {
	IWL_DECLARE_RATE_INFO(1, INV, 2, INV, 2, INV, 2),    /*  1mbps */
	IWL_DECLARE_RATE_INFO(2, 1, 5, 1, 5, 1, 5),          /*  2mbps */
	IWL_DECLARE_RATE_INFO(5, 2, 6, 2, 11, 2, 11),        /*5.5mbps */
	IWL_DECLARE_RATE_INFO(11, 9, 12, 5, 12, 5, 18),      /* 11mbps */
	IWL_DECLARE_RATE_INFO(6, 5, 9, 5, 11, 5, 11),        /*  6mbps */
	IWL_DECLARE_RATE_INFO(9, 6, 11, 5, 11, 5, 11),       /*  9mbps */
	IWL_DECLARE_RATE_INFO(12, 11, 18, 11, 18, 11, 18),   /* 12mbps */
	IWL_DECLARE_RATE_INFO(18, 12, 24, 12, 24, 11, 24),   /* 18mbps */
	IWL_DECLARE_RATE_INFO(24, 18, 36, 18, 36, 18, 36),   /* 24mbps */
	IWL_DECLARE_RATE_INFO(36, 24, 48, 24, 48, 24, 48),   /* 36mbps */
	IWL_DECLARE_RATE_INFO(48, 36, 54, 36, 54, 36, 54),   /* 48mbps */
	IWL_DECLARE_RATE_INFO(54, 48, INV, 48, INV, 48, INV),/* 54mbps */
};

/* 1 = enable the iwl3945_disable_events() function */
#define IWL_EVT_DISABLE (0)
#define IWL_EVT_DISABLE_SIZE (1532/32)

/**
 * iwl3945_disable_events - Disable selected events in uCode event log
 *
 * Disable an event by writing "1"s into "disable"
 *   bitmap in SRAM.  Bit position corresponds to Event # (id/type).
 *   Default values of 0 enable uCode events to be logged.
 * Use for only special debugging.  This function is just a placeholder as-is,
 *   you'll need to provide the special bits! ...
 *   ... and set IWL_EVT_DISABLE to 1. */
void iwl3945_disable_events(struct iwl_priv *priv)
{
	int i;
	u32 base;		/* SRAM address of event log header */
	u32 disable_ptr;	/* SRAM address of event-disable bitmap array */
	u32 array_size;		/* # of u32 entries in array */
	u32 evt_disable[IWL_EVT_DISABLE_SIZE] = {
		0x00000000,	/*   31 -    0  Event id numbers */
		0x00000000,	/*   63 -   32 */
		0x00000000,	/*   95 -   64 */
		0x00000000,	/*  127 -   96 */
		0x00000000,	/*  159 -  128 */
		0x00000000,	/*  191 -  160 */
		0x00000000,	/*  223 -  192 */
		0x00000000,	/*  255 -  224 */
		0x00000000,	/*  287 -  256 */
		0x00000000,	/*  319 -  288 */
		0x00000000,	/*  351 -  320 */
		0x00000000,	/*  383 -  352 */
		0x00000000,	/*  415 -  384 */
		0x00000000,	/*  447 -  416 */
		0x00000000,	/*  479 -  448 */
		0x00000000,	/*  511 -  480 */
		0x00000000,	/*  543 -  512 */
		0x00000000,	/*  575 -  544 */
		0x00000000,	/*  607 -  576 */
		0x00000000,	/*  639 -  608 */
		0x00000000,	/*  671 -  640 */
		0x00000000,	/*  703 -  672 */
		0x00000000,	/*  735 -  704 */
		0x00000000,	/*  767 -  736 */
		0x00000000,	/*  799 -  768 */
		0x00000000,	/*  831 -  800 */
		0x00000000,	/*  863 -  832 */
		0x00000000,	/*  895 -  864 */
		0x00000000,	/*  927 -  896 */
		0x00000000,	/*  959 -  928 */
		0x00000000,	/*  991 -  960 */
		0x00000000,	/* 1023 -  992 */
		0x00000000,	/* 1055 - 1024 */
		0x00000000,	/* 1087 - 1056 */
		0x00000000,	/* 1119 - 1088 */
		0x00000000,	/* 1151 - 1120 */
		0x00000000,	/* 1183 - 1152 */
		0x00000000,	/* 1215 - 1184 */
		0x00000000,	/* 1247 - 1216 */
		0x00000000,	/* 1279 - 1248 */
		0x00000000,	/* 1311 - 1280 */
		0x00000000,	/* 1343 - 1312 */
		0x00000000,	/* 1375 - 1344 */
		0x00000000,	/* 1407 - 1376 */
		0x00000000,	/* 1439 - 1408 */
		0x00000000,	/* 1471 - 1440 */
		0x00000000,	/* 1503 - 1472 */
	};

	base = le32_to_cpu(priv->card_alive.log_event_table_ptr);
	if (!iwl3945_hw_valid_rtc_data_addr(base)) {
		IWL_ERR(priv, "Invalid event log pointer 0x%08X\n", base);
		return;
	}

	disable_ptr = iwl_read_targ_mem(priv, base + (4 * sizeof(u32)));
	array_size = iwl_read_targ_mem(priv, base + (5 * sizeof(u32)));

	if (IWL_EVT_DISABLE && (array_size == IWL_EVT_DISABLE_SIZE)) {
		IWL_DEBUG_INFO(priv, "Disabling selected uCode log events at 0x%x\n",
			       disable_ptr);
		for (i = 0; i < IWL_EVT_DISABLE_SIZE; i++)
			iwl_write_targ_mem(priv,
					   disable_ptr + (i * sizeof(u32)),
					   evt_disable[i]);

	} else {
		IWL_DEBUG_INFO(priv, "Selected uCode log events may be disabled\n");
		IWL_DEBUG_INFO(priv, "  by writing \"1\"s into disable bitmap\n");
		IWL_DEBUG_INFO(priv, "  in SRAM at 0x%x, size %d u32s\n",
			       disable_ptr, array_size);
	}

}

static int iwl3945_hwrate_to_plcp_idx(u8 plcp)
{
	int idx;

	for (idx = 0; idx < IWL_RATE_COUNT_3945; idx++)
		if (iwl3945_rates[idx].plcp == plcp)
			return idx;
	return -1;
}

#ifdef CONFIG_IWLWIFI_DEBUG
#define TX_STATUS_ENTRY(x) case TX_3945_STATUS_FAIL_ ## x: return #x

static const char *iwl3945_get_tx_fail_reason(u32 status)
{
	switch (status & TX_STATUS_MSK) {
	case TX_3945_STATUS_SUCCESS:
		return "SUCCESS";
		TX_STATUS_ENTRY(SHORT_LIMIT);
		TX_STATUS_ENTRY(LONG_LIMIT);
		TX_STATUS_ENTRY(FIFO_UNDERRUN);
		TX_STATUS_ENTRY(MGMNT_ABORT);
		TX_STATUS_ENTRY(NEXT_FRAG);
		TX_STATUS_ENTRY(LIFE_EXPIRE);
		TX_STATUS_ENTRY(DEST_PS);
		TX_STATUS_ENTRY(ABORTED);
		TX_STATUS_ENTRY(BT_RETRY);
		TX_STATUS_ENTRY(STA_INVALID);
		TX_STATUS_ENTRY(FRAG_DROPPED);
		TX_STATUS_ENTRY(TID_DISABLE);
		TX_STATUS_ENTRY(FRAME_FLUSHED);
		TX_STATUS_ENTRY(INSUFFICIENT_CF_POLL);
		TX_STATUS_ENTRY(TX_LOCKED);
		TX_STATUS_ENTRY(NO_BEACON_ON_RADAR);
	}

	return "UNKNOWN";
}
#else
static inline const char *iwl3945_get_tx_fail_reason(u32 status)
{
	return "";
}
#endif

/*
 * get ieee prev rate from rate scale table.
 * for A and B mode we need to overright prev
 * value
 */
int iwl3945_rs_next_rate(struct iwl_priv *priv, int rate)
{
	int next_rate = iwl3945_get_prev_ieee_rate(rate);

	switch (priv->band) {
	case IEEE80211_BAND_5GHZ:
		if (rate == IWL_RATE_12M_INDEX)
			next_rate = IWL_RATE_9M_INDEX;
		else if (rate == IWL_RATE_6M_INDEX)
			next_rate = IWL_RATE_6M_INDEX;
		break;
	case IEEE80211_BAND_2GHZ:
		if (!(priv->_3945.sta_supp_rates & IWL_OFDM_RATES_MASK) &&
		    iwl_is_associated(priv)) {
			if (rate == IWL_RATE_11M_INDEX)
				next_rate = IWL_RATE_5M_INDEX;
		}
		break;

	default:
		break;
	}

	return next_rate;
}


/**
 * iwl3945_tx_queue_reclaim - Reclaim Tx queue entries already Tx'd
 *
 * When FW advances 'R' index, all entries between old and new 'R' index
 * need to be reclaimed. As result, some free space forms. If there is
 * enough free space (> low mark), wake the stack that feeds us.
 */
static void iwl3945_tx_queue_reclaim(struct iwl_priv *priv,
				     int txq_id, int index)
{
	struct iwl_tx_queue *txq = &priv->txq[txq_id];
	struct iwl_queue *q = &txq->q;
	struct iwl_tx_info *tx_info;

	BUG_ON(txq_id == IWL_CMD_QUEUE_NUM);

	for (index = iwl_queue_inc_wrap(index, q->n_bd); q->read_ptr != index;
		q->read_ptr = iwl_queue_inc_wrap(q->read_ptr, q->n_bd)) {

		tx_info = &txq->txb[txq->q.read_ptr];
		ieee80211_tx_status_irqsafe(priv->hw, tx_info->skb);
		tx_info->skb = NULL;
		priv->cfg->ops->lib->txq_free_tfd(priv, txq);
	}

	if (iwl_queue_space(q) > q->low_mark && (txq_id >= 0) &&
			(txq_id != IWL_CMD_QUEUE_NUM) &&
			priv->mac80211_registered)
		iwl_wake_queue(priv, txq_id);
}

/**
 * iwl3945_rx_reply_tx - Handle Tx response
 */
static void iwl3945_rx_reply_tx(struct iwl_priv *priv,
				struct iwl_rx_mem_buffer *rxb)
{
	struct iwl_rx_packet *pkt = rxb_addr(rxb);
	u16 sequence = le16_to_cpu(pkt->hdr.sequence);
	int txq_id = SEQ_TO_QUEUE(sequence);
	int index = SEQ_TO_INDEX(sequence);
	struct iwl_tx_queue *txq = &priv->txq[txq_id];
	struct ieee80211_tx_info *info;
	struct iwl3945_tx_resp *tx_resp = (void *)&pkt->u.raw[0];
	u32  status = le32_to_cpu(tx_resp->status);
	int rate_idx;
	int fail;

	if ((index >= txq->q.n_bd) || (iwl_queue_used(&txq->q, index) == 0)) {
		IWL_ERR(priv, "Read index for DMA queue txq_id (%d) index %d "
			  "is out of range [0-%d] %d %d\n", txq_id,
			  index, txq->q.n_bd, txq->q.write_ptr,
			  txq->q.read_ptr);
		return;
	}

	info = IEEE80211_SKB_CB(txq->txb[txq->q.read_ptr].skb);
	ieee80211_tx_info_clear_status(info);

	/* Fill the MRR chain with some info about on-chip retransmissions */
	rate_idx = iwl3945_hwrate_to_plcp_idx(tx_resp->rate);
	if (info->band == IEEE80211_BAND_5GHZ)
		rate_idx -= IWL_FIRST_OFDM_RATE;

	fail = tx_resp->failure_frame;

	info->status.rates[0].idx = rate_idx;
	info->status.rates[0].count = fail + 1; /* add final attempt */

	/* tx_status->rts_retry_count = tx_resp->failure_rts; */
	info->flags |= ((status & TX_STATUS_MSK) == TX_STATUS_SUCCESS) ?
				IEEE80211_TX_STAT_ACK : 0;

	IWL_DEBUG_TX(priv, "Tx queue %d Status %s (0x%08x) plcp rate %d retries %d\n",
			txq_id, iwl3945_get_tx_fail_reason(status), status,
			tx_resp->rate, tx_resp->failure_frame);

	IWL_DEBUG_TX_REPLY(priv, "Tx queue reclaim %d\n", index);
	iwl3945_tx_queue_reclaim(priv, txq_id, index);

	if (iwl_check_bits(status, TX_ABORT_REQUIRED_MSK))
		IWL_ERR(priv, "TODO:  Implement Tx ABORT REQUIRED!!!\n");
}



/*****************************************************************************
 *
 * Intel PRO/Wireless 3945ABG/BG Network Connection
 *
 *  RX handler implementations
 *
 *****************************************************************************/
#ifdef CONFIG_IWLWIFI_DEBUGFS
/*
 *  based on the assumption of all statistics counter are in DWORD
 *  FIXME: This function is for debugging, do not deal with
 *  the case of counters roll-over.
 */
static void iwl3945_accumulative_statistics(struct iwl_priv *priv,
					    __le32 *stats)
{
	int i;
	__le32 *prev_stats;
	u32 *accum_stats;
	u32 *delta, *max_delta;

	prev_stats = (__le32 *)&priv->_3945.statistics;
	accum_stats = (u32 *)&priv->_3945.accum_statistics;
	delta = (u32 *)&priv->_3945.delta_statistics;
	max_delta = (u32 *)&priv->_3945.max_delta;

	for (i = sizeof(__le32); i < sizeof(struct iwl3945_notif_statistics);
	     i += sizeof(__le32), stats++, prev_stats++, delta++,
	     max_delta++, accum_stats++) {
		if (le32_to_cpu(*stats) > le32_to_cpu(*prev_stats)) {
			*delta = (le32_to_cpu(*stats) -
				le32_to_cpu(*prev_stats));
			*accum_stats += *delta;
			if (*delta > *max_delta)
				*max_delta = *delta;
		}
	}

	/* reset accumulative statistics for "no-counter" type statistics */
	priv->_3945.accum_statistics.general.temperature =
		priv->_3945.statistics.general.temperature;
	priv->_3945.accum_statistics.general.ttl_timestamp =
		priv->_3945.statistics.general.ttl_timestamp;
}
#endif

/**
 * iwl3945_good_plcp_health - checks for plcp error.
 *
 * When the plcp error is exceeding the thresholds, reset the radio
 * to improve the throughput.
 */
static bool iwl3945_good_plcp_health(struct iwl_priv *priv,
				struct iwl_rx_packet *pkt)
{
	bool rc = true;
	struct iwl3945_notif_statistics current_stat;
	int combined_plcp_delta;
	unsigned int plcp_msec;
	unsigned long plcp_received_jiffies;

	if (priv->cfg->plcp_delta_threshold ==
	    IWL_MAX_PLCP_ERR_THRESHOLD_DISABLE) {
		IWL_DEBUG_RADIO(priv, "plcp_err check disabled\n");
		return rc;
	}
	memcpy(&current_stat, pkt->u.raw, sizeof(struct
			iwl3945_notif_statistics));
	/*
	 * check for plcp_err and trigger radio reset if it exceeds
	 * the plcp error threshold plcp_delta.
	 */
	plcp_received_jiffies = jiffies;
	plcp_msec = jiffies_to_msecs((long) plcp_received_jiffies -
					(long) priv->plcp_jiffies);
	priv->plcp_jiffies = plcp_received_jiffies;
	/*
	 * check to make sure plcp_msec is not 0 to prevent division
	 * by zero.
	 */
	if (plcp_msec) {
		combined_plcp_delta =
			(le32_to_cpu(current_stat.rx.ofdm.plcp_err) -
			le32_to_cpu(priv->_3945.statistics.rx.ofdm.plcp_err));

		if ((combined_plcp_delta > 0) &&
			((combined_plcp_delta * 100) / plcp_msec) >
			priv->cfg->plcp_delta_threshold) {
			/*
			 * if plcp_err exceed the threshold, the following
			 * data is printed in csv format:
			 *    Text: plcp_err exceeded %d,
			 *    Received ofdm.plcp_err,
			 *    Current ofdm.plcp_err,
			 *    combined_plcp_delta,
			 *    plcp_msec
			 */
			IWL_DEBUG_RADIO(priv, "plcp_err exceeded %u, "
				"%u, %d, %u mSecs\n",
				priv->cfg->plcp_delta_threshold,
				le32_to_cpu(current_stat.rx.ofdm.plcp_err),
				combined_plcp_delta, plcp_msec);
			/*
			 * Reset the RF radio due to the high plcp
			 * error rate
			 */
			rc = false;
		}
	}
	return rc;
}

void iwl3945_hw_rx_statistics(struct iwl_priv *priv,
		struct iwl_rx_mem_buffer *rxb)
{
	struct iwl_rx_packet *pkt = rxb_addr(rxb);

	IWL_DEBUG_RX(priv, "Statistics notification received (%d vs %d).\n",
		     (int)sizeof(struct iwl3945_notif_statistics),
		     le32_to_cpu(pkt->len_n_flags) & FH_RSCSR_FRAME_SIZE_MSK);
#ifdef CONFIG_IWLWIFI_DEBUGFS
	iwl3945_accumulative_statistics(priv, (__le32 *)&pkt->u.raw);
#endif
	iwl_recover_from_statistics(priv, pkt);

	memcpy(&priv->_3945.statistics, pkt->u.raw, sizeof(priv->_3945.statistics));
}

void iwl3945_reply_statistics(struct iwl_priv *priv,
			      struct iwl_rx_mem_buffer *rxb)
{
	struct iwl_rx_packet *pkt = rxb_addr(rxb);
	__le32 *flag = (__le32 *)&pkt->u.raw;

	if (le32_to_cpu(*flag) & UCODE_STATISTICS_CLEAR_MSK) {
#ifdef CONFIG_IWLWIFI_DEBUGFS
		memset(&priv->_3945.accum_statistics, 0,
			sizeof(struct iwl3945_notif_statistics));
		memset(&priv->_3945.delta_statistics, 0,
			sizeof(struct iwl3945_notif_statistics));
		memset(&priv->_3945.max_delta, 0,
			sizeof(struct iwl3945_notif_statistics));
#endif
		IWL_DEBUG_RX(priv, "Statistics have been cleared\n");
	}
	iwl3945_hw_rx_statistics(priv, rxb);
}


/******************************************************************************
 *
 * Misc. internal state and helper functions
 *
 ******************************************************************************/

/* This is necessary only for a number of statistics, see the caller. */
static int iwl3945_is_network_packet(struct iwl_priv *priv,
		struct ieee80211_hdr *header)
{
	/* Filter incoming packets to determine if they are targeted toward
	 * this network, discarding packets coming from ourselves */
	switch (priv->iw_mode) {
	case NL80211_IFTYPE_ADHOC: /* Header: Dest. | Source    | BSSID */
		/* packets to our IBSS update information */
		return !compare_ether_addr(header->addr3, priv->bssid);
	case NL80211_IFTYPE_STATION: /* Header: Dest. | AP{BSSID} | Source */
		/* packets to our IBSS update information */
		return !compare_ether_addr(header->addr2, priv->bssid);
	default:
		return 1;
	}
}

static void iwl3945_pass_packet_to_mac80211(struct iwl_priv *priv,
				   struct iwl_rx_mem_buffer *rxb,
				   struct ieee80211_rx_status *stats)
{
	struct iwl_rx_packet *pkt = rxb_addr(rxb);
	struct ieee80211_hdr *hdr = (struct ieee80211_hdr *)IWL_RX_DATA(pkt);
	struct iwl3945_rx_frame_hdr *rx_hdr = IWL_RX_HDR(pkt);
	struct iwl3945_rx_frame_end *rx_end = IWL_RX_END(pkt);
	u16 len = le16_to_cpu(rx_hdr->len);
	struct sk_buff *skb;
	__le16 fc = hdr->frame_control;

	/* We received data from the HW, so stop the watchdog */
	if (unlikely(len + IWL39_RX_FRAME_SIZE >
		     PAGE_SIZE << priv->hw_params.rx_page_order)) {
		IWL_DEBUG_DROP(priv, "Corruption detected!\n");
		return;
	}

	/* We only process data packets if the interface is open */
	if (unlikely(!priv->is_open)) {
		IWL_DEBUG_DROP_LIMIT(priv,
			"Dropping packet while interface is not open.\n");
		return;
	}

	skb = dev_alloc_skb(128);
	if (!skb) {
		IWL_ERR(priv, "dev_alloc_skb failed\n");
		return;
	}

	if (!iwl3945_mod_params.sw_crypto)
		iwl_set_decrypted_flag(priv,
				       (struct ieee80211_hdr *)rxb_addr(rxb),
				       le32_to_cpu(rx_end->status), stats);

	skb_add_rx_frag(skb, 0, rxb->page,
			(void *)rx_hdr->payload - (void *)pkt, len);

	iwl_update_stats(priv, false, fc, len);
	memcpy(IEEE80211_SKB_RXCB(skb), stats, sizeof(*stats));

	ieee80211_rx(priv->hw, skb);
	priv->alloc_rxb_page--;
	rxb->page = NULL;
}

#define IWL_DELAY_NEXT_SCAN_AFTER_ASSOC (HZ*6)

static void iwl3945_rx_reply_rx(struct iwl_priv *priv,
				struct iwl_rx_mem_buffer *rxb)
{
	struct ieee80211_hdr *header;
	struct ieee80211_rx_status rx_status;
	struct iwl_rx_packet *pkt = rxb_addr(rxb);
	struct iwl3945_rx_frame_stats *rx_stats = IWL_RX_STATS(pkt);
	struct iwl3945_rx_frame_hdr *rx_hdr = IWL_RX_HDR(pkt);
	struct iwl3945_rx_frame_end *rx_end = IWL_RX_END(pkt);
	u16 rx_stats_sig_avg __maybe_unused = le16_to_cpu(rx_stats->sig_avg);
	u16 rx_stats_noise_diff __maybe_unused = le16_to_cpu(rx_stats->noise_diff);
	u8 network_packet;

	rx_status.flag = 0;
	rx_status.mactime = le64_to_cpu(rx_end->timestamp);
	rx_status.freq =
		ieee80211_channel_to_frequency(le16_to_cpu(rx_hdr->channel));
	rx_status.band = (rx_hdr->phy_flags & RX_RES_PHY_FLAGS_BAND_24_MSK) ?
				IEEE80211_BAND_2GHZ : IEEE80211_BAND_5GHZ;

	rx_status.rate_idx = iwl3945_hwrate_to_plcp_idx(rx_hdr->rate);
	if (rx_status.band == IEEE80211_BAND_5GHZ)
		rx_status.rate_idx -= IWL_FIRST_OFDM_RATE;

	rx_status.antenna = (le16_to_cpu(rx_hdr->phy_flags) &
					RX_RES_PHY_FLAGS_ANTENNA_MSK) >> 4;

	/* set the preamble flag if appropriate */
	if (rx_hdr->phy_flags & RX_RES_PHY_FLAGS_SHORT_PREAMBLE_MSK)
		rx_status.flag |= RX_FLAG_SHORTPRE;

	if ((unlikely(rx_stats->phy_count > 20))) {
		IWL_DEBUG_DROP(priv, "dsp size out of range [0,20]: %d/n",
				rx_stats->phy_count);
		return;
	}

	if (!(rx_end->status & RX_RES_STATUS_NO_CRC32_ERROR)
	    || !(rx_end->status & RX_RES_STATUS_NO_RXE_OVERFLOW)) {
		IWL_DEBUG_RX(priv, "Bad CRC or FIFO: 0x%08X.\n", rx_end->status);
		return;
	}



	/* Convert 3945's rssi indicator to dBm */
	rx_status.signal = rx_stats->rssi - IWL39_RSSI_OFFSET;

	IWL_DEBUG_STATS(priv, "Rssi %d sig_avg %d noise_diff %d\n",
			rx_status.signal, rx_stats_sig_avg,
			rx_stats_noise_diff);

	header = (struct ieee80211_hdr *)IWL_RX_DATA(pkt);

	network_packet = iwl3945_is_network_packet(priv, header);

	IWL_DEBUG_STATS_LIMIT(priv, "[%c] %d RSSI:%d Signal:%u, Rate:%u\n",
			      network_packet ? '*' : ' ',
			      le16_to_cpu(rx_hdr->channel),
			      rx_status.signal, rx_status.signal,
			      rx_status.rate_idx);

	iwl_dbg_log_rx_data_frame(priv, le16_to_cpu(rx_hdr->len), header);

	if (network_packet) {
		priv->_3945.last_beacon_time =
			le32_to_cpu(rx_end->beacon_timestamp);
		priv->_3945.last_tsf = le64_to_cpu(rx_end->timestamp);
		priv->_3945.last_rx_rssi = rx_status.signal;
	}

	iwl3945_pass_packet_to_mac80211(priv, rxb, &rx_status);
}

int iwl3945_hw_txq_attach_buf_to_tfd(struct iwl_priv *priv,
				     struct iwl_tx_queue *txq,
				     dma_addr_t addr, u16 len, u8 reset, u8 pad)
{
	int count;
	struct iwl_queue *q;
	struct iwl3945_tfd *tfd, *tfd_tmp;

	q = &txq->q;
	tfd_tmp = (struct iwl3945_tfd *)txq->tfds;
	tfd = &tfd_tmp[q->write_ptr];

	if (reset)
		memset(tfd, 0, sizeof(*tfd));

	count = TFD_CTL_COUNT_GET(le32_to_cpu(tfd->control_flags));

	if ((count >= NUM_TFD_CHUNKS) || (count < 0)) {
		IWL_ERR(priv, "Error can not send more than %d chunks\n",
			  NUM_TFD_CHUNKS);
		return -EINVAL;
	}

	tfd->tbs[count].addr = cpu_to_le32(addr);
	tfd->tbs[count].len = cpu_to_le32(len);

	count++;

	tfd->control_flags = cpu_to_le32(TFD_CTL_COUNT_SET(count) |
					 TFD_CTL_PAD_SET(pad));

	return 0;
}

/**
 * iwl3945_hw_txq_free_tfd - Free one TFD, those at index [txq->q.read_ptr]
 *
 * Does NOT advance any indexes
 */
void iwl3945_hw_txq_free_tfd(struct iwl_priv *priv, struct iwl_tx_queue *txq)
{
	struct iwl3945_tfd *tfd_tmp = (struct iwl3945_tfd *)txq->tfds;
	int index = txq->q.read_ptr;
	struct iwl3945_tfd *tfd = &tfd_tmp[index];
	struct pci_dev *dev = priv->pci_dev;
	int i;
	int counter;

	/* sanity check */
	counter = TFD_CTL_COUNT_GET(le32_to_cpu(tfd->control_flags));
	if (counter > NUM_TFD_CHUNKS) {
		IWL_ERR(priv, "Too many chunks: %i\n", counter);
		/* @todo issue fatal error, it is quite serious situation */
		return;
	}

	/* Unmap tx_cmd */
	if (counter)
		pci_unmap_single(dev,
				dma_unmap_addr(&txq->meta[index], mapping),
				dma_unmap_len(&txq->meta[index], len),
				PCI_DMA_TODEVICE);

	/* unmap chunks if any */

	for (i = 1; i < counter; i++)
		pci_unmap_single(dev, le32_to_cpu(tfd->tbs[i].addr),
			 le32_to_cpu(tfd->tbs[i].len), PCI_DMA_TODEVICE);

	/* free SKB */
	if (txq->txb) {
		struct sk_buff *skb;

		skb = txq->txb[txq->q.read_ptr].skb;

		/* can be called from irqs-disabled context */
		if (skb) {
			dev_kfree_skb_any(skb);
			txq->txb[txq->q.read_ptr].skb = NULL;
		}
	}
}

/**
 * iwl3945_hw_build_tx_cmd_rate - Add rate portion to TX_CMD:
 *
*/
void iwl3945_hw_build_tx_cmd_rate(struct iwl_priv *priv,
				  struct iwl_device_cmd *cmd,
				  struct ieee80211_tx_info *info,
				  struct ieee80211_hdr *hdr,
				  int sta_id, int tx_id)
{
	u16 hw_value = ieee80211_get_tx_rate(priv->hw, info)->hw_value;
	u16 rate_index = min(hw_value & 0xffff, IWL_RATE_COUNT_3945);
	u16 rate_mask;
	int rate;
	u8 rts_retry_limit;
	u8 data_retry_limit;
	__le32 tx_flags;
	__le16 fc = hdr->frame_control;
	struct iwl3945_tx_cmd *tx_cmd = (struct iwl3945_tx_cmd *)cmd->cmd.payload;

	rate = iwl3945_rates[rate_index].plcp;
	tx_flags = tx_cmd->tx_flags;

	/* We need to figure out how to get the sta->supp_rates while
	 * in this running context */
	rate_mask = IWL_RATES_MASK;


	/* Set retry limit on DATA packets and Probe Responses*/
	if (ieee80211_is_probe_resp(fc))
		data_retry_limit = 3;
	else
		data_retry_limit = IWL_DEFAULT_TX_RETRY;
	tx_cmd->data_retry_limit = data_retry_limit;

	if (tx_id >= IWL_CMD_QUEUE_NUM)
		rts_retry_limit = 3;
	else
		rts_retry_limit = 7;

	if (data_retry_limit < rts_retry_limit)
		rts_retry_limit = data_retry_limit;
	tx_cmd->rts_retry_limit = rts_retry_limit;

	tx_cmd->rate = rate;
	tx_cmd->tx_flags = tx_flags;

	/* OFDM */
	tx_cmd->supp_rates[0] =
	   ((rate_mask & IWL_OFDM_RATES_MASK) >> IWL_FIRST_OFDM_RATE) & 0xFF;

	/* CCK */
	tx_cmd->supp_rates[1] = (rate_mask & 0xF);

	IWL_DEBUG_RATE(priv, "Tx sta id: %d, rate: %d (plcp), flags: 0x%4X "
		       "cck/ofdm mask: 0x%x/0x%x\n", sta_id,
		       tx_cmd->rate, le32_to_cpu(tx_cmd->tx_flags),
		       tx_cmd->supp_rates[1], tx_cmd->supp_rates[0]);
}

static u8 iwl3945_sync_sta(struct iwl_priv *priv, int sta_id, u16 tx_rate)
{
	unsigned long flags_spin;
	struct iwl_station_entry *station;

	if (sta_id == IWL_INVALID_STATION)
		return IWL_INVALID_STATION;

	spin_lock_irqsave(&priv->sta_lock, flags_spin);
	station = &priv->stations[sta_id];

	station->sta.sta.modify_mask = STA_MODIFY_TX_RATE_MSK;
	station->sta.rate_n_flags = cpu_to_le16(tx_rate);
	station->sta.mode = STA_CONTROL_MODIFY_MSK;
	iwl_send_add_sta(priv, &station->sta, CMD_ASYNC);
	spin_unlock_irqrestore(&priv->sta_lock, flags_spin);

	IWL_DEBUG_RATE(priv, "SCALE sync station %d to rate %d\n",
			sta_id, tx_rate);
	return sta_id;
}

static int iwl3945_set_pwr_src(struct iwl_priv *priv, enum iwl_pwr_src src)
{
	if (src == IWL_PWR_SRC_VAUX) {
		if (pci_pme_capable(priv->pci_dev, PCI_D3cold)) {
			iwl_set_bits_mask_prph(priv, APMG_PS_CTRL_REG,
					APMG_PS_CTRL_VAL_PWR_SRC_VAUX,
					~APMG_PS_CTRL_MSK_PWR_SRC);

			iwl_poll_bit(priv, CSR_GPIO_IN,
				     CSR_GPIO_IN_VAL_VAUX_PWR_SRC,
				     CSR_GPIO_IN_BIT_AUX_POWER, 5000);
		}
	} else {
		iwl_set_bits_mask_prph(priv, APMG_PS_CTRL_REG,
				APMG_PS_CTRL_VAL_PWR_SRC_VMAIN,
				~APMG_PS_CTRL_MSK_PWR_SRC);

		iwl_poll_bit(priv, CSR_GPIO_IN, CSR_GPIO_IN_VAL_VMAIN_PWR_SRC,
			     CSR_GPIO_IN_BIT_AUX_POWER, 5000);	/* uS */
	}

	return 0;
}

static int iwl3945_rx_init(struct iwl_priv *priv, struct iwl_rx_queue *rxq)
{
	iwl_write_direct32(priv, FH39_RCSR_RBD_BASE(0), rxq->bd_dma);
	iwl_write_direct32(priv, FH39_RCSR_RPTR_ADDR(0), rxq->rb_stts_dma);
	iwl_write_direct32(priv, FH39_RCSR_WPTR(0), 0);
	iwl_write_direct32(priv, FH39_RCSR_CONFIG(0),
		FH39_RCSR_RX_CONFIG_REG_VAL_DMA_CHNL_EN_ENABLE |
		FH39_RCSR_RX_CONFIG_REG_VAL_RDRBD_EN_ENABLE |
		FH39_RCSR_RX_CONFIG_REG_BIT_WR_STTS_EN |
		FH39_RCSR_RX_CONFIG_REG_VAL_MAX_FRAG_SIZE_128 |
		(RX_QUEUE_SIZE_LOG << FH39_RCSR_RX_CONFIG_REG_POS_RBDC_SIZE) |
		FH39_RCSR_RX_CONFIG_REG_VAL_IRQ_DEST_INT_HOST |
		(1 << FH39_RCSR_RX_CONFIG_REG_POS_IRQ_RBTH) |
		FH39_RCSR_RX_CONFIG_REG_VAL_MSG_MODE_FH);

	/* fake read to flush all prev I/O */
	iwl_read_direct32(priv, FH39_RSSR_CTRL);

	return 0;
}

static int iwl3945_tx_reset(struct iwl_priv *priv)
{

	/* bypass mode */
	iwl_write_prph(priv, ALM_SCD_MODE_REG, 0x2);

	/* RA 0 is active */
	iwl_write_prph(priv, ALM_SCD_ARASTAT_REG, 0x01);

	/* all 6 fifo are active */
	iwl_write_prph(priv, ALM_SCD_TXFACT_REG, 0x3f);

	iwl_write_prph(priv, ALM_SCD_SBYP_MODE_1_REG, 0x010000);
	iwl_write_prph(priv, ALM_SCD_SBYP_MODE_2_REG, 0x030002);
	iwl_write_prph(priv, ALM_SCD_TXF4MF_REG, 0x000004);
	iwl_write_prph(priv, ALM_SCD_TXF5MF_REG, 0x000005);

	iwl_write_direct32(priv, FH39_TSSR_CBB_BASE,
			     priv->_3945.shared_phys);

	iwl_write_direct32(priv, FH39_TSSR_MSG_CONFIG,
		FH39_TSSR_TX_MSG_CONFIG_REG_VAL_SNOOP_RD_TXPD_ON |
		FH39_TSSR_TX_MSG_CONFIG_REG_VAL_ORDER_RD_TXPD_ON |
		FH39_TSSR_TX_MSG_CONFIG_REG_VAL_MAX_FRAG_SIZE_128B |
		FH39_TSSR_TX_MSG_CONFIG_REG_VAL_SNOOP_RD_TFD_ON |
		FH39_TSSR_TX_MSG_CONFIG_REG_VAL_ORDER_RD_CBB_ON |
		FH39_TSSR_TX_MSG_CONFIG_REG_VAL_ORDER_RSP_WAIT_TH |
		FH39_TSSR_TX_MSG_CONFIG_REG_VAL_RSP_WAIT_TH);


	return 0;
}

/**
 * iwl3945_txq_ctx_reset - Reset TX queue context
 *
 * Destroys all DMA structures and initialize them again
 */
static int iwl3945_txq_ctx_reset(struct iwl_priv *priv)
{
	int rc;
	int txq_id, slots_num;

	iwl3945_hw_txq_ctx_free(priv);

	/* allocate tx queue structure */
	rc = iwl_alloc_txq_mem(priv);
	if (rc)
		return rc;

	/* Tx CMD queue */
	rc = iwl3945_tx_reset(priv);
	if (rc)
		goto error;

	/* Tx queue(s) */
	for (txq_id = 0; txq_id < priv->hw_params.max_txq_num; txq_id++) {
		slots_num = (txq_id == IWL_CMD_QUEUE_NUM) ?
				TFD_CMD_SLOTS : TFD_TX_CMD_SLOTS;
		rc = iwl_tx_queue_init(priv, &priv->txq[txq_id], slots_num,
				       txq_id);
		if (rc) {
			IWL_ERR(priv, "Tx %d queue init failed\n", txq_id);
			goto error;
		}
	}

	return rc;

 error:
	iwl3945_hw_txq_ctx_free(priv);
	return rc;
}


/*
 * Start up 3945's basic functionality after it has been reset
 * (e.g. after platform boot, or shutdown via iwl_apm_stop())
 * NOTE:  This does not load uCode nor start the embedded processor
 */
static int iwl3945_apm_init(struct iwl_priv *priv)
{
	int ret = iwl_apm_init(priv);

	/* Clear APMG (NIC's internal power management) interrupts */
	iwl_write_prph(priv, APMG_RTC_INT_MSK_REG, 0x0);
	iwl_write_prph(priv, APMG_RTC_INT_STT_REG, 0xFFFFFFFF);

	/* Reset radio chip */
	iwl_set_bits_prph(priv, APMG_PS_CTRL_REG, APMG_PS_CTRL_VAL_RESET_REQ);
	udelay(5);
	iwl_clear_bits_prph(priv, APMG_PS_CTRL_REG, APMG_PS_CTRL_VAL_RESET_REQ);

	return ret;
}

static void iwl3945_nic_config(struct iwl_priv *priv)
{
	struct iwl3945_eeprom *eeprom = (struct iwl3945_eeprom *)priv->eeprom;
	unsigned long flags;
	u8 rev_id = 0;

	spin_lock_irqsave(&priv->lock, flags);

	/* Determine HW type */
	pci_read_config_byte(priv->pci_dev, PCI_REVISION_ID, &rev_id);

	IWL_DEBUG_INFO(priv, "HW Revision ID = 0x%X\n", rev_id);

	if (rev_id & PCI_CFG_REV_ID_BIT_RTP)
		IWL_DEBUG_INFO(priv, "RTP type\n");
	else if (rev_id & PCI_CFG_REV_ID_BIT_BASIC_SKU) {
		IWL_DEBUG_INFO(priv, "3945 RADIO-MB type\n");
		iwl_set_bit(priv, CSR_HW_IF_CONFIG_REG,
			    CSR39_HW_IF_CONFIG_REG_BIT_3945_MB);
	} else {
		IWL_DEBUG_INFO(priv, "3945 RADIO-MM type\n");
		iwl_set_bit(priv, CSR_HW_IF_CONFIG_REG,
			    CSR39_HW_IF_CONFIG_REG_BIT_3945_MM);
	}

	if (EEPROM_SKU_CAP_OP_MODE_MRC == eeprom->sku_cap) {
		IWL_DEBUG_INFO(priv, "SKU OP mode is mrc\n");
		iwl_set_bit(priv, CSR_HW_IF_CONFIG_REG,
			    CSR39_HW_IF_CONFIG_REG_BIT_SKU_MRC);
	} else
		IWL_DEBUG_INFO(priv, "SKU OP mode is basic\n");

	if ((eeprom->board_revision & 0xF0) == 0xD0) {
		IWL_DEBUG_INFO(priv, "3945ABG revision is 0x%X\n",
			       eeprom->board_revision);
		iwl_set_bit(priv, CSR_HW_IF_CONFIG_REG,
			    CSR39_HW_IF_CONFIG_REG_BIT_BOARD_TYPE);
	} else {
		IWL_DEBUG_INFO(priv, "3945ABG revision is 0x%X\n",
			       eeprom->board_revision);
		iwl_clear_bit(priv, CSR_HW_IF_CONFIG_REG,
			      CSR39_HW_IF_CONFIG_REG_BIT_BOARD_TYPE);
	}

	if (eeprom->almgor_m_version <= 1) {
		iwl_set_bit(priv, CSR_HW_IF_CONFIG_REG,
			    CSR39_HW_IF_CONFIG_REG_BITS_SILICON_TYPE_A);
		IWL_DEBUG_INFO(priv, "Card M type A version is 0x%X\n",
			       eeprom->almgor_m_version);
	} else {
		IWL_DEBUG_INFO(priv, "Card M type B version is 0x%X\n",
			       eeprom->almgor_m_version);
		iwl_set_bit(priv, CSR_HW_IF_CONFIG_REG,
			    CSR39_HW_IF_CONFIG_REG_BITS_SILICON_TYPE_B);
	}
	spin_unlock_irqrestore(&priv->lock, flags);

	if (eeprom->sku_cap & EEPROM_SKU_CAP_SW_RF_KILL_ENABLE)
		IWL_DEBUG_RF_KILL(priv, "SW RF KILL supported in EEPROM.\n");

	if (eeprom->sku_cap & EEPROM_SKU_CAP_HW_RF_KILL_ENABLE)
		IWL_DEBUG_RF_KILL(priv, "HW RF KILL supported in EEPROM.\n");
}

int iwl3945_hw_nic_init(struct iwl_priv *priv)
{
	int rc;
	unsigned long flags;
	struct iwl_rx_queue *rxq = &priv->rxq;

	spin_lock_irqsave(&priv->lock, flags);
	priv->cfg->ops->lib->apm_ops.init(priv);
	spin_unlock_irqrestore(&priv->lock, flags);

	rc = priv->cfg->ops->lib->apm_ops.set_pwr_src(priv, IWL_PWR_SRC_VMAIN);
	if (rc)
		return rc;

	priv->cfg->ops->lib->apm_ops.config(priv);

	/* Allocate the RX queue, or reset if it is already allocated */
	if (!rxq->bd) {
		rc = iwl_rx_queue_alloc(priv);
		if (rc) {
			IWL_ERR(priv, "Unable to initialize Rx queue\n");
			return -ENOMEM;
		}
	} else
		iwl3945_rx_queue_reset(priv, rxq);

	iwl3945_rx_replenish(priv);

	iwl3945_rx_init(priv, rxq);


	/* Look at using this instead:
	rxq->need_update = 1;
	iwl_rx_queue_update_write_ptr(priv, rxq);
	*/

	iwl_write_direct32(priv, FH39_RCSR_WPTR(0), rxq->write & ~7);

	rc = iwl3945_txq_ctx_reset(priv);
	if (rc)
		return rc;

	set_bit(STATUS_INIT, &priv->status);

	return 0;
}

/**
 * iwl3945_hw_txq_ctx_free - Free TXQ Context
 *
 * Destroy all TX DMA queues and structures
 */
void iwl3945_hw_txq_ctx_free(struct iwl_priv *priv)
{
	int txq_id;

	/* Tx queues */
	if (priv->txq)
		for (txq_id = 0; txq_id < priv->hw_params.max_txq_num;
		     txq_id++)
			if (txq_id == IWL_CMD_QUEUE_NUM)
				iwl_cmd_queue_free(priv);
			else
				iwl_tx_queue_free(priv, txq_id);

	/* free tx queue structure */
	iwl_free_txq_mem(priv);
}

void iwl3945_hw_txq_ctx_stop(struct iwl_priv *priv)
{
	int txq_id;

	/* stop SCD */
	iwl_write_prph(priv, ALM_SCD_MODE_REG, 0);
	iwl_write_prph(priv, ALM_SCD_TXFACT_REG, 0);

	/* reset TFD queues */
	for (txq_id = 0; txq_id < priv->hw_params.max_txq_num; txq_id++) {
		iwl_write_direct32(priv, FH39_TCSR_CONFIG(txq_id), 0x0);
		iwl_poll_direct_bit(priv, FH39_TSSR_TX_STATUS,
				FH39_TSSR_TX_STATUS_REG_MSK_CHNL_IDLE(txq_id),
				1000);
	}

	iwl3945_hw_txq_ctx_free(priv);
}

/**
 * iwl3945_hw_reg_adjust_power_by_temp
 * return index delta into power gain settings table
*/
static int iwl3945_hw_reg_adjust_power_by_temp(int new_reading, int old_reading)
{
	return (new_reading - old_reading) * (-11) / 100;
}

/**
 * iwl3945_hw_reg_temp_out_of_range - Keep temperature in sane range
 */
static inline int iwl3945_hw_reg_temp_out_of_range(int temperature)
{
	return ((temperature < -260) || (temperature > 25)) ? 1 : 0;
}

int iwl3945_hw_get_temperature(struct iwl_priv *priv)
{
	return iwl_read32(priv, CSR_UCODE_DRV_GP2);
}

/**
 * iwl3945_hw_reg_txpower_get_temperature
 * get the current temperature by reading from NIC
*/
static int iwl3945_hw_reg_txpower_get_temperature(struct iwl_priv *priv)
{
	struct iwl3945_eeprom *eeprom = (struct iwl3945_eeprom *)priv->eeprom;
	int temperature;

	temperature = iwl3945_hw_get_temperature(priv);

	/* driver's okay range is -260 to +25.
	 *   human readable okay range is 0 to +285 */
	IWL_DEBUG_INFO(priv, "Temperature: %d\n", temperature + IWL_TEMP_CONVERT);

	/* handle insane temp reading */
	if (iwl3945_hw_reg_temp_out_of_range(temperature)) {
		IWL_ERR(priv, "Error bad temperature value  %d\n", temperature);

		/* if really really hot(?),
		 *   substitute the 3rd band/group's temp measured at factory */
		if (priv->last_temperature > 100)
			temperature = eeprom->groups[2].temperature;
		else /* else use most recent "sane" value from driver */
			temperature = priv->last_temperature;
	}

	return temperature;	/* raw, not "human readable" */
}

/* Adjust Txpower only if temperature variance is greater than threshold.
 *
 * Both are lower than older versions' 9 degrees */
#define IWL_TEMPERATURE_LIMIT_TIMER   6

/**
 * is_temp_calib_needed - determines if new calibration is needed
 *
 * records new temperature in tx_mgr->temperature.
 * replaces tx_mgr->last_temperature *only* if calib needed
 *    (assumes caller will actually do the calibration!). */
static int is_temp_calib_needed(struct iwl_priv *priv)
{
	int temp_diff;

	priv->temperature = iwl3945_hw_reg_txpower_get_temperature(priv);
	temp_diff = priv->temperature - priv->last_temperature;

	/* get absolute value */
	if (temp_diff < 0) {
		IWL_DEBUG_POWER(priv, "Getting cooler, delta %d,\n", temp_diff);
		temp_diff = -temp_diff;
	} else if (temp_diff == 0)
		IWL_DEBUG_POWER(priv, "Same temp,\n");
	else
		IWL_DEBUG_POWER(priv, "Getting warmer, delta %d,\n", temp_diff);

	/* if we don't need calibration, *don't* update last_temperature */
	if (temp_diff < IWL_TEMPERATURE_LIMIT_TIMER) {
		IWL_DEBUG_POWER(priv, "Timed thermal calib not needed\n");
		return 0;
	}

	IWL_DEBUG_POWER(priv, "Timed thermal calib needed\n");

	/* assume that caller will actually do calib ...
	 *   update the "last temperature" value */
	priv->last_temperature = priv->temperature;
	return 1;
}

#define IWL_MAX_GAIN_ENTRIES 78
#define IWL_CCK_FROM_OFDM_POWER_DIFF  -5
#define IWL_CCK_FROM_OFDM_INDEX_DIFF (10)

/* radio and DSP power table, each step is 1/2 dB.
 * 1st number is for RF analog gain, 2nd number is for DSP pre-DAC gain. */
static struct iwl3945_tx_power power_gain_table[2][IWL_MAX_GAIN_ENTRIES] = {
	{
	 {251, 127},		/* 2.4 GHz, highest power */
	 {251, 127},
	 {251, 127},
	 {251, 127},
	 {251, 125},
	 {251, 110},
	 {251, 105},
	 {251, 98},
	 {187, 125},
	 {187, 115},
	 {187, 108},
	 {187, 99},
	 {243, 119},
	 {243, 111},
	 {243, 105},
	 {243, 97},
	 {243, 92},
	 {211, 106},
	 {211, 100},
	 {179, 120},
	 {179, 113},
	 {179, 107},
	 {147, 125},
	 {147, 119},
	 {147, 112},
	 {147, 106},
	 {147, 101},
	 {147, 97},
	 {147, 91},
	 {115, 107},
	 {235, 121},
	 {235, 115},
	 {235, 109},
	 {203, 127},
	 {203, 121},
	 {203, 115},
	 {203, 108},
	 {203, 102},
	 {203, 96},
	 {203, 92},
	 {171, 110},
	 {171, 104},
	 {171, 98},
	 {139, 116},
	 {227, 125},
	 {227, 119},
	 {227, 113},
	 {227, 107},
	 {227, 101},
	 {227, 96},
	 {195, 113},
	 {195, 106},
	 {195, 102},
	 {195, 95},
	 {163, 113},
	 {163, 106},
	 {163, 102},
	 {163, 95},
	 {131, 113},
	 {131, 106},
	 {131, 102},
	 {131, 95},
	 {99, 113},
	 {99, 106},
	 {99, 102},
	 {99, 95},
	 {67, 113},
	 {67, 106},
	 {67, 102},
	 {67, 95},
	 {35, 113},
	 {35, 106},
	 {35, 102},
	 {35, 95},
	 {3, 113},
	 {3, 106},
	 {3, 102},
	 {3, 95} },		/* 2.4 GHz, lowest power */
	{
	 {251, 127},		/* 5.x GHz, highest power */
	 {251, 120},
	 {251, 114},
	 {219, 119},
	 {219, 101},
	 {187, 113},
	 {187, 102},
	 {155, 114},
	 {155, 103},
	 {123, 117},
	 {123, 107},
	 {123, 99},
	 {123, 92},
	 {91, 108},
	 {59, 125},
	 {59, 118},
	 {59, 109},
	 {59, 102},
	 {59, 96},
	 {59, 90},
	 {27, 104},
	 {27, 98},
	 {27, 92},
	 {115, 118},
	 {115, 111},
	 {115, 104},
	 {83, 126},
	 {83, 121},
	 {83, 113},
	 {83, 105},
	 {83, 99},
	 {51, 118},
	 {51, 111},
	 {51, 104},
	 {51, 98},
	 {19, 116},
	 {19, 109},
	 {19, 102},
	 {19, 98},
	 {19, 93},
	 {171, 113},
	 {171, 107},
	 {171, 99},
	 {139, 120},
	 {139, 113},
	 {139, 107},
	 {139, 99},
	 {107, 120},
	 {107, 113},
	 {107, 107},
	 {107, 99},
	 {75, 120},
	 {75, 113},
	 {75, 107},
	 {75, 99},
	 {43, 120},
	 {43, 113},
	 {43, 107},
	 {43, 99},
	 {11, 120},
	 {11, 113},
	 {11, 107},
	 {11, 99},
	 {131, 107},
	 {131, 99},
	 {99, 120},
	 {99, 113},
	 {99, 107},
	 {99, 99},
	 {67, 120},
	 {67, 113},
	 {67, 107},
	 {67, 99},
	 {35, 120},
	 {35, 113},
	 {35, 107},
	 {35, 99},
	 {3, 120} }		/* 5.x GHz, lowest power */
};

static inline u8 iwl3945_hw_reg_fix_power_index(int index)
{
	if (index < 0)
		return 0;
	if (index >= IWL_MAX_GAIN_ENTRIES)
		return IWL_MAX_GAIN_ENTRIES - 1;
	return (u8) index;
}

/* Kick off thermal recalibration check every 60 seconds */
#define REG_RECALIB_PERIOD (60)

/**
 * iwl3945_hw_reg_set_scan_power - Set Tx power for scan probe requests
 *
 * Set (in our channel info database) the direct scan Tx power for 1 Mbit (CCK)
 * or 6 Mbit (OFDM) rates.
 */
static void iwl3945_hw_reg_set_scan_power(struct iwl_priv *priv, u32 scan_tbl_index,
			       s32 rate_index, const s8 *clip_pwrs,
			       struct iwl_channel_info *ch_info,
			       int band_index)
{
	struct iwl3945_scan_power_info *scan_power_info;
	s8 power;
	u8 power_index;

	scan_power_info = &ch_info->scan_pwr_info[scan_tbl_index];

	/* use this channel group's 6Mbit clipping/saturation pwr,
	 *   but cap at regulatory scan power restriction (set during init
	 *   based on eeprom channel data) for this channel.  */
	power = min(ch_info->scan_power, clip_pwrs[IWL_RATE_6M_INDEX_TABLE]);

	/* further limit to user's max power preference.
	 * FIXME:  Other spectrum management power limitations do not
	 *   seem to apply?? */
	power = min(power, priv->tx_power_user_lmt);
	scan_power_info->requested_power = power;

	/* find difference between new scan *power* and current "normal"
	 *   Tx *power* for 6Mb.  Use this difference (x2) to adjust the
	 *   current "normal" temperature-compensated Tx power *index* for
	 *   this rate (1Mb or 6Mb) to yield new temp-compensated scan power
	 *   *index*. */
	power_index = ch_info->power_info[rate_index].power_table_index
	    - (power - ch_info->power_info
	       [IWL_RATE_6M_INDEX_TABLE].requested_power) * 2;

	/* store reference index that we use when adjusting *all* scan
	 *   powers.  So we can accommodate user (all channel) or spectrum
	 *   management (single channel) power changes "between" temperature
	 *   feedback compensation procedures.
	 * don't force fit this reference index into gain table; it may be a
	 *   negative number.  This will help avoid errors when we're at
	 *   the lower bounds (highest gains, for warmest temperatures)
	 *   of the table. */

	/* don't exceed table bounds for "real" setting */
	power_index = iwl3945_hw_reg_fix_power_index(power_index);

	scan_power_info->power_table_index = power_index;
	scan_power_info->tpc.tx_gain =
	    power_gain_table[band_index][power_index].tx_gain;
	scan_power_info->tpc.dsp_atten =
	    power_gain_table[band_index][power_index].dsp_atten;
}

/**
 * iwl3945_send_tx_power - fill in Tx Power command with gain settings
 *
 * Configures power settings for all rates for the current channel,
 * using values from channel info struct, and send to NIC
 */
static int iwl3945_send_tx_power(struct iwl_priv *priv)
{
	int rate_idx, i;
	const struct iwl_channel_info *ch_info = NULL;
	struct iwl3945_txpowertable_cmd txpower = {
		.channel = priv->active_rxon.channel,
	};

	txpower.band = (priv->band == IEEE80211_BAND_5GHZ) ? 0 : 1;
	ch_info = iwl_get_channel_info(priv,
				       priv->band,
				       le16_to_cpu(priv->active_rxon.channel));
	if (!ch_info) {
		IWL_ERR(priv,
			"Failed to get channel info for channel %d [%d]\n",
			le16_to_cpu(priv->active_rxon.channel), priv->band);
		return -EINVAL;
	}

	if (!is_channel_valid(ch_info)) {
		IWL_DEBUG_POWER(priv, "Not calling TX_PWR_TABLE_CMD on "
				"non-Tx channel.\n");
		return 0;
	}

	/* fill cmd with power settings for all rates for current channel */
	/* Fill OFDM rate */
	for (rate_idx = IWL_FIRST_OFDM_RATE, i = 0;
	     rate_idx <= IWL39_LAST_OFDM_RATE; rate_idx++, i++) {

		txpower.power[i].tpc = ch_info->power_info[i].tpc;
		txpower.power[i].rate = iwl3945_rates[rate_idx].plcp;

		IWL_DEBUG_POWER(priv, "ch %d:%d rf %d dsp %3d rate code 0x%02x\n",
				le16_to_cpu(txpower.channel),
				txpower.band,
				txpower.power[i].tpc.tx_gain,
				txpower.power[i].tpc.dsp_atten,
				txpower.power[i].rate);
	}
	/* Fill CCK rates */
	for (rate_idx = IWL_FIRST_CCK_RATE;
	     rate_idx <= IWL_LAST_CCK_RATE; rate_idx++, i++) {
		txpower.power[i].tpc = ch_info->power_info[i].tpc;
		txpower.power[i].rate = iwl3945_rates[rate_idx].plcp;

		IWL_DEBUG_POWER(priv, "ch %d:%d rf %d dsp %3d rate code 0x%02x\n",
				le16_to_cpu(txpower.channel),
				txpower.band,
				txpower.power[i].tpc.tx_gain,
				txpower.power[i].tpc.dsp_atten,
				txpower.power[i].rate);
	}

	return iwl_send_cmd_pdu(priv, REPLY_TX_PWR_TABLE_CMD,
				sizeof(struct iwl3945_txpowertable_cmd),
				&txpower);

}

/**
 * iwl3945_hw_reg_set_new_power - Configures power tables at new levels
 * @ch_info: Channel to update.  Uses power_info.requested_power.
 *
 * Replace requested_power and base_power_index ch_info fields for
 * one channel.
 *
 * Called if user or spectrum management changes power preferences.
 * Takes into account h/w and modulation limitations (clip power).
 *
 * This does *not* send anything to NIC, just sets up ch_info for one channel.
 *
 * NOTE: reg_compensate_for_temperature_dif() *must* be run after this to
 *	 properly fill out the scan powers, and actual h/w gain settings,
 *	 and send changes to NIC
 */
static int iwl3945_hw_reg_set_new_power(struct iwl_priv *priv,
			     struct iwl_channel_info *ch_info)
{
	struct iwl3945_channel_power_info *power_info;
	int power_changed = 0;
	int i;
	const s8 *clip_pwrs;
	int power;

	/* Get this chnlgrp's rate-to-max/clip-powers table */
	clip_pwrs = priv->_3945.clip_groups[ch_info->group_index].clip_powers;

	/* Get this channel's rate-to-current-power settings table */
	power_info = ch_info->power_info;

	/* update OFDM Txpower settings */
	for (i = IWL_RATE_6M_INDEX_TABLE; i <= IWL_RATE_54M_INDEX_TABLE;
	     i++, ++power_info) {
		int delta_idx;

		/* limit new power to be no more than h/w capability */
		power = min(ch_info->curr_txpow, clip_pwrs[i]);
		if (power == power_info->requested_power)
			continue;

		/* find difference between old and new requested powers,
		 *    update base (non-temp-compensated) power index */
		delta_idx = (power - power_info->requested_power) * 2;
		power_info->base_power_index -= delta_idx;

		/* save new requested power value */
		power_info->requested_power = power;

		power_changed = 1;
	}

	/* update CCK Txpower settings, based on OFDM 12M setting ...
	 *    ... all CCK power settings for a given channel are the *same*. */
	if (power_changed) {
		power =
		    ch_info->power_info[IWL_RATE_12M_INDEX_TABLE].
		    requested_power + IWL_CCK_FROM_OFDM_POWER_DIFF;

		/* do all CCK rates' iwl3945_channel_power_info structures */
		for (i = IWL_RATE_1M_INDEX_TABLE; i <= IWL_RATE_11M_INDEX_TABLE; i++) {
			power_info->requested_power = power;
			power_info->base_power_index =
			    ch_info->power_info[IWL_RATE_12M_INDEX_TABLE].
			    base_power_index + IWL_CCK_FROM_OFDM_INDEX_DIFF;
			++power_info;
		}
	}

	return 0;
}

/**
 * iwl3945_hw_reg_get_ch_txpower_limit - returns new power limit for channel
 *
 * NOTE: Returned power limit may be less (but not more) than requested,
 *	 based strictly on regulatory (eeprom and spectrum mgt) limitations
 *	 (no consideration for h/w clipping limitations).
 */
static int iwl3945_hw_reg_get_ch_txpower_limit(struct iwl_channel_info *ch_info)
{
	s8 max_power;

#if 0
	/* if we're using TGd limits, use lower of TGd or EEPROM */
	if (ch_info->tgd_data.max_power != 0)
		max_power = min(ch_info->tgd_data.max_power,
				ch_info->eeprom.max_power_avg);

	/* else just use EEPROM limits */
	else
#endif
		max_power = ch_info->eeprom.max_power_avg;

	return min(max_power, ch_info->max_power_avg);
}

/**
 * iwl3945_hw_reg_comp_txpower_temp - Compensate for temperature
 *
 * Compensate txpower settings of *all* channels for temperature.
 * This only accounts for the difference between current temperature
 *   and the factory calibration temperatures, and bases the new settings
 *   on the channel's base_power_index.
 *
 * If RxOn is "associated", this sends the new Txpower to NIC!
 */
static int iwl3945_hw_reg_comp_txpower_temp(struct iwl_priv *priv)
{
	struct iwl_channel_info *ch_info = NULL;
	struct iwl3945_eeprom *eeprom = (struct iwl3945_eeprom *)priv->eeprom;
	int delta_index;
	const s8 *clip_pwrs; /* array of h/w max power levels for each rate */
	u8 a_band;
	u8 rate_index;
	u8 scan_tbl_index;
	u8 i;
	int ref_temp;
	int temperature = priv->temperature;

	if (priv->disable_tx_power_cal ||
	    test_bit(STATUS_SCANNING, &priv->status)) {
		/* do not perform tx power calibration */
		return 0;
	}
	/* set up new Tx power info for each and every channel, 2.4 and 5.x */
	for (i = 0; i < priv->channel_count; i++) {
		ch_info = &priv->channel_info[i];
		a_band = is_channel_a_band(ch_info);

		/* Get this chnlgrp's factory calibration temperature */
		ref_temp = (s16)eeprom->groups[ch_info->group_index].
		    temperature;

		/* get power index adjustment based on current and factory
		 * temps */
		delta_index = iwl3945_hw_reg_adjust_power_by_temp(temperature,
							      ref_temp);

		/* set tx power value for all rates, OFDM and CCK */
		for (rate_index = 0; rate_index < IWL_RATE_COUNT;
		     rate_index++) {
			int power_idx =
			    ch_info->power_info[rate_index].base_power_index;

			/* temperature compensate */
			power_idx += delta_index;

			/* stay within table range */
			power_idx = iwl3945_hw_reg_fix_power_index(power_idx);
			ch_info->power_info[rate_index].
			    power_table_index = (u8) power_idx;
			ch_info->power_info[rate_index].tpc =
			    power_gain_table[a_band][power_idx];
		}

		/* Get this chnlgrp's rate-to-max/clip-powers table */
		clip_pwrs = priv->_3945.clip_groups[ch_info->group_index].clip_powers;

		/* set scan tx power, 1Mbit for CCK, 6Mbit for OFDM */
		for (scan_tbl_index = 0;
		     scan_tbl_index < IWL_NUM_SCAN_RATES; scan_tbl_index++) {
			s32 actual_index = (scan_tbl_index == 0) ?
			    IWL_RATE_1M_INDEX_TABLE : IWL_RATE_6M_INDEX_TABLE;
			iwl3945_hw_reg_set_scan_power(priv, scan_tbl_index,
					   actual_index, clip_pwrs,
					   ch_info, a_band);
		}
	}

	/* send Txpower command for current channel to ucode */
	return priv->cfg->ops->lib->send_tx_power(priv);
}

int iwl3945_hw_reg_set_txpower(struct iwl_priv *priv, s8 power)
{
	struct iwl_channel_info *ch_info;
	s8 max_power;
	u8 a_band;
	u8 i;

	if (priv->tx_power_user_lmt == power) {
		IWL_DEBUG_POWER(priv, "Requested Tx power same as current "
				"limit: %ddBm.\n", power);
		return 0;
	}

	IWL_DEBUG_POWER(priv, "Setting upper limit clamp to %ddBm.\n", power);
	priv->tx_power_user_lmt = power;

	/* set up new Tx powers for each and every channel, 2.4 and 5.x */

	for (i = 0; i < priv->channel_count; i++) {
		ch_info = &priv->channel_info[i];
		a_band = is_channel_a_band(ch_info);

		/* find minimum power of all user and regulatory constraints
		 *    (does not consider h/w clipping limitations) */
		max_power = iwl3945_hw_reg_get_ch_txpower_limit(ch_info);
		max_power = min(power, max_power);
		if (max_power != ch_info->curr_txpow) {
			ch_info->curr_txpow = max_power;

			/* this considers the h/w clipping limitations */
			iwl3945_hw_reg_set_new_power(priv, ch_info);
		}
	}

	/* update txpower settings for all channels,
	 *   send to NIC if associated. */
	is_temp_calib_needed(priv);
	iwl3945_hw_reg_comp_txpower_temp(priv);

	return 0;
}

static int iwl3945_send_rxon_assoc(struct iwl_priv *priv)
{
	int rc = 0;
	struct iwl_rx_packet *pkt;
	struct iwl3945_rxon_assoc_cmd rxon_assoc;
	struct iwl_host_cmd cmd = {
		.id = REPLY_RXON_ASSOC,
		.len = sizeof(rxon_assoc),
		.flags = CMD_WANT_SKB,
		.data = &rxon_assoc,
	};
	const struct iwl_rxon_cmd *rxon1 = &priv->staging_rxon;
	const struct iwl_rxon_cmd *rxon2 = &priv->active_rxon;

	if ((rxon1->flags == rxon2->flags) &&
	    (rxon1->filter_flags == rxon2->filter_flags) &&
	    (rxon1->cck_basic_rates == rxon2->cck_basic_rates) &&
	    (rxon1->ofdm_basic_rates == rxon2->ofdm_basic_rates)) {
		IWL_DEBUG_INFO(priv, "Using current RXON_ASSOC.  Not resending.\n");
		return 0;
	}

	rxon_assoc.flags = priv->staging_rxon.flags;
	rxon_assoc.filter_flags = priv->staging_rxon.filter_flags;
	rxon_assoc.ofdm_basic_rates = priv->staging_rxon.ofdm_basic_rates;
	rxon_assoc.cck_basic_rates = priv->staging_rxon.cck_basic_rates;
	rxon_assoc.reserved = 0;

	rc = iwl_send_cmd_sync(priv, &cmd);
	if (rc)
		return rc;

	pkt = (struct iwl_rx_packet *)cmd.reply_page;
	if (pkt->hdr.flags & IWL_CMD_FAILED_MSK) {
		IWL_ERR(priv, "Bad return from REPLY_RXON_ASSOC command\n");
		rc = -EIO;
	}

	iwl_free_pages(priv, cmd.reply_page);

	return rc;
}

/**
 * iwl3945_commit_rxon - commit staging_rxon to hardware
 *
 * The RXON command in staging_rxon is committed to the hardware and
 * the active_rxon structure is updated with the new data.  This
 * function correctly transitions out of the RXON_ASSOC_MSK state if
 * a HW tune is required based on the RXON structure changes.
 */
static int iwl3945_commit_rxon(struct iwl_priv *priv)
{
	/* cast away the const for active_rxon in this function */
	struct iwl3945_rxon_cmd *active_rxon = (void *)&priv->active_rxon;
	struct iwl3945_rxon_cmd *staging_rxon = (void *)&priv->staging_rxon;
	int rc = 0;
	bool new_assoc =
		!!(priv->staging_rxon.filter_flags & RXON_FILTER_ASSOC_MSK);

	if (!iwl_is_alive(priv))
		return -1;

	/* always get timestamp with Rx frame */
	staging_rxon->flags |= RXON_FLG_TSF2HOST_MSK;

	/* select antenna */
	staging_rxon->flags &=
	    ~(RXON_FLG_DIS_DIV_MSK | RXON_FLG_ANT_SEL_MSK);
	staging_rxon->flags |= iwl3945_get_antenna_flags(priv);

	rc = iwl_check_rxon_cmd(priv);
	if (rc) {
		IWL_ERR(priv, "Invalid RXON configuration.  Not committing.\n");
		return -EINVAL;
	}

	/* If we don't need to send a full RXON, we can use
	 * iwl3945_rxon_assoc_cmd which is used to reconfigure filter
	 * and other flags for the current radio configuration. */
	if (!iwl_full_rxon_required(priv)) {
		rc = iwl_send_rxon_assoc(priv);
		if (rc) {
			IWL_ERR(priv, "Error setting RXON_ASSOC "
				  "configuration (%d).\n", rc);
			return rc;
		}

		memcpy(active_rxon, staging_rxon, sizeof(*active_rxon));

		return 0;
	}

	/* If we are currently associated and the new config requires
	 * an RXON_ASSOC and the new config wants the associated mask enabled,
	 * we must clear the associated from the active configuration
	 * before we apply the new config */
	if (iwl_is_associated(priv) && new_assoc) {
		IWL_DEBUG_INFO(priv, "Toggling associated bit on current RXON\n");
		active_rxon->filter_flags &= ~RXON_FILTER_ASSOC_MSK;

		/*
		 * reserved4 and 5 could have been filled by the iwlcore code.
		 * Let's clear them before pushing to the 3945.
		 */
		active_rxon->reserved4 = 0;
		active_rxon->reserved5 = 0;
		rc = iwl_send_cmd_pdu(priv, REPLY_RXON,
				      sizeof(struct iwl3945_rxon_cmd),
				      &priv->active_rxon);

		/* If the mask clearing failed then we set
		 * active_rxon back to what it was previously */
		if (rc) {
			active_rxon->filter_flags |= RXON_FILTER_ASSOC_MSK;
			IWL_ERR(priv, "Error clearing ASSOC_MSK on current "
				  "configuration (%d).\n", rc);
			return rc;
		}
		iwl_clear_ucode_stations(priv);
		iwl_restore_stations(priv);
	}

	IWL_DEBUG_INFO(priv, "Sending RXON\n"
		       "* with%s RXON_FILTER_ASSOC_MSK\n"
		       "* channel = %d\n"
		       "* bssid = %pM\n",
		       (new_assoc ? "" : "out"),
		       le16_to_cpu(staging_rxon->channel),
		       staging_rxon->bssid_addr);

	/*
	 * reserved4 and 5 could have been filled by the iwlcore code.
	 * Let's clear them before pushing to the 3945.
	 */
	staging_rxon->reserved4 = 0;
	staging_rxon->reserved5 = 0;

	iwl_set_rxon_hwcrypto(priv, !iwl3945_mod_params.sw_crypto);

	/* Apply the new configuration */
	rc = iwl_send_cmd_pdu(priv, REPLY_RXON,
			      sizeof(struct iwl3945_rxon_cmd),
			      staging_rxon);
	if (rc) {
		IWL_ERR(priv, "Error setting new configuration (%d).\n", rc);
		return rc;
	}

	memcpy(active_rxon, staging_rxon, sizeof(*active_rxon));

	if (!new_assoc) {
		iwl_clear_ucode_stations(priv);
		iwl_restore_stations(priv);
	}

	/* If we issue a new RXON command which required a tune then we must
	 * send a new TXPOWER command or we won't be able to Tx any frames */
	rc = priv->cfg->ops->lib->send_tx_power(priv);
	if (rc) {
		IWL_ERR(priv, "Error setting Tx power (%d).\n", rc);
		return rc;
	}

	/* Init the hardware's rate fallback order based on the band */
	rc = iwl3945_init_hw_rate_table(priv);
	if (rc) {
		IWL_ERR(priv, "Error setting HW rate table: %02X\n", rc);
		return -EIO;
	}

	return 0;
}

/**
 * iwl3945_reg_txpower_periodic -  called when time to check our temperature.
 *
 * -- reset periodic timer
 * -- see if temp has changed enough to warrant re-calibration ... if so:
 *     -- correct coeffs for temp (can reset temp timer)
 *     -- save this temp as "last",
 *     -- send new set of gain settings to NIC
 * NOTE:  This should continue working, even when we're not associated,
 *   so we can keep our internal table of scan powers current. */
void iwl3945_reg_txpower_periodic(struct iwl_priv *priv)
{
	/* This will kick in the "brute force"
	 * iwl3945_hw_reg_comp_txpower_temp() below */
	if (!is_temp_calib_needed(priv))
		goto reschedule;

	/* Set up a new set of temp-adjusted TxPowers, send to NIC.
	 * This is based *only* on current temperature,
	 * ignoring any previous power measurements */
	iwl3945_hw_reg_comp_txpower_temp(priv);

 reschedule:
	queue_delayed_work(priv->workqueue,
			   &priv->_3945.thermal_periodic, REG_RECALIB_PERIOD * HZ);
}

static void iwl3945_bg_reg_txpower_periodic(struct work_struct *work)
{
	struct iwl_priv *priv = container_of(work, struct iwl_priv,
					     _3945.thermal_periodic.work);

	if (test_bit(STATUS_EXIT_PENDING, &priv->status))
		return;

	mutex_lock(&priv->mutex);
	iwl3945_reg_txpower_periodic(priv);
	mutex_unlock(&priv->mutex);
}

/**
 * iwl3945_hw_reg_get_ch_grp_index - find the channel-group index (0-4)
 * 				   for the channel.
 *
 * This function is used when initializing channel-info structs.
 *
 * NOTE: These channel groups do *NOT* match the bands above!
 *	 These channel groups are based on factory-tested channels;
 *	 on A-band, EEPROM's "group frequency" entries represent the top
 *	 channel in each group 1-4.  Group 5 All B/G channels are in group 0.
 */
static u16 iwl3945_hw_reg_get_ch_grp_index(struct iwl_priv *priv,
				       const struct iwl_channel_info *ch_info)
{
	struct iwl3945_eeprom *eeprom = (struct iwl3945_eeprom *)priv->eeprom;
	struct iwl3945_eeprom_txpower_group *ch_grp = &eeprom->groups[0];
	u8 group;
	u16 group_index = 0;	/* based on factory calib frequencies */
	u8 grp_channel;

	/* Find the group index for the channel ... don't use index 1(?) */
	if (is_channel_a_band(ch_info)) {
		for (group = 1; group < 5; group++) {
			grp_channel = ch_grp[group].group_channel;
			if (ch_info->channel <= grp_channel) {
				group_index = group;
				break;
			}
		}
		/* group 4 has a few channels *above* its factory cal freq */
		if (group == 5)
			group_index = 4;
	} else
		group_index = 0;	/* 2.4 GHz, group 0 */

	IWL_DEBUG_POWER(priv, "Chnl %d mapped to grp %d\n", ch_info->channel,
			group_index);
	return group_index;
}

/**
 * iwl3945_hw_reg_get_matched_power_index - Interpolate to get nominal index
 *
 * Interpolate to get nominal (i.e. at factory calibration temperature) index
 *   into radio/DSP gain settings table for requested power.
 */
static int iwl3945_hw_reg_get_matched_power_index(struct iwl_priv *priv,
				       s8 requested_power,
				       s32 setting_index, s32 *new_index)
{
	const struct iwl3945_eeprom_txpower_group *chnl_grp = NULL;
	struct iwl3945_eeprom *eeprom = (struct iwl3945_eeprom *)priv->eeprom;
	s32 index0, index1;
	s32 power = 2 * requested_power;
	s32 i;
	const struct iwl3945_eeprom_txpower_sample *samples;
	s32 gains0, gains1;
	s32 res;
	s32 denominator;

	chnl_grp = &eeprom->groups[setting_index];
	samples = chnl_grp->samples;
	for (i = 0; i < 5; i++) {
		if (power == samples[i].power) {
			*new_index = samples[i].gain_index;
			return 0;
		}
	}

	if (power > samples[1].power) {
		index0 = 0;
		index1 = 1;
	} else if (power > samples[2].power) {
		index0 = 1;
		index1 = 2;
	} else if (power > samples[3].power) {
		index0 = 2;
		index1 = 3;
	} else {
		index0 = 3;
		index1 = 4;
	}

	denominator = (s32) samples[index1].power - (s32) samples[index0].power;
	if (denominator == 0)
		return -EINVAL;
	gains0 = (s32) samples[index0].gain_index * (1 << 19);
	gains1 = (s32) samples[index1].gain_index * (1 << 19);
	res = gains0 + (gains1 - gains0) *
	    ((s32) power - (s32) samples[index0].power) / denominator +
	    (1 << 18);
	*new_index = res >> 19;
	return 0;
}

static void iwl3945_hw_reg_init_channel_groups(struct iwl_priv *priv)
{
	u32 i;
	s32 rate_index;
	struct iwl3945_eeprom *eeprom = (struct iwl3945_eeprom *)priv->eeprom;
	const struct iwl3945_eeprom_txpower_group *group;

	IWL_DEBUG_POWER(priv, "Initializing factory calib info from EEPROM\n");

	for (i = 0; i < IWL_NUM_TX_CALIB_GROUPS; i++) {
		s8 *clip_pwrs;	/* table of power levels for each rate */
		s8 satur_pwr;	/* saturation power for each chnl group */
		group = &eeprom->groups[i];

		/* sanity check on factory saturation power value */
		if (group->saturation_power < 40) {
			IWL_WARN(priv, "Error: saturation power is %d, "
				    "less than minimum expected 40\n",
				    group->saturation_power);
			return;
		}

		/*
		 * Derive requested power levels for each rate, based on
		 *   hardware capabilities (saturation power for band).
		 * Basic value is 3dB down from saturation, with further
		 *   power reductions for highest 3 data rates.  These
		 *   backoffs provide headroom for high rate modulation
		 *   power peaks, without too much distortion (clipping).
		 */
		/* we'll fill in this array with h/w max power levels */
		clip_pwrs = (s8 *) priv->_3945.clip_groups[i].clip_powers;

		/* divide factory saturation power by 2 to find -3dB level */
		satur_pwr = (s8) (group->saturation_power >> 1);

		/* fill in channel group's nominal powers for each rate */
		for (rate_index = 0;
		     rate_index < IWL_RATE_COUNT_3945; rate_index++, clip_pwrs++) {
			switch (rate_index) {
			case IWL_RATE_36M_INDEX_TABLE:
				if (i == 0)	/* B/G */
					*clip_pwrs = satur_pwr;
				else	/* A */
					*clip_pwrs = satur_pwr - 5;
				break;
			case IWL_RATE_48M_INDEX_TABLE:
				if (i == 0)
					*clip_pwrs = satur_pwr - 7;
				else
					*clip_pwrs = satur_pwr - 10;
				break;
			case IWL_RATE_54M_INDEX_TABLE:
				if (i == 0)
					*clip_pwrs = satur_pwr - 9;
				else
					*clip_pwrs = satur_pwr - 12;
				break;
			default:
				*clip_pwrs = satur_pwr;
				break;
			}
		}
	}
}

/**
 * iwl3945_txpower_set_from_eeprom - Set channel power info based on EEPROM
 *
 * Second pass (during init) to set up priv->channel_info
 *
 * Set up Tx-power settings in our channel info database for each VALID
 * (for this geo/SKU) channel, at all Tx data rates, based on eeprom values
 * and current temperature.
 *
 * Since this is based on current temperature (at init time), these values may
 * not be valid for very long, but it gives us a starting/default point,
 * and allows us to active (i.e. using Tx) scan.
 *
 * This does *not* write values to NIC, just sets up our internal table.
 */
int iwl3945_txpower_set_from_eeprom(struct iwl_priv *priv)
{
	struct iwl_channel_info *ch_info = NULL;
	struct iwl3945_channel_power_info *pwr_info;
	struct iwl3945_eeprom *eeprom = (struct iwl3945_eeprom *)priv->eeprom;
	int delta_index;
	u8 rate_index;
	u8 scan_tbl_index;
	const s8 *clip_pwrs;	/* array of power levels for each rate */
	u8 gain, dsp_atten;
	s8 power;
	u8 pwr_index, base_pwr_index, a_band;
	u8 i;
	int temperature;

	/* save temperature reference,
	 *   so we can determine next time to calibrate */
	temperature = iwl3945_hw_reg_txpower_get_temperature(priv);
	priv->last_temperature = temperature;

	iwl3945_hw_reg_init_channel_groups(priv);

	/* initialize Tx power info for each and every channel, 2.4 and 5.x */
	for (i = 0, ch_info = priv->channel_info; i < priv->channel_count;
	     i++, ch_info++) {
		a_band = is_channel_a_band(ch_info);
		if (!is_channel_valid(ch_info))
			continue;

		/* find this channel's channel group (*not* "band") index */
		ch_info->group_index =
			iwl3945_hw_reg_get_ch_grp_index(priv, ch_info);

		/* Get this chnlgrp's rate->max/clip-powers table */
		clip_pwrs = priv->_3945.clip_groups[ch_info->group_index].clip_powers;

		/* calculate power index *adjustment* value according to
		 *  diff between current temperature and factory temperature */
		delta_index = iwl3945_hw_reg_adjust_power_by_temp(temperature,
				eeprom->groups[ch_info->group_index].
				temperature);

		IWL_DEBUG_POWER(priv, "Delta index for channel %d: %d [%d]\n",
				ch_info->channel, delta_index, temperature +
				IWL_TEMP_CONVERT);

		/* set tx power value for all OFDM rates */
		for (rate_index = 0; rate_index < IWL_OFDM_RATES;
		     rate_index++) {
			s32 uninitialized_var(power_idx);
			int rc;

			/* use channel group's clip-power table,
			 *   but don't exceed channel's max power */
			s8 pwr = min(ch_info->max_power_avg,
				     clip_pwrs[rate_index]);

			pwr_info = &ch_info->power_info[rate_index];

			/* get base (i.e. at factory-measured temperature)
			 *    power table index for this rate's power */
			rc = iwl3945_hw_reg_get_matched_power_index(priv, pwr,
							 ch_info->group_index,
							 &power_idx);
			if (rc) {
				IWL_ERR(priv, "Invalid power index\n");
				return rc;
			}
			pwr_info->base_power_index = (u8) power_idx;

			/* temperature compensate */
			power_idx += delta_index;

			/* stay within range of gain table */
			power_idx = iwl3945_hw_reg_fix_power_index(power_idx);

			/* fill 1 OFDM rate's iwl3945_channel_power_info struct */
			pwr_info->requested_power = pwr;
			pwr_info->power_table_index = (u8) power_idx;
			pwr_info->tpc.tx_gain =
			    power_gain_table[a_band][power_idx].tx_gain;
			pwr_info->tpc.dsp_atten =
			    power_gain_table[a_band][power_idx].dsp_atten;
		}

		/* set tx power for CCK rates, based on OFDM 12 Mbit settings*/
		pwr_info = &ch_info->power_info[IWL_RATE_12M_INDEX_TABLE];
		power = pwr_info->requested_power +
			IWL_CCK_FROM_OFDM_POWER_DIFF;
		pwr_index = pwr_info->power_table_index +
			IWL_CCK_FROM_OFDM_INDEX_DIFF;
		base_pwr_index = pwr_info->base_power_index +
			IWL_CCK_FROM_OFDM_INDEX_DIFF;

		/* stay within table range */
		pwr_index = iwl3945_hw_reg_fix_power_index(pwr_index);
		gain = power_gain_table[a_band][pwr_index].tx_gain;
		dsp_atten = power_gain_table[a_band][pwr_index].dsp_atten;

		/* fill each CCK rate's iwl3945_channel_power_info structure
		 * NOTE:  All CCK-rate Txpwrs are the same for a given chnl!
		 * NOTE:  CCK rates start at end of OFDM rates! */
		for (rate_index = 0;
		     rate_index < IWL_CCK_RATES; rate_index++) {
			pwr_info = &ch_info->power_info[rate_index+IWL_OFDM_RATES];
			pwr_info->requested_power = power;
			pwr_info->power_table_index = pwr_index;
			pwr_info->base_power_index = base_pwr_index;
			pwr_info->tpc.tx_gain = gain;
			pwr_info->tpc.dsp_atten = dsp_atten;
		}

		/* set scan tx power, 1Mbit for CCK, 6Mbit for OFDM */
		for (scan_tbl_index = 0;
		     scan_tbl_index < IWL_NUM_SCAN_RATES; scan_tbl_index++) {
			s32 actual_index = (scan_tbl_index == 0) ?
				IWL_RATE_1M_INDEX_TABLE : IWL_RATE_6M_INDEX_TABLE;
			iwl3945_hw_reg_set_scan_power(priv, scan_tbl_index,
				actual_index, clip_pwrs, ch_info, a_band);
		}
	}

	return 0;
}

int iwl3945_hw_rxq_stop(struct iwl_priv *priv)
{
	int rc;

	iwl_write_direct32(priv, FH39_RCSR_CONFIG(0), 0);
	rc = iwl_poll_direct_bit(priv, FH39_RSSR_STATUS,
			FH39_RSSR_CHNL0_RX_STATUS_CHNL_IDLE, 1000);
	if (rc < 0)
		IWL_ERR(priv, "Can't stop Rx DMA.\n");

	return 0;
}

int iwl3945_hw_tx_queue_init(struct iwl_priv *priv, struct iwl_tx_queue *txq)
{
	int txq_id = txq->q.id;

	struct iwl3945_shared *shared_data = priv->_3945.shared_virt;

	shared_data->tx_base_ptr[txq_id] = cpu_to_le32((u32)txq->q.dma_addr);

	iwl_write_direct32(priv, FH39_CBCC_CTRL(txq_id), 0);
	iwl_write_direct32(priv, FH39_CBCC_BASE(txq_id), 0);

	iwl_write_direct32(priv, FH39_TCSR_CONFIG(txq_id),
		FH39_TCSR_TX_CONFIG_REG_VAL_CIRQ_RTC_NOINT |
		FH39_TCSR_TX_CONFIG_REG_VAL_MSG_MODE_TXF |
		FH39_TCSR_TX_CONFIG_REG_VAL_CIRQ_HOST_IFTFD |
		FH39_TCSR_TX_CONFIG_REG_VAL_DMA_CREDIT_ENABLE_VAL |
		FH39_TCSR_TX_CONFIG_REG_VAL_DMA_CHNL_ENABLE);

	/* fake read to flush all prev. writes */
	iwl_read32(priv, FH39_TSSR_CBB_BASE);

	return 0;
}

/*
 * HCMD utils
 */
static u16 iwl3945_get_hcmd_size(u8 cmd_id, u16 len)
{
	switch (cmd_id) {
	case REPLY_RXON:
		return sizeof(struct iwl3945_rxon_cmd);
	case POWER_TABLE_CMD:
		return sizeof(struct iwl3945_powertable_cmd);
	default:
		return len;
	}
}


static u16 iwl3945_build_addsta_hcmd(const struct iwl_addsta_cmd *cmd, u8 *data)
{
	struct iwl3945_addsta_cmd *addsta = (struct iwl3945_addsta_cmd *)data;
	addsta->mode = cmd->mode;
	memcpy(&addsta->sta, &cmd->sta, sizeof(struct sta_id_modify));
	memcpy(&addsta->key, &cmd->key, sizeof(struct iwl4965_keyinfo));
	addsta->station_flags = cmd->station_flags;
	addsta->station_flags_msk = cmd->station_flags_msk;
	addsta->tid_disable_tx = cpu_to_le16(0);
	addsta->rate_n_flags = cmd->rate_n_flags;
	addsta->add_immediate_ba_tid = cmd->add_immediate_ba_tid;
	addsta->remove_immediate_ba_tid = cmd->remove_immediate_ba_tid;
	addsta->add_immediate_ba_ssn = cmd->add_immediate_ba_ssn;

	return (u16)sizeof(struct iwl3945_addsta_cmd);
}

static int iwl3945_manage_ibss_station(struct iwl_priv *priv,
				       struct ieee80211_vif *vif, bool add)
{
	struct iwl_vif_priv *vif_priv = (void *)vif->drv_priv;
	int ret;

	if (add) {
		ret = iwl_add_bssid_station(priv, vif->bss_conf.bssid, false,
					    &vif_priv->ibss_bssid_sta_id);
		if (ret)
			return ret;

		iwl3945_sync_sta(priv, vif_priv->ibss_bssid_sta_id,
				 (priv->band == IEEE80211_BAND_5GHZ) ?
				 IWL_RATE_6M_PLCP : IWL_RATE_1M_PLCP);
		iwl3945_rate_scale_init(priv->hw, vif_priv->ibss_bssid_sta_id);

		return 0;
	}

	return iwl_remove_station(priv, vif_priv->ibss_bssid_sta_id,
				  vif->bss_conf.bssid);
}

/**
 * iwl3945_init_hw_rate_table - Initialize the hardware rate fallback table
 */
int iwl3945_init_hw_rate_table(struct iwl_priv *priv)
{
	int rc, i, index, prev_index;
	struct iwl3945_rate_scaling_cmd rate_cmd = {
		.reserved = {0, 0, 0},
	};
	struct iwl3945_rate_scaling_info *table = rate_cmd.table;

	for (i = 0; i < ARRAY_SIZE(iwl3945_rates); i++) {
		index = iwl3945_rates[i].table_rs_index;

		table[index].rate_n_flags =
			iwl3945_hw_set_rate_n_flags(iwl3945_rates[i].plcp, 0);
		table[index].try_cnt = priv->retry_rate;
		prev_index = iwl3945_get_prev_ieee_rate(i);
		table[index].next_rate_index =
				iwl3945_rates[prev_index].table_rs_index;
	}

	switch (priv->band) {
	case IEEE80211_BAND_5GHZ:
		IWL_DEBUG_RATE(priv, "Select A mode rate scale\n");
		/* If one of the following CCK rates is used,
		 * have it fall back to the 6M OFDM rate */
		for (i = IWL_RATE_1M_INDEX_TABLE;
			i <= IWL_RATE_11M_INDEX_TABLE; i++)
			table[i].next_rate_index =
			  iwl3945_rates[IWL_FIRST_OFDM_RATE].table_rs_index;

		/* Don't fall back to CCK rates */
		table[IWL_RATE_12M_INDEX_TABLE].next_rate_index =
						IWL_RATE_9M_INDEX_TABLE;

		/* Don't drop out of OFDM rates */
		table[IWL_RATE_6M_INDEX_TABLE].next_rate_index =
		    iwl3945_rates[IWL_FIRST_OFDM_RATE].table_rs_index;
		break;

	case IEEE80211_BAND_2GHZ:
		IWL_DEBUG_RATE(priv, "Select B/G mode rate scale\n");
		/* If an OFDM rate is used, have it fall back to the
		 * 1M CCK rates */

		if (!(priv->_3945.sta_supp_rates & IWL_OFDM_RATES_MASK) &&
		    iwl_is_associated(priv)) {

			index = IWL_FIRST_CCK_RATE;
			for (i = IWL_RATE_6M_INDEX_TABLE;
			     i <= IWL_RATE_54M_INDEX_TABLE; i++)
				table[i].next_rate_index =
					iwl3945_rates[index].table_rs_index;

			index = IWL_RATE_11M_INDEX_TABLE;
			/* CCK shouldn't fall back to OFDM... */
			table[index].next_rate_index = IWL_RATE_5M_INDEX_TABLE;
		}
		break;

	default:
		WARN_ON(1);
		break;
	}

	/* Update the rate scaling for control frame Tx */
	rate_cmd.table_id = 0;
	rc = iwl_send_cmd_pdu(priv, REPLY_RATE_SCALE, sizeof(rate_cmd),
			      &rate_cmd);
	if (rc)
		return rc;

	/* Update the rate scaling for data frame Tx */
	rate_cmd.table_id = 1;
	return iwl_send_cmd_pdu(priv, REPLY_RATE_SCALE, sizeof(rate_cmd),
				&rate_cmd);
}

/* Called when initializing driver */
int iwl3945_hw_set_hw_params(struct iwl_priv *priv)
{
	memset((void *)&priv->hw_params, 0,
	       sizeof(struct iwl_hw_params));

	priv->_3945.shared_virt =
		dma_alloc_coherent(&priv->pci_dev->dev,
				   sizeof(struct iwl3945_shared),
				   &priv->_3945.shared_phys, GFP_KERNEL);
	if (!priv->_3945.shared_virt) {
		IWL_ERR(priv, "failed to allocate pci memory\n");
		return -ENOMEM;
	}

	/* Assign number of Usable TX queues */
	priv->hw_params.max_txq_num = priv->cfg->num_of_queues;

	priv->hw_params.tfd_size = sizeof(struct iwl3945_tfd);
	priv->hw_params.rx_page_order = get_order(IWL_RX_BUF_SIZE_3K);
	priv->hw_params.max_rxq_size = RX_QUEUE_SIZE;
	priv->hw_params.max_rxq_log = RX_QUEUE_SIZE_LOG;
	priv->hw_params.max_stations = IWL3945_STATION_COUNT;
	priv->hw_params.bcast_sta_id = IWL3945_BROADCAST_ID;

	priv->hw_params.rx_wrt_ptr_reg = FH39_RSCSR_CHNL0_WPTR;
	priv->hw_params.max_beacon_itrvl = IWL39_MAX_UCODE_BEACON_INTERVAL;
	priv->hw_params.beacon_time_tsf_bits = IWL3945_EXT_BEACON_TIME_POS;

	return 0;
}

unsigned int iwl3945_hw_get_beacon_cmd(struct iwl_priv *priv,
			  struct iwl3945_frame *frame, u8 rate)
{
	struct iwl3945_tx_beacon_cmd *tx_beacon_cmd;
	unsigned int frame_size;

	tx_beacon_cmd = (struct iwl3945_tx_beacon_cmd *)&frame->u;
	memset(tx_beacon_cmd, 0, sizeof(*tx_beacon_cmd));

	tx_beacon_cmd->tx.sta_id = priv->hw_params.bcast_sta_id;
	tx_beacon_cmd->tx.stop_time.life_time = TX_CMD_LIFE_TIME_INFINITE;

	frame_size = iwl3945_fill_beacon_frame(priv,
				tx_beacon_cmd->frame,
				sizeof(frame->u) - sizeof(*tx_beacon_cmd));

	BUG_ON(frame_size > MAX_MPDU_SIZE);
	tx_beacon_cmd->tx.len = cpu_to_le16((u16)frame_size);

	tx_beacon_cmd->tx.rate = rate;
	tx_beacon_cmd->tx.tx_flags = (TX_CMD_FLG_SEQ_CTL_MSK |
				      TX_CMD_FLG_TSF_MSK);

	/* supp_rates[0] == OFDM start at IWL_FIRST_OFDM_RATE*/
	tx_beacon_cmd->tx.supp_rates[0] =
		(IWL_OFDM_BASIC_RATES_MASK >> IWL_FIRST_OFDM_RATE) & 0xFF;

	tx_beacon_cmd->tx.supp_rates[1] =
		(IWL_CCK_BASIC_RATES_MASK & 0xF);

	return sizeof(struct iwl3945_tx_beacon_cmd) + frame_size;
}

void iwl3945_hw_rx_handler_setup(struct iwl_priv *priv)
{
	priv->rx_handlers[REPLY_TX] = iwl3945_rx_reply_tx;
	priv->rx_handlers[REPLY_3945_RX] = iwl3945_rx_reply_rx;
}

void iwl3945_hw_setup_deferred_work(struct iwl_priv *priv)
{
	INIT_DELAYED_WORK(&priv->_3945.thermal_periodic,
			  iwl3945_bg_reg_txpower_periodic);
}

void iwl3945_hw_cancel_deferred_work(struct iwl_priv *priv)
{
	cancel_delayed_work(&priv->_3945.thermal_periodic);
}

/* check contents of special bootstrap uCode SRAM */
static int iwl3945_verify_bsm(struct iwl_priv *priv)
 {
	__le32 *image = priv->ucode_boot.v_addr;
	u32 len = priv->ucode_boot.len;
	u32 reg;
	u32 val;

	IWL_DEBUG_INFO(priv, "Begin verify bsm\n");

	/* verify BSM SRAM contents */
	val = iwl_read_prph(priv, BSM_WR_DWCOUNT_REG);
	for (reg = BSM_SRAM_LOWER_BOUND;
	     reg < BSM_SRAM_LOWER_BOUND + len;
	     reg += sizeof(u32), image++) {
		val = iwl_read_prph(priv, reg);
		if (val != le32_to_cpu(*image)) {
			IWL_ERR(priv, "BSM uCode verification failed at "
				  "addr 0x%08X+%u (of %u), is 0x%x, s/b 0x%x\n",
				  BSM_SRAM_LOWER_BOUND,
				  reg - BSM_SRAM_LOWER_BOUND, len,
				  val, le32_to_cpu(*image));
			return -EIO;
		}
	}

	IWL_DEBUG_INFO(priv, "BSM bootstrap uCode image OK\n");

	return 0;
}


/******************************************************************************
 *
 * EEPROM related functions
 *
 ******************************************************************************/

/*
 * Clear the OWNER_MSK, to establish driver (instead of uCode running on
 * embedded controller) as EEPROM reader; each read is a series of pulses
 * to/from the EEPROM chip, not a single event, so even reads could conflict
 * if they weren't arbitrated by some ownership mechanism.  Here, the driver
 * simply claims ownership, which should be safe when this function is called
 * (i.e. before loading uCode!).
 */
static int iwl3945_eeprom_acquire_semaphore(struct iwl_priv *priv)
{
	_iwl_clear_bit(priv, CSR_EEPROM_GP, CSR_EEPROM_GP_IF_OWNER_MSK);
	return 0;
}


static void iwl3945_eeprom_release_semaphore(struct iwl_priv *priv)
{
	return;
}

 /**
  * iwl3945_load_bsm - Load bootstrap instructions
  *
  * BSM operation:
  *
  * The Bootstrap State Machine (BSM) stores a short bootstrap uCode program
  * in special SRAM that does not power down during RFKILL.  When powering back
  * up after power-saving sleeps (or during initial uCode load), the BSM loads
  * the bootstrap program into the on-board processor, and starts it.
  *
  * The bootstrap program loads (via DMA) instructions and data for a new
  * program from host DRAM locations indicated by the host driver in the
  * BSM_DRAM_* registers.  Once the new program is loaded, it starts
  * automatically.
  *
  * When initializing the NIC, the host driver points the BSM to the
  * "initialize" uCode image.  This uCode sets up some internal data, then
  * notifies host via "initialize alive" that it is complete.
  *
  * The host then replaces the BSM_DRAM_* pointer values to point to the
  * normal runtime uCode instructions and a backup uCode data cache buffer
  * (filled initially with starting data values for the on-board processor),
  * then triggers the "initialize" uCode to load and launch the runtime uCode,
  * which begins normal operation.
  *
  * When doing a power-save shutdown, runtime uCode saves data SRAM into
  * the backup data cache in DRAM before SRAM is powered down.
  *
  * When powering back up, the BSM loads the bootstrap program.  This reloads
  * the runtime uCode instructions and the backup data cache into SRAM,
  * and re-launches the runtime uCode from where it left off.
  */
static int iwl3945_load_bsm(struct iwl_priv *priv)
{
	__le32 *image = priv->ucode_boot.v_addr;
	u32 len = priv->ucode_boot.len;
	dma_addr_t pinst;
	dma_addr_t pdata;
	u32 inst_len;
	u32 data_len;
	int rc;
	int i;
	u32 done;
	u32 reg_offset;

	IWL_DEBUG_INFO(priv, "Begin load bsm\n");

	/* make sure bootstrap program is no larger than BSM's SRAM size */
	if (len > IWL39_MAX_BSM_SIZE)
		return -EINVAL;

	/* Tell bootstrap uCode where to find the "Initialize" uCode
	*   in host DRAM ... host DRAM physical address bits 31:0 for 3945.
	* NOTE:  iwl3945_initialize_alive_start() will replace these values,
	*        after the "initialize" uCode has run, to point to
	*        runtime/protocol instructions and backup data cache. */
	pinst = priv->ucode_init.p_addr;
	pdata = priv->ucode_init_data.p_addr;
	inst_len = priv->ucode_init.len;
	data_len = priv->ucode_init_data.len;

	iwl_write_prph(priv, BSM_DRAM_INST_PTR_REG, pinst);
	iwl_write_prph(priv, BSM_DRAM_DATA_PTR_REG, pdata);
	iwl_write_prph(priv, BSM_DRAM_INST_BYTECOUNT_REG, inst_len);
	iwl_write_prph(priv, BSM_DRAM_DATA_BYTECOUNT_REG, data_len);

	/* Fill BSM memory with bootstrap instructions */
	for (reg_offset = BSM_SRAM_LOWER_BOUND;
	     reg_offset < BSM_SRAM_LOWER_BOUND + len;
	     reg_offset += sizeof(u32), image++)
		_iwl_write_prph(priv, reg_offset,
					  le32_to_cpu(*image));

	rc = iwl3945_verify_bsm(priv);
	if (rc)
		return rc;

	/* Tell BSM to copy from BSM SRAM into instruction SRAM, when asked */
	iwl_write_prph(priv, BSM_WR_MEM_SRC_REG, 0x0);
	iwl_write_prph(priv, BSM_WR_MEM_DST_REG,
				 IWL39_RTC_INST_LOWER_BOUND);
	iwl_write_prph(priv, BSM_WR_DWCOUNT_REG, len / sizeof(u32));

	/* Load bootstrap code into instruction SRAM now,
	 *   to prepare to load "initialize" uCode */
	iwl_write_prph(priv, BSM_WR_CTRL_REG,
		BSM_WR_CTRL_REG_BIT_START);

	/* Wait for load of bootstrap uCode to finish */
	for (i = 0; i < 100; i++) {
		done = iwl_read_prph(priv, BSM_WR_CTRL_REG);
		if (!(done & BSM_WR_CTRL_REG_BIT_START))
			break;
		udelay(10);
	}
	if (i < 100)
		IWL_DEBUG_INFO(priv, "BSM write complete, poll %d iterations\n", i);
	else {
		IWL_ERR(priv, "BSM write did not complete!\n");
		return -EIO;
	}

	/* Enable future boot loads whenever power management unit triggers it
	 *   (e.g. when powering back up after power-save shutdown) */
	iwl_write_prph(priv, BSM_WR_CTRL_REG,
		BSM_WR_CTRL_REG_BIT_START_EN);

	return 0;
}

static struct iwl_hcmd_ops iwl3945_hcmd = {
	.rxon_assoc = iwl3945_send_rxon_assoc,
	.commit_rxon = iwl3945_commit_rxon,
	.send_bt_config = iwl_send_bt_config,
};

static struct iwl_lib_ops iwl3945_lib = {
	.txq_attach_buf_to_tfd = iwl3945_hw_txq_attach_buf_to_tfd,
	.txq_free_tfd = iwl3945_hw_txq_free_tfd,
	.txq_init = iwl3945_hw_tx_queue_init,
	.load_ucode = iwl3945_load_bsm,
	.dump_nic_event_log = iwl3945_dump_nic_event_log,
	.dump_nic_error_log = iwl3945_dump_nic_error_log,
	.apm_ops = {
		.init = iwl3945_apm_init,
		.stop = iwl_apm_stop,
		.config = iwl3945_nic_config,
		.set_pwr_src = iwl3945_set_pwr_src,
	},
	.eeprom_ops = {
		.regulatory_bands = {
			EEPROM_REGULATORY_BAND_1_CHANNELS,
			EEPROM_REGULATORY_BAND_2_CHANNELS,
			EEPROM_REGULATORY_BAND_3_CHANNELS,
			EEPROM_REGULATORY_BAND_4_CHANNELS,
			EEPROM_REGULATORY_BAND_5_CHANNELS,
			EEPROM_REGULATORY_BAND_NO_HT40,
			EEPROM_REGULATORY_BAND_NO_HT40,
		},
		.verify_signature  = iwlcore_eeprom_verify_signature,
		.acquire_semaphore = iwl3945_eeprom_acquire_semaphore,
		.release_semaphore = iwl3945_eeprom_release_semaphore,
		.query_addr = iwlcore_eeprom_query_addr,
	},
	.send_tx_power	= iwl3945_send_tx_power,
	.is_valid_rtc_data_addr = iwl3945_hw_valid_rtc_data_addr,
	.post_associate = iwl3945_post_associate,
	.isr = iwl_isr_legacy,
	.config_ap = iwl3945_config_ap,
	.manage_ibss_station = iwl3945_manage_ibss_station,
	.recover_from_tx_stall = iwl_bg_monitor_recover,
	.check_plcp_health = iwl3945_good_plcp_health,

	.debugfs_ops = {
		.rx_stats_read = iwl3945_ucode_rx_stats_read,
		.tx_stats_read = iwl3945_ucode_tx_stats_read,
		.general_stats_read = iwl3945_ucode_general_stats_read,
	},
};

static struct iwl_hcmd_utils_ops iwl3945_hcmd_utils = {
	.get_hcmd_size = iwl3945_get_hcmd_size,
	.build_addsta_hcmd = iwl3945_build_addsta_hcmd,
	.tx_cmd_protection = iwlcore_tx_cmd_protection,
	.request_scan = iwl3945_request_scan,
};

static const struct iwl_ops iwl3945_ops = {
	.lib = &iwl3945_lib,
	.hcmd = &iwl3945_hcmd,
	.utils = &iwl3945_hcmd_utils,
	.led = &iwl3945_led_ops,
};

static struct iwl_cfg iwl3945_bg_cfg = {
	.name = "3945BG",
	.fw_name_pre = IWL3945_FW_PRE,
	.ucode_api_max = IWL3945_UCODE_API_MAX,
	.ucode_api_min = IWL3945_UCODE_API_MIN,
	.sku = IWL_SKU_G,
	.eeprom_size = IWL3945_EEPROM_IMG_SIZE,
	.eeprom_ver = EEPROM_3945_EEPROM_VERSION,
	.ops = &iwl3945_ops,
	.num_of_queues = IWL39_NUM_QUEUES,
	.mod_params = &iwl3945_mod_params,
	.pll_cfg_val = CSR39_ANA_PLL_CFG_VAL,
	.set_l0s = false,
	.use_bsm = true,
	.use_isr_legacy = true,
	.ht_greenfield_support = false,
	.led_compensation = 64,
	.broken_powersave = true,
	.plcp_delta_threshold = IWL_MAX_PLCP_ERR_LONG_THRESHOLD_DEF,
<<<<<<< HEAD
	.monitor_recover_period = IWL_MONITORING_PERIOD,
=======
	.monitor_recover_period = IWL_DEF_MONITORING_PERIOD,
>>>>>>> 062c1825
	.max_event_log_size = 512,
	.tx_power_by_driver = true,
};

static struct iwl_cfg iwl3945_abg_cfg = {
	.name = "3945ABG",
	.fw_name_pre = IWL3945_FW_PRE,
	.ucode_api_max = IWL3945_UCODE_API_MAX,
	.ucode_api_min = IWL3945_UCODE_API_MIN,
	.sku = IWL_SKU_A|IWL_SKU_G,
	.eeprom_size = IWL3945_EEPROM_IMG_SIZE,
	.eeprom_ver = EEPROM_3945_EEPROM_VERSION,
	.ops = &iwl3945_ops,
	.num_of_queues = IWL39_NUM_QUEUES,
	.mod_params = &iwl3945_mod_params,
	.use_isr_legacy = true,
	.ht_greenfield_support = false,
	.led_compensation = 64,
	.broken_powersave = true,
	.plcp_delta_threshold = IWL_MAX_PLCP_ERR_LONG_THRESHOLD_DEF,
<<<<<<< HEAD
	.monitor_recover_period = IWL_MONITORING_PERIOD,
=======
	.monitor_recover_period = IWL_DEF_MONITORING_PERIOD,
>>>>>>> 062c1825
	.max_event_log_size = 512,
	.tx_power_by_driver = true,
};

DEFINE_PCI_DEVICE_TABLE(iwl3945_hw_card_ids) = {
	{IWL_PCI_DEVICE(0x4222, 0x1005, iwl3945_bg_cfg)},
	{IWL_PCI_DEVICE(0x4222, 0x1034, iwl3945_bg_cfg)},
	{IWL_PCI_DEVICE(0x4222, 0x1044, iwl3945_bg_cfg)},
	{IWL_PCI_DEVICE(0x4227, 0x1014, iwl3945_bg_cfg)},
	{IWL_PCI_DEVICE(0x4222, PCI_ANY_ID, iwl3945_abg_cfg)},
	{IWL_PCI_DEVICE(0x4227, PCI_ANY_ID, iwl3945_abg_cfg)},
	{0}
};

MODULE_DEVICE_TABLE(pci, iwl3945_hw_card_ids);<|MERGE_RESOLUTION|>--- conflicted
+++ resolved
@@ -2731,11 +2731,7 @@
 	.led_compensation = 64,
 	.broken_powersave = true,
 	.plcp_delta_threshold = IWL_MAX_PLCP_ERR_LONG_THRESHOLD_DEF,
-<<<<<<< HEAD
-	.monitor_recover_period = IWL_MONITORING_PERIOD,
-=======
 	.monitor_recover_period = IWL_DEF_MONITORING_PERIOD,
->>>>>>> 062c1825
 	.max_event_log_size = 512,
 	.tx_power_by_driver = true,
 };
@@ -2756,11 +2752,7 @@
 	.led_compensation = 64,
 	.broken_powersave = true,
 	.plcp_delta_threshold = IWL_MAX_PLCP_ERR_LONG_THRESHOLD_DEF,
-<<<<<<< HEAD
-	.monitor_recover_period = IWL_MONITORING_PERIOD,
-=======
 	.monitor_recover_period = IWL_DEF_MONITORING_PERIOD,
->>>>>>> 062c1825
 	.max_event_log_size = 512,
 	.tx_power_by_driver = true,
 };
