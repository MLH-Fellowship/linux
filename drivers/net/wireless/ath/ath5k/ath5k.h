/*
 * Copyright (c) 2004-2007 Reyk Floeter <reyk@openbsd.org>
 * Copyright (c) 2006-2007 Nick Kossifidis <mickflemm@gmail.com>
 *
 * Permission to use, copy, modify, and distribute this software for any
 * purpose with or without fee is hereby granted, provided that the above
 * copyright notice and this permission notice appear in all copies.
 *
 * THE SOFTWARE IS PROVIDED "AS IS" AND THE AUTHOR DISCLAIMS ALL WARRANTIES
 * WITH REGARD TO THIS SOFTWARE INCLUDING ALL IMPLIED WARRANTIES OF
 * MERCHANTABILITY AND FITNESS. IN NO EVENT SHALL THE AUTHOR BE LIABLE FOR
 * ANY SPECIAL, DIRECT, INDIRECT, OR CONSEQUENTIAL DAMAGES OR ANY DAMAGES
 * WHATSOEVER RESULTING FROM LOSS OF USE, DATA OR PROFITS, WHETHER IN AN
 * ACTION OF CONTRACT, NEGLIGENCE OR OTHER TORTIOUS ACTION, ARISING OUT OF
 * OR IN CONNECTION WITH THE USE OR PERFORMANCE OF THIS SOFTWARE.
 */

#ifndef _ATH5K_H
#define _ATH5K_H

/* TODO: Clean up channel debuging -doesn't work anyway- and start
 * working on reg. control code using all available eeprom information
 * -rev. engineering needed- */
#define CHAN_DEBUG	0

#include <linux/io.h>
#include <linux/types.h>
#include <net/mac80211.h>

/* RX/TX descriptor hw structs
 * TODO: Driver part should only see sw structs */
#include "desc.h"

/* EEPROM structs/offsets
 * TODO: Make a more generic struct (eg. add more stuff to ath5k_capabilities)
 * and clean up common bits, then introduce set/get functions in eeprom.c */
#include "eeprom.h"
#include "../ath.h"

/* PCI IDs */
#define PCI_DEVICE_ID_ATHEROS_AR5210 		0x0007 /* AR5210 */
#define PCI_DEVICE_ID_ATHEROS_AR5311 		0x0011 /* AR5311 */
#define PCI_DEVICE_ID_ATHEROS_AR5211 		0x0012 /* AR5211 */
#define PCI_DEVICE_ID_ATHEROS_AR5212 		0x0013 /* AR5212 */
#define PCI_DEVICE_ID_3COM_3CRDAG675 		0x0013 /* 3CRDAG675 (Atheros AR5212) */
#define PCI_DEVICE_ID_3COM_2_3CRPAG175 		0x0013 /* 3CRPAG175 (Atheros AR5212) */
#define PCI_DEVICE_ID_ATHEROS_AR5210_AP 	0x0207 /* AR5210 (Early) */
#define PCI_DEVICE_ID_ATHEROS_AR5212_IBM	0x1014 /* AR5212 (IBM MiniPCI) */
#define PCI_DEVICE_ID_ATHEROS_AR5210_DEFAULT 	0x1107 /* AR5210 (no eeprom) */
#define PCI_DEVICE_ID_ATHEROS_AR5212_DEFAULT 	0x1113 /* AR5212 (no eeprom) */
#define PCI_DEVICE_ID_ATHEROS_AR5211_DEFAULT 	0x1112 /* AR5211 (no eeprom) */
#define PCI_DEVICE_ID_ATHEROS_AR5212_FPGA 	0xf013 /* AR5212 (emulation board) */
#define PCI_DEVICE_ID_ATHEROS_AR5211_LEGACY 	0xff12 /* AR5211 (emulation board) */
#define PCI_DEVICE_ID_ATHEROS_AR5211_FPGA11B 	0xf11b /* AR5211 (emulation board) */
#define PCI_DEVICE_ID_ATHEROS_AR5312_REV2 	0x0052 /* AR5312 WMAC (AP31) */
#define PCI_DEVICE_ID_ATHEROS_AR5312_REV7 	0x0057 /* AR5312 WMAC (AP30-040) */
#define PCI_DEVICE_ID_ATHEROS_AR5312_REV8 	0x0058 /* AR5312 WMAC (AP43-030) */
#define PCI_DEVICE_ID_ATHEROS_AR5212_0014 	0x0014 /* AR5212 compatible */
#define PCI_DEVICE_ID_ATHEROS_AR5212_0015 	0x0015 /* AR5212 compatible */
#define PCI_DEVICE_ID_ATHEROS_AR5212_0016 	0x0016 /* AR5212 compatible */
#define PCI_DEVICE_ID_ATHEROS_AR5212_0017 	0x0017 /* AR5212 compatible */
#define PCI_DEVICE_ID_ATHEROS_AR5212_0018 	0x0018 /* AR5212 compatible */
#define PCI_DEVICE_ID_ATHEROS_AR5212_0019 	0x0019 /* AR5212 compatible */
#define PCI_DEVICE_ID_ATHEROS_AR2413 		0x001a /* AR2413 (Griffin-lite) */
#define PCI_DEVICE_ID_ATHEROS_AR5413 		0x001b /* AR5413 (Eagle) */
#define PCI_DEVICE_ID_ATHEROS_AR5424 		0x001c /* AR5424 (Condor PCI-E) */
#define PCI_DEVICE_ID_ATHEROS_AR5416 		0x0023 /* AR5416 */
#define PCI_DEVICE_ID_ATHEROS_AR5418 		0x0024 /* AR5418 */

/****************************\
  GENERIC DRIVER DEFINITIONS
\****************************/

#define ATH5K_PRINTF(fmt, ...)   printk("%s: " fmt, __func__, ##__VA_ARGS__)

#define ATH5K_PRINTK(_sc, _level, _fmt, ...) \
	printk(_level "ath5k %s: " _fmt, \
		((_sc) && (_sc)->hw) ? wiphy_name((_sc)->hw->wiphy) : "", \
		##__VA_ARGS__)

#define ATH5K_PRINTK_LIMIT(_sc, _level, _fmt, ...) do { \
	if (net_ratelimit()) \
		ATH5K_PRINTK(_sc, _level, _fmt, ##__VA_ARGS__); \
	} while (0)

#define ATH5K_INFO(_sc, _fmt, ...) \
	ATH5K_PRINTK(_sc, KERN_INFO, _fmt, ##__VA_ARGS__)

#define ATH5K_WARN(_sc, _fmt, ...) \
	ATH5K_PRINTK_LIMIT(_sc, KERN_WARNING, _fmt, ##__VA_ARGS__)

#define ATH5K_ERR(_sc, _fmt, ...) \
	ATH5K_PRINTK_LIMIT(_sc, KERN_ERR, _fmt, ##__VA_ARGS__)

/*
 * AR5K REGISTER ACCESS
 */

/* Some macros to read/write fields */

/* First shift, then mask */
#define AR5K_REG_SM(_val, _flags)					\
	(((_val) << _flags##_S) & (_flags))

/* First mask, then shift */
#define AR5K_REG_MS(_val, _flags)					\
	(((_val) & (_flags)) >> _flags##_S)

/* Some registers can hold multiple values of interest. For this
 * reason when we want to write to these registers we must first
 * retrieve the values which we do not want to clear (lets call this
 * old_data) and then set the register with this and our new_value:
 * ( old_data | new_value) */
#define AR5K_REG_WRITE_BITS(ah, _reg, _flags, _val)			\
	ath5k_hw_reg_write(ah, (ath5k_hw_reg_read(ah, _reg) & ~(_flags)) | \
	    (((_val) << _flags##_S) & (_flags)), _reg)

#define AR5K_REG_MASKED_BITS(ah, _reg, _flags, _mask)			\
	ath5k_hw_reg_write(ah, (ath5k_hw_reg_read(ah, _reg) &		\
			(_mask)) | (_flags), _reg)

#define AR5K_REG_ENABLE_BITS(ah, _reg, _flags)				\
	ath5k_hw_reg_write(ah, ath5k_hw_reg_read(ah, _reg) | (_flags), _reg)

#define AR5K_REG_DISABLE_BITS(ah, _reg, _flags)			\
	ath5k_hw_reg_write(ah, ath5k_hw_reg_read(ah, _reg) & ~(_flags), _reg)

/* Access to PHY registers */
#define AR5K_PHY_READ(ah, _reg)					\
	ath5k_hw_reg_read(ah, (ah)->ah_phy + ((_reg) << 2))

#define AR5K_PHY_WRITE(ah, _reg, _val)					\
	ath5k_hw_reg_write(ah, _val, (ah)->ah_phy + ((_reg) << 2))

/* Access QCU registers per queue */
#define AR5K_REG_READ_Q(ah, _reg, _queue)				\
	(ath5k_hw_reg_read(ah, _reg) & (1 << _queue))			\

#define AR5K_REG_WRITE_Q(ah, _reg, _queue)				\
	ath5k_hw_reg_write(ah, (1 << _queue), _reg)

#define AR5K_Q_ENABLE_BITS(_reg, _queue) do {				\
	_reg |= 1 << _queue;						\
} while (0)

#define AR5K_Q_DISABLE_BITS(_reg, _queue) do {				\
	_reg &= ~(1 << _queue);						\
} while (0)

/* Used while writing initvals */
#define AR5K_REG_WAIT(_i) do {						\
	if (_i % 64)							\
		udelay(1);						\
} while (0)

/* Register dumps are done per operation mode */
#define AR5K_INI_RFGAIN_5GHZ		0
#define AR5K_INI_RFGAIN_2GHZ		1

/* TODO: Clean this up */
#define AR5K_INI_VAL_11A		0
#define AR5K_INI_VAL_11A_TURBO		1
#define AR5K_INI_VAL_11B		2
#define AR5K_INI_VAL_11G		3
#define AR5K_INI_VAL_11G_TURBO		4
#define AR5K_INI_VAL_XR			0
#define AR5K_INI_VAL_MAX		5

/*
 * Some tuneable values (these should be changeable by the user)
 * TODO: Make use of them and add more options OR use debug/configfs
 */
#define AR5K_TUNE_DMA_BEACON_RESP		2
#define AR5K_TUNE_SW_BEACON_RESP		10
#define AR5K_TUNE_ADDITIONAL_SWBA_BACKOFF	0
#define AR5K_TUNE_RADAR_ALERT			false
#define AR5K_TUNE_MIN_TX_FIFO_THRES		1
#define AR5K_TUNE_MAX_TX_FIFO_THRES	((IEEE80211_MAX_FRAME_LEN / 64) + 1)
#define AR5K_TUNE_REGISTER_TIMEOUT		20000
/* Register for RSSI threshold has a mask of 0xff, so 255 seems to
 * be the max value. */
#define AR5K_TUNE_RSSI_THRES			129
/* This must be set when setting the RSSI threshold otherwise it can
 * prevent a reset. If AR5K_RSSI_THR is read after writing to it
 * the BMISS_THRES will be seen as 0, seems harware doesn't keep
 * track of it. Max value depends on harware. For AR5210 this is just 7.
 * For AR5211+ this seems to be up to 255. */
#define AR5K_TUNE_BMISS_THRES			7
#define AR5K_TUNE_REGISTER_DWELL_TIME		20000
#define AR5K_TUNE_BEACON_INTERVAL		100
#define AR5K_TUNE_AIFS				2
#define AR5K_TUNE_AIFS_11B			2
#define AR5K_TUNE_AIFS_XR			0
#define AR5K_TUNE_CWMIN				15
#define AR5K_TUNE_CWMIN_11B			31
#define AR5K_TUNE_CWMIN_XR			3
#define AR5K_TUNE_CWMAX				1023
#define AR5K_TUNE_CWMAX_11B			1023
#define AR5K_TUNE_CWMAX_XR			7
#define AR5K_TUNE_NOISE_FLOOR			-72
#define AR5K_TUNE_CCA_MAX_GOOD_VALUE		-95
#define AR5K_TUNE_MAX_TXPOWER			63
#define AR5K_TUNE_DEFAULT_TXPOWER		25
#define AR5K_TUNE_TPC_TXPOWER			false
#define ATH5K_TUNE_CALIBRATION_INTERVAL_FULL    10000   /* 10 sec */
#define ATH5K_TUNE_CALIBRATION_INTERVAL_ANI	1000	/* 1 sec */
#define ATH5K_TUNE_CALIBRATION_INTERVAL_NF	60000	/* 60 sec */
<<<<<<< HEAD
=======

#define ATH5K_TX_COMPLETE_POLL_INT		3000	/* 3 sec */
>>>>>>> 45f53cc9

#define AR5K_INIT_CARR_SENSE_EN			1

/*Swap RX/TX Descriptor for big endian archs*/
#if defined(__BIG_ENDIAN)
#define AR5K_INIT_CFG	(		\
	AR5K_CFG_SWTD | AR5K_CFG_SWRD	\
)
#else
#define AR5K_INIT_CFG	0x00000000
#endif

/* Initial values */
#define	AR5K_INIT_CYCRSSI_THR1			2
#define AR5K_INIT_TX_LATENCY			502
#define AR5K_INIT_USEC				39
#define AR5K_INIT_USEC_TURBO			79
#define AR5K_INIT_USEC_32			31
#define AR5K_INIT_SLOT_TIME			396
#define AR5K_INIT_SLOT_TIME_TURBO		480
#define AR5K_INIT_ACK_CTS_TIMEOUT		1024
#define AR5K_INIT_ACK_CTS_TIMEOUT_TURBO		0x08000800
#define AR5K_INIT_PROG_IFS			920
#define AR5K_INIT_PROG_IFS_TURBO		960
#define AR5K_INIT_EIFS				3440
#define AR5K_INIT_EIFS_TURBO			6880
#define AR5K_INIT_SIFS				560
#define AR5K_INIT_SIFS_TURBO			480
#define AR5K_INIT_SH_RETRY			10
#define AR5K_INIT_LG_RETRY			AR5K_INIT_SH_RETRY
#define AR5K_INIT_SSH_RETRY			32
#define AR5K_INIT_SLG_RETRY			AR5K_INIT_SSH_RETRY
#define AR5K_INIT_TX_RETRY			10

#define AR5K_INIT_TRANSMIT_LATENCY		(			\
	(AR5K_INIT_TX_LATENCY << 14) | (AR5K_INIT_USEC_32 << 7) |	\
	(AR5K_INIT_USEC)						\
)
#define AR5K_INIT_TRANSMIT_LATENCY_TURBO	(			\
	(AR5K_INIT_TX_LATENCY << 14) | (AR5K_INIT_USEC_32 << 7) |	\
	(AR5K_INIT_USEC_TURBO)						\
)
#define AR5K_INIT_PROTO_TIME_CNTRL		(			\
	(AR5K_INIT_CARR_SENSE_EN << 26) | (AR5K_INIT_EIFS << 12) |	\
	(AR5K_INIT_PROG_IFS)						\
)
#define AR5K_INIT_PROTO_TIME_CNTRL_TURBO	(			\
	(AR5K_INIT_CARR_SENSE_EN << 26) | (AR5K_INIT_EIFS_TURBO << 12) | \
	(AR5K_INIT_PROG_IFS_TURBO)					\
)


/* GENERIC CHIPSET DEFINITIONS */

/* MAC Chips */
enum ath5k_version {
	AR5K_AR5210	= 0,
	AR5K_AR5211	= 1,
	AR5K_AR5212	= 2,
};

/* PHY Chips */
enum ath5k_radio {
	AR5K_RF5110	= 0,
	AR5K_RF5111	= 1,
	AR5K_RF5112	= 2,
	AR5K_RF2413	= 3,
	AR5K_RF5413	= 4,
	AR5K_RF2316	= 5,
	AR5K_RF2317	= 6,
	AR5K_RF2425	= 7,
};

/*
 * Common silicon revision/version values
 */

enum ath5k_srev_type {
	AR5K_VERSION_MAC,
	AR5K_VERSION_RAD,
};

struct ath5k_srev_name {
	const char		*sr_name;
	enum ath5k_srev_type	sr_type;
	u_int			sr_val;
};

#define AR5K_SREV_UNKNOWN	0xffff

#define AR5K_SREV_AR5210	0x00 /* Crete */
#define AR5K_SREV_AR5311	0x10 /* Maui 1 */
#define AR5K_SREV_AR5311A	0x20 /* Maui 2 */
#define AR5K_SREV_AR5311B	0x30 /* Spirit */
#define AR5K_SREV_AR5211	0x40 /* Oahu */
#define AR5K_SREV_AR5212	0x50 /* Venice */
#define AR5K_SREV_AR5212_V4	0x54 /* ??? */
#define AR5K_SREV_AR5213	0x55 /* ??? */
#define AR5K_SREV_AR5213A	0x59 /* Hainan */
#define AR5K_SREV_AR2413	0x78 /* Griffin lite */
#define AR5K_SREV_AR2414	0x70 /* Griffin */
#define AR5K_SREV_AR5424	0x90 /* Condor */
#define AR5K_SREV_AR5413	0xa4 /* Eagle lite */
#define AR5K_SREV_AR5414	0xa0 /* Eagle */
#define AR5K_SREV_AR2415	0xb0 /* Talon */
#define AR5K_SREV_AR5416	0xc0 /* PCI-E */
#define AR5K_SREV_AR5418	0xca /* PCI-E */
#define AR5K_SREV_AR2425	0xe0 /* Swan */
#define AR5K_SREV_AR2417	0xf0 /* Nala */

#define AR5K_SREV_RAD_5110	0x00
#define AR5K_SREV_RAD_5111	0x10
#define AR5K_SREV_RAD_5111A	0x15
#define AR5K_SREV_RAD_2111	0x20
#define AR5K_SREV_RAD_5112	0x30
#define AR5K_SREV_RAD_5112A	0x35
#define	AR5K_SREV_RAD_5112B	0x36
#define AR5K_SREV_RAD_2112	0x40
#define AR5K_SREV_RAD_2112A	0x45
#define	AR5K_SREV_RAD_2112B	0x46
#define AR5K_SREV_RAD_2413	0x50
#define AR5K_SREV_RAD_5413	0x60
#define AR5K_SREV_RAD_2316	0x70 /* Cobra SoC */
#define AR5K_SREV_RAD_2317	0x80
#define AR5K_SREV_RAD_5424	0xa0 /* Mostly same as 5413 */
#define AR5K_SREV_RAD_2425	0xa2
#define AR5K_SREV_RAD_5133	0xc0

#define AR5K_SREV_PHY_5211	0x30
#define AR5K_SREV_PHY_5212	0x41
#define	AR5K_SREV_PHY_5212A	0x42
#define AR5K_SREV_PHY_5212B	0x43
#define AR5K_SREV_PHY_2413	0x45
#define AR5K_SREV_PHY_5413	0x61
#define AR5K_SREV_PHY_2425	0x70

/* TODO add support to mac80211 for vendor-specific rates and modes */

/*
 * Some of this information is based on Documentation from:
 *
 * http://madwifi-project.org/wiki/ChipsetFeatures/SuperAG 
 *
 * Modulation for Atheros' eXtended Range - range enhancing extension that is
 * supposed to double the distance an Atheros client device can keep a
 * connection with an Atheros access point. This is achieved by increasing
 * the receiver sensitivity up to, -105dBm, which is about 20dB above what
 * the 802.11 specifications demand. In addition, new (proprietary) data rates
 * are introduced: 3, 2, 1, 0.5 and 0.25 MBit/s.
 *
 * Please note that can you either use XR or TURBO but you cannot use both,
 * they are exclusive.
 *
 */
#define MODULATION_XR 		0x00000200
/*
 * Modulation for Atheros' Turbo G and Turbo A, its supposed to provide a
 * throughput transmission speed up to 40Mbit/s-60Mbit/s at a 108Mbit/s
 * signaling rate achieved through the bonding of two 54Mbit/s 802.11g
 * channels. To use this feature your Access Point must also suport it.
 * There is also a distinction between "static" and "dynamic" turbo modes:
 *
 * - Static: is the dumb version: devices set to this mode stick to it until
 *     the mode is turned off.
 * - Dynamic: is the intelligent version, the network decides itself if it
 *     is ok to use turbo. As soon as traffic is detected on adjacent channels
 *     (which would get used in turbo mode), or when a non-turbo station joins
 *     the network, turbo mode won't be used until the situation changes again.
 *     Dynamic mode is achieved by Atheros' Adaptive Radio (AR) feature which
 *     monitors the used radio band in order to decide whether turbo mode may
 *     be used or not.
 *
 * This article claims Super G sticks to bonding of channels 5 and 6 for
 * USA:
 *
 * http://www.pcworld.com/article/id,113428-page,1/article.html
 *
 * The channel bonding seems to be driver specific though. In addition to
 * deciding what channels will be used, these "Turbo" modes are accomplished
 * by also enabling the following features:
 *
 * - Bursting: allows multiple frames to be sent at once, rather than pausing
 *     after each frame. Bursting is a standards-compliant feature that can be
 *     used with any Access Point.
 * - Fast frames: increases the amount of information that can be sent per
 *     frame, also resulting in a reduction of transmission overhead. It is a
 *     proprietary feature that needs to be supported by the Access Point.
 * - Compression: data frames are compressed in real time using a Lempel Ziv
 *     algorithm. This is done transparently. Once this feature is enabled,
 *     compression and decompression takes place inside the chipset, without
 *     putting additional load on the host CPU.
 *
 */
#define MODULATION_TURBO	0x00000080

enum ath5k_driver_mode {
	AR5K_MODE_11A		=	0,
	AR5K_MODE_11A_TURBO	=	1,
	AR5K_MODE_11B		=	2,
	AR5K_MODE_11G		=	3,
	AR5K_MODE_11G_TURBO	=	4,
	AR5K_MODE_XR		=	0,
	AR5K_MODE_MAX		=	5
};

enum ath5k_ant_mode {
	AR5K_ANTMODE_DEFAULT	= 0,	/* default antenna setup */
	AR5K_ANTMODE_FIXED_A	= 1,	/* only antenna A is present */
	AR5K_ANTMODE_FIXED_B	= 2,	/* only antenna B is present */
	AR5K_ANTMODE_SINGLE_AP	= 3,	/* sta locked on a single ap */
	AR5K_ANTMODE_SECTOR_AP	= 4,	/* AP with tx antenna set on tx desc */
	AR5K_ANTMODE_SECTOR_STA	= 5,	/* STA with tx antenna set on tx desc */
	AR5K_ANTMODE_DEBUG	= 6,	/* Debug mode -A -> Rx, B-> Tx- */
	AR5K_ANTMODE_MAX,
};


/****************\
  TX DEFINITIONS
\****************/

/*
 * TX Status descriptor
 */
struct ath5k_tx_status {
	u16	ts_seqnum;
	u16	ts_tstamp;
	u8	ts_status;
	u8	ts_rate[4];
	u8	ts_retry[4];
	u8	ts_final_idx;
	s8	ts_rssi;
	u8	ts_shortretry;
	u8	ts_longretry;
	u8	ts_virtcol;
	u8	ts_antenna;
};

#define AR5K_TXSTAT_ALTRATE	0x80
#define AR5K_TXERR_XRETRY	0x01
#define AR5K_TXERR_FILT		0x02
#define AR5K_TXERR_FIFO		0x04

/**
 * enum ath5k_tx_queue - Queue types used to classify tx queues.
 * @AR5K_TX_QUEUE_INACTIVE: q is unused -- see ath5k_hw_release_tx_queue
 * @AR5K_TX_QUEUE_DATA: A normal data queue
 * @AR5K_TX_QUEUE_XR_DATA: An XR-data queue
 * @AR5K_TX_QUEUE_BEACON: The beacon queue
 * @AR5K_TX_QUEUE_CAB: The after-beacon queue
 * @AR5K_TX_QUEUE_UAPSD: Unscheduled Automatic Power Save Delivery queue
 */
enum ath5k_tx_queue {
	AR5K_TX_QUEUE_INACTIVE = 0,
	AR5K_TX_QUEUE_DATA,
	AR5K_TX_QUEUE_XR_DATA,
	AR5K_TX_QUEUE_BEACON,
	AR5K_TX_QUEUE_CAB,
	AR5K_TX_QUEUE_UAPSD,
};

#define	AR5K_NUM_TX_QUEUES		10
#define	AR5K_NUM_TX_QUEUES_NOQCU	2

/*
 * Queue syb-types to classify normal data queues.
 * These are the 4 Access Categories as defined in
 * WME spec. 0 is the lowest priority and 4 is the
 * highest. Normal data that hasn't been classified
 * goes to the Best Effort AC.
 */
enum ath5k_tx_queue_subtype {
	AR5K_WME_AC_BK = 0,	/*Background traffic*/
	AR5K_WME_AC_BE, 	/*Best-effort (normal) traffic)*/
	AR5K_WME_AC_VI, 	/*Video traffic*/
	AR5K_WME_AC_VO, 	/*Voice traffic*/
};

/*
 * Queue ID numbers as returned by the hw functions, each number
 * represents a hw queue. If hw does not support hw queues
 * (eg 5210) all data goes in one queue. These match
 * d80211 definitions (net80211/MadWiFi don't use them).
 */
enum ath5k_tx_queue_id {
	AR5K_TX_QUEUE_ID_NOQCU_DATA	= 0,
	AR5K_TX_QUEUE_ID_NOQCU_BEACON	= 1,
	AR5K_TX_QUEUE_ID_DATA_MIN	= 0, /*IEEE80211_TX_QUEUE_DATA0*/
	AR5K_TX_QUEUE_ID_DATA_MAX	= 4, /*IEEE80211_TX_QUEUE_DATA4*/
	AR5K_TX_QUEUE_ID_DATA_SVP	= 5, /*IEEE80211_TX_QUEUE_SVP - Spectralink Voice Protocol*/
	AR5K_TX_QUEUE_ID_CAB		= 6, /*IEEE80211_TX_QUEUE_AFTER_BEACON*/
	AR5K_TX_QUEUE_ID_BEACON		= 7, /*IEEE80211_TX_QUEUE_BEACON*/
	AR5K_TX_QUEUE_ID_UAPSD		= 8,
	AR5K_TX_QUEUE_ID_XR_DATA	= 9,
};

/*
 * Flags to set hw queue's parameters...
 */
#define AR5K_TXQ_FLAG_TXOKINT_ENABLE		0x0001	/* Enable TXOK interrupt */
#define AR5K_TXQ_FLAG_TXERRINT_ENABLE		0x0002	/* Enable TXERR interrupt */
#define AR5K_TXQ_FLAG_TXEOLINT_ENABLE		0x0004	/* Enable TXEOL interrupt -not used- */
#define AR5K_TXQ_FLAG_TXDESCINT_ENABLE		0x0008	/* Enable TXDESC interrupt -not used- */
#define AR5K_TXQ_FLAG_TXURNINT_ENABLE		0x0010	/* Enable TXURN interrupt */
#define AR5K_TXQ_FLAG_CBRORNINT_ENABLE		0x0020	/* Enable CBRORN interrupt */
#define AR5K_TXQ_FLAG_CBRURNINT_ENABLE		0x0040	/* Enable CBRURN interrupt */
#define AR5K_TXQ_FLAG_QTRIGINT_ENABLE		0x0080	/* Enable QTRIG interrupt */
#define AR5K_TXQ_FLAG_TXNOFRMINT_ENABLE		0x0100	/* Enable TXNOFRM interrupt */
#define AR5K_TXQ_FLAG_BACKOFF_DISABLE		0x0200	/* Disable random post-backoff */
#define AR5K_TXQ_FLAG_RDYTIME_EXP_POLICY_ENABLE	0x0300	/* Enable ready time expiry policy (?)*/
#define AR5K_TXQ_FLAG_FRAG_BURST_BACKOFF_ENABLE	0x0800	/* Enable backoff while bursting */
#define AR5K_TXQ_FLAG_POST_FR_BKOFF_DIS		0x1000	/* Disable backoff while bursting */
#define AR5K_TXQ_FLAG_COMPRESSION_ENABLE	0x2000	/* Enable hw compression -not implemented-*/

/*
 * A struct to hold tx queue's parameters
 */
struct ath5k_txq_info {
	enum ath5k_tx_queue tqi_type;
	enum ath5k_tx_queue_subtype tqi_subtype;
	u16	tqi_flags;	/* Tx queue flags (see above) */
	u8	tqi_aifs;	/* Arbitrated Interframe Space */
	u16	tqi_cw_min;	/* Minimum Contention Window */
	u16	tqi_cw_max;	/* Maximum Contention Window */
	u32	tqi_cbr_period; /* Constant bit rate period */
	u32	tqi_cbr_overflow_limit;
	u32	tqi_burst_time;
	u32	tqi_ready_time; /* Time queue waits after an event */
};

/*
 * Transmit packet types.
 * used on tx control descriptor
 */
enum ath5k_pkt_type {
	AR5K_PKT_TYPE_NORMAL		= 0,
	AR5K_PKT_TYPE_ATIM		= 1,
	AR5K_PKT_TYPE_PSPOLL		= 2,
	AR5K_PKT_TYPE_BEACON		= 3,
	AR5K_PKT_TYPE_PROBE_RESP	= 4,
	AR5K_PKT_TYPE_PIFS		= 5,
};

/*
 * TX power and TPC settings
 */
#define AR5K_TXPOWER_OFDM(_r, _v)	(			\
	((0 & 1) << ((_v) + 6)) |				\
	(((ah->ah_txpower.txp_rates_power_table[(_r)]) & 0x3f) << (_v))	\
)

#define AR5K_TXPOWER_CCK(_r, _v)	(			\
	(ah->ah_txpower.txp_rates_power_table[(_r)] & 0x3f) << (_v)	\
)

/*
 * DMA size definitions (2^(n+2))
 */
enum ath5k_dmasize {
	AR5K_DMASIZE_4B	= 0,
	AR5K_DMASIZE_8B,
	AR5K_DMASIZE_16B,
	AR5K_DMASIZE_32B,
	AR5K_DMASIZE_64B,
	AR5K_DMASIZE_128B,
	AR5K_DMASIZE_256B,
	AR5K_DMASIZE_512B
};


/****************\
  RX DEFINITIONS
\****************/

/*
 * RX Status descriptor
 */
struct ath5k_rx_status {
	u16	rs_datalen;
	u16	rs_tstamp;
	u8	rs_status;
	u8	rs_phyerr;
	s8	rs_rssi;
	u8	rs_keyix;
	u8	rs_rate;
	u8	rs_antenna;
	u8	rs_more;
};

#define AR5K_RXERR_CRC		0x01
#define AR5K_RXERR_PHY		0x02
#define AR5K_RXERR_FIFO		0x04
#define AR5K_RXERR_DECRYPT	0x08
#define AR5K_RXERR_MIC		0x10
#define AR5K_RXKEYIX_INVALID	((u8) - 1)
#define AR5K_TXKEYIX_INVALID	((u32) - 1)


/**************************\
 BEACON TIMERS DEFINITIONS
\**************************/

#define AR5K_BEACON_PERIOD	0x0000ffff
#define AR5K_BEACON_ENA		0x00800000 /*enable beacon xmit*/
#define AR5K_BEACON_RESET_TSF	0x01000000 /*force a TSF reset*/


/*
 * TSF to TU conversion:
 *
 * TSF is a 64bit value in usec (microseconds).
 * TU is a 32bit value and defined by IEEE802.11 (page 6) as "A measurement of
 * time equal to 1024 usec", so it's roughly milliseconds (usec / 1024).
 */
#define TSF_TO_TU(_tsf) (u32)((_tsf) >> 10)


/*******************************\
  GAIN OPTIMIZATION DEFINITIONS
\*******************************/

enum ath5k_rfgain {
	AR5K_RFGAIN_INACTIVE = 0,
	AR5K_RFGAIN_ACTIVE,
	AR5K_RFGAIN_READ_REQUESTED,
	AR5K_RFGAIN_NEED_CHANGE,
};

struct ath5k_gain {
	u8			g_step_idx;
	u8			g_current;
	u8			g_target;
	u8			g_low;
	u8			g_high;
	u8			g_f_corr;
	u8			g_state;
};

/********************\
  COMMON DEFINITIONS
\********************/

#define AR5K_SLOT_TIME_9	396
#define AR5K_SLOT_TIME_20	880
#define AR5K_SLOT_TIME_MAX	0xffff

/* channel_flags */
#define	CHANNEL_CW_INT	0x0008	/* Contention Window interference detected */
#define	CHANNEL_TURBO	0x0010	/* Turbo Channel */
#define	CHANNEL_CCK	0x0020	/* CCK channel */
#define	CHANNEL_OFDM	0x0040	/* OFDM channel */
#define	CHANNEL_2GHZ	0x0080	/* 2GHz channel. */
#define	CHANNEL_5GHZ	0x0100	/* 5GHz channel */
#define	CHANNEL_PASSIVE	0x0200	/* Only passive scan allowed */
#define	CHANNEL_DYN	0x0400	/* Dynamic CCK-OFDM channel (for g operation) */
#define	CHANNEL_XR	0x0800	/* XR channel */

#define	CHANNEL_A	(CHANNEL_5GHZ|CHANNEL_OFDM)
#define	CHANNEL_B	(CHANNEL_2GHZ|CHANNEL_CCK)
#define	CHANNEL_G	(CHANNEL_2GHZ|CHANNEL_OFDM)
#define	CHANNEL_T	(CHANNEL_5GHZ|CHANNEL_OFDM|CHANNEL_TURBO)
#define	CHANNEL_TG	(CHANNEL_2GHZ|CHANNEL_OFDM|CHANNEL_TURBO)
#define	CHANNEL_108A	CHANNEL_T
#define	CHANNEL_108G	CHANNEL_TG
#define	CHANNEL_X	(CHANNEL_5GHZ|CHANNEL_OFDM|CHANNEL_XR)

#define	CHANNEL_ALL 	(CHANNEL_OFDM|CHANNEL_CCK|CHANNEL_2GHZ|CHANNEL_5GHZ| \
		CHANNEL_TURBO)

#define	CHANNEL_ALL_NOTURBO 	(CHANNEL_ALL & ~CHANNEL_TURBO)
#define CHANNEL_MODES		CHANNEL_ALL

/*
 * Used internaly for reset_tx_queue).
 * Also see struct struct ieee80211_channel.
 */
#define IS_CHAN_XR(_c)	((_c->hw_value & CHANNEL_XR) != 0)
#define IS_CHAN_B(_c)	((_c->hw_value & CHANNEL_B) != 0)

/*
 * The following structure is used to map 2GHz channels to
 * 5GHz Atheros channels.
 * TODO: Clean up
 */
struct ath5k_athchan_2ghz {
	u32	a2_flags;
	u16	a2_athchan;
};


/******************\
  RATE DEFINITIONS
\******************/

/**
 * Seems the ar5xxx harware supports up to 32 rates, indexed by 1-32.
 *
 * The rate code is used to get the RX rate or set the TX rate on the
 * hardware descriptors. It is also used for internal modulation control
 * and settings.
 *
 * This is the hardware rate map we are aware of:
 *
 * rate_code   0x01    0x02    0x03    0x04    0x05    0x06    0x07    0x08
 * rate_kbps   3000    1000    ?       ?       ?       2000    500     48000
 *
 * rate_code   0x09    0x0A    0x0B    0x0C    0x0D    0x0E    0x0F    0x10
 * rate_kbps   24000   12000   6000    54000   36000   18000   9000    ?
 *
 * rate_code   17      18      19      20      21      22      23      24
 * rate_kbps   ?       ?       ?       ?       ?       ?       ?       11000
 *
 * rate_code   25      26      27      28      29      30      31      32
 * rate_kbps   5500    2000    1000    11000S  5500S   2000S   ?       ?
 *
 * "S" indicates CCK rates with short preamble.
 *
 * AR5211 has different rate codes for CCK (802.11B) rates. It only uses the
 * lowest 4 bits, so they are the same as below with a 0xF mask.
 * (0xB, 0xA, 0x9 and 0x8 for 1M, 2M, 5.5M and 11M).
 * We handle this in ath5k_setup_bands().
 */
#define AR5K_MAX_RATES 32

/* B */
#define ATH5K_RATE_CODE_1M	0x1B
#define ATH5K_RATE_CODE_2M	0x1A
#define ATH5K_RATE_CODE_5_5M	0x19
#define ATH5K_RATE_CODE_11M	0x18
/* A and G */
#define ATH5K_RATE_CODE_6M	0x0B
#define ATH5K_RATE_CODE_9M	0x0F
#define ATH5K_RATE_CODE_12M	0x0A
#define ATH5K_RATE_CODE_18M	0x0E
#define ATH5K_RATE_CODE_24M	0x09
#define ATH5K_RATE_CODE_36M	0x0D
#define ATH5K_RATE_CODE_48M	0x08
#define ATH5K_RATE_CODE_54M	0x0C
/* XR */
#define ATH5K_RATE_CODE_XR_500K	0x07
#define ATH5K_RATE_CODE_XR_1M	0x02
#define ATH5K_RATE_CODE_XR_2M	0x06
#define ATH5K_RATE_CODE_XR_3M	0x01

/* adding this flag to rate_code enables short preamble */
#define AR5K_SET_SHORT_PREAMBLE 0x04

/*
 * Crypto definitions
 */

#define AR5K_KEYCACHE_SIZE	8

/***********************\
 HW RELATED DEFINITIONS
\***********************/

/*
 * Misc definitions
 */
#define	AR5K_RSSI_EP_MULTIPLIER	(1<<7)

#define AR5K_ASSERT_ENTRY(_e, _s) do {		\
	if (_e >= _s)				\
		return (false);			\
} while (0)

/*
 * Hardware interrupt abstraction
 */

/**
 * enum ath5k_int - Hardware interrupt masks helpers
 *
 * @AR5K_INT_RX: mask to identify received frame interrupts, of type
 * 	AR5K_ISR_RXOK or AR5K_ISR_RXERR
 * @AR5K_INT_RXDESC: Request RX descriptor/Read RX descriptor (?)
 * @AR5K_INT_RXNOFRM: No frame received (?)
 * @AR5K_INT_RXEOL: received End Of List for VEOL (Virtual End Of List). The
 * 	Queue Control Unit (QCU) signals an EOL interrupt only if a descriptor's
 * 	LinkPtr is NULL. For more details, refer to:
 * 	http://www.freepatentsonline.com/20030225739.html
 * @AR5K_INT_RXORN: Indicates we got RX overrun (eg. no more descriptors).
 * 	Note that Rx overrun is not always fatal, on some chips we can continue
 * 	operation without reseting the card, that's why int_fatal is not
 * 	common for all chips.
 * @AR5K_INT_TX: mask to identify received frame interrupts, of type
 * 	AR5K_ISR_TXOK or AR5K_ISR_TXERR
 * @AR5K_INT_TXDESC: Request TX descriptor/Read TX status descriptor (?)
 * @AR5K_INT_TXURN: received when we should increase the TX trigger threshold
 * 	We currently do increments on interrupt by
 * 	(AR5K_TUNE_MAX_TX_FIFO_THRES - current_trigger_level) / 2
 * @AR5K_INT_MIB: Indicates the either Management Information Base counters or
 *	one of the PHY error counters reached the maximum value and should be
 *	read and cleared.
 * @AR5K_INT_RXPHY: RX PHY Error
 * @AR5K_INT_RXKCM: RX Key cache miss
 * @AR5K_INT_SWBA: SoftWare Beacon Alert - indicates its time to send a
 * 	beacon that must be handled in software. The alternative is if you
 * 	have VEOL support, in that case you let the hardware deal with things.
 * @AR5K_INT_BMISS: If in STA mode this indicates we have stopped seeing
 * 	beacons from the AP have associated with, we should probably try to
 * 	reassociate. When in IBSS mode this might mean we have not received
 * 	any beacons from any local stations. Note that every station in an
 * 	IBSS schedules to send beacons at the Target Beacon Transmission Time
 * 	(TBTT) with a random backoff.
 * @AR5K_INT_BNR: Beacon Not Ready interrupt - ??
 * @AR5K_INT_GPIO: GPIO interrupt is used for RF Kill, disabled for now
 * 	until properly handled
 * @AR5K_INT_FATAL: Fatal errors were encountered, typically caused by DMA
 * 	errors. These types of errors we can enable seem to be of type
 * 	AR5K_SIMR2_MCABT, AR5K_SIMR2_SSERR and AR5K_SIMR2_DPERR.
 * @AR5K_INT_GLOBAL: Used to clear and set the IER
 * @AR5K_INT_NOCARD: signals the card has been removed
 * @AR5K_INT_COMMON: common interrupts shared amogst MACs with the same
 * 	bit value
 *
 * These are mapped to take advantage of some common bits
 * between the MACs, to be able to set intr properties
 * easier. Some of them are not used yet inside hw.c. Most map
 * to the respective hw interrupt value as they are common amogst different
 * MACs.
 */
enum ath5k_int {
	AR5K_INT_RXOK	= 0x00000001,
	AR5K_INT_RXDESC	= 0x00000002,
	AR5K_INT_RXERR	= 0x00000004,
	AR5K_INT_RXNOFRM = 0x00000008,
	AR5K_INT_RXEOL	= 0x00000010,
	AR5K_INT_RXORN	= 0x00000020,
	AR5K_INT_TXOK	= 0x00000040,
	AR5K_INT_TXDESC	= 0x00000080,
	AR5K_INT_TXERR	= 0x00000100,
	AR5K_INT_TXNOFRM = 0x00000200,
	AR5K_INT_TXEOL	= 0x00000400,
	AR5K_INT_TXURN	= 0x00000800,
	AR5K_INT_MIB	= 0x00001000,
	AR5K_INT_SWI	= 0x00002000,
	AR5K_INT_RXPHY	= 0x00004000,
	AR5K_INT_RXKCM	= 0x00008000,
	AR5K_INT_SWBA	= 0x00010000,
	AR5K_INT_BRSSI	= 0x00020000,
	AR5K_INT_BMISS	= 0x00040000,
	AR5K_INT_FATAL	= 0x00080000, /* Non common */
	AR5K_INT_BNR	= 0x00100000, /* Non common */
	AR5K_INT_TIM	= 0x00200000, /* Non common */
	AR5K_INT_DTIM	= 0x00400000, /* Non common */
	AR5K_INT_DTIM_SYNC =	0x00800000, /* Non common */
	AR5K_INT_GPIO	=	0x01000000,
	AR5K_INT_BCN_TIMEOUT =	0x02000000, /* Non common */
	AR5K_INT_CAB_TIMEOUT =	0x04000000, /* Non common */
	AR5K_INT_RX_DOPPLER =	0x08000000, /* Non common */
	AR5K_INT_QCBRORN =	0x10000000, /* Non common */
	AR5K_INT_QCBRURN =	0x20000000, /* Non common */
	AR5K_INT_QTRIG	=	0x40000000, /* Non common */
	AR5K_INT_GLOBAL =	0x80000000,

	AR5K_INT_COMMON  = AR5K_INT_RXOK
		| AR5K_INT_RXDESC
		| AR5K_INT_RXERR
		| AR5K_INT_RXNOFRM
		| AR5K_INT_RXEOL
		| AR5K_INT_RXORN
		| AR5K_INT_TXOK
		| AR5K_INT_TXDESC
		| AR5K_INT_TXERR
		| AR5K_INT_TXNOFRM
		| AR5K_INT_TXEOL
		| AR5K_INT_TXURN
		| AR5K_INT_MIB
		| AR5K_INT_SWI
		| AR5K_INT_RXPHY
		| AR5K_INT_RXKCM
		| AR5K_INT_SWBA
		| AR5K_INT_BRSSI
		| AR5K_INT_BMISS
		| AR5K_INT_GPIO
		| AR5K_INT_GLOBAL,

	AR5K_INT_NOCARD	= 0xffffffff
};

/* mask which calibration is active at the moment */
enum ath5k_calibration_mask {
	AR5K_CALIBRATION_FULL = 0x01,
	AR5K_CALIBRATION_SHORT = 0x02,
	AR5K_CALIBRATION_ANI = 0x04,
};

/*
 * Power management
 */
enum ath5k_power_mode {
	AR5K_PM_UNDEFINED = 0,
	AR5K_PM_AUTO,
	AR5K_PM_AWAKE,
	AR5K_PM_FULL_SLEEP,
	AR5K_PM_NETWORK_SLEEP,
};

/*
 * These match net80211 definitions (not used in
 * mac80211).
 * TODO: Clean this up
 */
#define AR5K_LED_INIT	0 /*IEEE80211_S_INIT*/
#define AR5K_LED_SCAN	1 /*IEEE80211_S_SCAN*/
#define AR5K_LED_AUTH	2 /*IEEE80211_S_AUTH*/
#define AR5K_LED_ASSOC	3 /*IEEE80211_S_ASSOC*/
#define AR5K_LED_RUN	4 /*IEEE80211_S_RUN*/

/* GPIO-controlled software LED */
#define AR5K_SOFTLED_PIN	0
#define AR5K_SOFTLED_ON		0
#define AR5K_SOFTLED_OFF	1

/*
 * Chipset capabilities -see ath5k_hw_get_capability-
 * get_capability function is not yet fully implemented
 * in ath5k so most of these don't work yet...
 * TODO: Implement these & merge with _TUNE_ stuff above
 */
enum ath5k_capability_type {
	AR5K_CAP_REG_DMN		= 0,	/* Used to get current reg. domain id */
	AR5K_CAP_TKIP_MIC		= 2,	/* Can handle TKIP MIC in hardware */
	AR5K_CAP_TKIP_SPLIT		= 3,	/* TKIP uses split keys */
	AR5K_CAP_PHYCOUNTERS		= 4,	/* PHY error counters */
	AR5K_CAP_DIVERSITY		= 5,	/* Supports fast diversity */
	AR5K_CAP_NUM_TXQUEUES		= 6,	/* Used to get max number of hw txqueues */
	AR5K_CAP_VEOL			= 7,	/* Supports virtual EOL */
	AR5K_CAP_COMPRESSION		= 8,	/* Supports compression */
	AR5K_CAP_BURST			= 9,	/* Supports packet bursting */
	AR5K_CAP_FASTFRAME		= 10,	/* Supports fast frames */
	AR5K_CAP_TXPOW			= 11,	/* Used to get global tx power limit */
	AR5K_CAP_TPC			= 12,	/* Can do per-packet tx power control (needed for 802.11a) */
	AR5K_CAP_BSSIDMASK		= 13,	/* Supports bssid mask */
	AR5K_CAP_MCAST_KEYSRCH		= 14,	/* Supports multicast key search */
	AR5K_CAP_TSF_ADJUST		= 15,	/* Supports beacon tsf adjust */
	AR5K_CAP_XR			= 16,	/* Supports XR mode */
	AR5K_CAP_WME_TKIPMIC 		= 17,	/* Supports TKIP MIC when using WMM */
	AR5K_CAP_CHAN_HALFRATE 		= 18,	/* Supports half rate channels */
	AR5K_CAP_CHAN_QUARTERRATE 	= 19,	/* Supports quarter rate channels */
	AR5K_CAP_RFSILENT		= 20,	/* Supports RFsilent */
};


/* XXX: we *may* move cap_range stuff to struct wiphy */
struct ath5k_capabilities {
	/*
	 * Supported PHY modes
	 * (ie. CHANNEL_A, CHANNEL_B, ...)
	 */
	DECLARE_BITMAP(cap_mode, AR5K_MODE_MAX);

	/*
	 * Frequency range (without regulation restrictions)
	 */
	struct {
		u16	range_2ghz_min;
		u16	range_2ghz_max;
		u16	range_5ghz_min;
		u16	range_5ghz_max;
	} cap_range;

	/*
	 * Values stored in the EEPROM (some of them...)
	 */
	struct ath5k_eeprom_info	cap_eeprom;

	/*
	 * Queue information
	 */
	struct {
		u8	q_tx_num;
	} cap_queues;

	bool cap_has_phyerr_counters;
};

/* size of noise floor history (keep it a power of two) */
#define ATH5K_NF_CAL_HIST_MAX	8
struct ath5k_nfcal_hist
{
	s16 index;				/* current index into nfval */
	s16 nfval[ATH5K_NF_CAL_HIST_MAX];	/* last few noise floors */
};

/**
 * struct avg_val - Helper structure for average calculation
 * @avg: contains the actual average value
 * @avg_weight: is used internally during calculation to prevent rounding errors
 */
struct ath5k_avg_val {
	int avg;
	int avg_weight;
};

/***************************************\
  HARDWARE ABSTRACTION LAYER STRUCTURE
\***************************************/

/*
 * Misc defines
 */

#define AR5K_MAX_GPIO		10
#define AR5K_MAX_RF_BANKS	8

/* TODO: Clean up and merge with ath5k_softc */
struct ath5k_hw {
	struct ath_common       common;

	struct ath5k_softc	*ah_sc;
	void __iomem		*ah_iobase;

	enum ath5k_int		ah_imr;

	struct ieee80211_channel *ah_current_channel;
	bool			ah_turbo;
	bool			ah_calibration;
	bool			ah_single_chip;

	enum ath5k_version	ah_version;
	enum ath5k_radio	ah_radio;
	u32			ah_phy;
	u32			ah_mac_srev;
	u16			ah_mac_version;
	u16			ah_phy_revision;
	u16			ah_radio_5ghz_revision;
	u16			ah_radio_2ghz_revision;

#define ah_modes		ah_capabilities.cap_mode
#define ah_ee_version		ah_capabilities.cap_eeprom.ee_version

	u32			ah_limit_tx_retries;
	u8			ah_coverage_class;

	/* Antenna Control */
	u32			ah_ant_ctl[AR5K_EEPROM_N_MODES][AR5K_ANT_MAX];
	u8			ah_ant_mode;
	u8			ah_tx_ant;
	u8			ah_def_ant;
	bool			ah_software_retry;

	struct ath5k_capabilities ah_capabilities;

	struct ath5k_txq_info	ah_txq[AR5K_NUM_TX_QUEUES];
	u32			ah_txq_status;
	u32			ah_txq_imr_txok;
	u32			ah_txq_imr_txerr;
	u32			ah_txq_imr_txurn;
	u32			ah_txq_imr_txdesc;
	u32			ah_txq_imr_txeol;
	u32			ah_txq_imr_cbrorn;
	u32			ah_txq_imr_cbrurn;
	u32			ah_txq_imr_qtrig;
	u32			ah_txq_imr_nofrm;
	u32			ah_txq_isr;
	u32			*ah_rf_banks;
	size_t			ah_rf_banks_size;
	size_t			ah_rf_regs_count;
	struct ath5k_gain	ah_gain;
	u8			ah_offset[AR5K_MAX_RF_BANKS];


	struct {
		/* Temporary tables used for interpolation */
		u8		tmpL[AR5K_EEPROM_N_PD_GAINS]
					[AR5K_EEPROM_POWER_TABLE_SIZE];
		u8		tmpR[AR5K_EEPROM_N_PD_GAINS]
					[AR5K_EEPROM_POWER_TABLE_SIZE];
		u8		txp_pd_table[AR5K_EEPROM_POWER_TABLE_SIZE * 2];
		u16		txp_rates_power_table[AR5K_MAX_RATES];
		u8		txp_min_idx;
		bool		txp_tpc;
		/* Values in 0.25dB units */
		s16		txp_min_pwr;
		s16		txp_max_pwr;
		/* Values in 0.5dB units */
		s16		txp_offset;
		s16		txp_ofdm;
		s16		txp_cck_ofdm_gainf_delta;
		/* Value in dB units */
		s16		txp_cck_ofdm_pwr_delta;
	} ah_txpower;

	struct {
		bool		r_enabled;
		int		r_last_alert;
		struct ieee80211_channel r_last_channel;
	} ah_radar;

	struct ath5k_nfcal_hist ah_nfcal_hist;

	/* average beacon RSSI in our BSS (used by ANI) */
	struct ath5k_avg_val	ah_beacon_rssi_avg;

	/* noise floor from last periodic calibration */
	s32			ah_noise_floor;

	/* Calibration timestamp */
	unsigned long		ah_cal_next_full;
	unsigned long		ah_cal_next_ani;
	unsigned long		ah_cal_next_nf;

	/* Calibration mask */
	u8			ah_cal_mask;

	/*
	 * Function pointers
	 */
	int (*ah_setup_tx_desc)(struct ath5k_hw *, struct ath5k_desc *,
		unsigned int, unsigned int, int, enum ath5k_pkt_type,
		unsigned int, unsigned int, unsigned int, unsigned int,
		unsigned int, unsigned int, unsigned int, unsigned int);
	int (*ah_proc_tx_desc)(struct ath5k_hw *, struct ath5k_desc *,
		struct ath5k_tx_status *);
	int (*ah_proc_rx_desc)(struct ath5k_hw *, struct ath5k_desc *,
		struct ath5k_rx_status *);
};

/*
 * Prototypes
 */

/* Attach/Detach Functions */
int ath5k_hw_attach(struct ath5k_softc *sc);
void ath5k_hw_detach(struct ath5k_hw *ah);

int ath5k_sysfs_register(struct ath5k_softc *sc);
void ath5k_sysfs_unregister(struct ath5k_softc *sc);

/* LED functions */
int ath5k_init_leds(struct ath5k_softc *sc);
void ath5k_led_enable(struct ath5k_softc *sc);
void ath5k_led_off(struct ath5k_softc *sc);
void ath5k_unregister_leds(struct ath5k_softc *sc);

/* Reset Functions */
int ath5k_hw_nic_wakeup(struct ath5k_hw *ah, int flags, bool initial);
int ath5k_hw_on_hold(struct ath5k_hw *ah);
int ath5k_hw_reset(struct ath5k_hw *ah, enum nl80211_iftype op_mode,
		   struct ieee80211_channel *channel, bool change_channel);
int ath5k_hw_register_timeout(struct ath5k_hw *ah, u32 reg, u32 flag, u32 val,
			      bool is_set);
/* Power management functions */

/* DMA Related Functions */
void ath5k_hw_start_rx_dma(struct ath5k_hw *ah);
int ath5k_hw_stop_rx_dma(struct ath5k_hw *ah);
u32 ath5k_hw_get_rxdp(struct ath5k_hw *ah);
void ath5k_hw_set_rxdp(struct ath5k_hw *ah, u32 phys_addr);
int ath5k_hw_start_tx_dma(struct ath5k_hw *ah, unsigned int queue);
int ath5k_hw_stop_tx_dma(struct ath5k_hw *ah, unsigned int queue);
u32 ath5k_hw_get_txdp(struct ath5k_hw *ah, unsigned int queue);
int ath5k_hw_set_txdp(struct ath5k_hw *ah, unsigned int queue,
				u32 phys_addr);
int ath5k_hw_update_tx_triglevel(struct ath5k_hw *ah, bool increase);
/* Interrupt handling */
bool ath5k_hw_is_intr_pending(struct ath5k_hw *ah);
int ath5k_hw_get_isr(struct ath5k_hw *ah, enum ath5k_int *interrupt_mask);
enum ath5k_int ath5k_hw_set_imr(struct ath5k_hw *ah, enum ath5k_int new_mask);
void ath5k_hw_update_mib_counters(struct ath5k_hw *ah);

/* EEPROM access functions */
int ath5k_eeprom_init(struct ath5k_hw *ah);
void ath5k_eeprom_detach(struct ath5k_hw *ah);
int ath5k_eeprom_read_mac(struct ath5k_hw *ah, u8 *mac);

/* Protocol Control Unit Functions */
extern int ath5k_hw_set_opmode(struct ath5k_hw *ah, enum nl80211_iftype opmode);
void ath5k_hw_set_coverage_class(struct ath5k_hw *ah, u8 coverage_class);
/* BSSID Functions */
int ath5k_hw_set_lladdr(struct ath5k_hw *ah, const u8 *mac);
void ath5k_hw_set_bssid(struct ath5k_hw *ah);
void ath5k_hw_set_bssid_mask(struct ath5k_hw *ah, const u8 *mask);
/* Receive start/stop functions */
void ath5k_hw_start_rx_pcu(struct ath5k_hw *ah);
void ath5k_hw_stop_rx_pcu(struct ath5k_hw *ah);
/* RX Filter functions */
void ath5k_hw_set_mcast_filter(struct ath5k_hw *ah, u32 filter0, u32 filter1);
u32 ath5k_hw_get_rx_filter(struct ath5k_hw *ah);
void ath5k_hw_set_rx_filter(struct ath5k_hw *ah, u32 filter);
/* Beacon control functions */
u64 ath5k_hw_get_tsf64(struct ath5k_hw *ah);
void ath5k_hw_set_tsf64(struct ath5k_hw *ah, u64 tsf64);
void ath5k_hw_reset_tsf(struct ath5k_hw *ah);
void ath5k_hw_init_beacon(struct ath5k_hw *ah, u32 next_beacon, u32 interval);
bool ath5k_hw_check_beacon_timers(struct ath5k_hw *ah, int intval);
/* ACK bit rate */
void ath5k_hw_set_ack_bitrate_high(struct ath5k_hw *ah, bool high);
/* Clock rate related functions */
unsigned int ath5k_hw_htoclock(struct ath5k_hw *ah, unsigned int usec);
unsigned int ath5k_hw_clocktoh(struct ath5k_hw *ah, unsigned int clock);
void ath5k_hw_set_clockrate(struct ath5k_hw *ah);

/* Queue Control Unit, DFS Control Unit Functions */
int ath5k_hw_get_tx_queueprops(struct ath5k_hw *ah, int queue,
			       struct ath5k_txq_info *queue_info);
int ath5k_hw_set_tx_queueprops(struct ath5k_hw *ah, int queue,
			       const struct ath5k_txq_info *queue_info);
int ath5k_hw_setup_tx_queue(struct ath5k_hw *ah,
			    enum ath5k_tx_queue queue_type,
			    struct ath5k_txq_info *queue_info);
u32 ath5k_hw_num_tx_pending(struct ath5k_hw *ah, unsigned int queue);
void ath5k_hw_release_tx_queue(struct ath5k_hw *ah, unsigned int queue);
int ath5k_hw_reset_tx_queue(struct ath5k_hw *ah, unsigned int queue);
int ath5k_hw_set_slot_time(struct ath5k_hw *ah, unsigned int slot_time);

/* Hardware Descriptor Functions */
int ath5k_hw_init_desc_functions(struct ath5k_hw *ah);
int ath5k_hw_setup_rx_desc(struct ath5k_hw *ah, struct ath5k_desc *desc,
			   u32 size, unsigned int flags);
int ath5k_hw_setup_mrr_tx_desc(struct ath5k_hw *ah, struct ath5k_desc *desc,
	unsigned int tx_rate1, u_int tx_tries1, u_int tx_rate2,
	u_int tx_tries2, unsigned int tx_rate3, u_int tx_tries3);

/* GPIO Functions */
void ath5k_hw_set_ledstate(struct ath5k_hw *ah, unsigned int state);
int ath5k_hw_set_gpio_input(struct ath5k_hw *ah, u32 gpio);
int ath5k_hw_set_gpio_output(struct ath5k_hw *ah, u32 gpio);
u32 ath5k_hw_get_gpio(struct ath5k_hw *ah, u32 gpio);
int ath5k_hw_set_gpio(struct ath5k_hw *ah, u32 gpio, u32 val);
void ath5k_hw_set_gpio_intr(struct ath5k_hw *ah, unsigned int gpio,
			    u32 interrupt_level);

/* rfkill Functions */
void ath5k_rfkill_hw_start(struct ath5k_hw *ah);
void ath5k_rfkill_hw_stop(struct ath5k_hw *ah);

/* Misc functions */
int ath5k_hw_set_capabilities(struct ath5k_hw *ah);
int ath5k_hw_get_capability(struct ath5k_hw *ah,
			    enum ath5k_capability_type cap_type, u32 capability,
			    u32 *result);
int ath5k_hw_enable_pspoll(struct ath5k_hw *ah, u8 *bssid, u16 assoc_id);
int ath5k_hw_disable_pspoll(struct ath5k_hw *ah);

/* Initial register settings functions */
int ath5k_hw_write_initvals(struct ath5k_hw *ah, u8 mode, bool change_channel);

/* Initialize RF */
int ath5k_hw_rfregs_init(struct ath5k_hw *ah,
			 struct ieee80211_channel *channel,
			 unsigned int mode);
int ath5k_hw_rfgain_init(struct ath5k_hw *ah, unsigned int freq);
enum ath5k_rfgain ath5k_hw_gainf_calibrate(struct ath5k_hw *ah);
int ath5k_hw_rfgain_opt_init(struct ath5k_hw *ah);
/* PHY/RF channel functions */
bool ath5k_channel_ok(struct ath5k_hw *ah, u16 freq, unsigned int flags);
int ath5k_hw_channel(struct ath5k_hw *ah, struct ieee80211_channel *channel);
/* PHY calibration */
void ath5k_hw_init_nfcal_hist(struct ath5k_hw *ah);
int ath5k_hw_phy_calibrate(struct ath5k_hw *ah,
			   struct ieee80211_channel *channel);
void ath5k_hw_update_noise_floor(struct ath5k_hw *ah);
/* Spur mitigation */
bool ath5k_hw_chan_has_spur_noise(struct ath5k_hw *ah,
				  struct ieee80211_channel *channel);
void ath5k_hw_set_spur_mitigation_filter(struct ath5k_hw *ah,
					 struct ieee80211_channel *channel);
/* Misc PHY functions */
u16 ath5k_hw_radio_revision(struct ath5k_hw *ah, unsigned int chan);
int ath5k_hw_phy_disable(struct ath5k_hw *ah);
/* Antenna control */
void ath5k_hw_set_antenna_mode(struct ath5k_hw *ah, u8 ant_mode);
void ath5k_hw_set_antenna_switch(struct ath5k_hw *ah, u8 ee_mode);
/* TX power setup */
int ath5k_hw_txpower(struct ath5k_hw *ah, struct ieee80211_channel *channel,
		     u8 ee_mode, u8 txpower);
int ath5k_hw_set_txpower_limit(struct ath5k_hw *ah, u8 txpower);

/*
 * Functions used internaly
 */

static inline struct ath_common *ath5k_hw_common(struct ath5k_hw *ah)
{
        return &ah->common;
}

static inline struct ath_regulatory *ath5k_hw_regulatory(struct ath5k_hw *ah)
{
        return &(ath5k_hw_common(ah)->regulatory);
}

static inline u32 ath5k_hw_reg_read(struct ath5k_hw *ah, u16 reg)
{
	return ioread32(ah->ah_iobase + reg);
}

static inline void ath5k_hw_reg_write(struct ath5k_hw *ah, u32 val, u16 reg)
{
	iowrite32(val, ah->ah_iobase + reg);
}

static inline u32 ath5k_hw_bitswap(u32 val, unsigned int bits)
{
	u32 retval = 0, bit, i;

	for (i = 0; i < bits; i++) {
		bit = (val >> i) & 1;
		retval = (retval << 1) | bit;
	}

	return retval;
}

#define AVG_SAMPLES	8
#define AVG_FACTOR	1000

/**
 * ath5k_moving_average -  Exponentially weighted moving average
 * @avg: average structure
 * @val: current value
 *
 * This implementation make use of a struct ath5k_avg_val to prevent rounding
 * errors.
 */
static inline struct ath5k_avg_val
ath5k_moving_average(const struct ath5k_avg_val avg, const int val)
{
	struct ath5k_avg_val new;
	new.avg_weight = avg.avg_weight  ?
		(((avg.avg_weight * ((AVG_SAMPLES) - 1)) +
			(val * (AVG_FACTOR))) / (AVG_SAMPLES)) :
		(val * (AVG_FACTOR));
	new.avg = new.avg_weight / (AVG_FACTOR);
	return new;
}

#endif<|MERGE_RESOLUTION|>--- conflicted
+++ resolved
@@ -205,11 +205,8 @@
 #define ATH5K_TUNE_CALIBRATION_INTERVAL_FULL    10000   /* 10 sec */
 #define ATH5K_TUNE_CALIBRATION_INTERVAL_ANI	1000	/* 1 sec */
 #define ATH5K_TUNE_CALIBRATION_INTERVAL_NF	60000	/* 60 sec */
-<<<<<<< HEAD
-=======
 
 #define ATH5K_TX_COMPLETE_POLL_INT		3000	/* 3 sec */
->>>>>>> 45f53cc9
 
 #define AR5K_INIT_CARR_SENSE_EN			1
 
