/*
 * X-Box gamepad driver
 *
 * Copyright (c) 2002 Marko Friedemann <mfr@bmx-chemnitz.de>
 *               2004 Oliver Schwartz <Oliver.Schwartz@gmx.de>,
 *                    Steven Toth <steve@toth.demon.co.uk>,
 *                    Franz Lehner <franz@caos.at>,
 *                    Ivan Hawkes <blackhawk@ivanhawkes.com>
 *               2005 Dominic Cerquetti <binary1230@yahoo.com>
 *               2006 Adam Buchbinder <adam.buchbinder@gmail.com>
 *               2007 Jan Kratochvil <honza@jikos.cz>
 *
 * This program is free software; you can redistribute it and/or
 * modify it under the terms of the GNU General Public License as
 * published by the Free Software Foundation; either version 2 of
 * the License, or (at your option) any later version.
 *
 * This program is distributed in the hope that it will be useful,
 * but WITHOUT ANY WARRANTY; without even the implied warranty of
 * MERCHANTABILITY or FITNESS FOR A PARTICULAR PURPOSE.  See the
 * GNU General Public License for more details.
 *
 * You should have received a copy of the GNU General Public License
 * along with this program; if not, write to the Free Software
 * Foundation, Inc., 59 Temple Place, Suite 330, Boston, MA 02111-1307 USA
 *
 *
 * This driver is based on:
 *  - information from     http://euc.jp/periphs/xbox-controller.ja.html
 *  - the iForce driver    drivers/char/joystick/iforce.c
 *  - the skeleton-driver  drivers/usb/usb-skeleton.c
 *  - Xbox 360 information http://www.free60.org/wiki/Gamepad
 *
 * Thanks to:
 *  - ITO Takayuki for providing essential xpad information on his website
 *  - Vojtech Pavlik     - iforce driver / input subsystem
 *  - Greg Kroah-Hartman - usb-skeleton driver
 *  - XBOX Linux project - extra USB id's
 *
 * TODO:
 *  - fine tune axes (especially trigger axes)
 *  - fix "analog" buttons (reported as digital now)
 *  - get rumble working
 *  - need USB IDs for other dance pads
 *
 * History:
 *
 * 2002-06-27 - 0.0.1 : first version, just said "XBOX HID controller"
 *
 * 2002-07-02 - 0.0.2 : basic working version
 *  - all axes and 9 of the 10 buttons work (german InterAct device)
 *  - the black button does not work
 *
 * 2002-07-14 - 0.0.3 : rework by Vojtech Pavlik
 *  - indentation fixes
 *  - usb + input init sequence fixes
 *
 * 2002-07-16 - 0.0.4 : minor changes, merge with Vojtech's v0.0.3
 *  - verified the lack of HID and report descriptors
 *  - verified that ALL buttons WORK
 *  - fixed d-pad to axes mapping
 *
 * 2002-07-17 - 0.0.5 : simplified d-pad handling
 *
 * 2004-10-02 - 0.0.6 : DDR pad support
 *  - borrowed from the XBOX linux kernel
 *  - USB id's for commonly used dance pads are present
 *  - dance pads will map D-PAD to buttons, not axes
 *  - pass the module paramater 'dpad_to_buttons' to force
 *    the D-PAD to map to buttons if your pad is not detected
 *
 * Later changes can be tracked in SCM.
 */

#include <linux/kernel.h>
#include <linux/init.h>
#include <linux/slab.h>
#include <linux/stat.h>
#include <linux/module.h>
#include <linux/usb/input.h>

#define DRIVER_AUTHOR "Marko Friedemann <mfr@bmx-chemnitz.de>"
#define DRIVER_DESC "X-Box pad driver"

#define XPAD_PKT_LEN 32

/* xbox d-pads should map to buttons, as is required for DDR pads
   but we map them to axes when possible to simplify things */
#define MAP_DPAD_TO_BUTTONS		(1 << 0)
#define MAP_TRIGGERS_TO_BUTTONS		(1 << 1)

#define XTYPE_XBOX        0
#define XTYPE_XBOX360     1
#define XTYPE_XBOX360W    2
#define XTYPE_UNKNOWN     3

static int dpad_to_buttons;
module_param(dpad_to_buttons, bool, S_IRUGO);
MODULE_PARM_DESC(dpad_to_buttons, "Map D-PAD to buttons rather than axes for unknown pads");

static int triggers_to_buttons;
module_param(triggers_to_buttons, bool, S_IRUGO);
MODULE_PARM_DESC(triggers_to_buttons, "Map triggers to buttons rather than axes for unknown pads");

static const struct xpad_device {
	u16 idVendor;
	u16 idProduct;
	char *name;
	u8 mapping;
	u8 xtype;
} xpad_device[] = {
	{ 0x045e, 0x0202, "Microsoft X-Box pad v1 (US)", 0, XTYPE_XBOX },
	{ 0x045e, 0x0289, "Microsoft X-Box pad v2 (US)", 0, XTYPE_XBOX },
	{ 0x045e, 0x0285, "Microsoft X-Box pad (Japan)", 0, XTYPE_XBOX },
	{ 0x045e, 0x0287, "Microsoft Xbox Controller S", 0, XTYPE_XBOX },
	{ 0x045e, 0x0719, "Xbox 360 Wireless Receiver", MAP_DPAD_TO_BUTTONS, XTYPE_XBOX360W },
	{ 0x0c12, 0x8809, "RedOctane Xbox Dance Pad", MAP_DPAD_TO_BUTTONS, XTYPE_XBOX },
	{ 0x044f, 0x0f07, "Thrustmaster, Inc. Controller", 0, XTYPE_XBOX },
	{ 0x046d, 0xc242, "Logitech Chillstream Controller", 0, XTYPE_XBOX360 },
	{ 0x046d, 0xca84, "Logitech Xbox Cordless Controller", 0, XTYPE_XBOX },
	{ 0x046d, 0xca88, "Logitech Compact Controller for Xbox", 0, XTYPE_XBOX },
	{ 0x05fd, 0x1007, "Mad Catz Controller (unverified)", 0, XTYPE_XBOX },
	{ 0x05fd, 0x107a, "InterAct 'PowerPad Pro' X-Box pad (Germany)", 0, XTYPE_XBOX },
	{ 0x0738, 0x4516, "Mad Catz Control Pad", 0, XTYPE_XBOX },
	{ 0x0738, 0x4522, "Mad Catz LumiCON", 0, XTYPE_XBOX },
	{ 0x0738, 0x4526, "Mad Catz Control Pad Pro", 0, XTYPE_XBOX },
	{ 0x0738, 0x4536, "Mad Catz MicroCON", 0, XTYPE_XBOX },
	{ 0x0738, 0x4540, "Mad Catz Beat Pad", MAP_DPAD_TO_BUTTONS, XTYPE_XBOX },
	{ 0x0738, 0x4556, "Mad Catz Lynx Wireless Controller", 0, XTYPE_XBOX },
	{ 0x0738, 0x4716, "Mad Catz Wired Xbox 360 Controller", 0, XTYPE_XBOX360 },
	{ 0x0738, 0x4738, "Mad Catz Wired Xbox 360 Controller (SFIV)", MAP_TRIGGERS_TO_BUTTONS, XTYPE_XBOX360 },
	{ 0x0738, 0x6040, "Mad Catz Beat Pad Pro", MAP_DPAD_TO_BUTTONS, XTYPE_XBOX },
	{ 0x0c12, 0x8802, "Zeroplus Xbox Controller", 0, XTYPE_XBOX },
	{ 0x0c12, 0x880a, "Pelican Eclipse PL-2023", 0, XTYPE_XBOX },
	{ 0x0c12, 0x8810, "Zeroplus Xbox Controller", 0, XTYPE_XBOX },
	{ 0x0c12, 0x9902, "HAMA VibraX - *FAULTY HARDWARE*", 0, XTYPE_XBOX },
	{ 0x0e4c, 0x1097, "Radica Gamester Controller", 0, XTYPE_XBOX },
	{ 0x0e4c, 0x2390, "Radica Games Jtech Controller", 0, XTYPE_XBOX },
	{ 0x0e6f, 0x0003, "Logic3 Freebird wireless Controller", 0, XTYPE_XBOX },
	{ 0x0e6f, 0x0005, "Eclipse wireless Controller", 0, XTYPE_XBOX },
	{ 0x0e6f, 0x0006, "Edge wireless Controller", 0, XTYPE_XBOX },
	{ 0x0e6f, 0x0006, "Pelican 'TSZ' Wired Xbox 360 Controller", 0, XTYPE_XBOX360 },
	{ 0x0e8f, 0x0201, "SmartJoy Frag Xpad/PS2 adaptor", 0, XTYPE_XBOX },
	{ 0x0f30, 0x0202, "Joytech Advanced Controller", 0, XTYPE_XBOX },
	{ 0x0f30, 0x8888, "BigBen XBMiniPad Controller", 0, XTYPE_XBOX },
	{ 0x102c, 0xff0c, "Joytech Wireless Advanced Controller", 0, XTYPE_XBOX },
	{ 0x12ab, 0x8809, "Xbox DDR dancepad", MAP_DPAD_TO_BUTTONS, XTYPE_XBOX },
	{ 0x1430, 0x4748, "RedOctane Guitar Hero X-plorer", 0, XTYPE_XBOX360 },
	{ 0x1430, 0x8888, "TX6500+ Dance Pad (first generation)", MAP_DPAD_TO_BUTTONS, XTYPE_XBOX },
	{ 0x146b, 0x0601, "BigBen Interactive XBOX 360 Controller", 0, XTYPE_XBOX360 },
	{ 0x045e, 0x028e, "Microsoft X-Box 360 pad", 0, XTYPE_XBOX360 },
	{ 0x1bad, 0x0003, "Harmonix Rock Band Drumkit", MAP_DPAD_TO_BUTTONS, XTYPE_XBOX360 },
	{ 0x0f0d, 0x0016, "Hori Real Arcade Pro.EX", MAP_TRIGGERS_TO_BUTTONS, XTYPE_XBOX360 },
	{ 0xffff, 0xffff, "Chinese-made Xbox Controller", 0, XTYPE_XBOX },
	{ 0x0000, 0x0000, "Generic X-Box pad", 0, XTYPE_UNKNOWN }
};

/* buttons shared with xbox and xbox360 */
static const signed short xpad_common_btn[] = {
	BTN_A, BTN_B, BTN_X, BTN_Y,			/* "analog" buttons */
	BTN_START, BTN_BACK, BTN_THUMBL, BTN_THUMBR,	/* start/back/sticks */
	-1						/* terminating entry */
};

/* original xbox controllers only */
static const signed short xpad_btn[] = {
	BTN_C, BTN_Z,		/* "analog" buttons */
	-1			/* terminating entry */
};

/* used when dpad is mapped to nuttons */
static const signed short xpad_btn_pad[] = {
	BTN_LEFT, BTN_RIGHT,		/* d-pad left, right */
	BTN_0, BTN_1,			/* d-pad up, down (XXX names??) */
	-1				/* terminating entry */
};

/* used when triggers are mapped to buttons */
static const signed short xpad_btn_triggers[] = {
	BTN_TL2, BTN_TR2,		/* triggers left/right */
	-1
};


static const signed short xpad360_btn[] = {  /* buttons for x360 controller */
	BTN_TL, BTN_TR,		/* Button LB/RB */
	BTN_MODE,		/* The big X button */
	-1
};

static const signed short xpad_abs[] = {
	ABS_X, ABS_Y,		/* left stick */
	ABS_RX, ABS_RY,		/* right stick */
	-1			/* terminating entry */
};

/* used when dpad is mapped to axes */
static const signed short xpad_abs_pad[] = {
	ABS_HAT0X, ABS_HAT0Y,	/* d-pad axes */
	-1			/* terminating entry */
};

/* used when triggers are mapped to axes */
static const signed short xpad_abs_triggers[] = {
	ABS_Z, ABS_RZ,		/* triggers left/right */
	-1
};

/* Xbox 360 has a vendor-specific class, so we cannot match it with only
 * USB_INTERFACE_INFO (also specifically refused by USB subsystem), so we
 * match against vendor id as well. Wired Xbox 360 devices have protocol 1,
 * wireless controllers have protocol 129. */
#define XPAD_XBOX360_VENDOR_PROTOCOL(vend,pr) \
	.match_flags = USB_DEVICE_ID_MATCH_VENDOR | USB_DEVICE_ID_MATCH_INT_INFO, \
	.idVendor = (vend), \
	.bInterfaceClass = USB_CLASS_VENDOR_SPEC, \
	.bInterfaceSubClass = 93, \
	.bInterfaceProtocol = (pr)
#define XPAD_XBOX360_VENDOR(vend) \
	{ XPAD_XBOX360_VENDOR_PROTOCOL(vend,1) }, \
	{ XPAD_XBOX360_VENDOR_PROTOCOL(vend,129) }

static struct usb_device_id xpad_table [] = {
	{ USB_INTERFACE_INFO('X', 'B', 0) },	/* X-Box USB-IF not approved class */
	XPAD_XBOX360_VENDOR(0x045e),		/* Microsoft X-Box 360 controllers */
	XPAD_XBOX360_VENDOR(0x046d),		/* Logitech X-Box 360 style controllers */
	XPAD_XBOX360_VENDOR(0x0738),		/* Mad Catz X-Box 360 controllers */
	XPAD_XBOX360_VENDOR(0x0e6f),		/* 0x0e6f X-Box 360 controllers */
	XPAD_XBOX360_VENDOR(0x1430),		/* RedOctane X-Box 360 controllers */
	XPAD_XBOX360_VENDOR(0x146b),		/* BigBen Interactive Controllers */
	XPAD_XBOX360_VENDOR(0x1bad),		/* Rock Band Drums */
	XPAD_XBOX360_VENDOR(0x0f0d),            /* Hori Controllers */
	{ }
};

MODULE_DEVICE_TABLE (usb, xpad_table);

struct usb_xpad {
	struct input_dev *dev;		/* input device interface */
	struct usb_device *udev;	/* usb device */

	int pad_present;

	struct urb *irq_in;		/* urb for interrupt in report */
	unsigned char *idata;		/* input data */
	dma_addr_t idata_dma;

	struct urb *bulk_out;
	unsigned char *bdata;

#if defined(CONFIG_JOYSTICK_XPAD_FF) || defined(CONFIG_JOYSTICK_XPAD_LEDS)
	struct urb *irq_out;		/* urb for interrupt out report */
	unsigned char *odata;		/* output data */
	dma_addr_t odata_dma;
	struct mutex odata_mutex;
#endif

#if defined(CONFIG_JOYSTICK_XPAD_LEDS)
	struct xpad_led *led;
#endif

	char phys[64];			/* physical device path */

	int mapping;			/* map d-pad to buttons or to axes */
	int xtype;			/* type of xbox device */
};

/*
 *	xpad_process_packet
 *
 *	Completes a request by converting the data into events for the
 *	input subsystem.
 *
 *	The used report descriptor was taken from ITO Takayukis website:
 *	 http://euc.jp/periphs/xbox-controller.ja.html
 */

static void xpad_process_packet(struct usb_xpad *xpad, u16 cmd, unsigned char *data)
{
	struct input_dev *dev = xpad->dev;

	/* left stick */
	input_report_abs(dev, ABS_X,
			 (__s16) le16_to_cpup((__le16 *)(data + 12)));
	input_report_abs(dev, ABS_Y,
			 ~(__s16) le16_to_cpup((__le16 *)(data + 14)));

	/* right stick */
	input_report_abs(dev, ABS_RX,
			 (__s16) le16_to_cpup((__le16 *)(data + 16)));
	input_report_abs(dev, ABS_RY,
			 ~(__s16) le16_to_cpup((__le16 *)(data + 18)));

	/* triggers left/right */
	if (xpad->mapping & MAP_TRIGGERS_TO_BUTTONS) {
		input_report_key(dev, BTN_TL2, data[10]);
		input_report_key(dev, BTN_TR2, data[11]);
	} else {
		input_report_abs(dev, ABS_Z, data[10]);
		input_report_abs(dev, ABS_RZ, data[11]);
	}

	/* digital pad */
	if (xpad->mapping & MAP_DPAD_TO_BUTTONS) {
		input_report_key(dev, BTN_LEFT,  data[2] & 0x04);
		input_report_key(dev, BTN_RIGHT, data[2] & 0x08);
		input_report_key(dev, BTN_0,     data[2] & 0x01); /* up */
		input_report_key(dev, BTN_1,     data[2] & 0x02); /* down */
	} else {
		input_report_abs(dev, ABS_HAT0X,
				 !!(data[2] & 0x08) - !!(data[2] & 0x04));
		input_report_abs(dev, ABS_HAT0Y,
				 !!(data[2] & 0x02) - !!(data[2] & 0x01));
	}

	/* start/back buttons and stick press left/right */
	input_report_key(dev, BTN_START,  data[2] & 0x10);
	input_report_key(dev, BTN_BACK,   data[2] & 0x20);
	input_report_key(dev, BTN_THUMBL, data[2] & 0x40);
	input_report_key(dev, BTN_THUMBR, data[2] & 0x80);

	/* "analog" buttons A, B, X, Y */
	input_report_key(dev, BTN_A, data[4]);
	input_report_key(dev, BTN_B, data[5]);
	input_report_key(dev, BTN_X, data[6]);
	input_report_key(dev, BTN_Y, data[7]);

	/* "analog" buttons black, white */
	input_report_key(dev, BTN_C, data[8]);
	input_report_key(dev, BTN_Z, data[9]);

	input_sync(dev);
}

/*
 *	xpad360_process_packet
 *
 *	Completes a request by converting the data into events for the
 *	input subsystem. It is version for xbox 360 controller
 *
 *	The used report descriptor was taken from:
 *		http://www.free60.org/wiki/Gamepad
 */

static void xpad360_process_packet(struct usb_xpad *xpad,
				   u16 cmd, unsigned char *data)
{
	struct input_dev *dev = xpad->dev;

	/* digital pad */
	if (xpad->mapping & MAP_DPAD_TO_BUTTONS) {
		/* dpad as buttons (right, left, down, up) */
		input_report_key(dev, BTN_LEFT, data[2] & 0x04);
		input_report_key(dev, BTN_RIGHT, data[2] & 0x08);
		input_report_key(dev, BTN_0, data[2] & 0x01);	/* up */
		input_report_key(dev, BTN_1, data[2] & 0x02);	/* down */
	} else {
		input_report_abs(dev, ABS_HAT0X,
				 !!(data[2] & 0x08) - !!(data[2] & 0x04));
		input_report_abs(dev, ABS_HAT0Y,
				 !!(data[2] & 0x02) - !!(data[2] & 0x01));
	}

	/* start/back buttons */
	input_report_key(dev, BTN_START,  data[2] & 0x10);
	input_report_key(dev, BTN_BACK,   data[2] & 0x20);

	/* stick press left/right */
	input_report_key(dev, BTN_THUMBL, data[2] & 0x40);
	input_report_key(dev, BTN_THUMBR, data[2] & 0x80);

	/* buttons A,B,X,Y,TL,TR and MODE */
	input_report_key(dev, BTN_A,	data[3] & 0x10);
	input_report_key(dev, BTN_B,	data[3] & 0x20);
	input_report_key(dev, BTN_X,	data[3] & 0x40);
	input_report_key(dev, BTN_Y,	data[3] & 0x80);
	input_report_key(dev, BTN_TL,	data[3] & 0x01);
	input_report_key(dev, BTN_TR,	data[3] & 0x02);
	input_report_key(dev, BTN_MODE,	data[3] & 0x04);

	/* left stick */
	input_report_abs(dev, ABS_X,
			 (__s16) le16_to_cpup((__le16 *)(data + 6)));
	input_report_abs(dev, ABS_Y,
			 ~(__s16) le16_to_cpup((__le16 *)(data + 8)));

	/* right stick */
	input_report_abs(dev, ABS_RX,
			 (__s16) le16_to_cpup((__le16 *)(data + 10)));
	input_report_abs(dev, ABS_RY,
			 ~(__s16) le16_to_cpup((__le16 *)(data + 12)));

	/* triggers left/right */
	if (xpad->mapping & MAP_TRIGGERS_TO_BUTTONS) {
		input_report_key(dev, BTN_TL2, data[4]);
		input_report_key(dev, BTN_TR2, data[5]);
	} else {
		input_report_abs(dev, ABS_Z, data[4]);
		input_report_abs(dev, ABS_RZ, data[5]);
	}

	input_sync(dev);
}

/*
 * xpad360w_process_packet
 *
 * Completes a request by converting the data into events for the
 * input subsystem. It is version for xbox 360 wireless controller.
 *
 * Byte.Bit
 * 00.1 - Status change: The controller or headset has connected/disconnected
 *                       Bits 01.7 and 01.6 are valid
 * 01.7 - Controller present
 * 01.6 - Headset present
 * 01.1 - Pad state (Bytes 4+) valid
 *
 */

static void xpad360w_process_packet(struct usb_xpad *xpad, u16 cmd, unsigned char *data)
{
	/* Presence change */
	if (data[0] & 0x08) {
		if (data[1] & 0x80) {
			xpad->pad_present = 1;
			usb_submit_urb(xpad->bulk_out, GFP_ATOMIC);
		} else
			xpad->pad_present = 0;
	}

	/* Valid pad data */
	if (!(data[1] & 0x1))
		return;

	xpad360_process_packet(xpad, cmd, &data[4]);
}

static void xpad_irq_in(struct urb *urb)
{
	struct usb_xpad *xpad = urb->context;
	int retval, status;

	status = urb->status;

	switch (status) {
	case 0:
		/* success */
		break;
	case -ECONNRESET:
	case -ENOENT:
	case -ESHUTDOWN:
		/* this urb is terminated, clean up */
		dbg("%s - urb shutting down with status: %d",
			__func__, status);
		return;
	default:
		dbg("%s - nonzero urb status received: %d",
			__func__, status);
		goto exit;
	}

	switch (xpad->xtype) {
	case XTYPE_XBOX360:
		xpad360_process_packet(xpad, 0, xpad->idata);
		break;
	case XTYPE_XBOX360W:
		xpad360w_process_packet(xpad, 0, xpad->idata);
		break;
	default:
		xpad_process_packet(xpad, 0, xpad->idata);
	}

exit:
	retval = usb_submit_urb(urb, GFP_ATOMIC);
	if (retval)
		err ("%s - usb_submit_urb failed with result %d",
		     __func__, retval);
}

static void xpad_bulk_out(struct urb *urb)
{
	switch (urb->status) {
	case 0:
		/* success */
		break;
	case -ECONNRESET:
	case -ENOENT:
	case -ESHUTDOWN:
		/* this urb is terminated, clean up */
		dbg("%s - urb shutting down with status: %d", __func__, urb->status);
		break;
	default:
		dbg("%s - nonzero urb status received: %d", __func__, urb->status);
	}
}

#if defined(CONFIG_JOYSTICK_XPAD_FF) || defined(CONFIG_JOYSTICK_XPAD_LEDS)
static void xpad_irq_out(struct urb *urb)
{
	int retval, status;

	status = urb->status;

	switch (status) {
	case 0:
		/* success */
		return;

	case -ECONNRESET:
	case -ENOENT:
	case -ESHUTDOWN:
		/* this urb is terminated, clean up */
		dbg("%s - urb shutting down with status: %d", __func__, status);
		return;

	default:
		dbg("%s - nonzero urb status received: %d", __func__, status);
		goto exit;
	}

exit:
	retval = usb_submit_urb(urb, GFP_ATOMIC);
	if (retval)
		err("%s - usb_submit_urb failed with result %d",
		    __func__, retval);
}

static int xpad_init_output(struct usb_interface *intf, struct usb_xpad *xpad)
{
	struct usb_endpoint_descriptor *ep_irq_out;
	int error = -ENOMEM;

	if (xpad->xtype != XTYPE_XBOX360 && xpad->xtype != XTYPE_XBOX)
		return 0;

	xpad->odata = usb_alloc_coherent(xpad->udev, XPAD_PKT_LEN,
					 GFP_KERNEL, &xpad->odata_dma);
	if (!xpad->odata)
		goto fail1;

	mutex_init(&xpad->odata_mutex);

	xpad->irq_out = usb_alloc_urb(0, GFP_KERNEL);
	if (!xpad->irq_out)
		goto fail2;

	ep_irq_out = &intf->cur_altsetting->endpoint[1].desc;
	usb_fill_int_urb(xpad->irq_out, xpad->udev,
			 usb_sndintpipe(xpad->udev, ep_irq_out->bEndpointAddress),
			 xpad->odata, XPAD_PKT_LEN,
			 xpad_irq_out, xpad, ep_irq_out->bInterval);
	xpad->irq_out->transfer_dma = xpad->odata_dma;
	xpad->irq_out->transfer_flags |= URB_NO_TRANSFER_DMA_MAP;

	return 0;

 fail2:	usb_free_coherent(xpad->udev, XPAD_PKT_LEN, xpad->odata, xpad->odata_dma);
 fail1:	return error;
}

static void xpad_stop_output(struct usb_xpad *xpad)
{
	if (xpad->xtype == XTYPE_XBOX360 || xpad->xtype == XTYPE_XBOX)
		usb_kill_urb(xpad->irq_out);
}

static void xpad_deinit_output(struct usb_xpad *xpad)
{
	if (xpad->xtype == XTYPE_XBOX360 || xpad->xtype == XTYPE_XBOX) {
		usb_free_urb(xpad->irq_out);
		usb_free_coherent(xpad->udev, XPAD_PKT_LEN,
				xpad->odata, xpad->odata_dma);
	}
}
#else
static int xpad_init_output(struct usb_interface *intf, struct usb_xpad *xpad) { return 0; }
static void xpad_deinit_output(struct usb_xpad *xpad) {}
static void xpad_stop_output(struct usb_xpad *xpad) {}
#endif

#ifdef CONFIG_JOYSTICK_XPAD_FF
static int xpad_play_effect(struct input_dev *dev, void *data, struct ff_effect *effect)
{
	struct usb_xpad *xpad = input_get_drvdata(dev);

	if (effect->type == FF_RUMBLE) {
		__u16 strong = effect->u.rumble.strong_magnitude;
		__u16 weak = effect->u.rumble.weak_magnitude;
<<<<<<< HEAD
		xpad->odata[0] = 0x00;
		xpad->odata[1] = 0x08;
		xpad->odata[2] = 0x00;
		xpad->odata[3] = strong / 256;
		xpad->odata[4] = weak / 256;
		xpad->odata[5] = 0x00;
		xpad->odata[6] = 0x00;
		xpad->odata[7] = 0x00;
		xpad->irq_out->transfer_buffer_length = 8;
		usb_submit_urb(xpad->irq_out, GFP_ATOMIC);
=======

		switch (xpad->xtype) {

		case XTYPE_XBOX:
			xpad->odata[0] = 0x00;
			xpad->odata[1] = 0x06;
			xpad->odata[2] = 0x00;
			xpad->odata[3] = strong / 256;	/* left actuator */
			xpad->odata[4] = 0x00;
			xpad->odata[5] = weak / 256;	/* right actuator */
			xpad->irq_out->transfer_buffer_length = 6;

			return usb_submit_urb(xpad->irq_out, GFP_ATOMIC);

		case XTYPE_XBOX360:
			xpad->odata[0] = 0x00;
			xpad->odata[1] = 0x08;
			xpad->odata[2] = 0x00;
			xpad->odata[3] = strong / 256;  /* left actuator? */
			xpad->odata[4] = weak / 256;	/* right actuator? */
			xpad->odata[5] = 0x00;
			xpad->odata[6] = 0x00;
			xpad->odata[7] = 0x00;
			xpad->irq_out->transfer_buffer_length = 8;

			return usb_submit_urb(xpad->irq_out, GFP_ATOMIC);

		default:
			dbg("%s - rumble command sent to unsupported xpad type: %d",
				__func__, xpad->xtype);
			return -1;
		}
>>>>>>> 2da30e70
	}

	return 0;
}

static int xpad_init_ff(struct usb_xpad *xpad)
{
	if (xpad->xtype != XTYPE_XBOX360 && xpad->xtype != XTYPE_XBOX)
		return 0;

	input_set_capability(xpad->dev, EV_FF, FF_RUMBLE);

	return input_ff_create_memless(xpad->dev, NULL, xpad_play_effect);
}

#else
static int xpad_init_ff(struct usb_xpad *xpad) { return 0; }
#endif

#if defined(CONFIG_JOYSTICK_XPAD_LEDS)
#include <linux/leds.h>

struct xpad_led {
	char name[16];
	struct led_classdev led_cdev;
	struct usb_xpad *xpad;
};

static void xpad_send_led_command(struct usb_xpad *xpad, int command)
{
	if (command >= 0 && command < 14) {
		mutex_lock(&xpad->odata_mutex);
		xpad->odata[0] = 0x01;
		xpad->odata[1] = 0x03;
		xpad->odata[2] = command;
		xpad->irq_out->transfer_buffer_length = 3;
		usb_submit_urb(xpad->irq_out, GFP_KERNEL);
		mutex_unlock(&xpad->odata_mutex);
	}
}

static void xpad_led_set(struct led_classdev *led_cdev,
			 enum led_brightness value)
{
	struct xpad_led *xpad_led = container_of(led_cdev,
						 struct xpad_led, led_cdev);

	xpad_send_led_command(xpad_led->xpad, value);
}

static int xpad_led_probe(struct usb_xpad *xpad)
{
	static atomic_t led_seq	= ATOMIC_INIT(0);
	long led_no;
	struct xpad_led *led;
	struct led_classdev *led_cdev;
	int error;

	if (xpad->xtype != XTYPE_XBOX360)
		return 0;

	xpad->led = led = kzalloc(sizeof(struct xpad_led), GFP_KERNEL);
	if (!led)
		return -ENOMEM;

	led_no = (long)atomic_inc_return(&led_seq) - 1;

	snprintf(led->name, sizeof(led->name), "xpad%ld", led_no);
	led->xpad = xpad;

	led_cdev = &led->led_cdev;
	led_cdev->name = led->name;
	led_cdev->brightness_set = xpad_led_set;

	error = led_classdev_register(&xpad->udev->dev, led_cdev);
	if (error) {
		kfree(led);
		xpad->led = NULL;
		return error;
	}

	/*
	 * Light up the segment corresponding to controller number
	 */
	xpad_send_led_command(xpad, (led_no % 4) + 2);

	return 0;
}

static void xpad_led_disconnect(struct usb_xpad *xpad)
{
	struct xpad_led *xpad_led = xpad->led;

	if (xpad_led) {
		led_classdev_unregister(&xpad_led->led_cdev);
		kfree(xpad_led->name);
	}
}
#else
static int xpad_led_probe(struct usb_xpad *xpad) { return 0; }
static void xpad_led_disconnect(struct usb_xpad *xpad) { }
#endif


static int xpad_open(struct input_dev *dev)
{
	struct usb_xpad *xpad = input_get_drvdata(dev);

	/* URB was submitted in probe */
	if(xpad->xtype == XTYPE_XBOX360W)
		return 0;

	xpad->irq_in->dev = xpad->udev;
	if (usb_submit_urb(xpad->irq_in, GFP_KERNEL))
		return -EIO;

	return 0;
}

static void xpad_close(struct input_dev *dev)
{
	struct usb_xpad *xpad = input_get_drvdata(dev);

	if(xpad->xtype != XTYPE_XBOX360W)
		usb_kill_urb(xpad->irq_in);
	xpad_stop_output(xpad);
}

static void xpad_set_up_abs(struct input_dev *input_dev, signed short abs)
{
	set_bit(abs, input_dev->absbit);

	switch (abs) {
	case ABS_X:
	case ABS_Y:
	case ABS_RX:
	case ABS_RY:	/* the two sticks */
		input_set_abs_params(input_dev, abs, -32768, 32767, 16, 128);
		break;
	case ABS_Z:
	case ABS_RZ:	/* the triggers (if mapped to axes) */
		input_set_abs_params(input_dev, abs, 0, 255, 0, 0);
		break;
	case ABS_HAT0X:
	case ABS_HAT0Y:	/* the d-pad (only if dpad is mapped to axes */
		input_set_abs_params(input_dev, abs, -1, 1, 0, 0);
		break;
	}
}

static int xpad_probe(struct usb_interface *intf, const struct usb_device_id *id)
{
	struct usb_device *udev = interface_to_usbdev(intf);
	struct usb_xpad *xpad;
	struct input_dev *input_dev;
	struct usb_endpoint_descriptor *ep_irq_in;
	int i;
	int error = -ENOMEM;

	for (i = 0; xpad_device[i].idVendor; i++) {
		if ((le16_to_cpu(udev->descriptor.idVendor) == xpad_device[i].idVendor) &&
		    (le16_to_cpu(udev->descriptor.idProduct) == xpad_device[i].idProduct))
			break;
	}

	xpad = kzalloc(sizeof(struct usb_xpad), GFP_KERNEL);
	input_dev = input_allocate_device();
	if (!xpad || !input_dev)
		goto fail1;

	xpad->idata = usb_alloc_coherent(udev, XPAD_PKT_LEN,
					 GFP_KERNEL, &xpad->idata_dma);
	if (!xpad->idata)
		goto fail1;

	xpad->irq_in = usb_alloc_urb(0, GFP_KERNEL);
	if (!xpad->irq_in)
		goto fail2;

	xpad->udev = udev;
	xpad->mapping = xpad_device[i].mapping;
	xpad->xtype = xpad_device[i].xtype;

	if (xpad->xtype == XTYPE_UNKNOWN) {
		if (intf->cur_altsetting->desc.bInterfaceClass == USB_CLASS_VENDOR_SPEC) {
			if (intf->cur_altsetting->desc.bInterfaceProtocol == 129)
				xpad->xtype = XTYPE_XBOX360W;
			else
				xpad->xtype = XTYPE_XBOX360;
		} else
			xpad->xtype = XTYPE_XBOX;

		if (dpad_to_buttons)
			xpad->mapping |= MAP_DPAD_TO_BUTTONS;
		if (triggers_to_buttons)
			xpad->mapping |= MAP_TRIGGERS_TO_BUTTONS;
	}

	xpad->dev = input_dev;
	usb_make_path(udev, xpad->phys, sizeof(xpad->phys));
	strlcat(xpad->phys, "/input0", sizeof(xpad->phys));

	input_dev->name = xpad_device[i].name;
	input_dev->phys = xpad->phys;
	usb_to_input_id(udev, &input_dev->id);
	input_dev->dev.parent = &intf->dev;

	input_set_drvdata(input_dev, xpad);

	input_dev->open = xpad_open;
	input_dev->close = xpad_close;

	input_dev->evbit[0] = BIT_MASK(EV_KEY) | BIT_MASK(EV_ABS);

	/* set up standard buttons and axes */
	for (i = 0; xpad_common_btn[i] >= 0; i++)
		__set_bit(xpad_common_btn[i], input_dev->keybit);

	for (i = 0; xpad_abs[i] >= 0; i++)
		xpad_set_up_abs(input_dev, xpad_abs[i]);

	/* Now set up model-specific ones */
	if (xpad->xtype == XTYPE_XBOX360 || xpad->xtype == XTYPE_XBOX360W) {
		for (i = 0; xpad360_btn[i] >= 0; i++)
			__set_bit(xpad360_btn[i], input_dev->keybit);
	} else {
		for (i = 0; xpad_btn[i] >= 0; i++)
			__set_bit(xpad_btn[i], input_dev->keybit);
	}

	if (xpad->mapping & MAP_DPAD_TO_BUTTONS) {
		for (i = 0; xpad_btn_pad[i] >= 0; i++)
			__set_bit(xpad_btn_pad[i], input_dev->keybit);
	} else {
		for (i = 0; xpad_abs_pad[i] >= 0; i++)
		    xpad_set_up_abs(input_dev, xpad_abs_pad[i]);
	}

	if (xpad->mapping & MAP_TRIGGERS_TO_BUTTONS) {
		for (i = 0; xpad_btn_triggers[i] >= 0; i++)
			__set_bit(xpad_btn_triggers[i], input_dev->keybit);
	} else {
		for (i = 0; xpad_abs_triggers[i] >= 0; i++)
			xpad_set_up_abs(input_dev, xpad_abs_triggers[i]);
	}

	error = xpad_init_output(intf, xpad);
	if (error)
		goto fail2;

	error = xpad_init_ff(xpad);
	if (error)
		goto fail3;

	error = xpad_led_probe(xpad);
	if (error)
		goto fail3;

	ep_irq_in = &intf->cur_altsetting->endpoint[0].desc;
	usb_fill_int_urb(xpad->irq_in, udev,
			 usb_rcvintpipe(udev, ep_irq_in->bEndpointAddress),
			 xpad->idata, XPAD_PKT_LEN, xpad_irq_in,
			 xpad, ep_irq_in->bInterval);
	xpad->irq_in->transfer_dma = xpad->idata_dma;
	xpad->irq_in->transfer_flags |= URB_NO_TRANSFER_DMA_MAP;

	error = input_register_device(xpad->dev);
	if (error)
		goto fail4;

	usb_set_intfdata(intf, xpad);

	/*
	 * Submit the int URB immediatly rather than waiting for open
	 * because we get status messages from the device whether
	 * or not any controllers are attached.  In fact, it's
	 * exactly the message that a controller has arrived that
	 * we're waiting for.
	 */
	if (xpad->xtype == XTYPE_XBOX360W) {
		xpad->irq_in->dev = xpad->udev;
		error = usb_submit_urb(xpad->irq_in, GFP_KERNEL);
		if (error)
			goto fail4;

		/*
		 * Setup the message to set the LEDs on the
		 * controller when it shows up
		 */
		xpad->bulk_out = usb_alloc_urb(0, GFP_KERNEL);
		if(!xpad->bulk_out)
			goto fail5;

		xpad->bdata = kzalloc(XPAD_PKT_LEN, GFP_KERNEL);
		if(!xpad->bdata)
			goto fail6;

		xpad->bdata[2] = 0x08;
		switch (intf->cur_altsetting->desc.bInterfaceNumber) {
		case 0:
			xpad->bdata[3] = 0x42;
			break;
		case 2:
			xpad->bdata[3] = 0x43;
			break;
		case 4:
			xpad->bdata[3] = 0x44;
			break;
		case 6:
			xpad->bdata[3] = 0x45;
		}

		ep_irq_in = &intf->cur_altsetting->endpoint[1].desc;
		usb_fill_bulk_urb(xpad->bulk_out, udev,
				usb_sndbulkpipe(udev, ep_irq_in->bEndpointAddress),
				xpad->bdata, XPAD_PKT_LEN, xpad_bulk_out, xpad);
	}

	return 0;

 fail6:	usb_free_urb(xpad->bulk_out);
 fail5:	usb_kill_urb(xpad->irq_in);
 fail4:	usb_free_urb(xpad->irq_in);
 fail3:	xpad_deinit_output(xpad);
 fail2:	usb_free_coherent(udev, XPAD_PKT_LEN, xpad->idata, xpad->idata_dma);
 fail1:	input_free_device(input_dev);
	kfree(xpad);
	return error;

}

static void xpad_disconnect(struct usb_interface *intf)
{
	struct usb_xpad *xpad = usb_get_intfdata (intf);

	usb_set_intfdata(intf, NULL);
	if (xpad) {
		xpad_led_disconnect(xpad);
		input_unregister_device(xpad->dev);
		xpad_deinit_output(xpad);
		if (xpad->xtype == XTYPE_XBOX360W) {
			usb_kill_urb(xpad->bulk_out);
			usb_free_urb(xpad->bulk_out);
			usb_kill_urb(xpad->irq_in);
		}
		usb_free_urb(xpad->irq_in);
		usb_free_coherent(xpad->udev, XPAD_PKT_LEN,
				xpad->idata, xpad->idata_dma);
		kfree(xpad);
	}
}

static struct usb_driver xpad_driver = {
	.name		= "xpad",
	.probe		= xpad_probe,
	.disconnect	= xpad_disconnect,
	.id_table	= xpad_table,
};

static int __init usb_xpad_init(void)
{
	int result = usb_register(&xpad_driver);
	if (result == 0)
		printk(KERN_INFO KBUILD_MODNAME ": " DRIVER_DESC "\n");
	return result;
}

static void __exit usb_xpad_exit(void)
{
	usb_deregister(&xpad_driver);
}

module_init(usb_xpad_init);
module_exit(usb_xpad_exit);

MODULE_AUTHOR(DRIVER_AUTHOR);
MODULE_DESCRIPTION(DRIVER_DESC);
MODULE_LICENSE("GPL");<|MERGE_RESOLUTION|>--- conflicted
+++ resolved
@@ -586,18 +586,6 @@
 	if (effect->type == FF_RUMBLE) {
 		__u16 strong = effect->u.rumble.strong_magnitude;
 		__u16 weak = effect->u.rumble.weak_magnitude;
-<<<<<<< HEAD
-		xpad->odata[0] = 0x00;
-		xpad->odata[1] = 0x08;
-		xpad->odata[2] = 0x00;
-		xpad->odata[3] = strong / 256;
-		xpad->odata[4] = weak / 256;
-		xpad->odata[5] = 0x00;
-		xpad->odata[6] = 0x00;
-		xpad->odata[7] = 0x00;
-		xpad->irq_out->transfer_buffer_length = 8;
-		usb_submit_urb(xpad->irq_out, GFP_ATOMIC);
-=======
 
 		switch (xpad->xtype) {
 
@@ -630,7 +618,6 @@
 				__func__, xpad->xtype);
 			return -1;
 		}
->>>>>>> 2da30e70
 	}
 
 	return 0;
