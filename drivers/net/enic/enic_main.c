--- conflicted
+++ resolved
@@ -946,7 +946,6 @@
 }
 
 static int enic_set_mac_address_dynamic(struct net_device *netdev, void *p)
-<<<<<<< HEAD
 {
 	struct enic *enic = netdev_priv(netdev);
 	struct sockaddr *saddr = p;
@@ -959,107 +958,6 @@
 			return err;
 	}
 
-	err = enic_set_mac_addr(netdev, addr);
-	if (err)
-		return err;
-
-	if (netif_running(enic->netdev)) {
-		err = enic_dev_add_station_addr(enic);
-		if (err)
-			return err;
-	}
-
-	return err;
-}
-
-static int enic_set_mac_address(struct net_device *netdev, void *p)
-{
-	struct sockaddr *saddr = p;
-	char *addr = saddr->sa_data;
-	struct enic *enic = netdev_priv(netdev);
-	int err;
-
-	err = enic_dev_del_station_addr(enic);
-	if (err)
-		return err;
-
-	err = enic_set_mac_addr(netdev, addr);
-	if (err)
-		return err;
-
-	return enic_dev_add_station_addr(enic);
-}
-
-static int enic_dev_packet_filter(struct enic *enic, int directed,
-	int multicast, int broadcast, int promisc, int allmulti)
-{
-	int err;
-
-	spin_lock(&enic->devcmd_lock);
-	err = vnic_dev_packet_filter(enic->vdev, directed,
-		multicast, broadcast, promisc, allmulti);
-	spin_unlock(&enic->devcmd_lock);
-
-	return err;
-}
-
-static int enic_dev_add_multicast_addr(struct enic *enic, u8 *addr)
-{
-	int err;
-
-	spin_lock(&enic->devcmd_lock);
-	err = vnic_dev_add_addr(enic->vdev, addr);
-	spin_unlock(&enic->devcmd_lock);
-
-	return err;
-}
-
-static int enic_dev_del_multicast_addr(struct enic *enic, u8 *addr)
-{
-	int err;
-
-	spin_lock(&enic->devcmd_lock);
-	err = vnic_dev_del_addr(enic->vdev, addr);
-	spin_unlock(&enic->devcmd_lock);
-
-	return err;
-}
-
-/* netif_tx_lock held, BHs disabled */
-static void enic_set_multicast_list(struct net_device *netdev)
-{
-	struct enic *enic = netdev_priv(netdev);
-	struct netdev_hw_addr *ha;
-	int directed = 1;
-	int multicast = (netdev->flags & IFF_MULTICAST) ? 1 : 0;
-	int broadcast = (netdev->flags & IFF_BROADCAST) ? 1 : 0;
-	int promisc = (netdev->flags & IFF_PROMISC) ? 1 : 0;
-	unsigned int mc_count = netdev_mc_count(netdev);
-	int allmulti = (netdev->flags & IFF_ALLMULTI) ||
-		mc_count > ENIC_MULTICAST_PERFECT_FILTERS;
-	unsigned int flags = netdev->flags | (allmulti ? IFF_ALLMULTI : 0);
-	u8 mc_addr[ENIC_MULTICAST_PERFECT_FILTERS][ETH_ALEN];
-	unsigned int i, j;
-=======
-{
-	struct enic *enic = netdev_priv(netdev);
-	struct sockaddr *saddr = p;
-	char *addr = saddr->sa_data;
-	int err;
->>>>>>> 3cbea436
-
-	if (netif_running(enic->netdev)) {
-		err = enic_dev_del_station_addr(enic);
-		if (err)
-			return err;
-	}
-
-<<<<<<< HEAD
-	if (enic->flags != flags) {
-		enic->flags = flags;
-		enic_dev_packet_filter(enic, directed,
-			multicast, broadcast, promisc, allmulti);
-=======
 	err = enic_set_mac_addr(netdev, addr);
 	if (err)
 		return err;
@@ -1139,7 +1037,6 @@
 			"multicast addresses\n",
 			ENIC_MULTICAST_PERFECT_FILTERS, mc_count);
 		mc_count = ENIC_MULTICAST_PERFECT_FILTERS;
->>>>>>> 3cbea436
 	}
 
 	/* Is there an easier way?  Trying to minimize to
@@ -1161,11 +1058,7 @@
 				mc_addr[j]) == 0)
 				break;
 		if (j == mc_count)
-<<<<<<< HEAD
-			enic_dev_del_multicast_addr(enic, enic->mc_addr[i]);
-=======
 			enic_dev_del_addr(enic, enic->mc_addr[i]);
->>>>>>> 3cbea436
 	}
 
 	for (i = 0; i < mc_count; i++) {
@@ -1174,11 +1067,7 @@
 				enic->mc_addr[j]) == 0)
 				break;
 		if (j == enic->mc_count)
-<<<<<<< HEAD
-			enic_dev_add_multicast_addr(enic, mc_addr[i]);
-=======
 			enic_dev_add_addr(enic, mc_addr[i]);
->>>>>>> 3cbea436
 	}
 
 	/* Save the list to compare against next time
@@ -1188,8 +1077,6 @@
 		memcpy(enic->mc_addr[i], mc_addr[i], ETH_ALEN);
 
 	enic->mc_count = mc_count;
-<<<<<<< HEAD
-=======
 }
 
 static void enic_add_unicast_addr_list(struct enic *enic)
@@ -1273,7 +1160,6 @@
 		if (!allmulti)
 			enic_add_multicast_addr_list(enic);
 	}
->>>>>>> 3cbea436
 }
 
 /* rtnl lock is held */
@@ -1345,8 +1231,6 @@
 	return err;
 }
 
-<<<<<<< HEAD
-=======
 static int enic_set_vf_mac(struct net_device *netdev, int vf, u8 *mac)
 {
 	struct enic *enic = netdev_priv(netdev);
@@ -1364,19 +1248,14 @@
 		return -EINVAL;
 }
 
->>>>>>> 3cbea436
 static int enic_set_port_profile(struct enic *enic, u8 *mac)
 {
 	struct vic_provinfo *vp;
 	u8 oui[3] = VIC_PROVINFO_CISCO_OUI;
-<<<<<<< HEAD
-	char uuid_str[38];
-=======
 	u16 os_type = VIC_GENERIC_PROV_OS_TYPE_LINUX;
 	char uuid_str[38];
 	char client_mac_str[18];
 	u8 *client_mac;
->>>>>>> 3cbea436
 	int err;
 
 	err = enic_vnic_dev_deinit(enic);
@@ -1394,23 +1273,11 @@
 			return -EADDRNOTAVAIL;
 
 		vp = vic_provinfo_alloc(GFP_KERNEL, oui,
-<<<<<<< HEAD
-			VIC_PROVINFO_LINUX_TYPE);
-=======
 			VIC_PROVINFO_GENERIC_TYPE);
->>>>>>> 3cbea436
 		if (!vp)
 			return -ENOMEM;
 
 		vic_provinfo_add_tlv(vp,
-<<<<<<< HEAD
-			VIC_LINUX_PROV_TLV_PORT_PROFILE_NAME_STR,
-			strlen(enic->pp.name) + 1, enic->pp.name);
-
-		vic_provinfo_add_tlv(vp,
-			VIC_LINUX_PROV_TLV_CLIENT_MAC_ADDR,
-			ETH_ALEN, mac);
-=======
 			VIC_GENERIC_PROV_TLV_PORT_PROFILE_NAME_STR,
 			strlen(enic->pp.name) + 1, enic->pp.name);
 
@@ -1427,28 +1294,17 @@
 		vic_provinfo_add_tlv(vp,
 			VIC_GENERIC_PROV_TLV_CLUSTER_PORT_UUID_STR,
 			sizeof(client_mac_str), client_mac_str);
->>>>>>> 3cbea436
 
 		if (enic->pp.set & ENIC_SET_INSTANCE) {
 			sprintf(uuid_str, "%pUB", enic->pp.instance_uuid);
 			vic_provinfo_add_tlv(vp,
-<<<<<<< HEAD
-				VIC_LINUX_PROV_TLV_CLIENT_UUID_STR,
-=======
 				VIC_GENERIC_PROV_TLV_CLIENT_UUID_STR,
->>>>>>> 3cbea436
 				sizeof(uuid_str), uuid_str);
 		}
 
 		if (enic->pp.set & ENIC_SET_HOST) {
 			sprintf(uuid_str, "%pUB", enic->pp.host_uuid);
 			vic_provinfo_add_tlv(vp,
-<<<<<<< HEAD
-				VIC_LINUX_PROV_TLV_HOST_UUID_STR,
-				sizeof(uuid_str), uuid_str);
-		}
-
-=======
 				VIC_GENERIC_PROV_TLV_HOST_UUID_STR,
 				sizeof(uuid_str), uuid_str);
 		}
@@ -1458,33 +1314,22 @@
 			VIC_GENERIC_PROV_TLV_OS_TYPE,
 			sizeof(os_type), &os_type);
 
->>>>>>> 3cbea436
 		err = enic_dev_init_prov(enic, vp);
 		vic_provinfo_free(vp);
 		if (err)
 			return err;
-<<<<<<< HEAD
-		break;
-
-	case PORT_REQUEST_DISASSOCIATE:
-=======
 
 		enic->pp.set |= ENIC_SET_APPLIED;
 		break;
 
 	case PORT_REQUEST_DISASSOCIATE:
 		enic->pp.set &= ~ENIC_SET_APPLIED;
->>>>>>> 3cbea436
 		break;
 
 	default:
 		return -EINVAL;
 	}
 
-<<<<<<< HEAD
-	enic->pp.set |= ENIC_SET_APPLIED;
-=======
->>>>>>> 3cbea436
 	return 0;
 }
 
@@ -1492,19 +1337,6 @@
 	struct nlattr *port[])
 {
 	struct enic *enic = netdev_priv(netdev);
-<<<<<<< HEAD
-
-	memset(&enic->pp, 0, sizeof(enic->pp));
-
-	if (port[IFLA_PORT_REQUEST]) {
-		enic->pp.set |= ENIC_SET_REQUEST;
-		enic->pp.request = nla_get_u8(port[IFLA_PORT_REQUEST]);
-	}
-
-	if (port[IFLA_PORT_PROFILE]) {
-		enic->pp.set |= ENIC_SET_NAME;
-		memcpy(enic->pp.name, nla_data(port[IFLA_PORT_PROFILE]),
-=======
 	struct enic_port_profile new_pp;
 	int err = 0;
 
@@ -1518,29 +1350,18 @@
 	if (port[IFLA_PORT_PROFILE]) {
 		new_pp.set |= ENIC_SET_NAME;
 		memcpy(new_pp.name, nla_data(port[IFLA_PORT_PROFILE]),
->>>>>>> 3cbea436
 			PORT_PROFILE_MAX);
 	}
 
 	if (port[IFLA_PORT_INSTANCE_UUID]) {
-<<<<<<< HEAD
-		enic->pp.set |= ENIC_SET_INSTANCE;
-		memcpy(enic->pp.instance_uuid,
-=======
 		new_pp.set |= ENIC_SET_INSTANCE;
 		memcpy(new_pp.instance_uuid,
->>>>>>> 3cbea436
 			nla_data(port[IFLA_PORT_INSTANCE_UUID]), PORT_UUID_MAX);
 	}
 
 	if (port[IFLA_PORT_HOST_UUID]) {
-<<<<<<< HEAD
-		enic->pp.set |= ENIC_SET_HOST;
-		memcpy(enic->pp.host_uuid,
-=======
 		new_pp.set |= ENIC_SET_HOST;
 		memcpy(new_pp.host_uuid,
->>>>>>> 3cbea436
 			nla_data(port[IFLA_PORT_HOST_UUID]), PORT_UUID_MAX);
 	}
 
@@ -1548,23 +1369,6 @@
 	if (vf != PORT_SELF_VF)
 		return -EOPNOTSUPP;
 
-<<<<<<< HEAD
-	if (!(enic->pp.set & ENIC_SET_REQUEST))
-		return -EOPNOTSUPP;
-
-	if (enic->pp.request == PORT_REQUEST_ASSOCIATE) {
-
-		/* If the interface mac addr hasn't been assigned,
-		 * assign a random mac addr before setting port-
-		 * profile.
-		 */
-
-		if (is_zero_ether_addr(netdev->dev_addr))
-			random_ether_addr(netdev->dev_addr);
-	}
-
-	return enic_set_port_profile(enic, netdev->dev_addr);
-=======
 	if (!(new_pp.set & ENIC_SET_REQUEST))
 		return -EOPNOTSUPP;
 
@@ -1598,7 +1402,6 @@
 	}
 
 	return err;
->>>>>>> 3cbea436
 }
 
 static int enic_get_vf_port(struct net_device *netdev, int vf,
@@ -2032,17 +1835,10 @@
 			"%.11s-notify", netdev->name);
 		enic->msix[intr].isr = enic_isr_msix_notify;
 		enic->msix[intr].devid = enic;
-<<<<<<< HEAD
 
 		for (i = 0; i < ARRAY_SIZE(enic->msix); i++)
 			enic->msix[i].requested = 0;
 
-=======
-
-		for (i = 0; i < ARRAY_SIZE(enic->msix); i++)
-			enic->msix[i].requested = 0;
-
->>>>>>> 3cbea436
 		for (i = 0; i < enic->intr_count; i++) {
 			err = request_irq(enic->msix_entry[i].vector,
 				enic->msix[i].isr, 0,
@@ -2185,16 +1981,11 @@
 	for (i = 0; i < enic->rq_count; i++)
 		vnic_rq_enable(&enic->rq[i]);
 
-<<<<<<< HEAD
-	enic_dev_add_station_addr(enic);
-	enic_set_multicast_list(netdev);
-=======
 	if (enic_is_dynamic(enic) && !is_zero_ether_addr(enic->pp.mac_addr))
 		enic_dev_add_addr(enic, enic->pp.mac_addr);
 	else
 		enic_dev_add_station_addr(enic);
 	enic_set_rx_mode(netdev);
->>>>>>> 3cbea436
 
 	netif_wake_queue(netdev);
 
@@ -2241,14 +2032,10 @@
 
 	netif_carrier_off(netdev);
 	netif_tx_disable(netdev);
-<<<<<<< HEAD
-	enic_dev_del_station_addr(enic);
-=======
 	if (enic_is_dynamic(enic) && !is_zero_ether_addr(enic->pp.mac_addr))
 		enic_dev_del_addr(enic, enic->pp.mac_addr);
 	else
 		enic_dev_del_station_addr(enic);
->>>>>>> 3cbea436
 
 	for (i = 0; i < enic->wq_count; i++) {
 		err = vnic_wq_disable(&enic->wq[i]);
@@ -2311,12 +2098,8 @@
 	case VNIC_DEV_INTR_MODE_MSIX:
 		for (i = 0; i < enic->rq_count; i++) {
 			intr = enic_msix_rq_intr(enic, i);
-<<<<<<< HEAD
-			enic_isr_msix_rq(enic->msix_entry[intr].vector, enic);
-=======
 			enic_isr_msix_rq(enic->msix_entry[intr].vector,
 				&enic->napi[i]);
->>>>>>> 3cbea436
 		}
 		intr = enic_msix_wq_intr(enic, i);
 		enic_isr_msix_wq(enic->msix_entry[intr].vector, enic);
@@ -2396,11 +2179,7 @@
 
 static int enic_set_rsskey(struct enic *enic)
 {
-<<<<<<< HEAD
-	u64 rss_key_buf_pa;
-=======
 	dma_addr_t rss_key_buf_pa;
->>>>>>> 3cbea436
 	union vnic_rss_key *rss_key_buf_va = NULL;
 	union vnic_rss_key rss_key = {
 		.key[0].b = {85, 67, 83, 97, 119, 101, 115, 111, 109, 101},
@@ -2431,11 +2210,7 @@
 
 static int enic_set_rsscpu(struct enic *enic, u8 rss_hash_bits)
 {
-<<<<<<< HEAD
-	u64 rss_cpu_buf_pa;
-=======
 	dma_addr_t rss_cpu_buf_pa;
->>>>>>> 3cbea436
 	union vnic_rss_cpu *rss_cpu_buf_va = NULL;
 	unsigned int i;
 	int err;
@@ -2690,12 +2465,8 @@
 	.ndo_start_xmit		= enic_hard_start_xmit,
 	.ndo_get_stats		= enic_get_stats,
 	.ndo_validate_addr	= eth_validate_addr,
-<<<<<<< HEAD
-	.ndo_set_multicast_list	= enic_set_multicast_list,
-=======
 	.ndo_set_rx_mode	= enic_set_rx_mode,
 	.ndo_set_multicast_list	= enic_set_rx_mode,
->>>>>>> 3cbea436
 	.ndo_set_mac_address	= enic_set_mac_address_dynamic,
 	.ndo_change_mtu		= enic_change_mtu,
 	.ndo_vlan_rx_register	= enic_vlan_rx_register,
@@ -2704,12 +2475,9 @@
 	.ndo_tx_timeout		= enic_tx_timeout,
 	.ndo_set_vf_port	= enic_set_vf_port,
 	.ndo_get_vf_port	= enic_get_vf_port,
-<<<<<<< HEAD
-=======
 #ifdef IFLA_VF_MAX
 	.ndo_set_vf_mac		= enic_set_vf_mac,
 #endif
->>>>>>> 3cbea436
 #ifdef CONFIG_NET_POLL_CONTROLLER
 	.ndo_poll_controller	= enic_poll_controller,
 #endif
@@ -2722,12 +2490,8 @@
 	.ndo_get_stats		= enic_get_stats,
 	.ndo_validate_addr	= eth_validate_addr,
 	.ndo_set_mac_address	= enic_set_mac_address,
-<<<<<<< HEAD
-	.ndo_set_multicast_list	= enic_set_multicast_list,
-=======
 	.ndo_set_rx_mode	= enic_set_rx_mode,
 	.ndo_set_multicast_list	= enic_set_rx_mode,
->>>>>>> 3cbea436
 	.ndo_change_mtu		= enic_change_mtu,
 	.ndo_vlan_rx_register	= enic_vlan_rx_register,
 	.ndo_vlan_rx_add_vid	= enic_vlan_rx_add_vid,
