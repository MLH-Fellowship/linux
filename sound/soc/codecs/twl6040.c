--- conflicted
+++ resolved
@@ -724,13 +724,8 @@
 	return 0;
 }
 
-<<<<<<< HEAD
-void twl6040_hs_jack_report(struct snd_soc_codec *codec,
-				struct snd_soc_jack *jack, int report)
-=======
 static void twl6040_hs_jack_report(struct snd_soc_codec *codec,
 				   struct snd_soc_jack *jack, int report)
->>>>>>> 105e53f8
 {
 	struct twl6040_data *priv = snd_soc_codec_get_drvdata(codec);
 	int status;
@@ -960,7 +955,6 @@
 /*
  * MICGAIN volume control:
  * from -6 to 30 dB in 6 dB steps
-<<<<<<< HEAD
  */
 static DECLARE_TLV_DB_SCALE(mic_amp_tlv, -600, 600, 0);
 
@@ -968,15 +962,6 @@
  * AFMGAIN volume control:
  * from 18 to 24 dB in 6 dB steps
  */
-=======
- */
-static DECLARE_TLV_DB_SCALE(mic_amp_tlv, -600, 600, 0);
-
-/*
- * AFMGAIN volume control:
- * from 18 to 24 dB in 6 dB steps
- */
->>>>>>> 105e53f8
 static DECLARE_TLV_DB_SCALE(afm_amp_tlv, 1800, 600, 0);
 
 /*
@@ -1201,17 +1186,10 @@
 	/* AFM path */
 	{"AFMAmpL", "NULL", "AFML"},
 	{"AFMAmpR", "NULL", "AFMR"},
-<<<<<<< HEAD
 
 	{"HS Left Playback", "HS DAC", "HSDAC Left"},
 	{"HS Left Playback", "Line-In amp", "AFMAmpL"},
 
-=======
-
-	{"HS Left Playback", "HS DAC", "HSDAC Left"},
-	{"HS Left Playback", "Line-In amp", "AFMAmpL"},
-
->>>>>>> 105e53f8
 	{"HS Right Playback", "HS DAC", "HSDAC Right"},
 	{"HS Right Playback", "Line-In amp", "AFMAmpR"},
 
@@ -1227,17 +1205,10 @@
 
 	{"HF Left Playback", "HF DAC", "HFDAC Left"},
 	{"HF Left Playback", "Line-In amp", "AFMAmpL"},
-<<<<<<< HEAD
 
 	{"HF Right Playback", "HF DAC", "HFDAC Right"},
 	{"HF Right Playback", "Line-In amp", "AFMAmpR"},
 
-=======
-
-	{"HF Right Playback", "HF DAC", "HFDAC Right"},
-	{"HF Right Playback", "Line-In amp", "AFMAmpR"},
-
->>>>>>> 105e53f8
 	{"HFDAC Left PGA", NULL, "HF Left Playback"},
 	{"HFDAC Right PGA", NULL, "HF Right Playback"},
 
@@ -1658,15 +1629,10 @@
 	priv->naudint = naudint;
 	priv->workqueue = create_singlethread_workqueue("twl6040-codec");
 
-<<<<<<< HEAD
-	if (!priv->workqueue)
-		goto work_err;
-=======
 	if (!priv->workqueue) {
 		ret = -ENOMEM;
 		goto work_err;
 	}
->>>>>>> 105e53f8
 
 	INIT_DELAYED_WORK(&priv->delayed_work, twl6040_accessory_work);
 
