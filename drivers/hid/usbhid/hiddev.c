/*
 *  Copyright (c) 2001 Paul Stewart
 *  Copyright (c) 2001 Vojtech Pavlik
 *
 *  HID char devices, giving access to raw HID device events.
 *
 */

/*
 * This program is free software; you can redistribute it and/or modify
 * it under the terms of the GNU General Public License as published by
 * the Free Software Foundation; either version 2 of the License, or
 * (at your option) any later version.
 *
 * This program is distributed in the hope that it will be useful,
 * but WITHOUT ANY WARRANTY; without even the implied warranty of
 * MERCHANTABILITY or FITNESS FOR A PARTICULAR PURPOSE.  See the
 * GNU General Public License for more details.
 *
 * You should have received a copy of the GNU General Public License
 * along with this program; if not, write to the Free Software
 * Foundation, Inc., 59 Temple Place, Suite 330, Boston, MA 02111-1307 USA
 *
 * Should you need to contact me, the author, you can do so either by
 * e-mail - mail your message to Paul Stewart <stewart@wetlogic.net>
 */

#include <linux/poll.h>
#include <linux/slab.h>
#include <linux/module.h>
#include <linux/init.h>
#include <linux/smp_lock.h>
#include <linux/input.h>
#include <linux/usb.h>
#include <linux/hid.h>
#include <linux/hiddev.h>
#include <linux/compat.h>
#include "usbhid.h"

#ifdef CONFIG_USB_DYNAMIC_MINORS
#define HIDDEV_MINOR_BASE	0
#define HIDDEV_MINORS		256
#else
#define HIDDEV_MINOR_BASE	96
#define HIDDEV_MINORS		16
#endif
#define HIDDEV_BUFFER_SIZE	2048

struct hiddev {
	int exist;
	int open;
	struct mutex existancelock;
	wait_queue_head_t wait;
	struct hid_device *hid;
	struct list_head list;
	spinlock_t list_lock;
};

struct hiddev_list {
	struct hiddev_usage_ref buffer[HIDDEV_BUFFER_SIZE];
	int head;
	int tail;
	unsigned flags;
	struct fasync_struct *fasync;
	struct hiddev *hiddev;
	struct list_head node;
	struct mutex thread_lock;
};

<<<<<<< HEAD
static struct usb_driver hiddev_driver;

=======
>>>>>>> 45f53cc9
/*
 * Find a report, given the report's type and ID.  The ID can be specified
 * indirectly by REPORT_ID_FIRST (which returns the first report of the given
 * type) or by (REPORT_ID_NEXT | old_id), which returns the next report of the
 * given type which follows old_id.
 */
static struct hid_report *
hiddev_lookup_report(struct hid_device *hid, struct hiddev_report_info *rinfo)
{
	unsigned int flags = rinfo->report_id & ~HID_REPORT_ID_MASK;
	unsigned int rid = rinfo->report_id & HID_REPORT_ID_MASK;
	struct hid_report_enum *report_enum;
	struct hid_report *report;
	struct list_head *list;

	if (rinfo->report_type < HID_REPORT_TYPE_MIN ||
	    rinfo->report_type > HID_REPORT_TYPE_MAX)
		return NULL;

	report_enum = hid->report_enum +
		(rinfo->report_type - HID_REPORT_TYPE_MIN);

	switch (flags) {
	case 0: /* Nothing to do -- report_id is already set correctly */
		break;

	case HID_REPORT_ID_FIRST:
		if (list_empty(&report_enum->report_list))
			return NULL;

		list = report_enum->report_list.next;
		report = list_entry(list, struct hid_report, list);
		rinfo->report_id = report->id;
		break;

	case HID_REPORT_ID_NEXT:
		report = report_enum->report_id_hash[rid];
		if (!report)
			return NULL;

		list = report->list.next;
		if (list == &report_enum->report_list)
			return NULL;

		report = list_entry(list, struct hid_report, list);
		rinfo->report_id = report->id;
		break;

	default:
		return NULL;
	}

	return report_enum->report_id_hash[rinfo->report_id];
}

/*
 * Perform an exhaustive search of the report table for a usage, given its
 * type and usage id.
 */
static struct hid_field *
hiddev_lookup_usage(struct hid_device *hid, struct hiddev_usage_ref *uref)
{
	int i, j;
	struct hid_report *report;
	struct hid_report_enum *report_enum;
	struct hid_field *field;

	if (uref->report_type < HID_REPORT_TYPE_MIN ||
	    uref->report_type > HID_REPORT_TYPE_MAX)
		return NULL;

	report_enum = hid->report_enum +
		(uref->report_type - HID_REPORT_TYPE_MIN);

	list_for_each_entry(report, &report_enum->report_list, list) {
		for (i = 0; i < report->maxfield; i++) {
			field = report->field[i];
			for (j = 0; j < field->maxusage; j++) {
				if (field->usage[j].hid == uref->usage_code) {
					uref->report_id = report->id;
					uref->field_index = i;
					uref->usage_index = j;
					return field;
				}
			}
		}
	}

	return NULL;
}

static void hiddev_send_event(struct hid_device *hid,
			      struct hiddev_usage_ref *uref)
{
	struct hiddev *hiddev = hid->hiddev;
	struct hiddev_list *list;
	unsigned long flags;

	spin_lock_irqsave(&hiddev->list_lock, flags);
	list_for_each_entry(list, &hiddev->list, node) {
		if (uref->field_index != HID_FIELD_INDEX_NONE ||
		    (list->flags & HIDDEV_FLAG_REPORT) != 0) {
			list->buffer[list->head] = *uref;
			list->head = (list->head + 1) &
				(HIDDEV_BUFFER_SIZE - 1);
			kill_fasync(&list->fasync, SIGIO, POLL_IN);
		}
	}
	spin_unlock_irqrestore(&hiddev->list_lock, flags);

	wake_up_interruptible(&hiddev->wait);
}

/*
 * This is where hid.c calls into hiddev to pass an event that occurred over
 * the interrupt pipe
 */
void hiddev_hid_event(struct hid_device *hid, struct hid_field *field,
		      struct hid_usage *usage, __s32 value)
{
	unsigned type = field->report_type;
	struct hiddev_usage_ref uref;

	uref.report_type =
	  (type == HID_INPUT_REPORT) ? HID_REPORT_TYPE_INPUT :
	  ((type == HID_OUTPUT_REPORT) ? HID_REPORT_TYPE_OUTPUT :
	   ((type == HID_FEATURE_REPORT) ? HID_REPORT_TYPE_FEATURE : 0));
	uref.report_id = field->report->id;
	uref.field_index = field->index;
	uref.usage_index = (usage - field->usage);
	uref.usage_code = usage->hid;
	uref.value = value;

	hiddev_send_event(hid, &uref);
}
EXPORT_SYMBOL_GPL(hiddev_hid_event);

void hiddev_report_event(struct hid_device *hid, struct hid_report *report)
{
	unsigned type = report->type;
	struct hiddev_usage_ref uref;

	memset(&uref, 0, sizeof(uref));
	uref.report_type =
	  (type == HID_INPUT_REPORT) ? HID_REPORT_TYPE_INPUT :
	  ((type == HID_OUTPUT_REPORT) ? HID_REPORT_TYPE_OUTPUT :
	   ((type == HID_FEATURE_REPORT) ? HID_REPORT_TYPE_FEATURE : 0));
	uref.report_id = report->id;
	uref.field_index = HID_FIELD_INDEX_NONE;

	hiddev_send_event(hid, &uref);
}

/*
 * fasync file op
 */
static int hiddev_fasync(int fd, struct file *file, int on)
{
	struct hiddev_list *list = file->private_data;

	return fasync_helper(fd, file, on, &list->fasync);
}


/*
 * release file op
 */
static int hiddev_release(struct inode * inode, struct file * file)
{
	struct hiddev_list *list = file->private_data;
	unsigned long flags;

	spin_lock_irqsave(&list->hiddev->list_lock, flags);
	list_del(&list->node);
	spin_unlock_irqrestore(&list->hiddev->list_lock, flags);

	if (!--list->hiddev->open) {
		if (list->hiddev->exist) {
			usbhid_close(list->hiddev->hid);
			usbhid_put_power(list->hiddev->hid);
		} else {
			kfree(list->hiddev);
		}
	}

	kfree(list);

	return 0;
}

/*
 * open file op
 */
static int hiddev_open(struct inode *inode, struct file *file)
{
	struct hiddev_list *list;
	struct usb_interface *intf;
	struct hid_device *hid;
	struct hiddev *hiddev;
	int res;

	intf = usbhid_find_interface(iminor(inode));
	if (!intf)
		return -ENODEV;
	hid = usb_get_intfdata(intf);
	hiddev = hid->hiddev;

	if (!(list = kzalloc(sizeof(struct hiddev_list), GFP_KERNEL)))
		return -ENOMEM;
	mutex_init(&list->thread_lock);
	list->hiddev = hiddev;
	file->private_data = list;

	/*
	 * no need for locking because the USB major number
	 * is shared which usbcore guards against disconnect
	 */
	if (list->hiddev->exist) {
		if (!list->hiddev->open++) {
			res = usbhid_open(hiddev->hid);
			if (res < 0) {
				res = -EIO;
				goto bail;
			}
		}
	} else {
		res = -ENODEV;
		goto bail;
	}

	spin_lock_irq(&list->hiddev->list_lock);
	list_add_tail(&list->node, &hiddev->list);
	spin_unlock_irq(&list->hiddev->list_lock);

	if (!list->hiddev->open++)
		if (list->hiddev->exist) {
			struct hid_device *hid = hiddev->hid;
			res = usbhid_get_power(hid);
			if (res < 0) {
				res = -EIO;
				goto bail;
			}
			usbhid_open(hid);
		}
	return 0;
bail:
	file->private_data = NULL;
	kfree(list);
	return res;
}

/*
 * "write" file op
 */
static ssize_t hiddev_write(struct file * file, const char __user * buffer, size_t count, loff_t *ppos)
{
	return -EINVAL;
}

/*
 * "read" file op
 */
static ssize_t hiddev_read(struct file * file, char __user * buffer, size_t count, loff_t *ppos)
{
	DEFINE_WAIT(wait);
	struct hiddev_list *list = file->private_data;
	int event_size;
	int retval;

	event_size = ((list->flags & HIDDEV_FLAG_UREF) != 0) ?
		sizeof(struct hiddev_usage_ref) : sizeof(struct hiddev_event);

	if (count < event_size)
		return 0;

	/* lock against other threads */
	retval = mutex_lock_interruptible(&list->thread_lock);
	if (retval)
		return -ERESTARTSYS;

	while (retval == 0) {
		if (list->head == list->tail) {
			prepare_to_wait(&list->hiddev->wait, &wait, TASK_INTERRUPTIBLE);

			while (list->head == list->tail) {
				if (file->f_flags & O_NONBLOCK) {
					retval = -EAGAIN;
					break;
				}
				if (signal_pending(current)) {
					retval = -ERESTARTSYS;
					break;
				}
				if (!list->hiddev->exist) {
					retval = -EIO;
					break;
				}

				/* let O_NONBLOCK tasks run */
				mutex_unlock(&list->thread_lock);
				schedule();
				if (mutex_lock_interruptible(&list->thread_lock))
					return -EINTR;
				set_current_state(TASK_INTERRUPTIBLE);
			}
			finish_wait(&list->hiddev->wait, &wait);

		}

		if (retval) {
			mutex_unlock(&list->thread_lock);
			return retval;
		}


		while (list->head != list->tail &&
		       retval + event_size <= count) {
			if ((list->flags & HIDDEV_FLAG_UREF) == 0) {
				if (list->buffer[list->tail].field_index != HID_FIELD_INDEX_NONE) {
					struct hiddev_event event;

					event.hid = list->buffer[list->tail].usage_code;
					event.value = list->buffer[list->tail].value;
					if (copy_to_user(buffer + retval, &event, sizeof(struct hiddev_event))) {
						mutex_unlock(&list->thread_lock);
						return -EFAULT;
					}
					retval += sizeof(struct hiddev_event);
				}
			} else {
				if (list->buffer[list->tail].field_index != HID_FIELD_INDEX_NONE ||
				    (list->flags & HIDDEV_FLAG_REPORT) != 0) {

					if (copy_to_user(buffer + retval, list->buffer + list->tail, sizeof(struct hiddev_usage_ref))) {
						mutex_unlock(&list->thread_lock);
						return -EFAULT;
					}
					retval += sizeof(struct hiddev_usage_ref);
				}
			}
			list->tail = (list->tail + 1) & (HIDDEV_BUFFER_SIZE - 1);
		}

	}
	mutex_unlock(&list->thread_lock);

	return retval;
}

/*
 * "poll" file op
 * No kernel lock - fine
 */
static unsigned int hiddev_poll(struct file *file, poll_table *wait)
{
	struct hiddev_list *list = file->private_data;

	poll_wait(file, &list->hiddev->wait, wait);
	if (list->head != list->tail)
		return POLLIN | POLLRDNORM;
	if (!list->hiddev->exist)
		return POLLERR | POLLHUP;
	return 0;
}

/*
 * "ioctl" file op
 */
static noinline int hiddev_ioctl_usage(struct hiddev *hiddev, unsigned int cmd, void __user *user_arg)
{
	struct hid_device *hid = hiddev->hid;
	struct hiddev_report_info rinfo;
	struct hiddev_usage_ref_multi *uref_multi = NULL;
	struct hiddev_usage_ref *uref;
	struct hid_report *report;
	struct hid_field *field;
	int i;

	uref_multi = kmalloc(sizeof(struct hiddev_usage_ref_multi), GFP_KERNEL);
	if (!uref_multi)
		return -ENOMEM;
	uref = &uref_multi->uref;
	if (cmd == HIDIOCGUSAGES || cmd == HIDIOCSUSAGES) {
		if (copy_from_user(uref_multi, user_arg,
				   sizeof(*uref_multi)))
			goto fault;
	} else {
		if (copy_from_user(uref, user_arg, sizeof(*uref)))
			goto fault;
	}

	switch (cmd) {
	case HIDIOCGUCODE:
		rinfo.report_type = uref->report_type;
		rinfo.report_id = uref->report_id;
		if ((report = hiddev_lookup_report(hid, &rinfo)) == NULL)
			goto inval;

		if (uref->field_index >= report->maxfield)
			goto inval;

		field = report->field[uref->field_index];
		if (uref->usage_index >= field->maxusage)
			goto inval;

		uref->usage_code = field->usage[uref->usage_index].hid;

		if (copy_to_user(user_arg, uref, sizeof(*uref)))
			goto fault;

		goto goodreturn;

	default:
		if (cmd != HIDIOCGUSAGE &&
		    cmd != HIDIOCGUSAGES &&
		    uref->report_type == HID_REPORT_TYPE_INPUT)
			goto inval;

		if (uref->report_id == HID_REPORT_ID_UNKNOWN) {
			field = hiddev_lookup_usage(hid, uref);
			if (field == NULL)
				goto inval;
		} else {
			rinfo.report_type = uref->report_type;
			rinfo.report_id = uref->report_id;
			if ((report = hiddev_lookup_report(hid, &rinfo)) == NULL)
				goto inval;

			if (uref->field_index >= report->maxfield)
				goto inval;

			field = report->field[uref->field_index];

			if (cmd == HIDIOCGCOLLECTIONINDEX) {
				if (uref->usage_index >= field->maxusage)
					goto inval;
			} else if (uref->usage_index >= field->report_count)
				goto inval;

			else if ((cmd == HIDIOCGUSAGES || cmd == HIDIOCSUSAGES) &&
				 (uref_multi->num_values > HID_MAX_MULTI_USAGES ||
				  uref->usage_index + uref_multi->num_values > field->report_count))
				goto inval;
			}

		switch (cmd) {
		case HIDIOCGUSAGE:
			uref->value = field->value[uref->usage_index];
			if (copy_to_user(user_arg, uref, sizeof(*uref)))
				goto fault;
			goto goodreturn;

		case HIDIOCSUSAGE:
			field->value[uref->usage_index] = uref->value;
			goto goodreturn;

		case HIDIOCGCOLLECTIONINDEX:
			i = field->usage[uref->usage_index].collection_index;
			kfree(uref_multi);
			return i;
		case HIDIOCGUSAGES:
			for (i = 0; i < uref_multi->num_values; i++)
				uref_multi->values[i] =
				    field->value[uref->usage_index + i];
			if (copy_to_user(user_arg, uref_multi,
					 sizeof(*uref_multi)))
				goto fault;
			goto goodreturn;
		case HIDIOCSUSAGES:
			for (i = 0; i < uref_multi->num_values; i++)
				field->value[uref->usage_index + i] =
				    uref_multi->values[i];
			goto goodreturn;
		}

goodreturn:
		kfree(uref_multi);
		return 0;
fault:
		kfree(uref_multi);
		return -EFAULT;
inval:
		kfree(uref_multi);
		return -EINVAL;
	}
}

static noinline int hiddev_ioctl_string(struct hiddev *hiddev, unsigned int cmd, void __user *user_arg)
{
	struct hid_device *hid = hiddev->hid;
	struct usb_device *dev = hid_to_usb_dev(hid);
	int idx, len;
	char *buf;

	if (get_user(idx, (int __user *)user_arg))
		return -EFAULT;

	if ((buf = kmalloc(HID_STRING_SIZE, GFP_KERNEL)) == NULL)
		return -ENOMEM;

	if ((len = usb_string(dev, idx, buf, HID_STRING_SIZE-1)) < 0) {
		kfree(buf);
		return -EINVAL;
	}

	if (copy_to_user(user_arg+sizeof(int), buf, len+1)) {
		kfree(buf);
		return -EFAULT;
	}

	kfree(buf);

	return len;
}

static long hiddev_ioctl(struct file *file, unsigned int cmd, unsigned long arg)
{
	struct hiddev_list *list = file->private_data;
	struct hiddev *hiddev = list->hiddev;
	struct hid_device *hid = hiddev->hid;
	struct usb_device *dev;
	struct hiddev_collection_info cinfo;
	struct hiddev_report_info rinfo;
	struct hiddev_field_info finfo;
	struct hiddev_devinfo dinfo;
	struct hid_report *report;
	struct hid_field *field;
	struct usbhid_device *usbhid = hid->driver_data;
	void __user *user_arg = (void __user *)arg;
	int i, r;
	
	/* Called without BKL by compat methods so no BKL taken */

	/* FIXME: Who or what stop this racing with a disconnect ?? */
	if (!hiddev->exist || !hid)
		return -EIO;

	dev = hid_to_usb_dev(hid);

	switch (cmd) {

	case HIDIOCGVERSION:
		return put_user(HID_VERSION, (int __user *)arg);

	case HIDIOCAPPLICATION:
		if (arg < 0 || arg >= hid->maxapplication)
			return -EINVAL;

		for (i = 0; i < hid->maxcollection; i++)
			if (hid->collection[i].type ==
			    HID_COLLECTION_APPLICATION && arg-- == 0)
				break;

		if (i == hid->maxcollection)
			return -EINVAL;

		return hid->collection[i].usage;

	case HIDIOCGDEVINFO:
		dinfo.bustype = BUS_USB;
		dinfo.busnum = dev->bus->busnum;
		dinfo.devnum = dev->devnum;
		dinfo.ifnum = usbhid->ifnum;
		dinfo.vendor = le16_to_cpu(dev->descriptor.idVendor);
		dinfo.product = le16_to_cpu(dev->descriptor.idProduct);
		dinfo.version = le16_to_cpu(dev->descriptor.bcdDevice);
		dinfo.num_applications = hid->maxapplication;
		if (copy_to_user(user_arg, &dinfo, sizeof(dinfo)))
			return -EFAULT;

		return 0;

	case HIDIOCGFLAG:
		if (put_user(list->flags, (int __user *)arg))
			return -EFAULT;

		return 0;

	case HIDIOCSFLAG:
		{
			int newflags;
			if (get_user(newflags, (int __user *)arg))
				return -EFAULT;

			if ((newflags & ~HIDDEV_FLAGS) != 0 ||
			    ((newflags & HIDDEV_FLAG_REPORT) != 0 &&
			     (newflags & HIDDEV_FLAG_UREF) == 0))
				return -EINVAL;

			list->flags = newflags;

			return 0;
		}

	case HIDIOCGSTRING:
		mutex_lock(&hiddev->existancelock);
		if (hiddev->exist)
			r = hiddev_ioctl_string(hiddev, cmd, user_arg);
		else
			r = -ENODEV;
		mutex_unlock(&hiddev->existancelock);
		return r;

	case HIDIOCINITREPORT:
		mutex_lock(&hiddev->existancelock);
		if (!hiddev->exist) {
			mutex_unlock(&hiddev->existancelock);
			return -ENODEV;
		}
		usbhid_init_reports(hid);
		mutex_unlock(&hiddev->existancelock);

		return 0;

	case HIDIOCGREPORT:
		if (copy_from_user(&rinfo, user_arg, sizeof(rinfo)))
			return -EFAULT;

		if (rinfo.report_type == HID_REPORT_TYPE_OUTPUT)
			return -EINVAL;

		if ((report = hiddev_lookup_report(hid, &rinfo)) == NULL)
			return -EINVAL;

		mutex_lock(&hiddev->existancelock);
		if (hiddev->exist) {
			usbhid_submit_report(hid, report, USB_DIR_IN);
			usbhid_wait_io(hid);
		}
		mutex_unlock(&hiddev->existancelock);

		return 0;

	case HIDIOCSREPORT:
		if (copy_from_user(&rinfo, user_arg, sizeof(rinfo)))
			return -EFAULT;

		if (rinfo.report_type == HID_REPORT_TYPE_INPUT)
			return -EINVAL;

		if ((report = hiddev_lookup_report(hid, &rinfo)) == NULL)
			return -EINVAL;

		mutex_lock(&hiddev->existancelock);
		if (hiddev->exist) {
			usbhid_submit_report(hid, report, USB_DIR_OUT);
			usbhid_wait_io(hid);
		}
		mutex_unlock(&hiddev->existancelock);

		return 0;

	case HIDIOCGREPORTINFO:
		if (copy_from_user(&rinfo, user_arg, sizeof(rinfo)))
			return -EFAULT;

		if ((report = hiddev_lookup_report(hid, &rinfo)) == NULL)
			return -EINVAL;

		rinfo.num_fields = report->maxfield;

		if (copy_to_user(user_arg, &rinfo, sizeof(rinfo)))
			return -EFAULT;

		return 0;

	case HIDIOCGFIELDINFO:
		if (copy_from_user(&finfo, user_arg, sizeof(finfo)))
			return -EFAULT;
		rinfo.report_type = finfo.report_type;
		rinfo.report_id = finfo.report_id;
		if ((report = hiddev_lookup_report(hid, &rinfo)) == NULL)
			return -EINVAL;

		if (finfo.field_index >= report->maxfield)
			return -EINVAL;

		field = report->field[finfo.field_index];
		memset(&finfo, 0, sizeof(finfo));
		finfo.report_type = rinfo.report_type;
		finfo.report_id = rinfo.report_id;
		finfo.field_index = field->report_count - 1;
		finfo.maxusage = field->maxusage;
		finfo.flags = field->flags;
		finfo.physical = field->physical;
		finfo.logical = field->logical;
		finfo.application = field->application;
		finfo.logical_minimum = field->logical_minimum;
		finfo.logical_maximum = field->logical_maximum;
		finfo.physical_minimum = field->physical_minimum;
		finfo.physical_maximum = field->physical_maximum;
		finfo.unit_exponent = field->unit_exponent;
		finfo.unit = field->unit;

		if (copy_to_user(user_arg, &finfo, sizeof(finfo)))
			return -EFAULT;

		return 0;

	case HIDIOCGUCODE:
		/* fall through */
	case HIDIOCGUSAGE:
	case HIDIOCSUSAGE:
	case HIDIOCGUSAGES:
	case HIDIOCSUSAGES:
	case HIDIOCGCOLLECTIONINDEX:
		mutex_lock(&hiddev->existancelock);
		if (hiddev->exist)
			r = hiddev_ioctl_usage(hiddev, cmd, user_arg);
		else
			r = -ENODEV;
		mutex_unlock(&hiddev->existancelock);
		return r;

	case HIDIOCGCOLLECTIONINFO:
		if (copy_from_user(&cinfo, user_arg, sizeof(cinfo)))
			return -EFAULT;

		if (cinfo.index >= hid->maxcollection)
			return -EINVAL;

		cinfo.type = hid->collection[cinfo.index].type;
		cinfo.usage = hid->collection[cinfo.index].usage;
		cinfo.level = hid->collection[cinfo.index].level;

		if (copy_to_user(user_arg, &cinfo, sizeof(cinfo)))
			return -EFAULT;
		return 0;

	default:

		if (_IOC_TYPE(cmd) != 'H' || _IOC_DIR(cmd) != _IOC_READ)
			return -EINVAL;

		if (_IOC_NR(cmd) == _IOC_NR(HIDIOCGNAME(0))) {
			int len;
			if (!hid->name)
				return 0;
			len = strlen(hid->name) + 1;
			if (len > _IOC_SIZE(cmd))
				 len = _IOC_SIZE(cmd);
			return copy_to_user(user_arg, hid->name, len) ?
				-EFAULT : len;
		}

		if (_IOC_NR(cmd) == _IOC_NR(HIDIOCGPHYS(0))) {
			int len;
			if (!hid->phys)
				return 0;
			len = strlen(hid->phys) + 1;
			if (len > _IOC_SIZE(cmd))
				len = _IOC_SIZE(cmd);
			return copy_to_user(user_arg, hid->phys, len) ?
				-EFAULT : len;
		}
	}
	return -EINVAL;
}

#ifdef CONFIG_COMPAT
static long hiddev_compat_ioctl(struct file *file, unsigned int cmd, unsigned long arg)
{
	return hiddev_ioctl(file, cmd, (unsigned long)compat_ptr(arg));
}
#endif

static const struct file_operations hiddev_fops = {
	.owner =	THIS_MODULE,
	.read =		hiddev_read,
	.write =	hiddev_write,
	.poll =		hiddev_poll,
	.open =		hiddev_open,
	.release =	hiddev_release,
	.unlocked_ioctl =	hiddev_ioctl,
	.fasync =	hiddev_fasync,
#ifdef CONFIG_COMPAT
	.compat_ioctl	= hiddev_compat_ioctl,
#endif
	.llseek		= noop_llseek,
};

static char *hiddev_devnode(struct device *dev, mode_t *mode)
{
	return kasprintf(GFP_KERNEL, "usb/%s", dev_name(dev));
}

static struct usb_class_driver hiddev_class = {
	.name =		"hiddev%d",
	.devnode =	hiddev_devnode,
	.fops =		&hiddev_fops,
	.minor_base =	HIDDEV_MINOR_BASE,
};

/*
 * This is where hid.c calls us to connect a hid device to the hiddev driver
 */
int hiddev_connect(struct hid_device *hid, unsigned int force)
{
	struct hiddev *hiddev;
	struct usbhid_device *usbhid = hid->driver_data;
	int retval;

	if (!force) {
		unsigned int i;
		for (i = 0; i < hid->maxcollection; i++)
			if (hid->collection[i].type ==
			    HID_COLLECTION_APPLICATION &&
			    !IS_INPUT_APPLICATION(hid->collection[i].usage))
				break;

		if (i == hid->maxcollection)
			return -1;
	}

	if (!(hiddev = kzalloc(sizeof(struct hiddev), GFP_KERNEL)))
		return -1;

	init_waitqueue_head(&hiddev->wait);
	INIT_LIST_HEAD(&hiddev->list);
	spin_lock_init(&hiddev->list_lock);
	mutex_init(&hiddev->existancelock);
	hid->hiddev = hiddev;
	hiddev->hid = hid;
	hiddev->exist = 1;
	retval = usb_register_dev(usbhid->intf, &hiddev_class);
	if (retval) {
		err_hid("Not able to get a minor for this device.");
		hid->hiddev = NULL;
		kfree(hiddev);
		return -1;
	}
	return 0;
}

/*
 * This is where hid.c calls us to disconnect a hiddev device from the
 * corresponding hid device (usually because the usb device has disconnected)
 */
static struct usb_class_driver hiddev_class;
void hiddev_disconnect(struct hid_device *hid)
{
	struct hiddev *hiddev = hid->hiddev;
	struct usbhid_device *usbhid = hid->driver_data;

	mutex_lock(&hiddev->existancelock);
	hiddev->exist = 0;
	mutex_unlock(&hiddev->existancelock);

	usb_deregister_dev(usbhid->intf, &hiddev_class);

	if (hiddev->open) {
		usbhid_close(hiddev->hid);
		wake_up_interruptible(&hiddev->wait);
	} else {
		kfree(hiddev);
	}
}<|MERGE_RESOLUTION|>--- conflicted
+++ resolved
@@ -67,11 +67,6 @@
 	struct mutex thread_lock;
 };
 
-<<<<<<< HEAD
-static struct usb_driver hiddev_driver;
-
-=======
->>>>>>> 45f53cc9
 /*
  * Find a report, given the report's type and ID.  The ID can be specified
  * indirectly by REPORT_ID_FIRST (which returns the first report of the given
