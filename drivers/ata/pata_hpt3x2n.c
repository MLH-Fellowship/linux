--- conflicted
+++ resolved
@@ -25,11 +25,7 @@
 #include <linux/libata.h>
 
 #define DRV_NAME	"pata_hpt3x2n"
-<<<<<<< HEAD
-#define DRV_VERSION	"0.3.10"
-=======
 #define DRV_VERSION	"0.3.13"
->>>>>>> 3cbea436
 
 enum {
 	HPT_PCI_FAST	=	(1 << 31),
@@ -589,16 +585,11 @@
 
 	printk(KERN_INFO "pata_hpt37x: bus clock %dMHz, using 66MHz DPLL.\n",
 	       pci_mhz);
-<<<<<<< HEAD
-	/* Set our private data up. We only need a few flags so we use
-	   it directly */
-=======
 
 	/*
 	 * Set our private data up. We only need a few flags
 	 * so we use it directly.
 	 */
->>>>>>> 3cbea436
 	if (pci_mhz > 60)
 		hpriv = (void *)(PCI66 | USE_DPLL);
 
