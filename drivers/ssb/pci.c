--- conflicted
+++ resolved
@@ -645,11 +645,7 @@
 		break;
 	default:
 		ssb_printk(KERN_WARNING PFX "Unsupported SPROM"
-<<<<<<< HEAD
-			   "  revision %d detected. Will extract"
-=======
 			   " revision %d detected. Will extract"
->>>>>>> 105e53f8
 			   " v1\n", out->revision);
 		out->revision = 1;
 		sprom_extract_r123(out, in);
