/*
 * Copyright (c) 2009, Microsoft Corporation.
 *
 * This program is free software; you can redistribute it and/or modify it
 * under the terms and conditions of the GNU General Public License,
 * version 2, as published by the Free Software Foundation.
 *
 * This program is distributed in the hope it will be useful, but WITHOUT
 * ANY WARRANTY; without even the implied warranty of MERCHANTABILITY or
 * FITNESS FOR A PARTICULAR PURPOSE.  See the GNU General Public License for
 * more details.
 *
 * You should have received a copy of the GNU General Public License along with
 * this program; if not, write to the Free Software Foundation, Inc., 59 Temple
 * Place - Suite 330, Boston, MA 02111-1307 USA.
 *
 * Authors:
 *   Haiyang Zhang <haiyangz@microsoft.com>
 *   Hank Janssen  <hjanssen@microsoft.com>
 */
#include <linux/kernel.h>
#include <linux/sched.h>
#include <linux/wait.h>
#include <linux/mm.h>
#include <linux/delay.h>
#include <linux/io.h>
#include <linux/slab.h>
#include "hv_api.h"
#include "logging.h"
#include "netvsc.h"
#include "rndis_filter.h"
#include "channel.h"


/* Globals */
static const char *driver_name = "netvsc";

/* {F8615163-DF3E-46c5-913F-F2D2F965ED0E} */
static const struct hv_guid netvsc_device_type = {
	.data = {
		0x63, 0x51, 0x61, 0xF8, 0x3E, 0xDF, 0xc5, 0x46,
		0x91, 0x3F, 0xF2, 0xD2, 0xF9, 0x65, 0xED, 0x0E
	}
};

static int netvsc_device_add(struct hv_device *device, void *additional_info);

static int netvsc_device_remove(struct hv_device *device);

static void netvsc_cleanup(struct hv_driver *driver);

static void netvsc_channel_cb(void *context);

static int netvsc_init_send_buf(struct hv_device *device);

static int netvsc_init_recv_buf(struct hv_device *device);

static int netvsc_destroy_send_buf(struct netvsc_device *net_device);

static int netvsc_destroy_recv_buf(struct netvsc_device *net_device);

static int netvsc_connect_vsp(struct hv_device *device);

static void netvsc_send_completion(struct hv_device *device,
				   struct vmpacket_descriptor *packet);

static int netvsc_send(struct hv_device *device,
			struct hv_netvsc_packet *packet);

static void netvsc_receive(struct hv_device *device,
			    struct vmpacket_descriptor *packet);

static void netvsc_receive_completion(void *context);

static void netvsc_send_recv_completion(struct hv_device *device,
					u64 transaction_id);


static struct netvsc_device *alloc_net_device(struct hv_device *device)
{
	struct netvsc_device *net_device;

	net_device = kzalloc(sizeof(struct netvsc_device), GFP_KERNEL);
	if (!net_device)
		return NULL;

	/* Set to 2 to allow both inbound and outbound traffic */
	atomic_cmpxchg(&net_device->refcnt, 0, 2);

	net_device->dev = device;
<<<<<<< HEAD
	device->Extension = net_device;
=======
	device->ext = net_device;
>>>>>>> 105e53f8

	return net_device;
}

static void free_net_device(struct netvsc_device *device)
{
<<<<<<< HEAD
	WARN_ON(atomic_read(&device->refcnt) == 0);
	device->dev->Extension = NULL;
=======
	WARN_ON(atomic_read(&device->refcnt) != 0);
	device->dev->ext = NULL;
>>>>>>> 105e53f8
	kfree(device);
}


/* Get the net device object iff exists and its refcount > 1 */
static struct netvsc_device *get_outbound_net_device(struct hv_device *device)
{
	struct netvsc_device *net_device;

<<<<<<< HEAD
	net_device = device->Extension;
=======
	net_device = device->ext;
>>>>>>> 105e53f8
	if (net_device && atomic_read(&net_device->refcnt) > 1)
		atomic_inc(&net_device->refcnt);
	else
		net_device = NULL;

	return net_device;
}

/* Get the net device object iff exists and its refcount > 0 */
static struct netvsc_device *get_inbound_net_device(struct hv_device *device)
{
	struct netvsc_device *net_device;

<<<<<<< HEAD
	net_device = device->Extension;
=======
	net_device = device->ext;
>>>>>>> 105e53f8
	if (net_device && atomic_read(&net_device->refcnt))
		atomic_inc(&net_device->refcnt);
	else
		net_device = NULL;

	return net_device;
}

static void put_net_device(struct hv_device *device)
{
	struct netvsc_device *net_device;

<<<<<<< HEAD
	net_device = device->Extension;
	/* ASSERT(netDevice); */
=======
	net_device = device->ext;
>>>>>>> 105e53f8

	atomic_dec(&net_device->refcnt);
}

static struct netvsc_device *release_outbound_net_device(
		struct hv_device *device)
{
	struct netvsc_device *net_device;

<<<<<<< HEAD
	net_device = device->Extension;
=======
	net_device = device->ext;
>>>>>>> 105e53f8
	if (net_device == NULL)
		return NULL;

	/* Busy wait until the ref drop to 2, then set it to 1 */
	while (atomic_cmpxchg(&net_device->refcnt, 2, 1) != 2)
		udelay(100);

	return net_device;
}

static struct netvsc_device *release_inbound_net_device(
		struct hv_device *device)
{
	struct netvsc_device *net_device;

<<<<<<< HEAD
	net_device = device->Extension;
=======
	net_device = device->ext;
>>>>>>> 105e53f8
	if (net_device == NULL)
		return NULL;

	/* Busy wait until the ref drop to 1, then set it to 0 */
	while (atomic_cmpxchg(&net_device->refcnt, 1, 0) != 1)
		udelay(100);

<<<<<<< HEAD
	device->Extension = NULL;
=======
	device->ext = NULL;
>>>>>>> 105e53f8
	return net_device;
}

/*
 * netvsc_initialize - Main entry point
 */
int netvsc_initialize(struct hv_driver *drv)
{
	struct netvsc_driver *driver = (struct netvsc_driver *)drv;

	DPRINT_DBG(NETVSC, "sizeof(struct hv_netvsc_packet)=%zd, "
		   "sizeof(struct nvsp_message)=%zd, "
		   "sizeof(struct vmtransfer_page_packet_header)=%zd",
		   sizeof(struct hv_netvsc_packet),
		   sizeof(struct nvsp_message),
		   sizeof(struct vmtransfer_page_packet_header));

<<<<<<< HEAD
	/* Make sure we are at least 2 pages since 1 page is used for control */
	/* ASSERT(driver->RingBufferSize >= (PAGE_SIZE << 1)); */

	drv->name = driver_name;
	memcpy(&drv->deviceType, &netvsc_device_type, sizeof(struct hv_guid));

	/* Make sure it is set by the caller */
	/* FIXME: These probably should still be tested in some way */
	/* ASSERT(driver->OnReceiveCallback); */
	/* ASSERT(driver->OnLinkStatusChanged); */

	/* Setup the dispatch table */
	driver->base.OnDeviceAdd	= netvsc_device_add;
	driver->base.OnDeviceRemove	= netvsc_device_remove;
	driver->base.OnCleanup		= netvsc_cleanup;
=======
	drv->name = driver_name;
	memcpy(&drv->dev_type, &netvsc_device_type, sizeof(struct hv_guid));

	/* Setup the dispatch table */
	driver->base.dev_add	= netvsc_device_add;
	driver->base.dev_rm	= netvsc_device_remove;
	driver->base.cleanup		= netvsc_cleanup;
>>>>>>> 105e53f8

	driver->send			= netvsc_send;

	rndis_filter_init(driver);
	return 0;
}

static int netvsc_init_recv_buf(struct hv_device *device)
{
	int ret = 0;
	struct netvsc_device *net_device;
	struct nvsp_message *init_packet;

	net_device = get_outbound_net_device(device);
	if (!net_device) {
		DPRINT_ERR(NETVSC, "unable to get net device..."
			   "device being destroyed?");
		return -1;
	}

	net_device->recv_buf =
<<<<<<< HEAD
		osd_page_alloc(net_device->recv_buf_size >> PAGE_SHIFT);
=======
		(void *)__get_free_pages(GFP_KERNEL|__GFP_ZERO,
				get_order(net_device->recv_buf_size));
>>>>>>> 105e53f8
	if (!net_device->recv_buf) {
		DPRINT_ERR(NETVSC,
			   "unable to allocate receive buffer of size %d",
			   net_device->recv_buf_size);
		ret = -1;
		goto cleanup;
	}

	DPRINT_INFO(NETVSC, "Establishing receive buffer's GPADL...");

	/*
	 * Establish the gpadl handle for this buffer on this
	 * channel.  Note: This call uses the vmbus connection rather
	 * than the channel to establish the gpadl handle.
	 */
	ret = vmbus_establish_gpadl(device->channel, net_device->recv_buf,
				    net_device->recv_buf_size,
				    &net_device->recv_buf_gpadl_handle);
	if (ret != 0) {
		DPRINT_ERR(NETVSC,
			   "unable to establish receive buffer's gpadl");
		goto cleanup;
	}

<<<<<<< HEAD
	/* osd_waitevent_wait(ext->ChannelInitEvent); */
=======
>>>>>>> 105e53f8

	/* Notify the NetVsp of the gpadl handle */
	DPRINT_INFO(NETVSC, "Sending NvspMessage1TypeSendReceiveBuffer...");

	init_packet = &net_device->channel_init_pkt;

	memset(init_packet, 0, sizeof(struct nvsp_message));

	init_packet->hdr.msg_type = NVSP_MSG1_TYPE_SEND_RECV_BUF;
	init_packet->msg.v1_msg.send_recv_buf.
		gpadl_handle = net_device->recv_buf_gpadl_handle;
	init_packet->msg.v1_msg.
		send_recv_buf.id = NETVSC_RECEIVE_BUFFER_ID;

	/* Send the gpadl notification request */
<<<<<<< HEAD
	ret = vmbus_sendpacket(device->channel, init_packet,
			       sizeof(struct nvsp_message),
			       (unsigned long)init_packet,
			       VmbusPacketTypeDataInBand,
=======
	net_device->wait_condition = 0;
	ret = vmbus_sendpacket(device->channel, init_packet,
			       sizeof(struct nvsp_message),
			       (unsigned long)init_packet,
			       VM_PKT_DATA_INBAND,
>>>>>>> 105e53f8
			       VMBUS_DATA_PACKET_FLAG_COMPLETION_REQUESTED);
	if (ret != 0) {
		DPRINT_ERR(NETVSC,
			   "unable to send receive buffer's gpadl to netvsp");
		goto cleanup;
	}

<<<<<<< HEAD
	osd_waitevent_wait(net_device->channel_init_event);
=======
	wait_event_timeout(net_device->channel_init_wait,
			net_device->wait_condition,
			msecs_to_jiffies(1000));
	BUG_ON(net_device->wait_condition == 0);

>>>>>>> 105e53f8

	/* Check the response */
	if (init_packet->msg.v1_msg.
	    send_recv_buf_complete.status != NVSP_STAT_SUCCESS) {
		DPRINT_ERR(NETVSC, "Unable to complete receive buffer "
			   "initialzation with NetVsp - status %d",
			   init_packet->msg.v1_msg.
			   send_recv_buf_complete.status);
		ret = -1;
		goto cleanup;
	}

	/* Parse the response */

	net_device->recv_section_cnt = init_packet->msg.
		v1_msg.send_recv_buf_complete.num_sections;

	net_device->recv_section = kmalloc(net_device->recv_section_cnt
		* sizeof(struct nvsp_1_receive_buffer_section), GFP_KERNEL);
	if (net_device->recv_section == NULL) {
		ret = -1;
		goto cleanup;
	}

	memcpy(net_device->recv_section,
		init_packet->msg.v1_msg.
	       send_recv_buf_complete.sections,
		net_device->recv_section_cnt *
	       sizeof(struct nvsp_1_receive_buffer_section));

	DPRINT_INFO(NETVSC, "Receive sections info (count %d, offset %d, "
		    "endoffset %d, suballoc size %d, num suballocs %d)",
		    net_device->recv_section_cnt,
		    net_device->recv_section[0].offset,
		    net_device->recv_section[0].end_offset,
		    net_device->recv_section[0].sub_alloc_size,
		    net_device->recv_section[0].num_sub_allocs);

	/*
	 * For 1st release, there should only be 1 section that represents the
	 * entire receive buffer
	 */
	if (net_device->recv_section_cnt != 1 ||
	    net_device->recv_section->offset != 0) {
		ret = -1;
		goto cleanup;
	}

	goto exit;

<<<<<<< HEAD
Cleanup:
	netvsc_destroy_recv_buf(net_device);

Exit:
=======
cleanup:
	netvsc_destroy_recv_buf(net_device);

exit:
>>>>>>> 105e53f8
	put_net_device(device);
	return ret;
}

static int netvsc_init_send_buf(struct hv_device *device)
{
	int ret = 0;
	struct netvsc_device *net_device;
	struct nvsp_message *init_packet;

	net_device = get_outbound_net_device(device);
	if (!net_device) {
		DPRINT_ERR(NETVSC, "unable to get net device..."
			   "device being destroyed?");
		return -1;
	}
	if (net_device->send_buf_size <= 0) {
		ret = -EINVAL;
		goto cleanup;
	}

<<<<<<< HEAD
	/* page-size grandularity */
	/* ASSERT((netDevice->SendBufferSize & (PAGE_SIZE - 1)) == 0); */

	net_device->send_buf =
		osd_page_alloc(net_device->send_buf_size >> PAGE_SHIFT);
=======
	net_device->send_buf =
		(void *)__get_free_pages(GFP_KERNEL|__GFP_ZERO,
				get_order(net_device->send_buf_size));
>>>>>>> 105e53f8
	if (!net_device->send_buf) {
		DPRINT_ERR(NETVSC, "unable to allocate send buffer of size %d",
			   net_device->send_buf_size);
		ret = -1;
		goto cleanup;
	}

	DPRINT_INFO(NETVSC, "Establishing send buffer's GPADL...");

	/*
	 * Establish the gpadl handle for this buffer on this
	 * channel.  Note: This call uses the vmbus connection rather
	 * than the channel to establish the gpadl handle.
	 */
	ret = vmbus_establish_gpadl(device->channel, net_device->send_buf,
				    net_device->send_buf_size,
				    &net_device->send_buf_gpadl_handle);
	if (ret != 0) {
		DPRINT_ERR(NETVSC, "unable to establish send buffer's gpadl");
		goto cleanup;
	}

<<<<<<< HEAD
	/* osd_waitevent_wait(ext->ChannelInitEvent); */

=======
>>>>>>> 105e53f8
	/* Notify the NetVsp of the gpadl handle */
	DPRINT_INFO(NETVSC, "Sending NvspMessage1TypeSendSendBuffer...");

	init_packet = &net_device->channel_init_pkt;

	memset(init_packet, 0, sizeof(struct nvsp_message));

	init_packet->hdr.msg_type = NVSP_MSG1_TYPE_SEND_SEND_BUF;
	init_packet->msg.v1_msg.send_recv_buf.
		gpadl_handle = net_device->send_buf_gpadl_handle;
	init_packet->msg.v1_msg.send_recv_buf.id =
		NETVSC_SEND_BUFFER_ID;

	/* Send the gpadl notification request */
<<<<<<< HEAD
	ret = vmbus_sendpacket(device->channel, init_packet,
			       sizeof(struct nvsp_message),
			       (unsigned long)init_packet,
			       VmbusPacketTypeDataInBand,
=======
	net_device->wait_condition = 0;
	ret = vmbus_sendpacket(device->channel, init_packet,
			       sizeof(struct nvsp_message),
			       (unsigned long)init_packet,
			       VM_PKT_DATA_INBAND,
>>>>>>> 105e53f8
			       VMBUS_DATA_PACKET_FLAG_COMPLETION_REQUESTED);
	if (ret != 0) {
		DPRINT_ERR(NETVSC,
			   "unable to send receive buffer's gpadl to netvsp");
		goto cleanup;
	}

<<<<<<< HEAD
	osd_waitevent_wait(net_device->channel_init_event);
=======
	wait_event_timeout(net_device->channel_init_wait,
			net_device->wait_condition,
			msecs_to_jiffies(1000));
	BUG_ON(net_device->wait_condition == 0);
>>>>>>> 105e53f8

	/* Check the response */
	if (init_packet->msg.v1_msg.
	    send_send_buf_complete.status != NVSP_STAT_SUCCESS) {
		DPRINT_ERR(NETVSC, "Unable to complete send buffer "
			   "initialzation with NetVsp - status %d",
			   init_packet->msg.v1_msg.
			   send_send_buf_complete.status);
		ret = -1;
		goto cleanup;
	}

	net_device->send_section_size = init_packet->
	msg.v1_msg.send_send_buf_complete.section_size;

	goto exit;

<<<<<<< HEAD
Cleanup:
	netvsc_destroy_send_buf(net_device);

Exit:
=======
cleanup:
	netvsc_destroy_send_buf(net_device);

exit:
>>>>>>> 105e53f8
	put_net_device(device);
	return ret;
}

static int netvsc_destroy_recv_buf(struct netvsc_device *net_device)
{
	struct nvsp_message *revoke_packet;
	int ret = 0;

	/*
	 * If we got a section count, it means we received a
	 * SendReceiveBufferComplete msg (ie sent
	 * NvspMessage1TypeSendReceiveBuffer msg) therefore, we need
	 * to send a revoke msg here
	 */
	if (net_device->recv_section_cnt) {
		DPRINT_INFO(NETVSC,
			    "Sending NvspMessage1TypeRevokeReceiveBuffer...");

		/* Send the revoke receive buffer */
		revoke_packet = &net_device->revoke_packet;
		memset(revoke_packet, 0, sizeof(struct nvsp_message));

		revoke_packet->hdr.msg_type =
			NVSP_MSG1_TYPE_REVOKE_RECV_BUF;
		revoke_packet->msg.v1_msg.
		revoke_recv_buf.id = NETVSC_RECEIVE_BUFFER_ID;

		ret = vmbus_sendpacket(net_device->dev->channel,
				       revoke_packet,
				       sizeof(struct nvsp_message),
				       (unsigned long)revoke_packet,
<<<<<<< HEAD
				       VmbusPacketTypeDataInBand, 0);
=======
				       VM_PKT_DATA_INBAND, 0);
>>>>>>> 105e53f8
		/*
		 * If we failed here, we might as well return and
		 * have a leak rather than continue and a bugchk
		 */
		if (ret != 0) {
			DPRINT_ERR(NETVSC, "unable to send revoke receive "
				   "buffer to netvsp");
			return -1;
		}
	}

	/* Teardown the gpadl on the vsp end */
	if (net_device->recv_buf_gpadl_handle) {
		DPRINT_INFO(NETVSC, "Tearing down receive buffer's GPADL...");

		ret = vmbus_teardown_gpadl(net_device->dev->channel,
			   net_device->recv_buf_gpadl_handle);

		/* If we failed here, we might as well return and have a leak rather than continue and a bugchk */
		if (ret != 0) {
			DPRINT_ERR(NETVSC,
				   "unable to teardown receive buffer's gpadl");
			return -1;
		}
		net_device->recv_buf_gpadl_handle = 0;
	}

	if (net_device->recv_buf) {
		DPRINT_INFO(NETVSC, "Freeing up receive buffer...");

		/* Free up the receive buffer */
<<<<<<< HEAD
		osd_page_free(net_device->recv_buf,
			     net_device->recv_buf_size >> PAGE_SHIFT);
=======
		free_pages((unsigned long)net_device->recv_buf,
			get_order(net_device->recv_buf_size));
>>>>>>> 105e53f8
		net_device->recv_buf = NULL;
	}

	if (net_device->recv_section) {
		net_device->recv_section_cnt = 0;
		kfree(net_device->recv_section);
		net_device->recv_section = NULL;
	}

	return ret;
}

static int netvsc_destroy_send_buf(struct netvsc_device *net_device)
{
	struct nvsp_message *revoke_packet;
	int ret = 0;

	/*
	 * If we got a section count, it means we received a
	 *  SendReceiveBufferComplete msg (ie sent
	 *  NvspMessage1TypeSendReceiveBuffer msg) therefore, we need
	 *  to send a revoke msg here
	 */
	if (net_device->send_section_size) {
		DPRINT_INFO(NETVSC,
			    "Sending NvspMessage1TypeRevokeSendBuffer...");

		/* Send the revoke send buffer */
		revoke_packet = &net_device->revoke_packet;
		memset(revoke_packet, 0, sizeof(struct nvsp_message));

		revoke_packet->hdr.msg_type =
			NVSP_MSG1_TYPE_REVOKE_SEND_BUF;
		revoke_packet->msg.v1_msg.
			revoke_send_buf.id = NETVSC_SEND_BUFFER_ID;

		ret = vmbus_sendpacket(net_device->dev->channel,
				       revoke_packet,
				       sizeof(struct nvsp_message),
				       (unsigned long)revoke_packet,
<<<<<<< HEAD
				       VmbusPacketTypeDataInBand, 0);
=======
				       VM_PKT_DATA_INBAND, 0);
>>>>>>> 105e53f8
		/*
		 * If we failed here, we might as well return and have a leak
		 * rather than continue and a bugchk
		 */
		if (ret != 0) {
			DPRINT_ERR(NETVSC, "unable to send revoke send buffer "
				   "to netvsp");
			return -1;
		}
	}

	/* Teardown the gpadl on the vsp end */
	if (net_device->send_buf_gpadl_handle) {
		DPRINT_INFO(NETVSC, "Tearing down send buffer's GPADL...");
		ret = vmbus_teardown_gpadl(net_device->dev->channel,
					   net_device->send_buf_gpadl_handle);

		/*
		 * If we failed here, we might as well return and have a leak
		 * rather than continue and a bugchk
		 */
		if (ret != 0) {
			DPRINT_ERR(NETVSC, "unable to teardown send buffer's "
				   "gpadl");
			return -1;
		}
		net_device->send_buf_gpadl_handle = 0;
	}

	if (net_device->send_buf) {
		DPRINT_INFO(NETVSC, "Freeing up send buffer...");

		/* Free up the receive buffer */
<<<<<<< HEAD
		osd_page_free(net_device->send_buf,
			     net_device->send_buf_size >> PAGE_SHIFT);
=======
		free_pages((unsigned long)net_device->send_buf,
				get_order(net_device->send_buf_size));
>>>>>>> 105e53f8
		net_device->send_buf = NULL;
	}

	return ret;
}


static int netvsc_connect_vsp(struct hv_device *device)
{
	int ret;
	struct netvsc_device *net_device;
	struct nvsp_message *init_packet;
	int ndis_version;

	net_device = get_outbound_net_device(device);
	if (!net_device) {
		DPRINT_ERR(NETVSC, "unable to get net device..."
			   "device being destroyed?");
		return -1;
	}

	init_packet = &net_device->channel_init_pkt;

	memset(init_packet, 0, sizeof(struct nvsp_message));
	init_packet->hdr.msg_type = NVSP_MSG_TYPE_INIT;
	init_packet->msg.init_msg.init.min_protocol_ver =
		NVSP_MIN_PROTOCOL_VERSION;
	init_packet->msg.init_msg.init.max_protocol_ver =
		NVSP_MAX_PROTOCOL_VERSION;

	DPRINT_INFO(NETVSC, "Sending NvspMessageTypeInit...");

	/* Send the init request */
<<<<<<< HEAD
	ret = vmbus_sendpacket(device->channel, init_packet,
			       sizeof(struct nvsp_message),
			       (unsigned long)init_packet,
			       VmbusPacketTypeDataInBand,
=======
	net_device->wait_condition = 0;
	ret = vmbus_sendpacket(device->channel, init_packet,
			       sizeof(struct nvsp_message),
			       (unsigned long)init_packet,
			       VM_PKT_DATA_INBAND,
>>>>>>> 105e53f8
			       VMBUS_DATA_PACKET_FLAG_COMPLETION_REQUESTED);

	if (ret != 0) {
		DPRINT_ERR(NETVSC, "unable to send NvspMessageTypeInit");
		goto cleanup;
	}

<<<<<<< HEAD
	osd_waitevent_wait(net_device->channel_init_event);
=======
	wait_event_timeout(net_device->channel_init_wait,
			net_device->wait_condition,
			msecs_to_jiffies(1000));
	if (net_device->wait_condition == 0) {
		ret = -ETIMEDOUT;
		goto cleanup;
	}
>>>>>>> 105e53f8

	DPRINT_INFO(NETVSC, "NvspMessageTypeInit status(%d) max mdl chain (%d)",
		init_packet->msg.init_msg.init_complete.status,
		init_packet->msg.init_msg.
		    init_complete.max_mdl_chain_len);

	if (init_packet->msg.init_msg.init_complete.status !=
	    NVSP_STAT_SUCCESS) {
		DPRINT_ERR(NETVSC,
			"unable to initialize with netvsp (status 0x%x)",
			init_packet->msg.init_msg.init_complete.status);
		ret = -1;
		goto cleanup;
	}

	if (init_packet->msg.init_msg.init_complete.
	    negotiated_protocol_ver != NVSP_PROTOCOL_VERSION_1) {
		DPRINT_ERR(NETVSC, "unable to initialize with netvsp "
			   "(version expected 1 got %d)",
			   init_packet->msg.init_msg.
			   init_complete.negotiated_protocol_ver);
		ret = -1;
		goto cleanup;
	}
	DPRINT_INFO(NETVSC, "Sending NvspMessage1TypeSendNdisVersion...");

	/* Send the ndis version */
	memset(init_packet, 0, sizeof(struct nvsp_message));

	ndis_version = 0x00050000;

	init_packet->hdr.msg_type = NVSP_MSG1_TYPE_SEND_NDIS_VER;
	init_packet->msg.v1_msg.
		send_ndis_ver.ndis_major_ver =
				(ndis_version & 0xFFFF0000) >> 16;
	init_packet->msg.v1_msg.
		send_ndis_ver.ndis_minor_ver =
				ndis_version & 0xFFFF;

	/* Send the init request */
	ret = vmbus_sendpacket(device->channel, init_packet,
<<<<<<< HEAD
			       sizeof(struct nvsp_message),
			       (unsigned long)init_packet,
			       VmbusPacketTypeDataInBand, 0);
=======
				sizeof(struct nvsp_message),
				(unsigned long)init_packet,
				VM_PKT_DATA_INBAND, 0);
>>>>>>> 105e53f8
	if (ret != 0) {
		DPRINT_ERR(NETVSC,
			   "unable to send NvspMessage1TypeSendNdisVersion");
		ret = -1;
		goto cleanup;
	}
<<<<<<< HEAD
	/*
	 * BUGBUG - We have to wait for the above msg since the
	 * netvsp uses KMCL which acknowledges packet (completion
	 * packet) since our Vmbus always set the
	 * VMBUS_DATA_PACKET_FLAG_COMPLETION_REQUESTED flag
	 */
	 /* osd_waitevent_wait(NetVscChannel->ChannelInitEvent); */
=======
>>>>>>> 105e53f8

	/* Post the big receive buffer to NetVSP */
	ret = netvsc_init_recv_buf(device);
	if (ret == 0)
		ret = netvsc_init_send_buf(device);

<<<<<<< HEAD
Cleanup:
=======
cleanup:
>>>>>>> 105e53f8
	put_net_device(device);
	return ret;
}

static void NetVscDisconnectFromVsp(struct netvsc_device *net_device)
{
	netvsc_destroy_recv_buf(net_device);
	netvsc_destroy_send_buf(net_device);
}

/*
 * netvsc_device_add - Callback when the device belonging to this
 * driver is added
 */
static int netvsc_device_add(struct hv_device *device, void *additional_info)
{
	int ret = 0;
	int i;
	struct netvsc_device *net_device;
	struct hv_netvsc_packet *packet, *pos;
	struct netvsc_driver *net_driver =
<<<<<<< HEAD
				(struct netvsc_driver *)device->Driver;
=======
				(struct netvsc_driver *)device->drv;
>>>>>>> 105e53f8

	net_device = alloc_net_device(device);
	if (!net_device) {
		ret = -1;
		goto cleanup;
	}

	DPRINT_DBG(NETVSC, "netvsc channel object allocated - %p", net_device);

	/* Initialize the NetVSC channel extension */
	net_device->recv_buf_size = NETVSC_RECEIVE_BUFFER_SIZE;
	spin_lock_init(&net_device->recv_pkt_list_lock);

	net_device->send_buf_size = NETVSC_SEND_BUFFER_SIZE;

	INIT_LIST_HEAD(&net_device->recv_pkt_list);

	for (i = 0; i < NETVSC_RECEIVE_PACKETLIST_COUNT; i++) {
		packet = kzalloc(sizeof(struct hv_netvsc_packet) +
				 (NETVSC_RECEIVE_SG_COUNT *
				  sizeof(struct hv_page_buffer)), GFP_KERNEL);
		if (!packet) {
			DPRINT_DBG(NETVSC, "unable to allocate netvsc pkts "
				   "for receive pool (wanted %d got %d)",
				   NETVSC_RECEIVE_PACKETLIST_COUNT, i);
			break;
		}
		list_add_tail(&packet->list_ent,
			      &net_device->recv_pkt_list);
<<<<<<< HEAD
	}
	net_device->channel_init_event = osd_waitevent_create();
	if (!net_device->channel_init_event) {
		ret = -ENOMEM;
		goto Cleanup;
=======
>>>>>>> 105e53f8
	}
	init_waitqueue_head(&net_device->channel_init_wait);

	/* Open the channel */
	ret = vmbus_open(device->channel, net_driver->ring_buf_size,
			 net_driver->ring_buf_size, NULL, 0,
			 netvsc_channel_cb, device);

	if (ret != 0) {
		DPRINT_ERR(NETVSC, "unable to open channel: %d", ret);
		ret = -1;
		goto cleanup;
	}

	/* Channel is opened */
	DPRINT_INFO(NETVSC, "*** NetVSC channel opened successfully! ***");

	/* Connect with the NetVsp */
	ret = netvsc_connect_vsp(device);
	if (ret != 0) {
		DPRINT_ERR(NETVSC, "unable to connect to NetVSP - %d", ret);
		ret = -1;
		goto close;
	}

	DPRINT_INFO(NETVSC, "*** NetVSC channel handshake result - %d ***",
		    ret);

	return ret;

close:
	/* Now, we can close the channel safely */
	vmbus_close(device->channel);

<<<<<<< HEAD
Cleanup:

	if (net_device) {
		kfree(net_device->channel_init_event);
=======
cleanup:
>>>>>>> 105e53f8

	if (net_device) {
		list_for_each_entry_safe(packet, pos,
					 &net_device->recv_pkt_list,
					 list_ent) {
			list_del(&packet->list_ent);
			kfree(packet);
		}

		release_outbound_net_device(device);
		release_inbound_net_device(device);

		free_net_device(net_device);
	}

	return ret;
}

/*
 * netvsc_device_remove - Callback when the root bus device is removed
 */
static int netvsc_device_remove(struct hv_device *device)
{
	struct netvsc_device *net_device;
	struct hv_netvsc_packet *netvsc_packet, *pos;

	DPRINT_INFO(NETVSC, "Disabling outbound traffic on net device (%p)...",
<<<<<<< HEAD
		    device->Extension);
=======
		    device->ext);
>>>>>>> 105e53f8

	/* Stop outbound traffic ie sends and receives completions */
	net_device = release_outbound_net_device(device);
	if (!net_device) {
		DPRINT_ERR(NETVSC, "No net device present!!");
		return -1;
	}

	/* Wait for all send completions */
	while (atomic_read(&net_device->num_outstanding_sends)) {
		DPRINT_INFO(NETVSC, "waiting for %d requests to complete...",
			    atomic_read(&net_device->num_outstanding_sends));
		udelay(100);
	}

	DPRINT_INFO(NETVSC, "Disconnecting from netvsp...");

	NetVscDisconnectFromVsp(net_device);

	DPRINT_INFO(NETVSC, "Disabling inbound traffic on net device (%p)...",
<<<<<<< HEAD
		    device->Extension);
=======
		    device->ext);
>>>>>>> 105e53f8

	/* Stop inbound traffic ie receives and sends completions */
	net_device = release_inbound_net_device(device);

	/* At this point, no one should be accessing netDevice except in here */
	DPRINT_INFO(NETVSC, "net device (%p) safe to remove", net_device);

	/* Now, we can close the channel safely */
	vmbus_close(device->channel);

	/* Release all resources */
	list_for_each_entry_safe(netvsc_packet, pos,
				 &net_device->recv_pkt_list, list_ent) {
		list_del(&netvsc_packet->list_ent);
		kfree(netvsc_packet);
	}

<<<<<<< HEAD
	kfree(net_device->channel_init_event);
=======
>>>>>>> 105e53f8
	free_net_device(net_device);
	return 0;
}

/*
 * netvsc_cleanup - Perform any cleanup when the driver is removed
 */
static void netvsc_cleanup(struct hv_driver *drv)
{
}

static void netvsc_send_completion(struct hv_device *device,
				   struct vmpacket_descriptor *packet)
{
	struct netvsc_device *net_device;
	struct nvsp_message *nvsp_packet;
	struct hv_netvsc_packet *nvsc_packet;

	net_device = get_inbound_net_device(device);
	if (!net_device) {
		DPRINT_ERR(NETVSC, "unable to get net device..."
			   "device being destroyed?");
		return;
	}

	nvsp_packet = (struct nvsp_message *)((unsigned long)packet +
<<<<<<< HEAD
			(packet->DataOffset8 << 3));
=======
			(packet->offset8 << 3));
>>>>>>> 105e53f8

	DPRINT_DBG(NETVSC, "send completion packet - type %d",
		   nvsp_packet->hdr.msg_type);

	if ((nvsp_packet->hdr.msg_type == NVSP_MSG_TYPE_INIT_COMPLETE) ||
	    (nvsp_packet->hdr.msg_type ==
	     NVSP_MSG1_TYPE_SEND_RECV_BUF_COMPLETE) ||
	    (nvsp_packet->hdr.msg_type ==
	     NVSP_MSG1_TYPE_SEND_SEND_BUF_COMPLETE)) {
		/* Copy the response back */
		memcpy(&net_device->channel_init_pkt, nvsp_packet,
		       sizeof(struct nvsp_message));
<<<<<<< HEAD
		osd_waitevent_set(net_device->channel_init_event);
=======
		net_device->wait_condition = 1;
		wake_up(&net_device->channel_init_wait);
>>>>>>> 105e53f8
	} else if (nvsp_packet->hdr.msg_type ==
		   NVSP_MSG1_TYPE_SEND_RNDIS_PKT_COMPLETE) {
		/* Get the send context */
		nvsc_packet = (struct hv_netvsc_packet *)(unsigned long)
<<<<<<< HEAD
			packet->TransactionId;
		/* ASSERT(nvscPacket); */
=======
			packet->trans_id;
>>>>>>> 105e53f8

		/* Notify the layer above us */
		nvsc_packet->completion.send.send_completion(
			nvsc_packet->completion.send.send_completion_ctx);

		atomic_dec(&net_device->num_outstanding_sends);
	} else {
		DPRINT_ERR(NETVSC, "Unknown send completion packet type - "
			   "%d received!!", nvsp_packet->hdr.msg_type);
	}

	put_net_device(device);
}

static int netvsc_send(struct hv_device *device,
			struct hv_netvsc_packet *packet)
{
	struct netvsc_device *net_device;
	int ret = 0;

	struct nvsp_message sendMessage;

	net_device = get_outbound_net_device(device);
	if (!net_device) {
		DPRINT_ERR(NETVSC, "net device (%p) shutting down..."
			   "ignoring outbound packets", net_device);
		return -2;
	}

	sendMessage.hdr.msg_type = NVSP_MSG1_TYPE_SEND_RNDIS_PKT;
	if (packet->is_data_pkt) {
		/* 0 is RMC_DATA; */
		sendMessage.msg.v1_msg.send_rndis_pkt.channel_type = 0;
	} else {
		/* 1 is RMC_CONTROL; */
		sendMessage.msg.v1_msg.send_rndis_pkt.channel_type = 1;
	}

	/* Not using send buffer section */
	sendMessage.msg.v1_msg.send_rndis_pkt.send_buf_section_index =
		0xFFFFFFFF;
	sendMessage.msg.v1_msg.send_rndis_pkt.send_buf_section_size = 0;

	if (packet->page_buf_cnt) {
		ret = vmbus_sendpacket_pagebuffer(device->channel,
						  packet->page_buf,
						  packet->page_buf_cnt,
						  &sendMessage,
						  sizeof(struct nvsp_message),
						  (unsigned long)packet);
	} else {
		ret = vmbus_sendpacket(device->channel, &sendMessage,
				       sizeof(struct nvsp_message),
				       (unsigned long)packet,
<<<<<<< HEAD
				       VmbusPacketTypeDataInBand,
=======
				       VM_PKT_DATA_INBAND,
>>>>>>> 105e53f8
				       VMBUS_DATA_PACKET_FLAG_COMPLETION_REQUESTED);

	}

	if (ret != 0)
		DPRINT_ERR(NETVSC, "Unable to send packet %p ret %d",
			   packet, ret);

	atomic_inc(&net_device->num_outstanding_sends);
	put_net_device(device);
	return ret;
}

static void netvsc_receive(struct hv_device *device,
			    struct vmpacket_descriptor *packet)
{
	struct netvsc_device *net_device;
	struct vmtransfer_page_packet_header *vmxferpage_packet;
	struct nvsp_message *nvsp_packet;
	struct hv_netvsc_packet *netvsc_packet = NULL;
	unsigned long start;
	unsigned long end, end_virtual;
	/* struct netvsc_driver *netvscDriver; */
	struct xferpage_packet *xferpage_packet = NULL;
	int i, j;
	int count = 0, bytes_remain = 0;
	unsigned long flags;
	LIST_HEAD(listHead);

	net_device = get_inbound_net_device(device);
	if (!net_device) {
		DPRINT_ERR(NETVSC, "unable to get net device..."
			   "device being destroyed?");
		return;
	}

	/*
	 * All inbound packets other than send completion should be xfer page
	 * packet
	 */
<<<<<<< HEAD
	if (packet->Type != VmbusPacketTypeDataUsingTransferPages) {
		DPRINT_ERR(NETVSC, "Unknown packet type received - %d",
			   packet->Type);
=======
	if (packet->type != VM_PKT_DATA_USING_XFER_PAGES) {
		DPRINT_ERR(NETVSC, "Unknown packet type received - %d",
			   packet->type);
>>>>>>> 105e53f8
		put_net_device(device);
		return;
	}

	nvsp_packet = (struct nvsp_message *)((unsigned long)packet +
<<<<<<< HEAD
			(packet->DataOffset8 << 3));
=======
			(packet->offset8 << 3));
>>>>>>> 105e53f8

	/* Make sure this is a valid nvsp packet */
	if (nvsp_packet->hdr.msg_type !=
	    NVSP_MSG1_TYPE_SEND_RNDIS_PKT) {
		DPRINT_ERR(NETVSC, "Unknown nvsp packet type received - %d",
			   nvsp_packet->hdr.msg_type);
		put_net_device(device);
		return;
	}

	DPRINT_DBG(NETVSC, "NVSP packet received - type %d",
		   nvsp_packet->hdr.msg_type);

	vmxferpage_packet = (struct vmtransfer_page_packet_header *)packet;

<<<<<<< HEAD
	if (vmxferpage_packet->TransferPageSetId != NETVSC_RECEIVE_BUFFER_ID) {
		DPRINT_ERR(NETVSC, "Invalid xfer page set id - "
			   "expecting %x got %x", NETVSC_RECEIVE_BUFFER_ID,
			   vmxferpage_packet->TransferPageSetId);
=======
	if (vmxferpage_packet->xfer_pageset_id != NETVSC_RECEIVE_BUFFER_ID) {
		DPRINT_ERR(NETVSC, "Invalid xfer page set id - "
			   "expecting %x got %x", NETVSC_RECEIVE_BUFFER_ID,
			   vmxferpage_packet->xfer_pageset_id);
>>>>>>> 105e53f8
		put_net_device(device);
		return;
	}

	DPRINT_DBG(NETVSC, "xfer page - range count %d",
<<<<<<< HEAD
		   vmxferpage_packet->RangeCount);
=======
		   vmxferpage_packet->range_cnt);
>>>>>>> 105e53f8

	/*
	 * Grab free packets (range count + 1) to represent this xfer
	 * page packet. +1 to represent the xfer page packet itself.
	 * We grab it here so that we know exactly how many we can
	 * fulfil
	 */
	spin_lock_irqsave(&net_device->recv_pkt_list_lock, flags);
	while (!list_empty(&net_device->recv_pkt_list)) {
		list_move_tail(net_device->recv_pkt_list.next, &listHead);
<<<<<<< HEAD
		if (++count == vmxferpage_packet->RangeCount + 1)
=======
		if (++count == vmxferpage_packet->range_cnt + 1)
>>>>>>> 105e53f8
			break;
	}
	spin_unlock_irqrestore(&net_device->recv_pkt_list_lock, flags);

	/*
	 * We need at least 2 netvsc pkts (1 to represent the xfer
	 * page and at least 1 for the range) i.e. we can handled
	 * some of the xfer page packet ranges...
	 */
	if (count < 2) {
		DPRINT_ERR(NETVSC, "Got only %d netvsc pkt...needed %d pkts. "
			   "Dropping this xfer page packet completely!",
<<<<<<< HEAD
			   count, vmxferpage_packet->RangeCount + 1);
=======
			   count, vmxferpage_packet->range_cnt + 1);
>>>>>>> 105e53f8

		/* Return it to the freelist */
		spin_lock_irqsave(&net_device->recv_pkt_list_lock, flags);
		for (i = count; i != 0; i--) {
			list_move_tail(listHead.next,
				       &net_device->recv_pkt_list);
		}
		spin_unlock_irqrestore(&net_device->recv_pkt_list_lock,
				       flags);

		netvsc_send_recv_completion(device,
<<<<<<< HEAD
					    vmxferpage_packet->d.TransactionId);
=======
					    vmxferpage_packet->d.trans_id);
>>>>>>> 105e53f8

		put_net_device(device);
		return;
	}

	/* Remove the 1st packet to represent the xfer page packet itself */
	xferpage_packet = (struct xferpage_packet *)listHead.next;
	list_del(&xferpage_packet->list_ent);

	/* This is how much we can satisfy */
	xferpage_packet->count = count - 1;
<<<<<<< HEAD
	/* ASSERT(xferpagePacket->Count > 0 && xferpagePacket->Count <= */
	/* 	vmxferpagePacket->RangeCount); */

	if (xferpage_packet->count != vmxferpage_packet->RangeCount) {
		DPRINT_INFO(NETVSC, "Needed %d netvsc pkts to satisy this xfer "
			    "page...got %d", vmxferpage_packet->RangeCount,
=======

	if (xferpage_packet->count != vmxferpage_packet->range_cnt) {
		DPRINT_INFO(NETVSC, "Needed %d netvsc pkts to satisy this xfer "
			    "page...got %d", vmxferpage_packet->range_cnt,
>>>>>>> 105e53f8
			    xferpage_packet->count);
	}

	/* Each range represents 1 RNDIS pkt that contains 1 ethernet frame */
	for (i = 0; i < (count - 1); i++) {
		netvsc_packet = (struct hv_netvsc_packet *)listHead.next;
		list_del(&netvsc_packet->list_ent);

		/* Initialize the netvsc packet */
		netvsc_packet->xfer_page_pkt = xferpage_packet;
		netvsc_packet->completion.recv.recv_completion =
					netvsc_receive_completion;
		netvsc_packet->completion.recv.recv_completion_ctx =
					netvsc_packet;
		netvsc_packet->device = device;
		/* Save this so that we can send it back */
		netvsc_packet->completion.recv.recv_completion_tid =
<<<<<<< HEAD
					vmxferpage_packet->d.TransactionId;

		netvsc_packet->total_data_buflen =
					vmxferpage_packet->Ranges[i].ByteCount;
=======
					vmxferpage_packet->d.trans_id;

		netvsc_packet->total_data_buflen =
					vmxferpage_packet->ranges[i].byte_count;
>>>>>>> 105e53f8
		netvsc_packet->page_buf_cnt = 1;

		netvsc_packet->page_buf[0].len =
					vmxferpage_packet->ranges[i].byte_count;

<<<<<<< HEAD
		netvsc_packet->page_buf[0].Length =
					vmxferpage_packet->Ranges[i].ByteCount;

		start = virt_to_phys((void *)((unsigned long)net_device->
		recv_buf + vmxferpage_packet->Ranges[i].ByteOffset));

		netvsc_packet->page_buf[0].Pfn = start >> PAGE_SHIFT;
		end_virtual = (unsigned long)net_device->recv_buf
		    + vmxferpage_packet->Ranges[i].ByteOffset
		    + vmxferpage_packet->Ranges[i].ByteCount - 1;
		end = virt_to_phys((void *)end_virtual);

		/* Calculate the page relative offset */
		netvsc_packet->page_buf[0].Offset =
			vmxferpage_packet->Ranges[i].ByteOffset &
			(PAGE_SIZE - 1);
		if ((end >> PAGE_SHIFT) != (start >> PAGE_SHIFT)) {
			/* Handle frame across multiple pages: */
			netvsc_packet->page_buf[0].Length =
				(netvsc_packet->page_buf[0].Pfn <<
				 PAGE_SHIFT)
				+ PAGE_SIZE - start;
			bytes_remain = netvsc_packet->total_data_buflen -
					netvsc_packet->page_buf[0].Length;
			for (j = 1; j < NETVSC_PACKET_MAXPAGE; j++) {
				netvsc_packet->page_buf[j].Offset = 0;
				if (bytes_remain <= PAGE_SIZE) {
					netvsc_packet->page_buf[j].Length =
						bytes_remain;
					bytes_remain = 0;
				} else {
					netvsc_packet->page_buf[j].Length =
						PAGE_SIZE;
					bytes_remain -= PAGE_SIZE;
				}
				netvsc_packet->page_buf[j].Pfn =
=======
		start = virt_to_phys((void *)((unsigned long)net_device->
		recv_buf + vmxferpage_packet->ranges[i].byte_offset));

		netvsc_packet->page_buf[0].pfn = start >> PAGE_SHIFT;
		end_virtual = (unsigned long)net_device->recv_buf
		    + vmxferpage_packet->ranges[i].byte_offset
		    + vmxferpage_packet->ranges[i].byte_count - 1;
		end = virt_to_phys((void *)end_virtual);

		/* Calculate the page relative offset */
		netvsc_packet->page_buf[0].offset =
			vmxferpage_packet->ranges[i].byte_offset &
			(PAGE_SIZE - 1);
		if ((end >> PAGE_SHIFT) != (start >> PAGE_SHIFT)) {
			/* Handle frame across multiple pages: */
			netvsc_packet->page_buf[0].len =
				(netvsc_packet->page_buf[0].pfn <<
				 PAGE_SHIFT)
				+ PAGE_SIZE - start;
			bytes_remain = netvsc_packet->total_data_buflen -
					netvsc_packet->page_buf[0].len;
			for (j = 1; j < NETVSC_PACKET_MAXPAGE; j++) {
				netvsc_packet->page_buf[j].offset = 0;
				if (bytes_remain <= PAGE_SIZE) {
					netvsc_packet->page_buf[j].len =
						bytes_remain;
					bytes_remain = 0;
				} else {
					netvsc_packet->page_buf[j].len =
						PAGE_SIZE;
					bytes_remain -= PAGE_SIZE;
				}
				netvsc_packet->page_buf[j].pfn =
>>>>>>> 105e53f8
				    virt_to_phys((void *)(end_virtual -
						bytes_remain)) >> PAGE_SHIFT;
				netvsc_packet->page_buf_cnt++;
				if (bytes_remain == 0)
					break;
			}
		}
		DPRINT_DBG(NETVSC, "[%d] - (abs offset %u len %u) => "
			   "(pfn %llx, offset %u, len %u)", i,
<<<<<<< HEAD
			   vmxferpage_packet->Ranges[i].ByteOffset,
			   vmxferpage_packet->Ranges[i].ByteCount,
			   netvsc_packet->page_buf[0].Pfn,
			   netvsc_packet->page_buf[0].Offset,
			   netvsc_packet->page_buf[0].Length);

		/* Pass it to the upper layer */
		((struct netvsc_driver *)device->Driver)->
=======
			   vmxferpage_packet->ranges[i].byte_offset,
			   vmxferpage_packet->ranges[i].byte_count,
			   netvsc_packet->page_buf[0].pfn,
			   netvsc_packet->page_buf[0].offset,
			   netvsc_packet->page_buf[0].len);

		/* Pass it to the upper layer */
		((struct netvsc_driver *)device->drv)->
>>>>>>> 105e53f8
			recv_cb(device, netvsc_packet);

		netvsc_receive_completion(netvsc_packet->
				completion.recv.recv_completion_ctx);
	}

<<<<<<< HEAD
	/* ASSERT(list_empty(&listHead)); */

=======
>>>>>>> 105e53f8
	put_net_device(device);
}

static void netvsc_send_recv_completion(struct hv_device *device,
					u64 transaction_id)
{
	struct nvsp_message recvcompMessage;
	int retries = 0;
	int ret;

	DPRINT_DBG(NETVSC, "Sending receive completion pkt - %llx",
		   transaction_id);

	recvcompMessage.hdr.msg_type =
				NVSP_MSG1_TYPE_SEND_RNDIS_PKT_COMPLETE;

	/* FIXME: Pass in the status */
	recvcompMessage.msg.v1_msg.send_rndis_pkt_complete.status =
		NVSP_STAT_SUCCESS;

retry_send_cmplt:
	/* Send the completion */
	ret = vmbus_sendpacket(device->channel, &recvcompMessage,
			       sizeof(struct nvsp_message), transaction_id,
<<<<<<< HEAD
			       VmbusPacketTypeCompletion, 0);
=======
			       VM_PKT_COMP, 0);
>>>>>>> 105e53f8
	if (ret == 0) {
		/* success */
		/* no-op */
	} else if (ret == -1) {
		/* no more room...wait a bit and attempt to retry 3 times */
		retries++;
		DPRINT_ERR(NETVSC, "unable to send receive completion pkt "
			   "(tid %llx)...retrying %d", transaction_id, retries);

		if (retries < 4) {
			udelay(100);
			goto retry_send_cmplt;
		} else {
			DPRINT_ERR(NETVSC, "unable to send receive completion "
				  "pkt (tid %llx)...give up retrying",
				  transaction_id);
		}
	} else {
		DPRINT_ERR(NETVSC, "unable to send receive completion pkt - "
			   "%llx", transaction_id);
	}
}

/* Send a receive completion packet to RNDIS device (ie NetVsp) */
static void netvsc_receive_completion(void *context)
{
	struct hv_netvsc_packet *packet = context;
	struct hv_device *device = (struct hv_device *)packet->device;
	struct netvsc_device *net_device;
	u64 transaction_id = 0;
	bool fsend_receive_comp = false;
	unsigned long flags;

	/*
	 * Even though it seems logical to do a GetOutboundNetDevice() here to
	 * send out receive completion, we are using GetInboundNetDevice()
	 * since we may have disable outbound traffic already.
	 */
	net_device = get_inbound_net_device(device);
	if (!net_device) {
		DPRINT_ERR(NETVSC, "unable to get net device..."
			   "device being destroyed?");
		return;
	}

	/* Overloading use of the lock. */
	spin_lock_irqsave(&net_device->recv_pkt_list_lock, flags);

<<<<<<< HEAD
	/* ASSERT(packet->XferPagePacket->Count > 0); */
=======
>>>>>>> 105e53f8
	packet->xfer_page_pkt->count--;

	/*
	 * Last one in the line that represent 1 xfer page packet.
	 * Return the xfer page packet itself to the freelist
	 */
	if (packet->xfer_page_pkt->count == 0) {
		fsend_receive_comp = true;
		transaction_id = packet->completion.recv.recv_completion_tid;
		list_add_tail(&packet->xfer_page_pkt->list_ent,
			      &net_device->recv_pkt_list);

	}

	/* Put the packet back */
	list_add_tail(&packet->list_ent, &net_device->recv_pkt_list);
	spin_unlock_irqrestore(&net_device->recv_pkt_list_lock, flags);

	/* Send a receive completion for the xfer page packet */
	if (fsend_receive_comp)
		netvsc_send_recv_completion(device, transaction_id);

	put_net_device(device);
}

static void netvsc_channel_cb(void *context)
{
	int ret;
	struct hv_device *device = context;
	struct netvsc_device *net_device;
	u32 bytes_recvd;
	u64 request_id;
	unsigned char *packet;
	struct vmpacket_descriptor *desc;
	unsigned char *buffer;
	int bufferlen = NETVSC_PACKET_SIZE;

	packet = kzalloc(NETVSC_PACKET_SIZE * sizeof(unsigned char),
			 GFP_ATOMIC);
	if (!packet)
		return;
	buffer = packet;

	net_device = get_inbound_net_device(device);
	if (!net_device) {
		DPRINT_ERR(NETVSC, "net device (%p) shutting down..."
			   "ignoring inbound packets", net_device);
		goto out;
	}

	do {
		ret = vmbus_recvpacket_raw(device->channel, buffer, bufferlen,
					   &bytes_recvd, &request_id);
		if (ret == 0) {
			if (bytes_recvd > 0) {
				DPRINT_DBG(NETVSC, "receive %d bytes, tid %llx",
					   bytes_recvd, request_id);

				desc = (struct vmpacket_descriptor *)buffer;
<<<<<<< HEAD
				switch (desc->Type) {
				case VmbusPacketTypeCompletion:
					netvsc_send_completion(device, desc);
					break;

				case VmbusPacketTypeDataUsingTransferPages:
=======
				switch (desc->type) {
				case VM_PKT_COMP:
					netvsc_send_completion(device, desc);
					break;

				case VM_PKT_DATA_USING_XFER_PAGES:
>>>>>>> 105e53f8
					netvsc_receive(device, desc);
					break;

				default:
					DPRINT_ERR(NETVSC,
						   "unhandled packet type %d, "
						   "tid %llx len %d\n",
<<<<<<< HEAD
						   desc->Type, request_id,
=======
						   desc->type, request_id,
>>>>>>> 105e53f8
						   bytes_recvd);
					break;
				}

				/* reset */
				if (bufferlen > NETVSC_PACKET_SIZE) {
					kfree(buffer);
					buffer = packet;
					bufferlen = NETVSC_PACKET_SIZE;
				}
			} else {
				/* reset */
				if (bufferlen > NETVSC_PACKET_SIZE) {
					kfree(buffer);
					buffer = packet;
					bufferlen = NETVSC_PACKET_SIZE;
				}

				break;
			}
		} else if (ret == -2) {
			/* Handle large packet */
			buffer = kmalloc(bytes_recvd, GFP_ATOMIC);
			if (buffer == NULL) {
				/* Try again next time around */
				DPRINT_ERR(NETVSC,
					   "unable to allocate buffer of size "
					   "(%d)!!", bytes_recvd);
				break;
			}

			bufferlen = bytes_recvd;
		}
	} while (1);

	put_net_device(device);
out:
	kfree(buffer);
	return;
}<|MERGE_RESOLUTION|>--- conflicted
+++ resolved
@@ -88,24 +88,15 @@
 	atomic_cmpxchg(&net_device->refcnt, 0, 2);
 
 	net_device->dev = device;
-<<<<<<< HEAD
-	device->Extension = net_device;
-=======
 	device->ext = net_device;
->>>>>>> 105e53f8
 
 	return net_device;
 }
 
 static void free_net_device(struct netvsc_device *device)
 {
-<<<<<<< HEAD
-	WARN_ON(atomic_read(&device->refcnt) == 0);
-	device->dev->Extension = NULL;
-=======
 	WARN_ON(atomic_read(&device->refcnt) != 0);
 	device->dev->ext = NULL;
->>>>>>> 105e53f8
 	kfree(device);
 }
 
@@ -115,11 +106,7 @@
 {
 	struct netvsc_device *net_device;
 
-<<<<<<< HEAD
-	net_device = device->Extension;
-=======
 	net_device = device->ext;
->>>>>>> 105e53f8
 	if (net_device && atomic_read(&net_device->refcnt) > 1)
 		atomic_inc(&net_device->refcnt);
 	else
@@ -133,11 +120,7 @@
 {
 	struct netvsc_device *net_device;
 
-<<<<<<< HEAD
-	net_device = device->Extension;
-=======
 	net_device = device->ext;
->>>>>>> 105e53f8
 	if (net_device && atomic_read(&net_device->refcnt))
 		atomic_inc(&net_device->refcnt);
 	else
@@ -150,12 +133,7 @@
 {
 	struct netvsc_device *net_device;
 
-<<<<<<< HEAD
-	net_device = device->Extension;
-	/* ASSERT(netDevice); */
-=======
 	net_device = device->ext;
->>>>>>> 105e53f8
 
 	atomic_dec(&net_device->refcnt);
 }
@@ -165,11 +143,7 @@
 {
 	struct netvsc_device *net_device;
 
-<<<<<<< HEAD
-	net_device = device->Extension;
-=======
 	net_device = device->ext;
->>>>>>> 105e53f8
 	if (net_device == NULL)
 		return NULL;
 
@@ -185,11 +159,7 @@
 {
 	struct netvsc_device *net_device;
 
-<<<<<<< HEAD
-	net_device = device->Extension;
-=======
 	net_device = device->ext;
->>>>>>> 105e53f8
 	if (net_device == NULL)
 		return NULL;
 
@@ -197,11 +167,7 @@
 	while (atomic_cmpxchg(&net_device->refcnt, 1, 0) != 1)
 		udelay(100);
 
-<<<<<<< HEAD
-	device->Extension = NULL;
-=======
 	device->ext = NULL;
->>>>>>> 105e53f8
 	return net_device;
 }
 
@@ -219,23 +185,6 @@
 		   sizeof(struct nvsp_message),
 		   sizeof(struct vmtransfer_page_packet_header));
 
-<<<<<<< HEAD
-	/* Make sure we are at least 2 pages since 1 page is used for control */
-	/* ASSERT(driver->RingBufferSize >= (PAGE_SIZE << 1)); */
-
-	drv->name = driver_name;
-	memcpy(&drv->deviceType, &netvsc_device_type, sizeof(struct hv_guid));
-
-	/* Make sure it is set by the caller */
-	/* FIXME: These probably should still be tested in some way */
-	/* ASSERT(driver->OnReceiveCallback); */
-	/* ASSERT(driver->OnLinkStatusChanged); */
-
-	/* Setup the dispatch table */
-	driver->base.OnDeviceAdd	= netvsc_device_add;
-	driver->base.OnDeviceRemove	= netvsc_device_remove;
-	driver->base.OnCleanup		= netvsc_cleanup;
-=======
 	drv->name = driver_name;
 	memcpy(&drv->dev_type, &netvsc_device_type, sizeof(struct hv_guid));
 
@@ -243,7 +192,6 @@
 	driver->base.dev_add	= netvsc_device_add;
 	driver->base.dev_rm	= netvsc_device_remove;
 	driver->base.cleanup		= netvsc_cleanup;
->>>>>>> 105e53f8
 
 	driver->send			= netvsc_send;
 
@@ -265,12 +213,8 @@
 	}
 
 	net_device->recv_buf =
-<<<<<<< HEAD
-		osd_page_alloc(net_device->recv_buf_size >> PAGE_SHIFT);
-=======
 		(void *)__get_free_pages(GFP_KERNEL|__GFP_ZERO,
 				get_order(net_device->recv_buf_size));
->>>>>>> 105e53f8
 	if (!net_device->recv_buf) {
 		DPRINT_ERR(NETVSC,
 			   "unable to allocate receive buffer of size %d",
@@ -295,10 +239,6 @@
 		goto cleanup;
 	}
 
-<<<<<<< HEAD
-	/* osd_waitevent_wait(ext->ChannelInitEvent); */
-=======
->>>>>>> 105e53f8
 
 	/* Notify the NetVsp of the gpadl handle */
 	DPRINT_INFO(NETVSC, "Sending NvspMessage1TypeSendReceiveBuffer...");
@@ -314,18 +254,11 @@
 		send_recv_buf.id = NETVSC_RECEIVE_BUFFER_ID;
 
 	/* Send the gpadl notification request */
-<<<<<<< HEAD
-	ret = vmbus_sendpacket(device->channel, init_packet,
-			       sizeof(struct nvsp_message),
-			       (unsigned long)init_packet,
-			       VmbusPacketTypeDataInBand,
-=======
 	net_device->wait_condition = 0;
 	ret = vmbus_sendpacket(device->channel, init_packet,
 			       sizeof(struct nvsp_message),
 			       (unsigned long)init_packet,
 			       VM_PKT_DATA_INBAND,
->>>>>>> 105e53f8
 			       VMBUS_DATA_PACKET_FLAG_COMPLETION_REQUESTED);
 	if (ret != 0) {
 		DPRINT_ERR(NETVSC,
@@ -333,15 +266,11 @@
 		goto cleanup;
 	}
 
-<<<<<<< HEAD
-	osd_waitevent_wait(net_device->channel_init_event);
-=======
 	wait_event_timeout(net_device->channel_init_wait,
 			net_device->wait_condition,
 			msecs_to_jiffies(1000));
 	BUG_ON(net_device->wait_condition == 0);
 
->>>>>>> 105e53f8
 
 	/* Check the response */
 	if (init_packet->msg.v1_msg.
@@ -392,17 +321,10 @@
 
 	goto exit;
 
-<<<<<<< HEAD
-Cleanup:
-	netvsc_destroy_recv_buf(net_device);
-
-Exit:
-=======
 cleanup:
 	netvsc_destroy_recv_buf(net_device);
 
 exit:
->>>>>>> 105e53f8
 	put_net_device(device);
 	return ret;
 }
@@ -424,17 +346,9 @@
 		goto cleanup;
 	}
 
-<<<<<<< HEAD
-	/* page-size grandularity */
-	/* ASSERT((netDevice->SendBufferSize & (PAGE_SIZE - 1)) == 0); */
-
-	net_device->send_buf =
-		osd_page_alloc(net_device->send_buf_size >> PAGE_SHIFT);
-=======
 	net_device->send_buf =
 		(void *)__get_free_pages(GFP_KERNEL|__GFP_ZERO,
 				get_order(net_device->send_buf_size));
->>>>>>> 105e53f8
 	if (!net_device->send_buf) {
 		DPRINT_ERR(NETVSC, "unable to allocate send buffer of size %d",
 			   net_device->send_buf_size);
@@ -457,11 +371,6 @@
 		goto cleanup;
 	}
 
-<<<<<<< HEAD
-	/* osd_waitevent_wait(ext->ChannelInitEvent); */
-
-=======
->>>>>>> 105e53f8
 	/* Notify the NetVsp of the gpadl handle */
 	DPRINT_INFO(NETVSC, "Sending NvspMessage1TypeSendSendBuffer...");
 
@@ -476,18 +385,11 @@
 		NETVSC_SEND_BUFFER_ID;
 
 	/* Send the gpadl notification request */
-<<<<<<< HEAD
-	ret = vmbus_sendpacket(device->channel, init_packet,
-			       sizeof(struct nvsp_message),
-			       (unsigned long)init_packet,
-			       VmbusPacketTypeDataInBand,
-=======
 	net_device->wait_condition = 0;
 	ret = vmbus_sendpacket(device->channel, init_packet,
 			       sizeof(struct nvsp_message),
 			       (unsigned long)init_packet,
 			       VM_PKT_DATA_INBAND,
->>>>>>> 105e53f8
 			       VMBUS_DATA_PACKET_FLAG_COMPLETION_REQUESTED);
 	if (ret != 0) {
 		DPRINT_ERR(NETVSC,
@@ -495,14 +397,10 @@
 		goto cleanup;
 	}
 
-<<<<<<< HEAD
-	osd_waitevent_wait(net_device->channel_init_event);
-=======
 	wait_event_timeout(net_device->channel_init_wait,
 			net_device->wait_condition,
 			msecs_to_jiffies(1000));
 	BUG_ON(net_device->wait_condition == 0);
->>>>>>> 105e53f8
 
 	/* Check the response */
 	if (init_packet->msg.v1_msg.
@@ -520,17 +418,10 @@
 
 	goto exit;
 
-<<<<<<< HEAD
-Cleanup:
-	netvsc_destroy_send_buf(net_device);
-
-Exit:
-=======
 cleanup:
 	netvsc_destroy_send_buf(net_device);
 
 exit:
->>>>>>> 105e53f8
 	put_net_device(device);
 	return ret;
 }
@@ -563,11 +454,7 @@
 				       revoke_packet,
 				       sizeof(struct nvsp_message),
 				       (unsigned long)revoke_packet,
-<<<<<<< HEAD
-				       VmbusPacketTypeDataInBand, 0);
-=======
 				       VM_PKT_DATA_INBAND, 0);
->>>>>>> 105e53f8
 		/*
 		 * If we failed here, we might as well return and
 		 * have a leak rather than continue and a bugchk
@@ -599,13 +486,8 @@
 		DPRINT_INFO(NETVSC, "Freeing up receive buffer...");
 
 		/* Free up the receive buffer */
-<<<<<<< HEAD
-		osd_page_free(net_device->recv_buf,
-			     net_device->recv_buf_size >> PAGE_SHIFT);
-=======
 		free_pages((unsigned long)net_device->recv_buf,
 			get_order(net_device->recv_buf_size));
->>>>>>> 105e53f8
 		net_device->recv_buf = NULL;
 	}
 
@@ -646,11 +528,7 @@
 				       revoke_packet,
 				       sizeof(struct nvsp_message),
 				       (unsigned long)revoke_packet,
-<<<<<<< HEAD
-				       VmbusPacketTypeDataInBand, 0);
-=======
 				       VM_PKT_DATA_INBAND, 0);
->>>>>>> 105e53f8
 		/*
 		 * If we failed here, we might as well return and have a leak
 		 * rather than continue and a bugchk
@@ -684,13 +562,8 @@
 		DPRINT_INFO(NETVSC, "Freeing up send buffer...");
 
 		/* Free up the receive buffer */
-<<<<<<< HEAD
-		osd_page_free(net_device->send_buf,
-			     net_device->send_buf_size >> PAGE_SHIFT);
-=======
 		free_pages((unsigned long)net_device->send_buf,
 				get_order(net_device->send_buf_size));
->>>>>>> 105e53f8
 		net_device->send_buf = NULL;
 	}
 
@@ -724,18 +597,11 @@
 	DPRINT_INFO(NETVSC, "Sending NvspMessageTypeInit...");
 
 	/* Send the init request */
-<<<<<<< HEAD
-	ret = vmbus_sendpacket(device->channel, init_packet,
-			       sizeof(struct nvsp_message),
-			       (unsigned long)init_packet,
-			       VmbusPacketTypeDataInBand,
-=======
 	net_device->wait_condition = 0;
 	ret = vmbus_sendpacket(device->channel, init_packet,
 			       sizeof(struct nvsp_message),
 			       (unsigned long)init_packet,
 			       VM_PKT_DATA_INBAND,
->>>>>>> 105e53f8
 			       VMBUS_DATA_PACKET_FLAG_COMPLETION_REQUESTED);
 
 	if (ret != 0) {
@@ -743,9 +609,6 @@
 		goto cleanup;
 	}
 
-<<<<<<< HEAD
-	osd_waitevent_wait(net_device->channel_init_event);
-=======
 	wait_event_timeout(net_device->channel_init_wait,
 			net_device->wait_condition,
 			msecs_to_jiffies(1000));
@@ -753,7 +616,6 @@
 		ret = -ETIMEDOUT;
 		goto cleanup;
 	}
->>>>>>> 105e53f8
 
 	DPRINT_INFO(NETVSC, "NvspMessageTypeInit status(%d) max mdl chain (%d)",
 		init_packet->msg.init_msg.init_complete.status,
@@ -795,42 +657,22 @@
 
 	/* Send the init request */
 	ret = vmbus_sendpacket(device->channel, init_packet,
-<<<<<<< HEAD
-			       sizeof(struct nvsp_message),
-			       (unsigned long)init_packet,
-			       VmbusPacketTypeDataInBand, 0);
-=======
 				sizeof(struct nvsp_message),
 				(unsigned long)init_packet,
 				VM_PKT_DATA_INBAND, 0);
->>>>>>> 105e53f8
 	if (ret != 0) {
 		DPRINT_ERR(NETVSC,
 			   "unable to send NvspMessage1TypeSendNdisVersion");
 		ret = -1;
 		goto cleanup;
 	}
-<<<<<<< HEAD
-	/*
-	 * BUGBUG - We have to wait for the above msg since the
-	 * netvsp uses KMCL which acknowledges packet (completion
-	 * packet) since our Vmbus always set the
-	 * VMBUS_DATA_PACKET_FLAG_COMPLETION_REQUESTED flag
-	 */
-	 /* osd_waitevent_wait(NetVscChannel->ChannelInitEvent); */
-=======
->>>>>>> 105e53f8
 
 	/* Post the big receive buffer to NetVSP */
 	ret = netvsc_init_recv_buf(device);
 	if (ret == 0)
 		ret = netvsc_init_send_buf(device);
 
-<<<<<<< HEAD
-Cleanup:
-=======
 cleanup:
->>>>>>> 105e53f8
 	put_net_device(device);
 	return ret;
 }
@@ -852,11 +694,7 @@
 	struct netvsc_device *net_device;
 	struct hv_netvsc_packet *packet, *pos;
 	struct netvsc_driver *net_driver =
-<<<<<<< HEAD
-				(struct netvsc_driver *)device->Driver;
-=======
 				(struct netvsc_driver *)device->drv;
->>>>>>> 105e53f8
 
 	net_device = alloc_net_device(device);
 	if (!net_device) {
@@ -886,14 +724,6 @@
 		}
 		list_add_tail(&packet->list_ent,
 			      &net_device->recv_pkt_list);
-<<<<<<< HEAD
-	}
-	net_device->channel_init_event = osd_waitevent_create();
-	if (!net_device->channel_init_event) {
-		ret = -ENOMEM;
-		goto Cleanup;
-=======
->>>>>>> 105e53f8
 	}
 	init_waitqueue_head(&net_device->channel_init_wait);
 
@@ -928,14 +758,7 @@
 	/* Now, we can close the channel safely */
 	vmbus_close(device->channel);
 
-<<<<<<< HEAD
-Cleanup:
-
-	if (net_device) {
-		kfree(net_device->channel_init_event);
-=======
 cleanup:
->>>>>>> 105e53f8
 
 	if (net_device) {
 		list_for_each_entry_safe(packet, pos,
@@ -963,11 +786,7 @@
 	struct hv_netvsc_packet *netvsc_packet, *pos;
 
 	DPRINT_INFO(NETVSC, "Disabling outbound traffic on net device (%p)...",
-<<<<<<< HEAD
-		    device->Extension);
-=======
 		    device->ext);
->>>>>>> 105e53f8
 
 	/* Stop outbound traffic ie sends and receives completions */
 	net_device = release_outbound_net_device(device);
@@ -988,11 +807,7 @@
 	NetVscDisconnectFromVsp(net_device);
 
 	DPRINT_INFO(NETVSC, "Disabling inbound traffic on net device (%p)...",
-<<<<<<< HEAD
-		    device->Extension);
-=======
 		    device->ext);
->>>>>>> 105e53f8
 
 	/* Stop inbound traffic ie receives and sends completions */
 	net_device = release_inbound_net_device(device);
@@ -1010,10 +825,6 @@
 		kfree(netvsc_packet);
 	}
 
-<<<<<<< HEAD
-	kfree(net_device->channel_init_event);
-=======
->>>>>>> 105e53f8
 	free_net_device(net_device);
 	return 0;
 }
@@ -1040,11 +851,7 @@
 	}
 
 	nvsp_packet = (struct nvsp_message *)((unsigned long)packet +
-<<<<<<< HEAD
-			(packet->DataOffset8 << 3));
-=======
 			(packet->offset8 << 3));
->>>>>>> 105e53f8
 
 	DPRINT_DBG(NETVSC, "send completion packet - type %d",
 		   nvsp_packet->hdr.msg_type);
@@ -1057,22 +864,13 @@
 		/* Copy the response back */
 		memcpy(&net_device->channel_init_pkt, nvsp_packet,
 		       sizeof(struct nvsp_message));
-<<<<<<< HEAD
-		osd_waitevent_set(net_device->channel_init_event);
-=======
 		net_device->wait_condition = 1;
 		wake_up(&net_device->channel_init_wait);
->>>>>>> 105e53f8
 	} else if (nvsp_packet->hdr.msg_type ==
 		   NVSP_MSG1_TYPE_SEND_RNDIS_PKT_COMPLETE) {
 		/* Get the send context */
 		nvsc_packet = (struct hv_netvsc_packet *)(unsigned long)
-<<<<<<< HEAD
-			packet->TransactionId;
-		/* ASSERT(nvscPacket); */
-=======
 			packet->trans_id;
->>>>>>> 105e53f8
 
 		/* Notify the layer above us */
 		nvsc_packet->completion.send.send_completion(
@@ -1127,11 +925,7 @@
 		ret = vmbus_sendpacket(device->channel, &sendMessage,
 				       sizeof(struct nvsp_message),
 				       (unsigned long)packet,
-<<<<<<< HEAD
-				       VmbusPacketTypeDataInBand,
-=======
 				       VM_PKT_DATA_INBAND,
->>>>>>> 105e53f8
 				       VMBUS_DATA_PACKET_FLAG_COMPLETION_REQUESTED);
 
 	}
@@ -1172,25 +966,15 @@
 	 * All inbound packets other than send completion should be xfer page
 	 * packet
 	 */
-<<<<<<< HEAD
-	if (packet->Type != VmbusPacketTypeDataUsingTransferPages) {
-		DPRINT_ERR(NETVSC, "Unknown packet type received - %d",
-			   packet->Type);
-=======
 	if (packet->type != VM_PKT_DATA_USING_XFER_PAGES) {
 		DPRINT_ERR(NETVSC, "Unknown packet type received - %d",
 			   packet->type);
->>>>>>> 105e53f8
 		put_net_device(device);
 		return;
 	}
 
 	nvsp_packet = (struct nvsp_message *)((unsigned long)packet +
-<<<<<<< HEAD
-			(packet->DataOffset8 << 3));
-=======
 			(packet->offset8 << 3));
->>>>>>> 105e53f8
 
 	/* Make sure this is a valid nvsp packet */
 	if (nvsp_packet->hdr.msg_type !=
@@ -1206,27 +990,16 @@
 
 	vmxferpage_packet = (struct vmtransfer_page_packet_header *)packet;
 
-<<<<<<< HEAD
-	if (vmxferpage_packet->TransferPageSetId != NETVSC_RECEIVE_BUFFER_ID) {
-		DPRINT_ERR(NETVSC, "Invalid xfer page set id - "
-			   "expecting %x got %x", NETVSC_RECEIVE_BUFFER_ID,
-			   vmxferpage_packet->TransferPageSetId);
-=======
 	if (vmxferpage_packet->xfer_pageset_id != NETVSC_RECEIVE_BUFFER_ID) {
 		DPRINT_ERR(NETVSC, "Invalid xfer page set id - "
 			   "expecting %x got %x", NETVSC_RECEIVE_BUFFER_ID,
 			   vmxferpage_packet->xfer_pageset_id);
->>>>>>> 105e53f8
 		put_net_device(device);
 		return;
 	}
 
 	DPRINT_DBG(NETVSC, "xfer page - range count %d",
-<<<<<<< HEAD
-		   vmxferpage_packet->RangeCount);
-=======
 		   vmxferpage_packet->range_cnt);
->>>>>>> 105e53f8
 
 	/*
 	 * Grab free packets (range count + 1) to represent this xfer
@@ -1237,11 +1010,7 @@
 	spin_lock_irqsave(&net_device->recv_pkt_list_lock, flags);
 	while (!list_empty(&net_device->recv_pkt_list)) {
 		list_move_tail(net_device->recv_pkt_list.next, &listHead);
-<<<<<<< HEAD
-		if (++count == vmxferpage_packet->RangeCount + 1)
-=======
 		if (++count == vmxferpage_packet->range_cnt + 1)
->>>>>>> 105e53f8
 			break;
 	}
 	spin_unlock_irqrestore(&net_device->recv_pkt_list_lock, flags);
@@ -1254,11 +1023,7 @@
 	if (count < 2) {
 		DPRINT_ERR(NETVSC, "Got only %d netvsc pkt...needed %d pkts. "
 			   "Dropping this xfer page packet completely!",
-<<<<<<< HEAD
-			   count, vmxferpage_packet->RangeCount + 1);
-=======
 			   count, vmxferpage_packet->range_cnt + 1);
->>>>>>> 105e53f8
 
 		/* Return it to the freelist */
 		spin_lock_irqsave(&net_device->recv_pkt_list_lock, flags);
@@ -1270,11 +1035,7 @@
 				       flags);
 
 		netvsc_send_recv_completion(device,
-<<<<<<< HEAD
-					    vmxferpage_packet->d.TransactionId);
-=======
 					    vmxferpage_packet->d.trans_id);
->>>>>>> 105e53f8
 
 		put_net_device(device);
 		return;
@@ -1286,19 +1047,10 @@
 
 	/* This is how much we can satisfy */
 	xferpage_packet->count = count - 1;
-<<<<<<< HEAD
-	/* ASSERT(xferpagePacket->Count > 0 && xferpagePacket->Count <= */
-	/* 	vmxferpagePacket->RangeCount); */
-
-	if (xferpage_packet->count != vmxferpage_packet->RangeCount) {
-		DPRINT_INFO(NETVSC, "Needed %d netvsc pkts to satisy this xfer "
-			    "page...got %d", vmxferpage_packet->RangeCount,
-=======
 
 	if (xferpage_packet->count != vmxferpage_packet->range_cnt) {
 		DPRINT_INFO(NETVSC, "Needed %d netvsc pkts to satisy this xfer "
 			    "page...got %d", vmxferpage_packet->range_cnt,
->>>>>>> 105e53f8
 			    xferpage_packet->count);
 	}
 
@@ -1316,60 +1068,15 @@
 		netvsc_packet->device = device;
 		/* Save this so that we can send it back */
 		netvsc_packet->completion.recv.recv_completion_tid =
-<<<<<<< HEAD
-					vmxferpage_packet->d.TransactionId;
-
-		netvsc_packet->total_data_buflen =
-					vmxferpage_packet->Ranges[i].ByteCount;
-=======
 					vmxferpage_packet->d.trans_id;
 
 		netvsc_packet->total_data_buflen =
 					vmxferpage_packet->ranges[i].byte_count;
->>>>>>> 105e53f8
 		netvsc_packet->page_buf_cnt = 1;
 
 		netvsc_packet->page_buf[0].len =
 					vmxferpage_packet->ranges[i].byte_count;
 
-<<<<<<< HEAD
-		netvsc_packet->page_buf[0].Length =
-					vmxferpage_packet->Ranges[i].ByteCount;
-
-		start = virt_to_phys((void *)((unsigned long)net_device->
-		recv_buf + vmxferpage_packet->Ranges[i].ByteOffset));
-
-		netvsc_packet->page_buf[0].Pfn = start >> PAGE_SHIFT;
-		end_virtual = (unsigned long)net_device->recv_buf
-		    + vmxferpage_packet->Ranges[i].ByteOffset
-		    + vmxferpage_packet->Ranges[i].ByteCount - 1;
-		end = virt_to_phys((void *)end_virtual);
-
-		/* Calculate the page relative offset */
-		netvsc_packet->page_buf[0].Offset =
-			vmxferpage_packet->Ranges[i].ByteOffset &
-			(PAGE_SIZE - 1);
-		if ((end >> PAGE_SHIFT) != (start >> PAGE_SHIFT)) {
-			/* Handle frame across multiple pages: */
-			netvsc_packet->page_buf[0].Length =
-				(netvsc_packet->page_buf[0].Pfn <<
-				 PAGE_SHIFT)
-				+ PAGE_SIZE - start;
-			bytes_remain = netvsc_packet->total_data_buflen -
-					netvsc_packet->page_buf[0].Length;
-			for (j = 1; j < NETVSC_PACKET_MAXPAGE; j++) {
-				netvsc_packet->page_buf[j].Offset = 0;
-				if (bytes_remain <= PAGE_SIZE) {
-					netvsc_packet->page_buf[j].Length =
-						bytes_remain;
-					bytes_remain = 0;
-				} else {
-					netvsc_packet->page_buf[j].Length =
-						PAGE_SIZE;
-					bytes_remain -= PAGE_SIZE;
-				}
-				netvsc_packet->page_buf[j].Pfn =
-=======
 		start = virt_to_phys((void *)((unsigned long)net_device->
 		recv_buf + vmxferpage_packet->ranges[i].byte_offset));
 
@@ -1403,7 +1110,6 @@
 					bytes_remain -= PAGE_SIZE;
 				}
 				netvsc_packet->page_buf[j].pfn =
->>>>>>> 105e53f8
 				    virt_to_phys((void *)(end_virtual -
 						bytes_remain)) >> PAGE_SHIFT;
 				netvsc_packet->page_buf_cnt++;
@@ -1413,16 +1119,6 @@
 		}
 		DPRINT_DBG(NETVSC, "[%d] - (abs offset %u len %u) => "
 			   "(pfn %llx, offset %u, len %u)", i,
-<<<<<<< HEAD
-			   vmxferpage_packet->Ranges[i].ByteOffset,
-			   vmxferpage_packet->Ranges[i].ByteCount,
-			   netvsc_packet->page_buf[0].Pfn,
-			   netvsc_packet->page_buf[0].Offset,
-			   netvsc_packet->page_buf[0].Length);
-
-		/* Pass it to the upper layer */
-		((struct netvsc_driver *)device->Driver)->
-=======
 			   vmxferpage_packet->ranges[i].byte_offset,
 			   vmxferpage_packet->ranges[i].byte_count,
 			   netvsc_packet->page_buf[0].pfn,
@@ -1431,18 +1127,12 @@
 
 		/* Pass it to the upper layer */
 		((struct netvsc_driver *)device->drv)->
->>>>>>> 105e53f8
 			recv_cb(device, netvsc_packet);
 
 		netvsc_receive_completion(netvsc_packet->
 				completion.recv.recv_completion_ctx);
 	}
 
-<<<<<<< HEAD
-	/* ASSERT(list_empty(&listHead)); */
-
-=======
->>>>>>> 105e53f8
 	put_net_device(device);
 }
 
@@ -1467,11 +1157,7 @@
 	/* Send the completion */
 	ret = vmbus_sendpacket(device->channel, &recvcompMessage,
 			       sizeof(struct nvsp_message), transaction_id,
-<<<<<<< HEAD
-			       VmbusPacketTypeCompletion, 0);
-=======
 			       VM_PKT_COMP, 0);
->>>>>>> 105e53f8
 	if (ret == 0) {
 		/* success */
 		/* no-op */
@@ -1520,10 +1206,6 @@
 	/* Overloading use of the lock. */
 	spin_lock_irqsave(&net_device->recv_pkt_list_lock, flags);
 
-<<<<<<< HEAD
-	/* ASSERT(packet->XferPagePacket->Count > 0); */
-=======
->>>>>>> 105e53f8
 	packet->xfer_page_pkt->count--;
 
 	/*
@@ -1583,21 +1265,12 @@
 					   bytes_recvd, request_id);
 
 				desc = (struct vmpacket_descriptor *)buffer;
-<<<<<<< HEAD
-				switch (desc->Type) {
-				case VmbusPacketTypeCompletion:
-					netvsc_send_completion(device, desc);
-					break;
-
-				case VmbusPacketTypeDataUsingTransferPages:
-=======
 				switch (desc->type) {
 				case VM_PKT_COMP:
 					netvsc_send_completion(device, desc);
 					break;
 
 				case VM_PKT_DATA_USING_XFER_PAGES:
->>>>>>> 105e53f8
 					netvsc_receive(device, desc);
 					break;
 
@@ -1605,11 +1278,7 @@
 					DPRINT_ERR(NETVSC,
 						   "unhandled packet type %d, "
 						   "tid %llx len %d\n",
-<<<<<<< HEAD
-						   desc->Type, request_id,
-=======
 						   desc->type, request_id,
->>>>>>> 105e53f8
 						   bytes_recvd);
 					break;
 				}
