--- conflicted
+++ resolved
@@ -55,7 +55,6 @@
 			gpios = <&gpio2 20 GPIO_ACTIVE_LOW>;
 		};
 	};
-<<<<<<< HEAD
 
 	lcd0: display {
 		compatible = "osddisplays,osd070t1718-19ts", "panel-dpi";
@@ -96,15 +95,12 @@
 
 		default-brightness-level = <8>;
 	};
-=======
->>>>>>> 1648c890
 };
 
 &i2c5 {
 	status = "okay";
 	clock-frequency = <400000>;
 
-<<<<<<< HEAD
 	mt9t11x@3C {
 		compatible = "aptina,mt9t111";
 		reg = <0x3C>;
@@ -161,7 +157,13 @@
 
 	ehrpwm1: ehrpwm@48440200 {
 		status = "okay";
-=======
+	};
+};
+
+&i2c5 {
+	status = "okay";
+	clock-frequency = <400000>;
+
 	pixcir_ts@5c {
 		compatible = "pixcir,pixcir_tangoc";
 		reg = <0x5c>;
@@ -173,6 +175,5 @@
 
 		touchscreen-size-x = <1024>;
 		touchscreen-size-y = <600>;
->>>>>>> 1648c890
 	};
 };