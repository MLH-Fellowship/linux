#ifndef _ASM_X86_PERCPU_H
#define _ASM_X86_PERCPU_H

#ifdef CONFIG_X86_64
#define __percpu_seg		gs
#define __percpu_mov_op		movq
#else
#define __percpu_seg		fs
#define __percpu_mov_op		movl
#endif

#ifdef __ASSEMBLY__

/*
 * PER_CPU finds an address of a per-cpu variable.
 *
 * Args:
 *    var - variable name
 *    reg - 32bit register
 *
 * The resulting address is stored in the "reg" argument.
 *
 * Example:
 *    PER_CPU(cpu_gdt_descr, %ebx)
 */
#ifdef CONFIG_SMP
#define PER_CPU(var, reg)						\
	__percpu_mov_op %__percpu_seg:this_cpu_off, reg;		\
	lea var(reg), reg
#define PER_CPU_VAR(var)	%__percpu_seg:var
#else /* ! SMP */
#define PER_CPU(var, reg)	__percpu_mov_op $var, reg
#define PER_CPU_VAR(var)	var
#endif	/* SMP */

#ifdef CONFIG_X86_64_SMP
#define INIT_PER_CPU_VAR(var)  init_per_cpu__##var
#else
#define INIT_PER_CPU_VAR(var)  var
#endif

#else /* ...!ASSEMBLY */

#include <linux/kernel.h>
#include <linux/stringify.h>

#ifdef CONFIG_SMP
#define __percpu_prefix		"%%"__stringify(__percpu_seg)":"
#define __my_cpu_offset		percpu_read(this_cpu_off)

/*
 * Compared to the generic __my_cpu_offset version, the following
 * saves one instruction and avoids clobbering a temp register.
 */
#define __this_cpu_ptr(ptr)				\
({							\
	unsigned long tcp_ptr__;			\
	__verify_pcpu_ptr(ptr);				\
	asm volatile("add " __percpu_arg(1) ", %0"	\
		     : "=r" (tcp_ptr__)			\
		     : "m" (this_cpu_off), "0" (ptr));	\
	(typeof(*(ptr)) __kernel __force *)tcp_ptr__;	\
})
#else
#define __percpu_prefix		""
#endif

#define __percpu_arg(x)		__percpu_prefix "%P" #x

/*
 * Initialized pointers to per-cpu variables needed for the boot
 * processor need to use these macros to get the proper address
 * offset from __per_cpu_load on SMP.
 *
 * There also must be an entry in vmlinux_64.lds.S
 */
#define DECLARE_INIT_PER_CPU(var) \
       extern typeof(var) init_per_cpu_var(var)

#ifdef CONFIG_X86_64_SMP
#define init_per_cpu_var(var)  init_per_cpu__##var
#else
#define init_per_cpu_var(var)  var
#endif

/* For arch-specific code, we can use direct single-insn ops (they
 * don't give an lvalue though). */
extern void __bad_percpu_size(void);

#define percpu_to_op(op, var, val)			\
do {							\
	typedef typeof(var) pto_T__;			\
	if (0) {					\
		pto_T__ pto_tmp__;			\
		pto_tmp__ = (val);			\
		(void)pto_tmp__;			\
	}						\
	switch (sizeof(var)) {				\
	case 1:						\
		asm(op "b %1,"__percpu_arg(0)		\
		    : "+m" (var)			\
		    : "qi" ((pto_T__)(val)));		\
		break;					\
	case 2:						\
		asm(op "w %1,"__percpu_arg(0)		\
		    : "+m" (var)			\
		    : "ri" ((pto_T__)(val)));		\
		break;					\
	case 4:						\
		asm(op "l %1,"__percpu_arg(0)		\
		    : "+m" (var)			\
		    : "ri" ((pto_T__)(val)));		\
		break;					\
	case 8:						\
		asm(op "q %1,"__percpu_arg(0)		\
		    : "+m" (var)			\
		    : "re" ((pto_T__)(val)));		\
		break;					\
	default: __bad_percpu_size();			\
	}						\
} while (0)

/*
 * Generate a percpu add to memory instruction and optimize code
 * if one is added or subtracted.
 */
#define percpu_add_op(var, val)						\
do {									\
	typedef typeof(var) pao_T__;					\
	const int pao_ID__ = (__builtin_constant_p(val) &&		\
			      ((val) == 1 || (val) == -1)) ? (val) : 0;	\
	if (0) {							\
		pao_T__ pao_tmp__;					\
		pao_tmp__ = (val);					\
		(void)pao_tmp__;					\
	}								\
	switch (sizeof(var)) {						\
	case 1:								\
		if (pao_ID__ == 1)					\
			asm("incb "__percpu_arg(0) : "+m" (var));	\
		else if (pao_ID__ == -1)				\
			asm("decb "__percpu_arg(0) : "+m" (var));	\
		else							\
			asm("addb %1, "__percpu_arg(0)			\
			    : "+m" (var)				\
			    : "qi" ((pao_T__)(val)));			\
		break;							\
	case 2:								\
		if (pao_ID__ == 1)					\
			asm("incw "__percpu_arg(0) : "+m" (var));	\
		else if (pao_ID__ == -1)				\
			asm("decw "__percpu_arg(0) : "+m" (var));	\
		else							\
			asm("addw %1, "__percpu_arg(0)			\
			    : "+m" (var)				\
			    : "ri" ((pao_T__)(val)));			\
		break;							\
	case 4:								\
		if (pao_ID__ == 1)					\
			asm("incl "__percpu_arg(0) : "+m" (var));	\
		else if (pao_ID__ == -1)				\
			asm("decl "__percpu_arg(0) : "+m" (var));	\
		else							\
			asm("addl %1, "__percpu_arg(0)			\
			    : "+m" (var)				\
			    : "ri" ((pao_T__)(val)));			\
		break;							\
	case 8:								\
		if (pao_ID__ == 1)					\
			asm("incq "__percpu_arg(0) : "+m" (var));	\
		else if (pao_ID__ == -1)				\
			asm("decq "__percpu_arg(0) : "+m" (var));	\
		else							\
			asm("addq %1, "__percpu_arg(0)			\
			    : "+m" (var)				\
			    : "re" ((pao_T__)(val)));			\
		break;							\
	default: __bad_percpu_size();					\
	}								\
} while (0)

#define percpu_from_op(op, var, constraint)		\
({							\
	typeof(var) pfo_ret__;				\
	switch (sizeof(var)) {				\
	case 1:						\
		asm(op "b "__percpu_arg(1)",%0"		\
		    : "=q" (pfo_ret__)			\
		    : constraint);			\
		break;					\
	case 2:						\
		asm(op "w "__percpu_arg(1)",%0"		\
		    : "=r" (pfo_ret__)			\
		    : constraint);			\
		break;					\
	case 4:						\
		asm(op "l "__percpu_arg(1)",%0"		\
		    : "=r" (pfo_ret__)			\
		    : constraint);			\
		break;					\
	case 8:						\
		asm(op "q "__percpu_arg(1)",%0"		\
		    : "=r" (pfo_ret__)			\
		    : constraint);			\
		break;					\
	default: __bad_percpu_size();			\
	}						\
	pfo_ret__;					\
})

#define percpu_unary_op(op, var)			\
({							\
	switch (sizeof(var)) {				\
	case 1:						\
		asm(op "b "__percpu_arg(0)		\
		    : "+m" (var));			\
		break;					\
	case 2:						\
		asm(op "w "__percpu_arg(0)		\
		    : "+m" (var));			\
		break;					\
	case 4:						\
		asm(op "l "__percpu_arg(0)		\
		    : "+m" (var));			\
		break;					\
	case 8:						\
		asm(op "q "__percpu_arg(0)		\
		    : "+m" (var));			\
		break;					\
	default: __bad_percpu_size();			\
	}						\
})

/*
 * Add return operation
 */
#define percpu_add_return_op(var, val)					\
({									\
	typeof(var) paro_ret__ = val;					\
	switch (sizeof(var)) {						\
	case 1:								\
		asm("xaddb %0, "__percpu_arg(1)				\
			    : "+q" (paro_ret__), "+m" (var)		\
			    : : "memory");				\
		break;							\
	case 2:								\
		asm("xaddw %0, "__percpu_arg(1)				\
			    : "+r" (paro_ret__), "+m" (var)		\
			    : : "memory");				\
		break;							\
	case 4:								\
		asm("xaddl %0, "__percpu_arg(1)				\
			    : "+r" (paro_ret__), "+m" (var)		\
			    : : "memory");				\
		break;							\
	case 8:								\
		asm("xaddq %0, "__percpu_arg(1)				\
			    : "+re" (paro_ret__), "+m" (var)		\
			    : : "memory");				\
		break;							\
	default: __bad_percpu_size();					\
	}								\
	paro_ret__ += val;						\
	paro_ret__;							\
})

/*
 * xchg is implemented using cmpxchg without a lock prefix. xchg is
 * expensive due to the implied lock prefix.  The processor cannot prefetch
 * cachelines if xchg is used.
 */
#define percpu_xchg_op(var, nval)					\
({									\
	typeof(var) pxo_ret__;						\
	typeof(var) pxo_new__ = (nval);					\
	switch (sizeof(var)) {						\
	case 1:								\
<<<<<<< HEAD
		asm("\n1:mov "__percpu_arg(1)",%%al"			\
		    "\n\tcmpxchgb %2, "__percpu_arg(1)			\
		    "\n\tjnz 1b"					\
			    : "=a" (pxo_ret__), "+m" (var)		\
=======
		asm("\n\tmov "__percpu_arg(1)",%%al"			\
		    "\n1:\tcmpxchgb %2, "__percpu_arg(1)		\
		    "\n\tjnz 1b"					\
			    : "=&a" (pxo_ret__), "+m" (var)		\
>>>>>>> 105e53f8
			    : "q" (pxo_new__)				\
			    : "memory");				\
		break;							\
	case 2:								\
<<<<<<< HEAD
		asm("\n1:mov "__percpu_arg(1)",%%ax"			\
		    "\n\tcmpxchgw %2, "__percpu_arg(1)			\
		    "\n\tjnz 1b"					\
			    : "=a" (pxo_ret__), "+m" (var)		\
=======
		asm("\n\tmov "__percpu_arg(1)",%%ax"			\
		    "\n1:\tcmpxchgw %2, "__percpu_arg(1)		\
		    "\n\tjnz 1b"					\
			    : "=&a" (pxo_ret__), "+m" (var)		\
>>>>>>> 105e53f8
			    : "r" (pxo_new__)				\
			    : "memory");				\
		break;							\
	case 4:								\
<<<<<<< HEAD
		asm("\n1:mov "__percpu_arg(1)",%%eax"			\
		    "\n\tcmpxchgl %2, "__percpu_arg(1)			\
		    "\n\tjnz 1b"					\
			    : "=a" (pxo_ret__), "+m" (var)		\
=======
		asm("\n\tmov "__percpu_arg(1)",%%eax"			\
		    "\n1:\tcmpxchgl %2, "__percpu_arg(1)		\
		    "\n\tjnz 1b"					\
			    : "=&a" (pxo_ret__), "+m" (var)		\
>>>>>>> 105e53f8
			    : "r" (pxo_new__)				\
			    : "memory");				\
		break;							\
	case 8:								\
<<<<<<< HEAD
		asm("\n1:mov "__percpu_arg(1)",%%rax"			\
		    "\n\tcmpxchgq %2, "__percpu_arg(1)			\
		    "\n\tjnz 1b"					\
			    : "=a" (pxo_ret__), "+m" (var)		\
=======
		asm("\n\tmov "__percpu_arg(1)",%%rax"			\
		    "\n1:\tcmpxchgq %2, "__percpu_arg(1)		\
		    "\n\tjnz 1b"					\
			    : "=&a" (pxo_ret__), "+m" (var)		\
>>>>>>> 105e53f8
			    : "r" (pxo_new__)				\
			    : "memory");				\
		break;							\
	default: __bad_percpu_size();					\
	}								\
	pxo_ret__;							\
})

/*
 * cmpxchg has no such implied lock semantics as a result it is much
 * more efficient for cpu local operations.
 */
#define percpu_cmpxchg_op(var, oval, nval)				\
({									\
	typeof(var) pco_ret__;						\
	typeof(var) pco_old__ = (oval);					\
	typeof(var) pco_new__ = (nval);					\
	switch (sizeof(var)) {						\
	case 1:								\
		asm("cmpxchgb %2, "__percpu_arg(1)			\
			    : "=a" (pco_ret__), "+m" (var)		\
			    : "q" (pco_new__), "0" (pco_old__)		\
			    : "memory");				\
		break;							\
	case 2:								\
		asm("cmpxchgw %2, "__percpu_arg(1)			\
			    : "=a" (pco_ret__), "+m" (var)		\
			    : "r" (pco_new__), "0" (pco_old__)		\
			    : "memory");				\
		break;							\
	case 4:								\
		asm("cmpxchgl %2, "__percpu_arg(1)			\
			    : "=a" (pco_ret__), "+m" (var)		\
			    : "r" (pco_new__), "0" (pco_old__)		\
			    : "memory");				\
		break;							\
	case 8:								\
		asm("cmpxchgq %2, "__percpu_arg(1)			\
			    : "=a" (pco_ret__), "+m" (var)		\
			    : "r" (pco_new__), "0" (pco_old__)		\
			    : "memory");				\
		break;							\
	default: __bad_percpu_size();					\
	}								\
	pco_ret__;							\
})

/*
 * percpu_read() makes gcc load the percpu variable every time it is
 * accessed while percpu_read_stable() allows the value to be cached.
 * percpu_read_stable() is more efficient and can be used if its value
 * is guaranteed to be valid across cpus.  The current users include
 * get_current() and get_thread_info() both of which are actually
 * per-thread variables implemented as per-cpu variables and thus
 * stable for the duration of the respective task.
 */
#define percpu_read(var)		percpu_from_op("mov", var, "m" (var))
#define percpu_read_stable(var)		percpu_from_op("mov", var, "p" (&(var)))
#define percpu_write(var, val)		percpu_to_op("mov", var, val)
#define percpu_add(var, val)		percpu_add_op(var, val)
#define percpu_sub(var, val)		percpu_add_op(var, -(val))
#define percpu_and(var, val)		percpu_to_op("and", var, val)
#define percpu_or(var, val)		percpu_to_op("or", var, val)
#define percpu_xor(var, val)		percpu_to_op("xor", var, val)
#define percpu_inc(var)		percpu_unary_op("inc", var)

#define __this_cpu_read_1(pcp)		percpu_from_op("mov", (pcp), "m"(pcp))
#define __this_cpu_read_2(pcp)		percpu_from_op("mov", (pcp), "m"(pcp))
#define __this_cpu_read_4(pcp)		percpu_from_op("mov", (pcp), "m"(pcp))

#define __this_cpu_write_1(pcp, val)	percpu_to_op("mov", (pcp), val)
#define __this_cpu_write_2(pcp, val)	percpu_to_op("mov", (pcp), val)
#define __this_cpu_write_4(pcp, val)	percpu_to_op("mov", (pcp), val)
#define __this_cpu_add_1(pcp, val)	percpu_add_op((pcp), val)
#define __this_cpu_add_2(pcp, val)	percpu_add_op((pcp), val)
#define __this_cpu_add_4(pcp, val)	percpu_add_op((pcp), val)
#define __this_cpu_and_1(pcp, val)	percpu_to_op("and", (pcp), val)
#define __this_cpu_and_2(pcp, val)	percpu_to_op("and", (pcp), val)
#define __this_cpu_and_4(pcp, val)	percpu_to_op("and", (pcp), val)
#define __this_cpu_or_1(pcp, val)	percpu_to_op("or", (pcp), val)
#define __this_cpu_or_2(pcp, val)	percpu_to_op("or", (pcp), val)
#define __this_cpu_or_4(pcp, val)	percpu_to_op("or", (pcp), val)
#define __this_cpu_xor_1(pcp, val)	percpu_to_op("xor", (pcp), val)
#define __this_cpu_xor_2(pcp, val)	percpu_to_op("xor", (pcp), val)
#define __this_cpu_xor_4(pcp, val)	percpu_to_op("xor", (pcp), val)
/*
 * Generic fallback operations for __this_cpu_xchg_[1-4] are okay and much
 * faster than an xchg with forced lock semantics.
 */
#define __this_cpu_xchg_8(pcp, nval)	percpu_xchg_op(pcp, nval)
#define __this_cpu_cmpxchg_8(pcp, oval, nval)	percpu_cmpxchg_op(pcp, oval, nval)

#define this_cpu_read_1(pcp)		percpu_from_op("mov", (pcp), "m"(pcp))
#define this_cpu_read_2(pcp)		percpu_from_op("mov", (pcp), "m"(pcp))
#define this_cpu_read_4(pcp)		percpu_from_op("mov", (pcp), "m"(pcp))
#define this_cpu_write_1(pcp, val)	percpu_to_op("mov", (pcp), val)
#define this_cpu_write_2(pcp, val)	percpu_to_op("mov", (pcp), val)
#define this_cpu_write_4(pcp, val)	percpu_to_op("mov", (pcp), val)
#define this_cpu_add_1(pcp, val)	percpu_add_op((pcp), val)
#define this_cpu_add_2(pcp, val)	percpu_add_op((pcp), val)
#define this_cpu_add_4(pcp, val)	percpu_add_op((pcp), val)
#define this_cpu_and_1(pcp, val)	percpu_to_op("and", (pcp), val)
#define this_cpu_and_2(pcp, val)	percpu_to_op("and", (pcp), val)
#define this_cpu_and_4(pcp, val)	percpu_to_op("and", (pcp), val)
#define this_cpu_or_1(pcp, val)		percpu_to_op("or", (pcp), val)
#define this_cpu_or_2(pcp, val)		percpu_to_op("or", (pcp), val)
#define this_cpu_or_4(pcp, val)		percpu_to_op("or", (pcp), val)
#define this_cpu_xor_1(pcp, val)	percpu_to_op("xor", (pcp), val)
#define this_cpu_xor_2(pcp, val)	percpu_to_op("xor", (pcp), val)
#define this_cpu_xor_4(pcp, val)	percpu_to_op("xor", (pcp), val)
#define this_cpu_xchg_1(pcp, nval)	percpu_xchg_op(pcp, nval)
#define this_cpu_xchg_2(pcp, nval)	percpu_xchg_op(pcp, nval)
#define this_cpu_xchg_4(pcp, nval)	percpu_xchg_op(pcp, nval)
<<<<<<< HEAD
#define this_cpu_xchg_8(pcp, nval)	percpu_xchg_op(pcp, nval)
#define this_cpu_cmpxchg_8(pcp, oval, nval)	percpu_cmpxchg_op(pcp, oval, nval)
=======
>>>>>>> 105e53f8

#define irqsafe_cpu_add_1(pcp, val)	percpu_add_op((pcp), val)
#define irqsafe_cpu_add_2(pcp, val)	percpu_add_op((pcp), val)
#define irqsafe_cpu_add_4(pcp, val)	percpu_add_op((pcp), val)
#define irqsafe_cpu_and_1(pcp, val)	percpu_to_op("and", (pcp), val)
#define irqsafe_cpu_and_2(pcp, val)	percpu_to_op("and", (pcp), val)
#define irqsafe_cpu_and_4(pcp, val)	percpu_to_op("and", (pcp), val)
#define irqsafe_cpu_or_1(pcp, val)	percpu_to_op("or", (pcp), val)
#define irqsafe_cpu_or_2(pcp, val)	percpu_to_op("or", (pcp), val)
#define irqsafe_cpu_or_4(pcp, val)	percpu_to_op("or", (pcp), val)
#define irqsafe_cpu_xor_1(pcp, val)	percpu_to_op("xor", (pcp), val)
#define irqsafe_cpu_xor_2(pcp, val)	percpu_to_op("xor", (pcp), val)
#define irqsafe_cpu_xor_4(pcp, val)	percpu_to_op("xor", (pcp), val)
#define irqsafe_cpu_xchg_1(pcp, nval)	percpu_xchg_op(pcp, nval)
#define irqsafe_cpu_xchg_2(pcp, nval)	percpu_xchg_op(pcp, nval)
#define irqsafe_cpu_xchg_4(pcp, nval)	percpu_xchg_op(pcp, nval)
<<<<<<< HEAD
#define irqsafe_cpu_xchg_8(pcp, nval)	percpu_xchg_op(pcp, nval)
#define irqsafe_cpu_cmpxchg_8(pcp, oval, nval)	percpu_cmpxchg_op(pcp, oval, nval)
=======
>>>>>>> 105e53f8

#ifndef CONFIG_M386
#define __this_cpu_add_return_1(pcp, val) percpu_add_return_op(pcp, val)
#define __this_cpu_add_return_2(pcp, val) percpu_add_return_op(pcp, val)
#define __this_cpu_add_return_4(pcp, val) percpu_add_return_op(pcp, val)
#define __this_cpu_cmpxchg_1(pcp, oval, nval)	percpu_cmpxchg_op(pcp, oval, nval)
#define __this_cpu_cmpxchg_2(pcp, oval, nval)	percpu_cmpxchg_op(pcp, oval, nval)
#define __this_cpu_cmpxchg_4(pcp, oval, nval)	percpu_cmpxchg_op(pcp, oval, nval)

#define this_cpu_add_return_1(pcp, val)	percpu_add_return_op(pcp, val)
#define this_cpu_add_return_2(pcp, val)	percpu_add_return_op(pcp, val)
#define this_cpu_add_return_4(pcp, val)	percpu_add_return_op(pcp, val)
#define this_cpu_cmpxchg_1(pcp, oval, nval)	percpu_cmpxchg_op(pcp, oval, nval)
#define this_cpu_cmpxchg_2(pcp, oval, nval)	percpu_cmpxchg_op(pcp, oval, nval)
#define this_cpu_cmpxchg_4(pcp, oval, nval)	percpu_cmpxchg_op(pcp, oval, nval)

#define irqsafe_cpu_cmpxchg_1(pcp, oval, nval)	percpu_cmpxchg_op(pcp, oval, nval)
#define irqsafe_cpu_cmpxchg_2(pcp, oval, nval)	percpu_cmpxchg_op(pcp, oval, nval)
#define irqsafe_cpu_cmpxchg_4(pcp, oval, nval)	percpu_cmpxchg_op(pcp, oval, nval)
#endif /* !CONFIG_M386 */
<<<<<<< HEAD
=======

#ifdef CONFIG_X86_CMPXCHG64
#define percpu_cmpxchg8b_double(pcp1, o1, o2, n1, n2)			\
({									\
	char __ret;							\
	typeof(o1) __o1 = o1;						\
	typeof(o1) __n1 = n1;						\
	typeof(o2) __o2 = o2;						\
	typeof(o2) __n2 = n2;						\
	typeof(o2) __dummy = n2;					\
	asm volatile("cmpxchg8b "__percpu_arg(1)"\n\tsetz %0\n\t"	\
		    : "=a"(__ret), "=m" (pcp1), "=d"(__dummy)		\
		    :  "b"(__n1), "c"(__n2), "a"(__o1), "d"(__o2));	\
	__ret;								\
})

#define __this_cpu_cmpxchg_double_4(pcp1, pcp2, o1, o2, n1, n2)		percpu_cmpxchg8b_double(pcp1, o1, o2, n1, n2)
#define this_cpu_cmpxchg_double_4(pcp1, pcp2, o1, o2, n1, n2)		percpu_cmpxchg8b_double(pcp1, o1, o2, n1, n2)
#define irqsafe_cpu_cmpxchg_double_4(pcp1, pcp2, o1, o2, n1, n2)	percpu_cmpxchg8b_double(pcp1, o1, o2, n1, n2)
#endif /* CONFIG_X86_CMPXCHG64 */
>>>>>>> 105e53f8

/*
 * Per cpu atomic 64 bit operations are only available under 64 bit.
 * 32 bit must fall back to generic operations.
 */
#ifdef CONFIG_X86_64
#define __this_cpu_read_8(pcp)		percpu_from_op("mov", (pcp), "m"(pcp))
#define __this_cpu_write_8(pcp, val)	percpu_to_op("mov", (pcp), val)
#define __this_cpu_add_8(pcp, val)	percpu_add_op((pcp), val)
#define __this_cpu_and_8(pcp, val)	percpu_to_op("and", (pcp), val)
#define __this_cpu_or_8(pcp, val)	percpu_to_op("or", (pcp), val)
#define __this_cpu_xor_8(pcp, val)	percpu_to_op("xor", (pcp), val)
#define __this_cpu_add_return_8(pcp, val) percpu_add_return_op(pcp, val)

#define this_cpu_read_8(pcp)		percpu_from_op("mov", (pcp), "m"(pcp))
#define this_cpu_write_8(pcp, val)	percpu_to_op("mov", (pcp), val)
#define this_cpu_add_8(pcp, val)	percpu_add_op((pcp), val)
#define this_cpu_and_8(pcp, val)	percpu_to_op("and", (pcp), val)
#define this_cpu_or_8(pcp, val)		percpu_to_op("or", (pcp), val)
#define this_cpu_xor_8(pcp, val)	percpu_to_op("xor", (pcp), val)
#define this_cpu_add_return_8(pcp, val)	percpu_add_return_op(pcp, val)
<<<<<<< HEAD
=======
#define this_cpu_xchg_8(pcp, nval)	percpu_xchg_op(pcp, nval)
#define this_cpu_cmpxchg_8(pcp, oval, nval)	percpu_cmpxchg_op(pcp, oval, nval)
>>>>>>> 105e53f8

#define irqsafe_cpu_add_8(pcp, val)	percpu_add_op((pcp), val)
#define irqsafe_cpu_and_8(pcp, val)	percpu_to_op("and", (pcp), val)
#define irqsafe_cpu_or_8(pcp, val)	percpu_to_op("or", (pcp), val)
#define irqsafe_cpu_xor_8(pcp, val)	percpu_to_op("xor", (pcp), val)
<<<<<<< HEAD
=======
#define irqsafe_cpu_xchg_8(pcp, nval)	percpu_xchg_op(pcp, nval)
#define irqsafe_cpu_cmpxchg_8(pcp, oval, nval)	percpu_cmpxchg_op(pcp, oval, nval)

/*
 * Pretty complex macro to generate cmpxchg16 instruction.  The instruction
 * is not supported on early AMD64 processors so we must be able to emulate
 * it in software.  The address used in the cmpxchg16 instruction must be
 * aligned to a 16 byte boundary.
 */
#define percpu_cmpxchg16b_double(pcp1, o1, o2, n1, n2)			\
({									\
	char __ret;							\
	typeof(o1) __o1 = o1;						\
	typeof(o1) __n1 = n1;						\
	typeof(o2) __o2 = o2;						\
	typeof(o2) __n2 = n2;						\
	typeof(o2) __dummy;						\
	alternative_io("call this_cpu_cmpxchg16b_emu\n\t" P6_NOP4,	\
		       "cmpxchg16b " __percpu_prefix "(%%rsi)\n\tsetz %0\n\t",	\
		       X86_FEATURE_CX16,				\
		       ASM_OUTPUT2("=a"(__ret), "=d"(__dummy)),		\
		       "S" (&pcp1), "b"(__n1), "c"(__n2),		\
		       "a"(__o1), "d"(__o2) : "memory");		\
	__ret;								\
})

#define __this_cpu_cmpxchg_double_8(pcp1, pcp2, o1, o2, n1, n2)		percpu_cmpxchg16b_double(pcp1, o1, o2, n1, n2)
#define this_cpu_cmpxchg_double_8(pcp1, pcp2, o1, o2, n1, n2)		percpu_cmpxchg16b_double(pcp1, o1, o2, n1, n2)
#define irqsafe_cpu_cmpxchg_double_8(pcp1, pcp2, o1, o2, n1, n2)	percpu_cmpxchg16b_double(pcp1, o1, o2, n1, n2)

>>>>>>> 105e53f8
#endif

/* This is not atomic against other CPUs -- CPU preemption needs to be off */
#define x86_test_and_clear_bit_percpu(bit, var)				\
({									\
	int old__;							\
	asm volatile("btr %2,"__percpu_arg(1)"\n\tsbbl %0,%0"		\
		     : "=r" (old__), "+m" (var)				\
		     : "dIr" (bit));					\
	old__;								\
})

#include <asm-generic/percpu.h>

/* We can use this directly for local CPU (faster). */
DECLARE_PER_CPU(unsigned long, this_cpu_off);

#endif /* !__ASSEMBLY__ */

#ifdef CONFIG_SMP

/*
 * Define the "EARLY_PER_CPU" macros.  These are used for some per_cpu
 * variables that are initialized and accessed before there are per_cpu
 * areas allocated.
 */

#define	DEFINE_EARLY_PER_CPU(_type, _name, _initvalue)			\
	DEFINE_PER_CPU(_type, _name) = _initvalue;			\
	__typeof__(_type) _name##_early_map[NR_CPUS] __initdata =	\
				{ [0 ... NR_CPUS-1] = _initvalue };	\
	__typeof__(_type) *_name##_early_ptr __refdata = _name##_early_map

#define EXPORT_EARLY_PER_CPU_SYMBOL(_name)			\
	EXPORT_PER_CPU_SYMBOL(_name)

#define DECLARE_EARLY_PER_CPU(_type, _name)			\
	DECLARE_PER_CPU(_type, _name);				\
	extern __typeof__(_type) *_name##_early_ptr;		\
	extern __typeof__(_type)  _name##_early_map[]

#define	early_per_cpu_ptr(_name) (_name##_early_ptr)
#define	early_per_cpu_map(_name, _idx) (_name##_early_map[_idx])
#define	early_per_cpu(_name, _cpu) 				\
	*(early_per_cpu_ptr(_name) ?				\
		&early_per_cpu_ptr(_name)[_cpu] :		\
		&per_cpu(_name, _cpu))

#else	/* !CONFIG_SMP */
#define	DEFINE_EARLY_PER_CPU(_type, _name, _initvalue)		\
	DEFINE_PER_CPU(_type, _name) = _initvalue

#define EXPORT_EARLY_PER_CPU_SYMBOL(_name)			\
	EXPORT_PER_CPU_SYMBOL(_name)

#define DECLARE_EARLY_PER_CPU(_type, _name)			\
	DECLARE_PER_CPU(_type, _name)

#define	early_per_cpu(_name, _cpu) per_cpu(_name, _cpu)
#define	early_per_cpu_ptr(_name) NULL
/* no early_per_cpu_map() */

#endif	/* !CONFIG_SMP */

#endif /* _ASM_X86_PERCPU_H */<|MERGE_RESOLUTION|>--- conflicted
+++ resolved
@@ -275,62 +275,34 @@
 	typeof(var) pxo_new__ = (nval);					\
 	switch (sizeof(var)) {						\
 	case 1:								\
-<<<<<<< HEAD
-		asm("\n1:mov "__percpu_arg(1)",%%al"			\
-		    "\n\tcmpxchgb %2, "__percpu_arg(1)			\
-		    "\n\tjnz 1b"					\
-			    : "=a" (pxo_ret__), "+m" (var)		\
-=======
 		asm("\n\tmov "__percpu_arg(1)",%%al"			\
 		    "\n1:\tcmpxchgb %2, "__percpu_arg(1)		\
 		    "\n\tjnz 1b"					\
 			    : "=&a" (pxo_ret__), "+m" (var)		\
->>>>>>> 105e53f8
 			    : "q" (pxo_new__)				\
 			    : "memory");				\
 		break;							\
 	case 2:								\
-<<<<<<< HEAD
-		asm("\n1:mov "__percpu_arg(1)",%%ax"			\
-		    "\n\tcmpxchgw %2, "__percpu_arg(1)			\
-		    "\n\tjnz 1b"					\
-			    : "=a" (pxo_ret__), "+m" (var)		\
-=======
 		asm("\n\tmov "__percpu_arg(1)",%%ax"			\
 		    "\n1:\tcmpxchgw %2, "__percpu_arg(1)		\
 		    "\n\tjnz 1b"					\
 			    : "=&a" (pxo_ret__), "+m" (var)		\
->>>>>>> 105e53f8
 			    : "r" (pxo_new__)				\
 			    : "memory");				\
 		break;							\
 	case 4:								\
-<<<<<<< HEAD
-		asm("\n1:mov "__percpu_arg(1)",%%eax"			\
-		    "\n\tcmpxchgl %2, "__percpu_arg(1)			\
-		    "\n\tjnz 1b"					\
-			    : "=a" (pxo_ret__), "+m" (var)		\
-=======
 		asm("\n\tmov "__percpu_arg(1)",%%eax"			\
 		    "\n1:\tcmpxchgl %2, "__percpu_arg(1)		\
 		    "\n\tjnz 1b"					\
 			    : "=&a" (pxo_ret__), "+m" (var)		\
->>>>>>> 105e53f8
 			    : "r" (pxo_new__)				\
 			    : "memory");				\
 		break;							\
 	case 8:								\
-<<<<<<< HEAD
-		asm("\n1:mov "__percpu_arg(1)",%%rax"			\
-		    "\n\tcmpxchgq %2, "__percpu_arg(1)			\
-		    "\n\tjnz 1b"					\
-			    : "=a" (pxo_ret__), "+m" (var)		\
-=======
 		asm("\n\tmov "__percpu_arg(1)",%%rax"			\
 		    "\n1:\tcmpxchgq %2, "__percpu_arg(1)		\
 		    "\n\tjnz 1b"					\
 			    : "=&a" (pxo_ret__), "+m" (var)		\
->>>>>>> 105e53f8
 			    : "r" (pxo_new__)				\
 			    : "memory");				\
 		break;							\
@@ -444,11 +416,6 @@
 #define this_cpu_xchg_1(pcp, nval)	percpu_xchg_op(pcp, nval)
 #define this_cpu_xchg_2(pcp, nval)	percpu_xchg_op(pcp, nval)
 #define this_cpu_xchg_4(pcp, nval)	percpu_xchg_op(pcp, nval)
-<<<<<<< HEAD
-#define this_cpu_xchg_8(pcp, nval)	percpu_xchg_op(pcp, nval)
-#define this_cpu_cmpxchg_8(pcp, oval, nval)	percpu_cmpxchg_op(pcp, oval, nval)
-=======
->>>>>>> 105e53f8
 
 #define irqsafe_cpu_add_1(pcp, val)	percpu_add_op((pcp), val)
 #define irqsafe_cpu_add_2(pcp, val)	percpu_add_op((pcp), val)
@@ -465,11 +432,6 @@
 #define irqsafe_cpu_xchg_1(pcp, nval)	percpu_xchg_op(pcp, nval)
 #define irqsafe_cpu_xchg_2(pcp, nval)	percpu_xchg_op(pcp, nval)
 #define irqsafe_cpu_xchg_4(pcp, nval)	percpu_xchg_op(pcp, nval)
-<<<<<<< HEAD
-#define irqsafe_cpu_xchg_8(pcp, nval)	percpu_xchg_op(pcp, nval)
-#define irqsafe_cpu_cmpxchg_8(pcp, oval, nval)	percpu_cmpxchg_op(pcp, oval, nval)
-=======
->>>>>>> 105e53f8
 
 #ifndef CONFIG_M386
 #define __this_cpu_add_return_1(pcp, val) percpu_add_return_op(pcp, val)
@@ -490,8 +452,6 @@
 #define irqsafe_cpu_cmpxchg_2(pcp, oval, nval)	percpu_cmpxchg_op(pcp, oval, nval)
 #define irqsafe_cpu_cmpxchg_4(pcp, oval, nval)	percpu_cmpxchg_op(pcp, oval, nval)
 #endif /* !CONFIG_M386 */
-<<<<<<< HEAD
-=======
 
 #ifdef CONFIG_X86_CMPXCHG64
 #define percpu_cmpxchg8b_double(pcp1, o1, o2, n1, n2)			\
@@ -512,7 +472,6 @@
 #define this_cpu_cmpxchg_double_4(pcp1, pcp2, o1, o2, n1, n2)		percpu_cmpxchg8b_double(pcp1, o1, o2, n1, n2)
 #define irqsafe_cpu_cmpxchg_double_4(pcp1, pcp2, o1, o2, n1, n2)	percpu_cmpxchg8b_double(pcp1, o1, o2, n1, n2)
 #endif /* CONFIG_X86_CMPXCHG64 */
->>>>>>> 105e53f8
 
 /*
  * Per cpu atomic 64 bit operations are only available under 64 bit.
@@ -534,18 +493,13 @@
 #define this_cpu_or_8(pcp, val)		percpu_to_op("or", (pcp), val)
 #define this_cpu_xor_8(pcp, val)	percpu_to_op("xor", (pcp), val)
 #define this_cpu_add_return_8(pcp, val)	percpu_add_return_op(pcp, val)
-<<<<<<< HEAD
-=======
 #define this_cpu_xchg_8(pcp, nval)	percpu_xchg_op(pcp, nval)
 #define this_cpu_cmpxchg_8(pcp, oval, nval)	percpu_cmpxchg_op(pcp, oval, nval)
->>>>>>> 105e53f8
 
 #define irqsafe_cpu_add_8(pcp, val)	percpu_add_op((pcp), val)
 #define irqsafe_cpu_and_8(pcp, val)	percpu_to_op("and", (pcp), val)
 #define irqsafe_cpu_or_8(pcp, val)	percpu_to_op("or", (pcp), val)
 #define irqsafe_cpu_xor_8(pcp, val)	percpu_to_op("xor", (pcp), val)
-<<<<<<< HEAD
-=======
 #define irqsafe_cpu_xchg_8(pcp, nval)	percpu_xchg_op(pcp, nval)
 #define irqsafe_cpu_cmpxchg_8(pcp, oval, nval)	percpu_cmpxchg_op(pcp, oval, nval)
 
@@ -576,7 +530,6 @@
 #define this_cpu_cmpxchg_double_8(pcp1, pcp2, o1, o2, n1, n2)		percpu_cmpxchg16b_double(pcp1, o1, o2, n1, n2)
 #define irqsafe_cpu_cmpxchg_double_8(pcp1, pcp2, o1, o2, n1, n2)	percpu_cmpxchg16b_double(pcp1, o1, o2, n1, n2)
 
->>>>>>> 105e53f8
 #endif
 
 /* This is not atomic against other CPUs -- CPU preemption needs to be off */
