/*
    comedi/drivers/ni_mio_cs.c
    Hardware driver for NI PCMCIA MIO E series cards

    COMEDI - Linux Control and Measurement Device Interface
    Copyright (C) 1997-2000 David A. Schleef <ds@schleef.org>

    This program is free software; you can redistribute it and/or modify
    it under the terms of the GNU General Public License as published by
    the Free Software Foundation; either version 2 of the License, or
    (at your option) any later version.

    This program is distributed in the hope that it will be useful,
    but WITHOUT ANY WARRANTY; without even the implied warranty of
    MERCHANTABILITY or FITNESS FOR A PARTICULAR PURPOSE.  See the
    GNU General Public License for more details.

    You should have received a copy of the GNU General Public License
    along with this program; if not, write to the Free Software
    Foundation, Inc., 675 Mass Ave, Cambridge, MA 02139, USA.

*/
/*
Driver: ni_mio_cs
Description: National Instruments DAQCard E series
Author: ds
Status: works
Devices: [National Instruments] DAQCard-AI-16XE-50 (ni_mio_cs),
  DAQCard-AI-16E-4, DAQCard-6062E, DAQCard-6024E, DAQCard-6036E
Updated: Thu Oct 23 19:43:17 CDT 2003

See the notes in the ni_atmio.o driver.
*/
/*
	The real guts of the driver is in ni_mio_common.c, which is
	included by all the E series drivers.

	References for specifications:

	   341080a.pdf  DAQCard E Series Register Level Programmer Manual

*/

#include "../comedidev.h"

#include <linux/delay.h>

#include "ni_stc.h"
#include "8255.h"

<<<<<<< HEAD
#include <pcmcia/cs.h>
=======
>>>>>>> 45f53cc9
#include <pcmcia/cistpl.h>
#include <pcmcia/ds.h>

#undef DEBUG

#define ATMIO 1
#undef PCIMIO

/*
 *  AT specific setup
 */

#define NI_SIZE 0x20

#define MAX_N_CALDACS 32

static const struct ni_board_struct ni_boards[] = {
	{.device_id = 0x010d,
	 .name = "DAQCard-ai-16xe-50",
	 .n_adchan = 16,
	 .adbits = 16,
	 .ai_fifo_depth = 1024,
	 .alwaysdither = 0,
	 .gainlkup = ai_gain_8,
	 .ai_speed = 5000,
	 .n_aochan = 0,
	 .aobits = 0,
	 .ao_fifo_depth = 0,
	 .ao_unipolar = 0,
	 .num_p0_dio_channels = 8,
	 .has_8255 = 0,
	 .caldac = {dac8800, dac8043},
	 },
	{.device_id = 0x010c,
	 .name = "DAQCard-ai-16e-4",
	 .n_adchan = 16,
	 .adbits = 12,
	 .ai_fifo_depth = 1024,
	 .alwaysdither = 0,
	 .gainlkup = ai_gain_16,
	 .ai_speed = 4000,
	 .n_aochan = 0,
	 .aobits = 0,
	 .ao_fifo_depth = 0,
	 .ao_unipolar = 0,
	 .num_p0_dio_channels = 8,
	 .has_8255 = 0,
	 .caldac = {mb88341},	/* verified */
	 },
	{.device_id = 0x02c4,
	 .name = "DAQCard-6062E",
	 .n_adchan = 16,
	 .adbits = 12,
	 .ai_fifo_depth = 8192,
	 .alwaysdither = 0,
	 .gainlkup = ai_gain_16,
	 .ai_speed = 2000,
	 .n_aochan = 2,
	 .aobits = 12,
	 .ao_fifo_depth = 2048,
	 .ao_range_table = &range_bipolar10,
	 .ao_unipolar = 0,
	 .ao_speed = 1176,
	 .num_p0_dio_channels = 8,
	 .has_8255 = 0,
	 .caldac = {ad8804_debug},	/* verified */
	 },
	{.device_id = 0x075e,
	 .name = "DAQCard-6024E",	/* specs incorrect! */
	 .n_adchan = 16,
	 .adbits = 12,
	 .ai_fifo_depth = 1024,
	 .alwaysdither = 0,
	 .gainlkup = ai_gain_4,
	 .ai_speed = 5000,
	 .n_aochan = 2,
	 .aobits = 12,
	 .ao_fifo_depth = 0,
	 .ao_range_table = &range_bipolar10,
	 .ao_unipolar = 0,
	 .ao_speed = 1000000,
	 .num_p0_dio_channels = 8,
	 .has_8255 = 0,
	 .caldac = {ad8804_debug},
	 },
	{.device_id = 0x0245,
	 .name = "DAQCard-6036E",	/* specs incorrect! */
	 .n_adchan = 16,
	 .adbits = 16,
	 .ai_fifo_depth = 1024,
	 .alwaysdither = 1,
	 .gainlkup = ai_gain_4,
	 .ai_speed = 5000,
	 .n_aochan = 2,
	 .aobits = 16,
	 .ao_fifo_depth = 0,
	 .ao_range_table = &range_bipolar10,
	 .ao_unipolar = 0,
	 .ao_speed = 1000000,
	 .num_p0_dio_channels = 8,
	 .has_8255 = 0,
	 .caldac = {ad8804_debug},
	 },
#if 0
	{.device_id = 0x0000,	/* unknown */
	 .name = "DAQCard-6715",
	 .n_adchan = 0,
	 .n_aochan = 8,
	 .aobits = 12,
	 .ao_671x = 8192,
	 .num_p0_dio_channels = 8,
	 .caldac = {mb88341, mb88341},
	 },
#endif
	/* N.B. Update ni_mio_cs_ids[] when entries added above. */
};

#define interrupt_pin(a)	0

#define IRQ_POLARITY 1

#define NI_E_IRQ_FLAGS		IRQF_SHARED

struct ni_private {

	struct pcmcia_device *link;

 NI_PRIVATE_COMMON};

#define devpriv ((struct ni_private *)dev->private)

/* How we access registers */

#define ni_writel(a, b)		(outl((a), (b)+dev->iobase))
#define ni_readl(a)		(inl((a)+dev->iobase))
#define ni_writew(a, b)		(outw((a), (b)+dev->iobase))
#define ni_readw(a)		(inw((a)+dev->iobase))
#define ni_writeb(a, b)		(outb((a), (b)+dev->iobase))
#define ni_readb(a)		(inb((a)+dev->iobase))

/* How we access windowed registers */

/* We automatically take advantage of STC registers that can be
 * read/written directly in the I/O space of the board.  The
 * DAQCard devices map the low 8 STC registers to iobase+addr*2. */

static void mio_cs_win_out(struct comedi_device *dev, uint16_t data, int addr)
{
	unsigned long flags;

	spin_lock_irqsave(&devpriv->window_lock, flags);
	if (addr < 8) {
		ni_writew(data, addr * 2);
	} else {
		ni_writew(addr, Window_Address);
		ni_writew(data, Window_Data);
	}
	spin_unlock_irqrestore(&devpriv->window_lock, flags);
}

static uint16_t mio_cs_win_in(struct comedi_device *dev, int addr)
{
	unsigned long flags;
	uint16_t ret;

	spin_lock_irqsave(&devpriv->window_lock, flags);
	if (addr < 8) {
		ret = ni_readw(addr * 2);
	} else {
		ni_writew(addr, Window_Address);
		ret = ni_readw(Window_Data);
	}
	spin_unlock_irqrestore(&devpriv->window_lock, flags);

	return ret;
}

static int mio_cs_attach(struct comedi_device *dev,
			 struct comedi_devconfig *it);
static int mio_cs_detach(struct comedi_device *dev);
static struct comedi_driver driver_ni_mio_cs = {
	.driver_name = "ni_mio_cs",
	.module = THIS_MODULE,
	.attach = mio_cs_attach,
	.detach = mio_cs_detach,
};

#include "ni_mio_common.c"

static int ni_getboardtype(struct comedi_device *dev,
			   struct pcmcia_device *link);

/* clean up allocated resources */
/* called when driver is removed */
static int mio_cs_detach(struct comedi_device *dev)
{
	mio_common_detach(dev);

	/* PCMCIA layer frees the IO region */

	if (dev->irq)
		free_irq(dev->irq, dev);

	return 0;
}

static void mio_cs_config(struct pcmcia_device *link);
static void cs_release(struct pcmcia_device *link);
static void cs_detach(struct pcmcia_device *);

static struct pcmcia_device *cur_dev = NULL;

static int cs_attach(struct pcmcia_device *link)
{
<<<<<<< HEAD
	link->resource[0]->flags |= IO_DATA_PATH_WIDTH_16;
	link->resource[0]->end = 16;
	link->conf.Attributes = CONF_ENABLE_IRQ;
	link->conf.IntType = INT_MEMORY_AND_IO;

=======
>>>>>>> 45f53cc9
	cur_dev = link;

	mio_cs_config(link);

	return 0;
}

static void cs_release(struct pcmcia_device *link)
{
	pcmcia_disable_device(link);
}

static void cs_detach(struct pcmcia_device *link)
{
	DPRINTK("cs_detach(link=%p)\n", link);

	cs_release(link);
}

static int mio_cs_suspend(struct pcmcia_device *link)
{
	DPRINTK("pm suspend\n");

	return 0;
}

static int mio_cs_resume(struct pcmcia_device *link)
{
	DPRINTK("pm resume\n");
	return 0;
}


static int mio_pcmcia_config_loop(struct pcmcia_device *p_dev, void *priv_data)
{
	int base, ret;

<<<<<<< HEAD
	p_dev->resource[0]->end = cfg->io.win[0].len;
	p_dev->io_lines = cfg->io.flags & CISTPL_IO_LINES_MASK;
=======
	p_dev->resource[0]->flags &= ~IO_DATA_PATH_WIDTH;
	p_dev->resource[0]->flags |= IO_DATA_PATH_WIDTH_16;
>>>>>>> 45f53cc9

	for (base = 0x000; base < 0x400; base += 0x20) {
		p_dev->resource[0]->start = base;
		ret = pcmcia_request_io(p_dev);
		if (!ret)
			return 0;
	}
	return -ENODEV;
}


static void mio_cs_config(struct pcmcia_device *link)
{
	int ret;

	DPRINTK("mio_cs_config(link=%p)\n", link);
	link->config_flags |= CONF_ENABLE_IRQ | CONF_AUTO_SET_IO;

	ret = pcmcia_loop_config(link, mio_pcmcia_config_loop, NULL);
	if (ret) {
		dev_warn(&link->dev, "no configuration found\n");
		return;
	}

	if (!link->irq)
		dev_info(&link->dev, "no IRQ available\n");

	ret = pcmcia_enable_device(link);
}

static int mio_cs_attach(struct comedi_device *dev, struct comedi_devconfig *it)
{
	struct pcmcia_device *link;
	unsigned int irq;
	int ret;

	DPRINTK("mio_cs_attach(dev=%p,it=%p)\n", dev, it);

	link = cur_dev;		/* XXX hack */
	if (!link)
		return -EIO;

	dev->driver = &driver_ni_mio_cs;
	dev->iobase = link->resource[0]->start;

	irq = link->irq;

	printk("comedi%d: %s: DAQCard: io 0x%04lx, irq %u, ",
	       dev->minor, dev->driver->driver_name, dev->iobase, irq);

#if 0
	{
		int i;

		printk(" board fingerprint:");
		for (i = 0; i < 32; i += 2) {
			printk(" %04x %02x", inw(dev->iobase + i),
			       inb(dev->iobase + i + 1));
		}
		printk("\n");
		printk(" board fingerprint (windowed):");
		for (i = 0; i < 10; i++)
			printk(" 0x%04x", win_in(i));
		printk("\n");
	}
#endif

	dev->board_ptr = ni_boards + ni_getboardtype(dev, link);

	printk(" %s", boardtype.name);
	dev->board_name = boardtype.name;

	ret = request_irq(irq, ni_E_interrupt, NI_E_IRQ_FLAGS,
			  "ni_mio_cs", dev);
	if (ret < 0) {
		printk(" irq not available\n");
		return -EINVAL;
	}
	dev->irq = irq;

	/* allocate private area */
	ret = ni_alloc_private(dev);
	if (ret < 0)
		return ret;

	devpriv->stc_writew = &mio_cs_win_out;
	devpriv->stc_readw = &mio_cs_win_in;
	devpriv->stc_writel = &win_out2;
	devpriv->stc_readl = &win_in2;

	ret = ni_E_init(dev, it);

	if (ret < 0)
		return ret;

	return 0;
}

static int ni_getboardtype(struct comedi_device *dev,
			   struct pcmcia_device *link)
{
	int i;

	for (i = 0; i < n_ni_boards; i++) {
		if (ni_boards[i].device_id == link->card_id)
			return i;
	}

	printk("unknown board 0x%04x -- pretend it is a ", link->card_id);

	return 0;
}

#ifdef MODULE

static struct pcmcia_device_id ni_mio_cs_ids[] = {
	PCMCIA_DEVICE_MANF_CARD(0x010b, 0x010d),	/* DAQCard-ai-16xe-50 */
	PCMCIA_DEVICE_MANF_CARD(0x010b, 0x010c),	/* DAQCard-ai-16e-4 */
	PCMCIA_DEVICE_MANF_CARD(0x010b, 0x02c4),	/* DAQCard-6062E */
	PCMCIA_DEVICE_MANF_CARD(0x010b, 0x075e),	/* DAQCard-6024E */
	PCMCIA_DEVICE_MANF_CARD(0x010b, 0x0245),	/* DAQCard-6036E */
	PCMCIA_DEVICE_NULL
};

MODULE_DEVICE_TABLE(pcmcia, ni_mio_cs_ids);
MODULE_AUTHOR("David A. Schleef <ds@schleef.org>");
MODULE_DESCRIPTION("Comedi driver for National Instruments DAQCard E series");
MODULE_LICENSE("GPL");

struct pcmcia_driver ni_mio_cs_driver = {
	.probe = &cs_attach,
	.remove = &cs_detach,
	.suspend = &mio_cs_suspend,
	.resume = &mio_cs_resume,
	.id_table = ni_mio_cs_ids,
	.owner = THIS_MODULE,
<<<<<<< HEAD
	.drv = {
		.name = "ni_mio_cs",
		},
=======
	.name = "ni_mio_cs",
>>>>>>> 45f53cc9
};

int init_module(void)
{
	pcmcia_register_driver(&ni_mio_cs_driver);
	comedi_driver_register(&driver_ni_mio_cs);
	return 0;
}

void cleanup_module(void)
{
	pcmcia_unregister_driver(&ni_mio_cs_driver);
#if 0
	while (cur_dev != NULL)
		cs_detach(cur_dev->handle);
#endif
	comedi_driver_unregister(&driver_ni_mio_cs);
}
#endif<|MERGE_RESOLUTION|>--- conflicted
+++ resolved
@@ -48,10 +48,6 @@
 #include "ni_stc.h"
 #include "8255.h"
 
-<<<<<<< HEAD
-#include <pcmcia/cs.h>
-=======
->>>>>>> 45f53cc9
 #include <pcmcia/cistpl.h>
 #include <pcmcia/ds.h>
 
@@ -266,14 +262,6 @@
 
 static int cs_attach(struct pcmcia_device *link)
 {
-<<<<<<< HEAD
-	link->resource[0]->flags |= IO_DATA_PATH_WIDTH_16;
-	link->resource[0]->end = 16;
-	link->conf.Attributes = CONF_ENABLE_IRQ;
-	link->conf.IntType = INT_MEMORY_AND_IO;
-
-=======
->>>>>>> 45f53cc9
 	cur_dev = link;
 
 	mio_cs_config(link);
@@ -311,13 +299,8 @@
 {
 	int base, ret;
 
-<<<<<<< HEAD
-	p_dev->resource[0]->end = cfg->io.win[0].len;
-	p_dev->io_lines = cfg->io.flags & CISTPL_IO_LINES_MASK;
-=======
 	p_dev->resource[0]->flags &= ~IO_DATA_PATH_WIDTH;
 	p_dev->resource[0]->flags |= IO_DATA_PATH_WIDTH_16;
->>>>>>> 45f53cc9
 
 	for (base = 0x000; base < 0x400; base += 0x20) {
 		p_dev->resource[0]->start = base;
@@ -454,13 +437,7 @@
 	.resume = &mio_cs_resume,
 	.id_table = ni_mio_cs_ids,
 	.owner = THIS_MODULE,
-<<<<<<< HEAD
-	.drv = {
-		.name = "ni_mio_cs",
-		},
-=======
 	.name = "ni_mio_cs",
->>>>>>> 45f53cc9
 };
 
 int init_module(void)
