/*
 * Copyright (c) 2008-2009 Atheros Communications Inc.
 *
 * Permission to use, copy, modify, and/or distribute this software for any
 * purpose with or without fee is hereby granted, provided that the above
 * copyright notice and this permission notice appear in all copies.
 *
 * THE SOFTWARE IS PROVIDED "AS IS" AND THE AUTHOR DISCLAIMS ALL WARRANTIES
 * WITH REGARD TO THIS SOFTWARE INCLUDING ALL IMPLIED WARRANTIES OF
 * MERCHANTABILITY AND FITNESS. IN NO EVENT SHALL THE AUTHOR BE LIABLE FOR
 * ANY SPECIAL, DIRECT, INDIRECT, OR CONSEQUENTIAL DAMAGES OR ANY DAMAGES
 * WHATSOEVER RESULTING FROM LOSS OF USE, DATA OR PROFITS, WHETHER IN AN
 * ACTION OF CONTRACT, NEGLIGENCE OR OTHER TORTIOUS ACTION, ARISING OUT OF
 * OR IN CONNECTION WITH THE USE OR PERFORMANCE OF THIS SOFTWARE.
 */

#include <linux/nl80211.h>
#include <linux/pci.h>
#include <linux/ath9k_platform.h>
#include "ath9k.h"

static DEFINE_PCI_DEVICE_TABLE(ath_pci_id_table) = {
	{ PCI_VDEVICE(ATHEROS, 0x0023) }, /* PCI   */
	{ PCI_VDEVICE(ATHEROS, 0x0024) }, /* PCI-E */
	{ PCI_VDEVICE(ATHEROS, 0x0027) }, /* PCI   */
	{ PCI_VDEVICE(ATHEROS, 0x0029) }, /* PCI   */
	{ PCI_VDEVICE(ATHEROS, 0x002A) }, /* PCI-E */
	{ PCI_VDEVICE(ATHEROS, 0x002B) }, /* PCI-E */
	{ PCI_VDEVICE(ATHEROS, 0x002C) }, /* PCI-E 802.11n bonded out */
	{ PCI_VDEVICE(ATHEROS, 0x002D) }, /* PCI   */
	{ PCI_VDEVICE(ATHEROS, 0x002E) }, /* PCI-E */
	{ PCI_VDEVICE(ATHEROS, 0x0030) }, /* PCI-E  AR9300 */
<<<<<<< HEAD
=======
	{ PCI_VDEVICE(ATHEROS, 0x0032) }, /* PCI-E  AR9485 */
>>>>>>> 3cbea436
	{ 0 }
};

/* return bus cachesize in 4B word units */
static void ath_pci_read_cachesize(struct ath_common *common, int *csz)
{
	struct ath_softc *sc = (struct ath_softc *) common->priv;
	u8 u8tmp;

	pci_read_config_byte(to_pci_dev(sc->dev), PCI_CACHE_LINE_SIZE, &u8tmp);
	*csz = (int)u8tmp;

	/*
	 * This check was put in to avoid "unplesant" consequences if
	 * the bootrom has not fully initialized all PCI devices.
	 * Sometimes the cache line size register is not set
	 */

	if (*csz == 0)
		*csz = DEFAULT_CACHELINE >> 2;   /* Use the default size */
}

static bool ath_pci_eeprom_read(struct ath_common *common, u32 off, u16 *data)
{
	struct ath_softc *sc = (struct ath_softc *) common->priv;
	struct ath9k_platform_data *pdata = sc->dev->platform_data;

	if (pdata) {
		if (off >= (ARRAY_SIZE(pdata->eeprom_data))) {
			ath_err(common,
				"%s: eeprom read failed, offset %08x is out of range\n",
				__func__, off);
		}

		*data = pdata->eeprom_data[off];
	} else {
		struct ath_hw *ah = (struct ath_hw *) common->ah;

		common->ops->read(ah, AR5416_EEPROM_OFFSET +
				      (off << AR5416_EEPROM_S));

		if (!ath9k_hw_wait(ah,
				   AR_EEPROM_STATUS_DATA,
				   AR_EEPROM_STATUS_DATA_BUSY |
				   AR_EEPROM_STATUS_DATA_PROT_ACCESS, 0,
				   AH_WAIT_TIMEOUT)) {
			return false;
		}

		*data = MS(common->ops->read(ah, AR_EEPROM_STATUS_DATA),
			   AR_EEPROM_STATUS_DATA_VAL);
	}

	return true;
}

/*
 * Bluetooth coexistance requires disabling ASPM.
 */
static void ath_pci_bt_coex_prep(struct ath_common *common)
{
	struct ath_softc *sc = (struct ath_softc *) common->priv;
	struct pci_dev *pdev = to_pci_dev(sc->dev);
	u8 aspm;

	if (!pci_is_pcie(pdev))
		return;

	pci_read_config_byte(pdev, ATH_PCIE_CAP_LINK_CTRL, &aspm);
	aspm &= ~(ATH_PCIE_CAP_LINK_L0S | ATH_PCIE_CAP_LINK_L1);
	pci_write_config_byte(pdev, ATH_PCIE_CAP_LINK_CTRL, aspm);
}

static void ath_pci_extn_synch_enable(struct ath_common *common)
{
	struct ath_softc *sc = (struct ath_softc *) common->priv;
	struct pci_dev *pdev = to_pci_dev(sc->dev);
	u8 lnkctl;

	pci_read_config_byte(pdev, sc->sc_ah->caps.pcie_lcr_offset, &lnkctl);
	lnkctl |= PCI_EXP_LNKCTL_ES;
	pci_write_config_byte(pdev, sc->sc_ah->caps.pcie_lcr_offset, lnkctl);
}

static const struct ath_bus_ops ath_pci_bus_ops = {
	.ath_bus_type = ATH_PCI,
	.read_cachesize = ath_pci_read_cachesize,
	.eeprom_read = ath_pci_eeprom_read,
	.bt_coex_prep = ath_pci_bt_coex_prep,
	.extn_synch_en = ath_pci_extn_synch_enable,
};

static int ath_pci_probe(struct pci_dev *pdev, const struct pci_device_id *id)
{
	void __iomem *mem;
	struct ath_wiphy *aphy;
	struct ath_softc *sc;
	struct ieee80211_hw *hw;
	u8 csz;
	u16 subsysid;
	u32 val;
	int ret = 0;
	char hw_name[64];

	if (pci_enable_device(pdev))
		return -EIO;

	ret =  pci_set_dma_mask(pdev, DMA_BIT_MASK(32));
	if (ret) {
		printk(KERN_ERR "ath9k: 32-bit DMA not available\n");
		goto err_dma;
	}

	ret = pci_set_consistent_dma_mask(pdev, DMA_BIT_MASK(32));
	if (ret) {
		printk(KERN_ERR "ath9k: 32-bit DMA consistent "
			"DMA enable failed\n");
		goto err_dma;
	}

	/*
	 * Cache line size is used to size and align various
	 * structures used to communicate with the hardware.
	 */
	pci_read_config_byte(pdev, PCI_CACHE_LINE_SIZE, &csz);
	if (csz == 0) {
		/*
		 * Linux 2.4.18 (at least) writes the cache line size
		 * register as a 16-bit wide register which is wrong.
		 * We must have this setup properly for rx buffer
		 * DMA to work so force a reasonable value here if it
		 * comes up zero.
		 */
		csz = L1_CACHE_BYTES / sizeof(u32);
		pci_write_config_byte(pdev, PCI_CACHE_LINE_SIZE, csz);
	}
	/*
	 * The default setting of latency timer yields poor results,
	 * set it to the value used by other systems. It may be worth
	 * tweaking this setting more.
	 */
	pci_write_config_byte(pdev, PCI_LATENCY_TIMER, 0xa8);

	pci_set_master(pdev);

	/*
	 * Disable the RETRY_TIMEOUT register (0x41) to keep
	 * PCI Tx retries from interfering with C3 CPU state.
	 */
	pci_read_config_dword(pdev, 0x40, &val);
	if ((val & 0x0000ff00) != 0)
		pci_write_config_dword(pdev, 0x40, val & 0xffff00ff);

	ret = pci_request_region(pdev, 0, "ath9k");
	if (ret) {
		dev_err(&pdev->dev, "PCI memory region reserve error\n");
		ret = -ENODEV;
		goto err_region;
	}

	mem = pci_iomap(pdev, 0, 0);
	if (!mem) {
		printk(KERN_ERR "PCI memory map error\n") ;
		ret = -EIO;
		goto err_iomap;
	}

	hw = ieee80211_alloc_hw(sizeof(struct ath_wiphy) +
				sizeof(struct ath_softc), &ath9k_ops);
	if (!hw) {
		dev_err(&pdev->dev, "No memory for ieee80211_hw\n");
		ret = -ENOMEM;
		goto err_alloc_hw;
	}

	SET_IEEE80211_DEV(hw, &pdev->dev);
	pci_set_drvdata(pdev, hw);

	aphy = hw->priv;
	sc = (struct ath_softc *) (aphy + 1);
	aphy->sc = sc;
	aphy->hw = hw;
	sc->pri_wiphy = aphy;
	sc->hw = hw;
	sc->dev = &pdev->dev;
	sc->mem = mem;

	/* Will be cleared in ath9k_start() */
	sc->sc_flags |= SC_OP_INVALID;

	ret = request_irq(pdev->irq, ath_isr, IRQF_SHARED, "ath9k", sc);
	if (ret) {
		dev_err(&pdev->dev, "request_irq failed\n");
		goto err_irq;
	}

	sc->irq = pdev->irq;

	pci_read_config_word(pdev, PCI_SUBSYSTEM_ID, &subsysid);
	ret = ath9k_init_device(id->device, sc, subsysid, &ath_pci_bus_ops);
	if (ret) {
		dev_err(&pdev->dev, "Failed to initialize device\n");
		goto err_init;
	}

	ath9k_hw_name(sc->sc_ah, hw_name, sizeof(hw_name));
	wiphy_info(hw->wiphy, "%s mem=0x%lx, irq=%d\n",
		   hw_name, (unsigned long)mem, pdev->irq);

	return 0;

err_init:
	free_irq(sc->irq, sc);
err_irq:
	ieee80211_free_hw(hw);
err_alloc_hw:
	pci_iounmap(pdev, mem);
err_iomap:
	pci_release_region(pdev, 0);
err_region:
	/* Nothing */
err_dma:
	pci_disable_device(pdev);
	return ret;
}

static void ath_pci_remove(struct pci_dev *pdev)
{
	struct ieee80211_hw *hw = pci_get_drvdata(pdev);
	struct ath_wiphy *aphy = hw->priv;
	struct ath_softc *sc = aphy->sc;
	void __iomem *mem = sc->mem;
<<<<<<< HEAD

	ath9k_deinit_device(sc);
	free_irq(sc->irq, sc);
	ieee80211_free_hw(sc->hw);

=======

	if (!is_ath9k_unloaded)
		sc->sc_ah->ah_flags |= AH_UNPLUGGED;
	ath9k_deinit_device(sc);
	free_irq(sc->irq, sc);
	ieee80211_free_hw(sc->hw);

>>>>>>> 3cbea436
	pci_iounmap(pdev, mem);
	pci_disable_device(pdev);
	pci_release_region(pdev, 0);
}

#ifdef CONFIG_PM

static int ath_pci_suspend(struct device *device)
{
	struct pci_dev *pdev = to_pci_dev(device);
	struct ieee80211_hw *hw = pci_get_drvdata(pdev);
	struct ath_wiphy *aphy = hw->priv;
	struct ath_softc *sc = aphy->sc;

	ath9k_hw_set_gpio(sc->sc_ah, sc->sc_ah->led_pin, 1);

	return 0;
}

static int ath_pci_resume(struct device *device)
{
	struct pci_dev *pdev = to_pci_dev(device);
	struct ieee80211_hw *hw = pci_get_drvdata(pdev);
	struct ath_wiphy *aphy = hw->priv;
	struct ath_softc *sc = aphy->sc;
	u32 val;

	/*
	 * Suspend/Resume resets the PCI configuration space, so we have to
	 * re-disable the RETRY_TIMEOUT register (0x41) to keep
	 * PCI Tx retries from interfering with C3 CPU state
	 */
	pci_read_config_dword(pdev, 0x40, &val);
	if ((val & 0x0000ff00) != 0)
		pci_write_config_dword(pdev, 0x40, val & 0xffff00ff);

	/* Enable LED */
	ath9k_hw_cfg_output(sc->sc_ah, sc->sc_ah->led_pin,
			    AR_GPIO_OUTPUT_MUX_AS_OUTPUT);
	ath9k_hw_set_gpio(sc->sc_ah, sc->sc_ah->led_pin, 1);

	  /*
	   * Reset key cache to sane defaults (all entries cleared) instead of
	   * semi-random values after suspend/resume.
	   */
	ath9k_ps_wakeup(sc);
	ath9k_init_crypto(sc);
	ath9k_ps_restore(sc);

	sc->ps_idle = true;
	ath9k_set_wiphy_idle(aphy, true);
	ath_radio_disable(sc, hw);

	return 0;
}

static const struct dev_pm_ops ath9k_pm_ops = {
	.suspend = ath_pci_suspend,
	.resume = ath_pci_resume,
	.freeze = ath_pci_suspend,
	.thaw = ath_pci_resume,
	.poweroff = ath_pci_suspend,
	.restore = ath_pci_resume,
};

#define ATH9K_PM_OPS	(&ath9k_pm_ops)

#else /* !CONFIG_PM */

#define ATH9K_PM_OPS	NULL

#endif /* !CONFIG_PM */


MODULE_DEVICE_TABLE(pci, ath_pci_id_table);

static struct pci_driver ath_pci_driver = {
	.name       = "ath9k",
	.id_table   = ath_pci_id_table,
	.probe      = ath_pci_probe,
	.remove     = ath_pci_remove,
	.driver.pm  = ATH9K_PM_OPS,
};

int ath_pci_init(void)
{
	return pci_register_driver(&ath_pci_driver);
}

void ath_pci_exit(void)
{
	pci_unregister_driver(&ath_pci_driver);
}<|MERGE_RESOLUTION|>--- conflicted
+++ resolved
@@ -30,10 +30,7 @@
 	{ PCI_VDEVICE(ATHEROS, 0x002D) }, /* PCI   */
 	{ PCI_VDEVICE(ATHEROS, 0x002E) }, /* PCI-E */
 	{ PCI_VDEVICE(ATHEROS, 0x0030) }, /* PCI-E  AR9300 */
-<<<<<<< HEAD
-=======
 	{ PCI_VDEVICE(ATHEROS, 0x0032) }, /* PCI-E  AR9485 */
->>>>>>> 3cbea436
 	{ 0 }
 };
 
@@ -266,13 +263,6 @@
 	struct ath_wiphy *aphy = hw->priv;
 	struct ath_softc *sc = aphy->sc;
 	void __iomem *mem = sc->mem;
-<<<<<<< HEAD
-
-	ath9k_deinit_device(sc);
-	free_irq(sc->irq, sc);
-	ieee80211_free_hw(sc->hw);
-
-=======
 
 	if (!is_ath9k_unloaded)
 		sc->sc_ah->ah_flags |= AH_UNPLUGGED;
@@ -280,7 +270,6 @@
 	free_irq(sc->irq, sc);
 	ieee80211_free_hw(sc->hw);
 
->>>>>>> 3cbea436
 	pci_iounmap(pdev, mem);
 	pci_disable_device(pdev);
 	pci_release_region(pdev, 0);
