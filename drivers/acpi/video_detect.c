/*
 *  Copyright (C) 2008       SuSE Linux Products GmbH
 *                           Thomas Renninger <trenn@suse.de>
 *
 *  May be copied or modified under the terms of the GNU General Public License
 *
 * video_detect.c:
 * Provides acpi_is_video_device() for early scanning of ACPI devices in scan.c
 * There a Linux specific (Spec does not provide a HID for video devices) is
 * assigned
 *
 * After PCI devices are glued with ACPI devices
 * acpi_get_pci_dev() can be called to identify ACPI graphics
 * devices for which a real graphics card is plugged in
 *
 * Now acpi_video_get_capabilities() can be called to check which
 * capabilities the graphics cards plugged in support. The check for general
 * video capabilities will be triggered by the first caller of
 * acpi_video_get_capabilities(NULL); which will happen when the first
 * backlight switching supporting driver calls:
 * acpi_video_backlight_support();
 *
 * Depending on whether ACPI graphics extensions (cmp. ACPI spec Appendix B)
 * are available, video.ko should be used to handle the device.
 *
 * Otherwise vendor specific drivers like thinkpad_acpi, asus_acpi,
 * sony_acpi,... can take care about backlight brightness.
 *
 * If CONFIG_ACPI_VIDEO is neither set as "compiled in" (y) nor as a module (m)
 * this file will not be compiled, acpi_video_get_capabilities() and
 * acpi_video_backlight_support() will always return 0 and vendor specific
 * drivers always can handle backlight.
 *
 */

#include <linux/acpi.h>
#include <linux/dmi.h>
#include <linux/pci.h>

#define PREFIX "ACPI: "

ACPI_MODULE_NAME("video");
#define _COMPONENT		ACPI_VIDEO_COMPONENT

static long acpi_video_support;
static bool acpi_video_caps_checked;

static acpi_status
acpi_backlight_cap_match(acpi_handle handle, u32 level, void *context,
			  void **retyurn_value)
{
	long *cap = context;
	acpi_handle h_dummy;

	if (ACPI_SUCCESS(acpi_get_handle(handle, "_BCM", &h_dummy)) &&
	    ACPI_SUCCESS(acpi_get_handle(handle, "_BCL", &h_dummy))) {
		ACPI_DEBUG_PRINT((ACPI_DB_INFO, "Found generic backlight "
				  "support\n"));
		*cap |= ACPI_VIDEO_BACKLIGHT;
		if (ACPI_FAILURE(acpi_get_handle(handle, "_BQC", &h_dummy)))
			printk(KERN_WARNING FW_BUG PREFIX "No _BQC method, "
				"cannot determine initial brightness\n");
		/* We have backlight support, no need to scan further */
		return AE_CTRL_TERMINATE;
	}
	return 0;
}

/* Returns true if the device is a video device which can be handled by
 * video.ko.
 * The device will get a Linux specific CID added in scan.c to
 * identify the device as an ACPI graphics device
 * Be aware that the graphics device may not be physically present
 * Use acpi_video_get_capabilities() to detect general ACPI video
 * capabilities of present cards
 */
long acpi_is_video_device(struct acpi_device *device)
{
	acpi_handle h_dummy;
	long video_caps = 0;

	if (!device)
		return 0;

	/* Is this device able to retrieve a video ROM ? */
	if (ACPI_SUCCESS(acpi_get_handle(device->handle, "_ROM", &h_dummy)))
		video_caps |= ACPI_VIDEO_ROM_AVAILABLE;

	/* Is this device able to configure which video head to be POSTed ? */
	if (ACPI_SUCCESS(acpi_get_handle(device->handle, "_VPO", &h_dummy)) &&
	    ACPI_SUCCESS(acpi_get_handle(device->handle, "_GPD", &h_dummy)) &&
	    ACPI_SUCCESS(acpi_get_handle(device->handle, "_SPD", &h_dummy)))
		video_caps |= ACPI_VIDEO_DEVICE_POSTING;

	/* Only check for backlight functionality if one of the above hit. */
	if (video_caps)
		acpi_walk_namespace(ACPI_TYPE_DEVICE, device->handle,
				    ACPI_UINT32_MAX, acpi_backlight_cap_match, NULL,
				    &video_caps, NULL);

	return video_caps;
}
EXPORT_SYMBOL(acpi_is_video_device);

static acpi_status
find_video(acpi_handle handle, u32 lvl, void *context, void **rv)
{
	long *cap = context;
	struct pci_dev *dev;
	struct acpi_device *acpi_dev;

	const struct acpi_device_id video_ids[] = {
		{ACPI_VIDEO_HID, 0},
		{"", 0},
	};
	if (acpi_bus_get_device(handle, &acpi_dev))
		return AE_OK;

	if (!acpi_match_device_ids(acpi_dev, video_ids)) {
		dev = acpi_get_pci_dev(handle);
		if (!dev)
			return AE_OK;
		pci_dev_put(dev);
		*cap |= acpi_is_video_device(acpi_dev);
	}
	return AE_OK;
}

/*
 * Returns the video capabilities of a specific ACPI graphics device
 *
 * if NULL is passed as argument all ACPI devices are enumerated and
 * all graphics capabilities of physically present devices are
 * summarized and returned. This is cached and done only once.
 */
long acpi_video_get_capabilities(acpi_handle graphics_handle)
{
	long caps = 0;
	struct acpi_device *tmp_dev;
	acpi_status status;

	if (acpi_video_caps_checked && graphics_handle == NULL)
		return acpi_video_support;

	if (!graphics_handle) {
		/* Only do the global walk through all graphics devices once */
		acpi_walk_namespace(ACPI_TYPE_DEVICE, ACPI_ROOT_OBJECT,
				    ACPI_UINT32_MAX, find_video, NULL,
				    &caps, NULL);
		/* There might be boot param flags set already... */
		acpi_video_support |= caps;
		acpi_video_caps_checked = 1;
		/* Add blacklists here. Be careful to use the right *DMI* bits
		 * to still be able to override logic via boot params, e.g.:
		 *
		 *   if (dmi_name_in_vendors("XY")) {
		 *	acpi_video_support |=
		 *		ACPI_VIDEO_BACKLIGHT_DMI_VENDOR;
		 *}
		 */
	} else {
		status = acpi_bus_get_device(graphics_handle, &tmp_dev);
		if (ACPI_FAILURE(status)) {
			ACPI_EXCEPTION((AE_INFO, status, "Invalid device"));
			return 0;
		}
		acpi_walk_namespace(ACPI_TYPE_DEVICE, graphics_handle,
				    ACPI_UINT32_MAX, find_video, NULL,
				    &caps, NULL);
	}
	ACPI_DEBUG_PRINT((ACPI_DB_INFO, "We have 0x%lX video support %s %s\n",
			  graphics_handle ? caps : acpi_video_support,
			  graphics_handle ? "on device " : "in general",
			  graphics_handle ? acpi_device_bid(tmp_dev) : ""));
	return caps;
}
EXPORT_SYMBOL(acpi_video_get_capabilities);

/* Returns true if video.ko can do backlight switching */
int acpi_video_backlight_support(void)
{
	/*
	 * We must check whether the ACPI graphics device is physically plugged
	 * in. Therefore this must be called after binding PCI and ACPI devices
	 */
	if (!acpi_video_caps_checked)
		acpi_video_get_capabilities(NULL);

	/* First check for boot param -> highest prio */
	if (acpi_video_support & ACPI_VIDEO_BACKLIGHT_FORCE_VENDOR)
		return 0;
	else if (acpi_video_support & ACPI_VIDEO_BACKLIGHT_FORCE_VIDEO)
		return 1;

	/* Then check for DMI blacklist -> second highest prio */
	if (acpi_video_support & ACPI_VIDEO_BACKLIGHT_DMI_VENDOR)
		return 0;
	else if (acpi_video_support & ACPI_VIDEO_BACKLIGHT_DMI_VIDEO)
		return 1;

	/* Then go the default way */
	return acpi_video_support & ACPI_VIDEO_BACKLIGHT;
}
EXPORT_SYMBOL(acpi_video_backlight_support);

/*
 * Use acpi_backlight=vendor/video to force that backlight switching
 * is processed by vendor specific acpi drivers or video.ko driver.
 */
static int __init acpi_backlight(char *str)
{
	if (str == NULL || *str == '\0')
		return 1;
	else {
		if (!strcmp("vendor", str))
			acpi_video_support |=
				ACPI_VIDEO_BACKLIGHT_FORCE_VENDOR;
		if (!strcmp("video", str))
			acpi_video_support |=
				ACPI_VIDEO_BACKLIGHT_FORCE_VIDEO;
<<<<<<< HEAD
	}
	return 1;
}
__setup("acpi_backlight=", acpi_backlight);

static int __init acpi_display_output(char *str)
{
	if (str == NULL || *str == '\0')
		return 1;
	else {
		if (!strcmp("vendor", str))
			acpi_video_support |=
				ACPI_VIDEO_OUTPUT_SWITCHING_FORCE_VENDOR;
		if (!strcmp("video", str))
			acpi_video_support |=
				ACPI_VIDEO_OUTPUT_SWITCHING_FORCE_VIDEO;
=======
>>>>>>> 3cbea436
	}
	return 1;
}
__setup("acpi_backlight=", acpi_backlight);<|MERGE_RESOLUTION|>--- conflicted
+++ resolved
@@ -218,26 +218,7 @@
 		if (!strcmp("video", str))
 			acpi_video_support |=
 				ACPI_VIDEO_BACKLIGHT_FORCE_VIDEO;
-<<<<<<< HEAD
 	}
 	return 1;
 }
-__setup("acpi_backlight=", acpi_backlight);
-
-static int __init acpi_display_output(char *str)
-{
-	if (str == NULL || *str == '\0')
-		return 1;
-	else {
-		if (!strcmp("vendor", str))
-			acpi_video_support |=
-				ACPI_VIDEO_OUTPUT_SWITCHING_FORCE_VENDOR;
-		if (!strcmp("video", str))
-			acpi_video_support |=
-				ACPI_VIDEO_OUTPUT_SWITCHING_FORCE_VIDEO;
-=======
->>>>>>> 3cbea436
-	}
-	return 1;
-}
 __setup("acpi_backlight=", acpi_backlight);