/*
 * DVB USB Linux driver for Anysee E30 DVB-C & DVB-T USB2.0 receiver
 *
 * Copyright (C) 2007 Antti Palosaari <crope@iki.fi>
 *
 *    This program is free software; you can redistribute it and/or modify
 *    it under the terms of the GNU General Public License as published by
 *    the Free Software Foundation; either version 2 of the License, or
 *    (at your option) any later version.
 *
 *    This program is distributed in the hope that it will be useful,
 *    but WITHOUT ANY WARRANTY; without even the implied warranty of
 *    MERCHANTABILITY or FITNESS FOR A PARTICULAR PURPOSE.  See the
 *    GNU General Public License for more details.
 *
 *    You should have received a copy of the GNU General Public License
 *    along with this program; if not, write to the Free Software
 *    Foundation, Inc., 675 Mass Ave, Cambridge, MA 02139, USA.
 *
 * TODO:
 * - add smart card reader support for Conditional Access (CA)
 *
 * Card reader in Anysee is nothing more than ISO 7816 card reader.
 * There is no hardware CAM in any Anysee device sold.
 * In my understanding it should be implemented by making own module
 * for ISO 7816 card reader, like dvb_ca_en50221 is implemented. This
 * module registers serial interface that can be used to communicate
 * with any ISO 7816 smart card.
 *
 * Any help according to implement serial smart card reader support
 * is highly welcome!
 */

#include "anysee.h"
#include "tda1002x.h"
#include "mt352.h"
#include "mt352_priv.h"
#include "zl10353.h"

/* debug */
static int dvb_usb_anysee_debug;
module_param_named(debug, dvb_usb_anysee_debug, int, 0644);
MODULE_PARM_DESC(debug, "set debugging level" DVB_USB_DEBUG_STATUS);
static int dvb_usb_anysee_delsys;
module_param_named(delsys, dvb_usb_anysee_delsys, int, 0644);
MODULE_PARM_DESC(delsys, "select delivery mode (0=DVB-C, 1=DVB-T)");
DVB_DEFINE_MOD_OPT_ADAPTER_NR(adapter_nr);

static DEFINE_MUTEX(anysee_usb_mutex);

static int anysee_ctrl_msg(struct dvb_usb_device *d, u8 *sbuf, u8 slen,
	u8 *rbuf, u8 rlen)
{
	struct anysee_state *state = d->priv;
	int act_len, ret;
	u8 buf[64];

	if (slen > sizeof(buf))
		slen = sizeof(buf);
	memcpy(&buf[0], sbuf, slen);
	buf[60] = state->seq++;

	if (mutex_lock_interruptible(&anysee_usb_mutex) < 0)
		return -EAGAIN;

	/* We need receive one message more after dvb_usb_generic_rw due
	   to weird transaction flow, which is 1 x send + 2 x receive. */
	ret = dvb_usb_generic_rw(d, buf, sizeof(buf), buf, sizeof(buf), 0);

	if (!ret) {
		/* receive 2nd answer */
		ret = usb_bulk_msg(d->udev, usb_rcvbulkpipe(d->udev,
			d->props.generic_bulk_ctrl_endpoint), buf, sizeof(buf),
			&act_len, 2000);
		if (ret)
			err("%s: recv bulk message failed: %d", __func__, ret);
		else {
			deb_xfer("<<< ");
			debug_dump(buf, act_len, deb_xfer);
		}
	}

	/* read request, copy returned data to return buf */
	if (!ret && rbuf && rlen)
		memcpy(rbuf, buf, rlen);

	mutex_unlock(&anysee_usb_mutex);

	return ret;
}

static int anysee_read_reg(struct dvb_usb_device *d, u16 reg, u8 *val)
{
	u8 buf[] = {CMD_REG_READ, reg >> 8, reg & 0xff, 0x01};
	int ret;
	ret = anysee_ctrl_msg(d, buf, sizeof(buf), val, 1);
	deb_info("%s: reg:%04x val:%02x\n", __func__, reg, *val);
	return ret;
}

static int anysee_write_reg(struct dvb_usb_device *d, u16 reg, u8 val)
{
	u8 buf[] = {CMD_REG_WRITE, reg >> 8, reg & 0xff, 0x01, val};
	deb_info("%s: reg:%04x val:%02x\n", __func__, reg, val);
	return anysee_ctrl_msg(d, buf, sizeof(buf), NULL, 0);
}

static int anysee_get_hw_info(struct dvb_usb_device *d, u8 *id)
{
	u8 buf[] = {CMD_GET_HW_INFO};
	return anysee_ctrl_msg(d, buf, sizeof(buf), id, 3);
}

static int anysee_streaming_ctrl(struct dvb_usb_adapter *adap, int onoff)
{
	u8 buf[] = {CMD_STREAMING_CTRL, (u8)onoff, 0x00};
	deb_info("%s: onoff:%02x\n", __func__, onoff);
	return anysee_ctrl_msg(adap->dev, buf, sizeof(buf), NULL, 0);
}

static int anysee_led_ctrl(struct dvb_usb_device *d, u8 mode, u8 interval)
{
	u8 buf[] = {CMD_LED_AND_IR_CTRL, 0x01, mode, interval};
	deb_info("%s: state:%02x interval:%02x\n", __func__, mode, interval);
	return anysee_ctrl_msg(d, buf, sizeof(buf), NULL, 0);
}

static int anysee_ir_ctrl(struct dvb_usb_device *d, u8 onoff)
{
	u8 buf[] = {CMD_LED_AND_IR_CTRL, 0x02, onoff};
	deb_info("%s: onoff:%02x\n", __func__, onoff);
	return anysee_ctrl_msg(d, buf, sizeof(buf), NULL, 0);
}

static int anysee_init(struct dvb_usb_device *d)
{
	int ret;
	/* LED light */
	ret = anysee_led_ctrl(d, 0x01, 0x03);
	if (ret)
		return ret;

	/* enable IR */
	ret = anysee_ir_ctrl(d, 1);
	if (ret)
		return ret;

	return 0;
}

/* I2C */
static int anysee_master_xfer(struct i2c_adapter *adap, struct i2c_msg *msg,
	int num)
{
	struct dvb_usb_device *d = i2c_get_adapdata(adap);
	int ret = 0, inc, i = 0;

	if (mutex_lock_interruptible(&d->i2c_mutex) < 0)
		return -EAGAIN;

	while (i < num) {
		if (num > i + 1 && (msg[i+1].flags & I2C_M_RD)) {
			u8 buf[6];
			buf[0] = CMD_I2C_READ;
			buf[1] = msg[i].addr + 1;
			buf[2] = msg[i].buf[0];
			buf[3] = 0x00;
			buf[4] = 0x00;
			buf[5] = 0x01;
			ret = anysee_ctrl_msg(d, buf, sizeof(buf), msg[i+1].buf,
				msg[i+1].len);
			inc = 2;
		} else {
			u8 buf[4+msg[i].len];
			buf[0] = CMD_I2C_WRITE;
			buf[1] = msg[i].addr;
			buf[2] = msg[i].len;
			buf[3] = 0x01;
			memcpy(&buf[4], msg[i].buf, msg[i].len);
			ret = anysee_ctrl_msg(d, buf, sizeof(buf), NULL, 0);
			inc = 1;
		}
		if (ret)
			break;

		i += inc;
	}

	mutex_unlock(&d->i2c_mutex);

	return ret ? ret : i;
}

static u32 anysee_i2c_func(struct i2c_adapter *adapter)
{
	return I2C_FUNC_I2C;
}

static struct i2c_algorithm anysee_i2c_algo = {
	.master_xfer   = anysee_master_xfer,
	.functionality = anysee_i2c_func,
};

static int anysee_mt352_demod_init(struct dvb_frontend *fe)
{
	static u8 clock_config[]   = { CLOCK_CTL,  0x38, 0x28 };
	static u8 reset[]          = { RESET,      0x80 };
	static u8 adc_ctl_1_cfg[]  = { ADC_CTL_1,  0x40 };
	static u8 agc_cfg[]        = { AGC_TARGET, 0x28, 0x20 };
	static u8 gpp_ctl_cfg[]    = { GPP_CTL,    0x33 };
	static u8 capt_range_cfg[] = { CAPT_RANGE, 0x32 };

	mt352_write(fe, clock_config,   sizeof(clock_config));
	udelay(200);
	mt352_write(fe, reset,          sizeof(reset));
	mt352_write(fe, adc_ctl_1_cfg,  sizeof(adc_ctl_1_cfg));

	mt352_write(fe, agc_cfg,        sizeof(agc_cfg));
	mt352_write(fe, gpp_ctl_cfg,    sizeof(gpp_ctl_cfg));
	mt352_write(fe, capt_range_cfg, sizeof(capt_range_cfg));

	return 0;
}

/* Callbacks for DVB USB */
static struct tda10023_config anysee_tda10023_config = {
	.demod_address = 0x1a,
	.invert = 0,
	.xtal   = 16000000,
	.pll_m  = 11,
	.pll_p  = 3,
	.pll_n  = 1,
	.output_mode = TDA10023_OUTPUT_MODE_PARALLEL_C,
	.deltaf = 0xfeeb,
};

static struct mt352_config anysee_mt352_config = {
	.demod_address = 0x1e,
	.demod_init    = anysee_mt352_demod_init,
};

static struct zl10353_config anysee_zl10353_config = {
	.demod_address = 0x1e,
	.parallel_ts = 1,
};

static int anysee_frontend_attach(struct dvb_usb_adapter *adap)
{
	int ret;
	struct anysee_state *state = adap->dev->priv;
	u8 hw_info[3];
	u8 io_d; /* IO port D */

	/* check which hardware we have
	   We must do this call two times to get reliable values (hw bug). */
	ret = anysee_get_hw_info(adap->dev, hw_info);
	if (ret)
		return ret;
	ret = anysee_get_hw_info(adap->dev, hw_info);
	if (ret)
		return ret;

	/* Meaning of these info bytes are guessed. */
	info("firmware version:%d.%d.%d hardware id:%d",
		0, hw_info[1], hw_info[2], hw_info[0]);

	ret = anysee_read_reg(adap->dev, 0xb0, &io_d); /* IO port D */
	if (ret)
		return ret;
	deb_info("%s: IO port D:%02x\n", __func__, io_d);

	/* Select demod using trial and error method. */

	/* Try to attach demodulator in following order:
	      model      demod     hw  firmware
	   1. E30        MT352     02  0.2.1
	   2. E30        ZL10353   02  0.2.1
	   3. E30 Combo  ZL10353   0f  0.1.2    DVB-T/C combo
	   4. E30 Plus   ZL10353   06  0.1.0
	   5. E30C Plus  TDA10023  0a  0.1.0    rev 0.2
	      E30C Plus  TDA10023  0f  0.1.2    rev 0.4
	      E30 Combo  TDA10023  0f  0.1.2    DVB-T/C combo
	*/

	/* Zarlink MT352 DVB-T demod inside of Samsung DNOS404ZH102A NIM */
	adap->fe = dvb_attach(mt352_attach, &anysee_mt352_config,
			      &adap->dev->i2c_adap);
	if (adap->fe != NULL) {
		state->tuner = DVB_PLL_THOMSON_DTT7579;
		return 0;
	}

	/* Zarlink ZL10353 DVB-T demod inside of Samsung DNOS404ZH103A NIM */
	adap->fe = dvb_attach(zl10353_attach, &anysee_zl10353_config,
			      &adap->dev->i2c_adap);
	if (adap->fe != NULL) {
		state->tuner = DVB_PLL_THOMSON_DTT7579;
		return 0;
	}

	/* for E30 Combo Plus DVB-T demodulator */
	if (dvb_usb_anysee_delsys) {
		ret = anysee_write_reg(adap->dev, 0xb0, 0x01);
		if (ret)
			return ret;

		/* Zarlink ZL10353 DVB-T demod */
		adap->fe = dvb_attach(zl10353_attach, &anysee_zl10353_config,
				      &adap->dev->i2c_adap);
		if (adap->fe != NULL) {
			state->tuner = DVB_PLL_SAMSUNG_DTOS403IH102A;
			return 0;
		}
	}

	/* connect demod on IO port D for TDA10023 & ZL10353 */
	ret = anysee_write_reg(adap->dev, 0xb0, 0x25);
	if (ret)
		return ret;

	/* Zarlink ZL10353 DVB-T demod inside of Samsung DNOS404ZH103A NIM */
	adap->fe = dvb_attach(zl10353_attach, &anysee_zl10353_config,
			      &adap->dev->i2c_adap);
	if (adap->fe != NULL) {
		state->tuner = DVB_PLL_THOMSON_DTT7579;
		return 0;
	}

	/* IO port E - E30C rev 0.4 board requires this */
	ret = anysee_write_reg(adap->dev, 0xb1, 0xa7);
	if (ret)
		return ret;

	/* Philips TDA10023 DVB-C demod */
	adap->fe = dvb_attach(tda10023_attach, &anysee_tda10023_config,
			      &adap->dev->i2c_adap, 0x48);
	if (adap->fe != NULL) {
		state->tuner = DVB_PLL_SAMSUNG_DTOS403IH102A;
		return 0;
	}

	/* return IO port D to init value for safe */
	ret = anysee_write_reg(adap->dev, 0xb0, io_d);
	if (ret)
		return ret;

	err("Unknown Anysee version: %02x %02x %02x. "\
	    "Please report the <linux-dvb@linuxtv.org>.",
	    hw_info[0], hw_info[1], hw_info[2]);

	return -ENODEV;
}

static int anysee_tuner_attach(struct dvb_usb_adapter *adap)
{
	struct anysee_state *state = adap->dev->priv;
	deb_info("%s:\n", __func__);

	switch (state->tuner) {
	case DVB_PLL_THOMSON_DTT7579:
		/* Thomson dtt7579 (not sure) PLL inside of:
		   Samsung DNOS404ZH102A NIM
		   Samsung DNOS404ZH103A NIM */
		dvb_attach(dvb_pll_attach, adap->fe, 0x61,
			   NULL, DVB_PLL_THOMSON_DTT7579);
		break;
	case DVB_PLL_SAMSUNG_DTOS403IH102A:
		/* Unknown PLL inside of Samsung DTOS403IH102A tuner module */
		dvb_attach(dvb_pll_attach, adap->fe, 0xc0,
			   &adap->dev->i2c_adap, DVB_PLL_SAMSUNG_DTOS403IH102A);
		break;
	}

	return 0;
}

static int anysee_rc_query(struct dvb_usb_device *d)
{
	u8 buf[] = {CMD_GET_IR_CODE};
<<<<<<< HEAD
	struct ir_scancode *keymap = d->props.rc.legacy.rc_key_map;
=======
>>>>>>> 45f53cc9
	u8 ircode[2];
	int ret;

	/* Remote controller is basic NEC using address byte 0x08.
	   Anysee device RC query returns only two bytes, status and code,
	   address byte is dropped. Also it does not return any value for
	   NEC RCs having address byte other than 0x08. Due to that, we
	   cannot use that device as standard NEC receiver.
	   It could be possible make hack which reads whole code directly
	   from device memory... */

	ret = anysee_ctrl_msg(d, buf, sizeof(buf), ircode, sizeof(ircode));
	if (ret)
		return ret;

<<<<<<< HEAD
	*event = 0;
	*state = REMOTE_NO_KEY_PRESSED;

	for (i = 0; i < d->props.rc.legacy.rc_key_map_size; i++) {
		if (rc5_custom(&keymap[i]) == ircode[0] &&
		    rc5_data(&keymap[i]) == ircode[1]) {
			*event = keymap[i].keycode;
			*state = REMOTE_KEY_PRESSED;
			return 0;
		}
=======
	if (ircode[0]) {
		deb_rc("%s: key pressed %02x\n", __func__, ircode[1]);
		ir_keydown(d->rc_input_dev, 0x08 << 8 | ircode[1], 0);
>>>>>>> 45f53cc9
	}

	return 0;
}

<<<<<<< HEAD
static struct ir_scancode ir_codes_anysee_table[] = {
	{ 0x0100, KEY_0 },
	{ 0x0101, KEY_1 },
	{ 0x0102, KEY_2 },
	{ 0x0103, KEY_3 },
	{ 0x0104, KEY_4 },
	{ 0x0105, KEY_5 },
	{ 0x0106, KEY_6 },
	{ 0x0107, KEY_7 },
	{ 0x0108, KEY_8 },
	{ 0x0109, KEY_9 },
	{ 0x010a, KEY_POWER },
	{ 0x010b, KEY_DOCUMENTS },    /* * */
	{ 0x0119, KEY_FAVORITES },
	{ 0x0120, KEY_SLEEP },
	{ 0x0121, KEY_MODE },         /* 4:3 / 16:9 select */
	{ 0x0122, KEY_ZOOM },
	{ 0x0147, KEY_TEXT },
	{ 0x0116, KEY_TV },           /* TV / radio select */
	{ 0x011e, KEY_LANGUAGE },     /* Second Audio Program */
	{ 0x011a, KEY_SUBTITLE },
	{ 0x011b, KEY_CAMERA },       /* screenshot */
	{ 0x0142, KEY_MUTE },
	{ 0x010e, KEY_MENU },
	{ 0x010f, KEY_EPG },
	{ 0x0117, KEY_INFO },
	{ 0x0110, KEY_EXIT },
	{ 0x0113, KEY_VOLUMEUP },
	{ 0x0112, KEY_VOLUMEDOWN },
	{ 0x0111, KEY_CHANNELUP },
	{ 0x0114, KEY_CHANNELDOWN },
	{ 0x0115, KEY_OK },
	{ 0x011d, KEY_RED },
	{ 0x011f, KEY_GREEN },
	{ 0x011c, KEY_YELLOW },
	{ 0x0144, KEY_BLUE },
	{ 0x010c, KEY_SHUFFLE },      /* snapshot */
	{ 0x0148, KEY_STOP },
	{ 0x0150, KEY_PLAY },
	{ 0x0151, KEY_PAUSE },
	{ 0x0149, KEY_RECORD },
	{ 0x0118, KEY_PREVIOUS },     /* |<< */
	{ 0x010d, KEY_NEXT },         /* >>| */
	{ 0x0124, KEY_PROG1 },        /* F1 */
	{ 0x0125, KEY_PROG2 },        /* F2 */
};

=======
>>>>>>> 45f53cc9
/* DVB USB Driver stuff */
static struct dvb_usb_device_properties anysee_properties;

static int anysee_probe(struct usb_interface *intf,
			const struct usb_device_id *id)
{
	struct dvb_usb_device *d;
	struct usb_host_interface *alt;
	int ret;

	/* There is one interface with two alternate settings.
	   Alternate setting 0 is for bulk transfer.
	   Alternate setting 1 is for isochronous transfer.
	   We use bulk transfer (alternate setting 0). */
	if (intf->num_altsetting < 1)
		return -ENODEV;

	/*
	 * Anysee is always warm (its USB-bridge, Cypress FX2, uploads
	 * firmware from eeprom).  If dvb_usb_device_init() succeeds that
	 * means d is a valid pointer.
	 */
	ret = dvb_usb_device_init(intf, &anysee_properties, THIS_MODULE, &d,
		adapter_nr);
	if (ret)
		return ret;

	alt = usb_altnum_to_altsetting(intf, 0);
	if (alt == NULL) {
		deb_info("%s: no alt found!\n", __func__);
		return -ENODEV;
	}

	ret = usb_set_interface(d->udev, alt->desc.bInterfaceNumber,
		alt->desc.bAlternateSetting);
	if (ret)
		return ret;

	return anysee_init(d);
}

static struct usb_device_id anysee_table[] = {
	{ USB_DEVICE(USB_VID_CYPRESS, USB_PID_ANYSEE) },
	{ USB_DEVICE(USB_VID_AMT,     USB_PID_ANYSEE) },
	{ }		/* Terminating entry */
};
MODULE_DEVICE_TABLE(usb, anysee_table);

static struct dvb_usb_device_properties anysee_properties = {
	.caps             = DVB_USB_IS_AN_I2C_ADAPTER,

	.usb_ctrl         = DEVICE_SPECIFIC,

	.size_of_priv     = sizeof(struct anysee_state),

	.num_adapters = 1,
	.adapter = {
		{
			.streaming_ctrl   = anysee_streaming_ctrl,
			.frontend_attach  = anysee_frontend_attach,
			.tuner_attach     = anysee_tuner_attach,
			.stream = {
				.type = USB_BULK,
				.count = 8,
				.endpoint = 0x82,
				.u = {
					.bulk = {
						.buffersize = (16*512),
					}
				}
			},
		}
	},

<<<<<<< HEAD
	.rc.legacy = {
		.rc_key_map       = ir_codes_anysee_table,
		.rc_key_map_size  = ARRAY_SIZE(ir_codes_anysee_table),
		.rc_query         = anysee_rc_query,
		.rc_interval      = 200,  /* windows driver uses 500ms */
=======
	.rc.core = {
		.rc_codes         = RC_MAP_ANYSEE,
		.protocol         = IR_TYPE_OTHER,
		.module_name      = "anysee",
		.rc_query         = anysee_rc_query,
		.rc_interval      = 250,  /* windows driver uses 500ms */
>>>>>>> 45f53cc9
	},

	.i2c_algo         = &anysee_i2c_algo,

	.generic_bulk_ctrl_endpoint = 1,

	.num_device_descs = 1,
	.devices = {
		{
			.name = "Anysee DVB USB2.0",
			.cold_ids = {NULL},
			.warm_ids = {&anysee_table[0],
				     &anysee_table[1], NULL},
		},
	}
};

static struct usb_driver anysee_driver = {
	.name       = "dvb_usb_anysee",
	.probe      = anysee_probe,
	.disconnect = dvb_usb_device_exit,
	.id_table   = anysee_table,
};

/* module stuff */
static int __init anysee_module_init(void)
{
	int ret;

	ret = usb_register(&anysee_driver);
	if (ret)
		err("%s: usb_register failed. Error number %d", __func__, ret);

	return ret;
}

static void __exit anysee_module_exit(void)
{
	/* deregister this driver from the USB subsystem */
	usb_deregister(&anysee_driver);
}

module_init(anysee_module_init);
module_exit(anysee_module_exit);

MODULE_AUTHOR("Antti Palosaari <crope@iki.fi>");
MODULE_DESCRIPTION("Driver Anysee E30 DVB-C & DVB-T USB2.0");
MODULE_LICENSE("GPL");<|MERGE_RESOLUTION|>--- conflicted
+++ resolved
@@ -377,10 +377,6 @@
 static int anysee_rc_query(struct dvb_usb_device *d)
 {
 	u8 buf[] = {CMD_GET_IR_CODE};
-<<<<<<< HEAD
-	struct ir_scancode *keymap = d->props.rc.legacy.rc_key_map;
-=======
->>>>>>> 45f53cc9
 	u8 ircode[2];
 	int ret;
 
@@ -396,77 +392,14 @@
 	if (ret)
 		return ret;
 
-<<<<<<< HEAD
-	*event = 0;
-	*state = REMOTE_NO_KEY_PRESSED;
-
-	for (i = 0; i < d->props.rc.legacy.rc_key_map_size; i++) {
-		if (rc5_custom(&keymap[i]) == ircode[0] &&
-		    rc5_data(&keymap[i]) == ircode[1]) {
-			*event = keymap[i].keycode;
-			*state = REMOTE_KEY_PRESSED;
-			return 0;
-		}
-=======
 	if (ircode[0]) {
 		deb_rc("%s: key pressed %02x\n", __func__, ircode[1]);
 		ir_keydown(d->rc_input_dev, 0x08 << 8 | ircode[1], 0);
->>>>>>> 45f53cc9
 	}
 
 	return 0;
 }
 
-<<<<<<< HEAD
-static struct ir_scancode ir_codes_anysee_table[] = {
-	{ 0x0100, KEY_0 },
-	{ 0x0101, KEY_1 },
-	{ 0x0102, KEY_2 },
-	{ 0x0103, KEY_3 },
-	{ 0x0104, KEY_4 },
-	{ 0x0105, KEY_5 },
-	{ 0x0106, KEY_6 },
-	{ 0x0107, KEY_7 },
-	{ 0x0108, KEY_8 },
-	{ 0x0109, KEY_9 },
-	{ 0x010a, KEY_POWER },
-	{ 0x010b, KEY_DOCUMENTS },    /* * */
-	{ 0x0119, KEY_FAVORITES },
-	{ 0x0120, KEY_SLEEP },
-	{ 0x0121, KEY_MODE },         /* 4:3 / 16:9 select */
-	{ 0x0122, KEY_ZOOM },
-	{ 0x0147, KEY_TEXT },
-	{ 0x0116, KEY_TV },           /* TV / radio select */
-	{ 0x011e, KEY_LANGUAGE },     /* Second Audio Program */
-	{ 0x011a, KEY_SUBTITLE },
-	{ 0x011b, KEY_CAMERA },       /* screenshot */
-	{ 0x0142, KEY_MUTE },
-	{ 0x010e, KEY_MENU },
-	{ 0x010f, KEY_EPG },
-	{ 0x0117, KEY_INFO },
-	{ 0x0110, KEY_EXIT },
-	{ 0x0113, KEY_VOLUMEUP },
-	{ 0x0112, KEY_VOLUMEDOWN },
-	{ 0x0111, KEY_CHANNELUP },
-	{ 0x0114, KEY_CHANNELDOWN },
-	{ 0x0115, KEY_OK },
-	{ 0x011d, KEY_RED },
-	{ 0x011f, KEY_GREEN },
-	{ 0x011c, KEY_YELLOW },
-	{ 0x0144, KEY_BLUE },
-	{ 0x010c, KEY_SHUFFLE },      /* snapshot */
-	{ 0x0148, KEY_STOP },
-	{ 0x0150, KEY_PLAY },
-	{ 0x0151, KEY_PAUSE },
-	{ 0x0149, KEY_RECORD },
-	{ 0x0118, KEY_PREVIOUS },     /* |<< */
-	{ 0x010d, KEY_NEXT },         /* >>| */
-	{ 0x0124, KEY_PROG1 },        /* F1 */
-	{ 0x0125, KEY_PROG2 },        /* F2 */
-};
-
-=======
->>>>>>> 45f53cc9
 /* DVB USB Driver stuff */
 static struct dvb_usb_device_properties anysee_properties;
 
@@ -541,20 +474,12 @@
 		}
 	},
 
-<<<<<<< HEAD
-	.rc.legacy = {
-		.rc_key_map       = ir_codes_anysee_table,
-		.rc_key_map_size  = ARRAY_SIZE(ir_codes_anysee_table),
-		.rc_query         = anysee_rc_query,
-		.rc_interval      = 200,  /* windows driver uses 500ms */
-=======
 	.rc.core = {
 		.rc_codes         = RC_MAP_ANYSEE,
 		.protocol         = IR_TYPE_OTHER,
 		.module_name      = "anysee",
 		.rc_query         = anysee_rc_query,
 		.rc_interval      = 250,  /* windows driver uses 500ms */
->>>>>>> 45f53cc9
 	},
 
 	.i2c_algo         = &anysee_i2c_algo,
