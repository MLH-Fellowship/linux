--- conflicted
+++ resolved
@@ -61,11 +61,6 @@
 {
 }
 
-<<<<<<< HEAD
-const struct clkops clk_cken_ops = {
-	.enable		= clk_cken_enable,
-	.disable	= clk_cken_disable,
-=======
 const struct clkops clk_dummy_ops = {
 	.enable		= clk_dummy_enable,
 	.disable	= clk_dummy_disable,
@@ -73,5 +68,4 @@
 
 struct clk clk_dummy = {
 	.ops		= &clk_dummy_ops,
->>>>>>> 3cbea436
 };