--- conflicted
+++ resolved
@@ -37,10 +37,6 @@
 {
 	int          ret, i;
 	unsigned int pipe;
-<<<<<<< HEAD
-	static int   ini = 0, last = 0, n = 0;
-=======
->>>>>>> 45f53cc9
 	u8	     *data = NULL;
 
 	if (len)
@@ -55,30 +51,13 @@
 	}
 
 	if (tm6000_debug & V4L2_DEBUG_I2C) {
-<<<<<<< HEAD
-		if (!ini)
-			last = ini = jiffies;
-=======
 		printk("(dev %p, pipe %08x): ", dev->udev, pipe);
->>>>>>> 45f53cc9
 
 		printk("%s: %02x %02x %02x %02x %02x %02x %02x %02x ",
 			(req_type & USB_DIR_IN) ? " IN" : "OUT",
 			req_type, req, value&0xff, value>>8, index&0xff,
 			index>>8, len&0xff, len>>8);
 
-<<<<<<< HEAD
-		printk("%s: %06u ms %06u ms %02x %02x %02x %02x %02x %02x %02x %02x ",
-			(req_type & USB_DIR_IN) ? " IN" : "OUT",
-			jiffies_to_msecs(jiffies-last),
-			jiffies_to_msecs(jiffies-ini),
-			req_type, req, value&0xff, value>>8, index&0xff,
-			index>>8, len&0xff, len>>8);
-		last = jiffies;
-		n++;
-
-=======
->>>>>>> 45f53cc9
 		if (!(req_type & USB_DIR_IN)) {
 			printk(">>> ");
 			for (i = 0; i < len; i++)
@@ -199,11 +178,7 @@
 	}
 }
 
-<<<<<<< HEAD
-int tm6000_init_analog_mode(struct tm6000_core *dev)
-=======
 static void tm6000_set_vbi(struct tm6000_core *dev)
->>>>>>> 45f53cc9
 {
 	/*
 	 * FIXME:
@@ -320,11 +295,6 @@
 
 	/* Tuner firmware can now be loaded */
 
-<<<<<<< HEAD
-	/*FIXME: Hack!!! */
-	struct v4l2_frequency f;
-	mutex_lock(&dev->lock);
-=======
 	/*
 	 * FIXME: This is a hack! xc3028 "sleeps" when no channel is detected
 	 * for more than a few seconds. Not sure why, as this behavior does
@@ -335,16 +305,12 @@
 	 * beginning, we needed to add this hack. The better would be to
 	 * discover some way to make tm6000 to wake up without this hack.
 	 */
->>>>>>> 45f53cc9
 	f.frequency = dev->freq;
 	v4l2_device_call_all(&dev->v4l2_dev, 0, tuner, s_frequency, &f);
 
 	msleep(100);
 	tm6000_set_standard(dev, &dev->norm);
-<<<<<<< HEAD
-=======
 	tm6000_set_vbi(dev);
->>>>>>> 45f53cc9
 	tm6000_set_audio_bitrate(dev, 48000);
 
 	/* switch dvb led off */
@@ -372,10 +338,6 @@
 		tm6000_set_reg(dev, TM6010_REQ07_RFE_POWER_DOWN, 0x28);
 		tm6000_set_reg(dev, TM6010_REQ08_RE2_POWER_DOWN_CTRL1, 0xfc);
 		tm6000_set_reg(dev, TM6010_REQ08_RE6_POWER_DOWN_CTRL2, 0xff);
-<<<<<<< HEAD
-		tm6000_set_reg(dev, TM6010_REQ08_RF1_AADC_POWER_DOWN, 0xfe);
-=======
->>>>>>> 45f53cc9
 		tm6000_read_write_usb(dev, 0xc0, 0x0e, 0x00c2, 0x0008, buf, 2);
 		printk(KERN_INFO"buf %#x %#x\n", buf[0], buf[1]);
 	} else  {
@@ -692,23 +654,6 @@
 	return 0;
 }
 
-int tm6000_call_fillbuf(struct tm6000_core *dev, enum tm6000_ops_type type,
-			char *buf, int size)
-{
-	struct tm6000_ops *ops = NULL;
-
-	/* FIXME: tm6000_extension_devlist_lock should be a spinlock */
-
-	if (!list_empty(&tm6000_extension_devlist)) {
-		list_for_each_entry(ops, &tm6000_extension_devlist, next) {
-			if (ops->fillbuf && ops->type == type)
-				ops->fillbuf(dev, buf, size);
-		}
-	}
-
-	return 0;
-}
-
 int tm6000_register_extension(struct tm6000_ops *ops)
 {
 	struct tm6000_core *dev = NULL;
@@ -720,10 +665,6 @@
 		printk(KERN_INFO "%s: Initialized (%s) extension\n",
 		       dev->name, ops->name);
 	}
-<<<<<<< HEAD
-	mutex_unlock(&tm6000_extension_devlist_lock);
-=======
->>>>>>> 45f53cc9
 	mutex_unlock(&tm6000_devlist_mutex);
 	return 0;
 }
