--- conflicted
+++ resolved
@@ -7,15 +7,8 @@
 
 #include <linux/smp.h>
 #include <asm/blackfin.h>
-<<<<<<< HEAD
-#include <asm/irq.h>
-#include <asm/smp.h>
-
-#define SIC_SYSIRQ(irq)	(irq - (IRQ_CORETMR + 1))
-=======
 #include <asm/cacheflush.h>
 #include <mach/pll.h>
->>>>>>> 105e53f8
 
 int hotplug_coreb;
 
