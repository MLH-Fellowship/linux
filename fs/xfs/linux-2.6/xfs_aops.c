--- conflicted
+++ resolved
@@ -1139,12 +1139,7 @@
 				type = IO_DELAY;
 				flags = BMAPI_ALLOCATE;
 
-<<<<<<< HEAD
-				if (wbc->sync_mode == WB_SYNC_NONE &&
-				    wbc->nonblocking)
-=======
 				if (wbc->sync_mode == WB_SYNC_NONE)
->>>>>>> 45f53cc9
 					flags |= BMAPI_TRYLOCK;
 			}
 
