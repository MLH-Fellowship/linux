/*
 * IPv6 fragment reassembly for connection tracking
 *
 * Copyright (C)2004 USAGI/WIDE Project
 *
 * Author:
 *	Yasuyuki Kozakai @USAGI <yasuyuki.kozakai@toshiba.co.jp>
 *
 * Based on: net/ipv6/reassembly.c
 *
 * This program is free software; you can redistribute it and/or
 * modify it under the terms of the GNU General Public License
 * as published by the Free Software Foundation; either version
 * 2 of the License, or (at your option) any later version.
 */

#include <linux/errno.h>
#include <linux/types.h>
#include <linux/string.h>
#include <linux/socket.h>
#include <linux/sockios.h>
#include <linux/jiffies.h>
#include <linux/net.h>
#include <linux/list.h>
#include <linux/netdevice.h>
#include <linux/in6.h>
#include <linux/ipv6.h>
#include <linux/icmpv6.h>
#include <linux/random.h>
#include <linux/slab.h>

#include <net/sock.h>
#include <net/snmp.h>
#include <net/inet_frag.h>

#include <net/ipv6.h>
#include <net/protocol.h>
#include <net/transp_v6.h>
#include <net/rawv6.h>
#include <net/ndisc.h>
#include <net/addrconf.h>
#include <net/netfilter/ipv6/nf_conntrack_ipv6.h>
#include <linux/sysctl.h>
#include <linux/netfilter.h>
#include <linux/netfilter_ipv6.h>
#include <linux/kernel.h>
#include <linux/module.h>


struct nf_ct_frag6_skb_cb
{
	struct inet6_skb_parm	h;
	int			offset;
	struct sk_buff		*orig;
};

#define NFCT_FRAG6_CB(skb)	((struct nf_ct_frag6_skb_cb*)((skb)->cb))

struct nf_ct_frag6_queue
{
	struct inet_frag_queue	q;

	__be32			id;		/* fragment id		*/
	u32			user;
	struct in6_addr		saddr;
	struct in6_addr		daddr;

	unsigned int		csum;
	__u16			nhoffset;
};

static struct inet_frags nf_frags;
static struct netns_frags nf_init_frags;

#ifdef CONFIG_SYSCTL
struct ctl_table nf_ct_ipv6_sysctl_table[] = {
	{
		.procname	= "nf_conntrack_frag6_timeout",
		.data		= &nf_init_frags.timeout,
		.maxlen		= sizeof(unsigned int),
		.mode		= 0644,
		.proc_handler	= proc_dointvec_jiffies,
	},
	{
		.procname	= "nf_conntrack_frag6_low_thresh",
		.data		= &nf_init_frags.low_thresh,
		.maxlen		= sizeof(unsigned int),
		.mode		= 0644,
		.proc_handler	= proc_dointvec,
	},
	{
		.procname	= "nf_conntrack_frag6_high_thresh",
		.data		= &nf_init_frags.high_thresh,
		.maxlen		= sizeof(unsigned int),
		.mode		= 0644,
		.proc_handler	= proc_dointvec,
	},
	{ }
};
#endif

static unsigned int nf_hashfn(struct inet_frag_queue *q)
{
	const struct nf_ct_frag6_queue *nq;

	nq = container_of(q, struct nf_ct_frag6_queue, q);
	return inet6_hash_frag(nq->id, &nq->saddr, &nq->daddr, nf_frags.rnd);
}

static void nf_skb_free(struct sk_buff *skb)
{
	if (NFCT_FRAG6_CB(skb)->orig)
		kfree_skb(NFCT_FRAG6_CB(skb)->orig);
}

<<<<<<< HEAD
/* Memory Tracking Functions. */
static void frag_kfree_skb(struct sk_buff *skb)
{
	atomic_sub(skb->truesize, &nf_init_frags.mem);
	nf_skb_free(skb);
	kfree_skb(skb);
}

=======
>>>>>>> 062c1825
/* Destruction primitives. */

static __inline__ void fq_put(struct nf_ct_frag6_queue *fq)
{
	inet_frag_put(&fq->q, &nf_frags);
}

/* Kill fq entry. It is not destroyed immediately,
 * because caller (and someone more) holds reference count.
 */
static __inline__ void fq_kill(struct nf_ct_frag6_queue *fq)
{
	inet_frag_kill(&fq->q, &nf_frags);
}

static void nf_ct_frag6_evictor(void)
{
	local_bh_disable();
	inet_frag_evictor(&nf_init_frags, &nf_frags);
	local_bh_enable();
}

static void nf_ct_frag6_expire(unsigned long data)
{
	struct nf_ct_frag6_queue *fq;

	fq = container_of((struct inet_frag_queue *)data,
			struct nf_ct_frag6_queue, q);

	spin_lock(&fq->q.lock);

	if (fq->q.last_in & INET_FRAG_COMPLETE)
		goto out;

	fq_kill(fq);

out:
	spin_unlock(&fq->q.lock);
	fq_put(fq);
}

/* Creation primitives. */

static __inline__ struct nf_ct_frag6_queue *
fq_find(__be32 id, u32 user, struct in6_addr *src, struct in6_addr *dst)
{
	struct inet_frag_queue *q;
	struct ip6_create_arg arg;
	unsigned int hash;

	arg.id = id;
	arg.user = user;
	arg.src = src;
	arg.dst = dst;

	read_lock_bh(&nf_frags.lock);
	hash = inet6_hash_frag(id, src, dst, nf_frags.rnd);

	q = inet_frag_find(&nf_init_frags, &nf_frags, &arg, hash);
	local_bh_enable();
	if (q == NULL)
		goto oom;

	return container_of(q, struct nf_ct_frag6_queue, q);

oom:
	pr_debug("Can't alloc new queue\n");
	return NULL;
}


static int nf_ct_frag6_queue(struct nf_ct_frag6_queue *fq, struct sk_buff *skb,
			     const struct frag_hdr *fhdr, int nhoff)
{
	struct sk_buff *prev, *next;
	int offset, end;

	if (fq->q.last_in & INET_FRAG_COMPLETE) {
		pr_debug("Already completed\n");
		goto err;
	}

	offset = ntohs(fhdr->frag_off) & ~0x7;
	end = offset + (ntohs(ipv6_hdr(skb)->payload_len) -
			((u8 *)(fhdr + 1) - (u8 *)(ipv6_hdr(skb) + 1)));

	if ((unsigned int)end > IPV6_MAXPLEN) {
		pr_debug("offset is too large.\n");
		return -1;
	}

	if (skb->ip_summed == CHECKSUM_COMPLETE) {
		const unsigned char *nh = skb_network_header(skb);
		skb->csum = csum_sub(skb->csum,
				     csum_partial(nh, (u8 *)(fhdr + 1) - nh,
						  0));
	}

	/* Is this the final fragment? */
	if (!(fhdr->frag_off & htons(IP6_MF))) {
		/* If we already have some bits beyond end
		 * or have different end, the segment is corrupted.
		 */
		if (end < fq->q.len ||
		    ((fq->q.last_in & INET_FRAG_LAST_IN) && end != fq->q.len)) {
			pr_debug("already received last fragment\n");
			goto err;
		}
		fq->q.last_in |= INET_FRAG_LAST_IN;
		fq->q.len = end;
	} else {
		/* Check if the fragment is rounded to 8 bytes.
		 * Required by the RFC.
		 */
		if (end & 0x7) {
			/* RFC2460 says always send parameter problem in
			 * this case. -DaveM
			 */
			pr_debug("end of fragment not rounded to 8 bytes.\n");
			return -1;
		}
		if (end > fq->q.len) {
			/* Some bits beyond end -> corruption. */
			if (fq->q.last_in & INET_FRAG_LAST_IN) {
				pr_debug("last packet already reached.\n");
				goto err;
			}
			fq->q.len = end;
		}
	}

	if (end == offset)
		goto err;

	/* Point into the IP datagram 'data' part. */
	if (!pskb_pull(skb, (u8 *) (fhdr + 1) - skb->data)) {
		pr_debug("queue: message is too short.\n");
		goto err;
	}
	if (pskb_trim_rcsum(skb, end - offset)) {
		pr_debug("Can't trim\n");
		goto err;
	}

	/* Find out which fragments are in front and at the back of us
	 * in the chain of fragments so far.  We must know where to put
	 * this fragment, right?
	 */
	prev = fq->q.fragments_tail;
	if (!prev || NFCT_FRAG6_CB(prev)->offset < offset) {
		next = NULL;
		goto found;
	}
	prev = NULL;
	for (next = fq->q.fragments; next != NULL; next = next->next) {
		if (NFCT_FRAG6_CB(next)->offset >= offset)
			break;	/* bingo! */
		prev = next;
	}

found:
<<<<<<< HEAD
	/* We found where to put this one.  Check for overlap with
	 * preceding fragment, and, if needed, align things so that
	 * any overlaps are eliminated.
	 */
	if (prev) {
		int i = (NFCT_FRAG6_CB(prev)->offset + prev->len) - offset;

		if (i > 0) {
			offset += i;
			if (end <= offset) {
				pr_debug("overlap\n");
				goto err;
			}
			if (!pskb_pull(skb, i)) {
				pr_debug("Can't pull\n");
				goto err;
			}
			if (skb->ip_summed != CHECKSUM_UNNECESSARY)
				skb->ip_summed = CHECKSUM_NONE;
		}
	}

	/* Look for overlap with succeeding segments.
	 * If we can merge fragments, do it.
=======
	/* RFC5722, Section 4:
	 *                                  When reassembling an IPv6 datagram, if
	 *   one or more its constituent fragments is determined to be an
	 *   overlapping fragment, the entire datagram (and any constituent
	 *   fragments, including those not yet received) MUST be silently
	 *   discarded.
>>>>>>> 062c1825
	 */

	/* Check for overlap with preceding fragment. */
	if (prev &&
	    (NFCT_FRAG6_CB(prev)->offset + prev->len) - offset > 0)
		goto discard_fq;

<<<<<<< HEAD
			if (prev)
				prev->next = next;
			else
				fq->q.fragments = next;

			fq->q.meat -= free_it->len;
			frag_kfree_skb(free_it);
		}
	}
=======
	/* Look for overlap with succeeding segment. */
	if (next && NFCT_FRAG6_CB(next)->offset < end)
		goto discard_fq;
>>>>>>> 062c1825

	NFCT_FRAG6_CB(skb)->offset = offset;

	/* Insert this fragment in the chain of fragments. */
	skb->next = next;
	if (!next)
		fq->q.fragments_tail = skb;
	if (prev)
		prev->next = skb;
	else
		fq->q.fragments = skb;

	skb->dev = NULL;
	fq->q.stamp = skb->tstamp;
	fq->q.meat += skb->len;
	atomic_add(skb->truesize, &nf_init_frags.mem);

	/* The first fragment.
	 * nhoffset is obtained from the first fragment, of course.
	 */
	if (offset == 0) {
		fq->nhoffset = nhoff;
		fq->q.last_in |= INET_FRAG_FIRST_IN;
	}
	write_lock(&nf_frags.lock);
	list_move_tail(&fq->q.lru_list, &nf_init_frags.lru_list);
	write_unlock(&nf_frags.lock);
	return 0;

discard_fq:
	fq_kill(fq);
err:
	return -1;
}

/*
 *	Check if this packet is complete.
 *	Returns NULL on failure by any reason, and pointer
 *	to current nexthdr field in reassembled frame.
 *
 *	It is called with locked fq, and caller must check that
 *	queue is eligible for reassembly i.e. it is not COMPLETE,
 *	the last and the first frames arrived and all the bits are here.
 */
static struct sk_buff *
nf_ct_frag6_reasm(struct nf_ct_frag6_queue *fq, struct net_device *dev)
{
	struct sk_buff *fp, *op, *head = fq->q.fragments;
	int    payload_len;

	fq_kill(fq);

	WARN_ON(head == NULL);
	WARN_ON(NFCT_FRAG6_CB(head)->offset != 0);

	/* Unfragmented part is taken from the first segment. */
	payload_len = ((head->data - skb_network_header(head)) -
		       sizeof(struct ipv6hdr) + fq->q.len -
		       sizeof(struct frag_hdr));
	if (payload_len > IPV6_MAXPLEN) {
		pr_debug("payload len is too large.\n");
		goto out_oversize;
	}

	/* Head of list must not be cloned. */
	if (skb_cloned(head) && pskb_expand_head(head, 0, 0, GFP_ATOMIC)) {
		pr_debug("skb is cloned but can't expand head");
		goto out_oom;
	}

	/* If the first fragment is fragmented itself, we split
	 * it to two chunks: the first with data and paged part
	 * and the second, holding only fragments. */
	if (skb_has_frags(head)) {
		struct sk_buff *clone;
		int i, plen = 0;

		if ((clone = alloc_skb(0, GFP_ATOMIC)) == NULL) {
			pr_debug("Can't alloc skb\n");
			goto out_oom;
		}
		clone->next = head->next;
		head->next = clone;
		skb_shinfo(clone)->frag_list = skb_shinfo(head)->frag_list;
		skb_frag_list_init(head);
		for (i=0; i<skb_shinfo(head)->nr_frags; i++)
			plen += skb_shinfo(head)->frags[i].size;
		clone->len = clone->data_len = head->data_len - plen;
		head->data_len -= clone->len;
		head->len -= clone->len;
		clone->csum = 0;
		clone->ip_summed = head->ip_summed;

		NFCT_FRAG6_CB(clone)->orig = NULL;
		atomic_add(clone->truesize, &nf_init_frags.mem);
	}

	/* We have to remove fragment header from datagram and to relocate
	 * header in order to calculate ICV correctly. */
	skb_network_header(head)[fq->nhoffset] = skb_transport_header(head)[0];
	memmove(head->head + sizeof(struct frag_hdr), head->head,
		(head->data - head->head) - sizeof(struct frag_hdr));
	head->mac_header += sizeof(struct frag_hdr);
	head->network_header += sizeof(struct frag_hdr);

	skb_shinfo(head)->frag_list = head->next;
	skb_reset_transport_header(head);
	skb_push(head, head->data - skb_network_header(head));

	for (fp=head->next; fp; fp = fp->next) {
		head->data_len += fp->len;
		head->len += fp->len;
		if (head->ip_summed != fp->ip_summed)
			head->ip_summed = CHECKSUM_NONE;
		else if (head->ip_summed == CHECKSUM_COMPLETE)
			head->csum = csum_add(head->csum, fp->csum);
		head->truesize += fp->truesize;
	}
	atomic_sub(head->truesize, &nf_init_frags.mem);

	head->next = NULL;
	head->dev = dev;
	head->tstamp = fq->q.stamp;
	ipv6_hdr(head)->payload_len = htons(payload_len);

	/* Yes, and fold redundant checksum back. 8) */
	if (head->ip_summed == CHECKSUM_COMPLETE)
		head->csum = csum_partial(skb_network_header(head),
					  skb_network_header_len(head),
					  head->csum);

	fq->q.fragments = NULL;
	fq->q.fragments_tail = NULL;

	/* all original skbs are linked into the NFCT_FRAG6_CB(head).orig */
	fp = skb_shinfo(head)->frag_list;
	if (fp && NFCT_FRAG6_CB(fp)->orig == NULL)
		/* at above code, head skb is divided into two skbs. */
		fp = fp->next;

	op = NFCT_FRAG6_CB(head)->orig;
	for (; fp; fp = fp->next) {
		struct sk_buff *orig = NFCT_FRAG6_CB(fp)->orig;

		op->next = orig;
		op = orig;
		NFCT_FRAG6_CB(fp)->orig = NULL;
	}

	return head;

out_oversize:
	if (net_ratelimit())
		printk(KERN_DEBUG "nf_ct_frag6_reasm: payload len = %d\n", payload_len);
	goto out_fail;
out_oom:
	if (net_ratelimit())
		printk(KERN_DEBUG "nf_ct_frag6_reasm: no memory for reassembly\n");
out_fail:
	return NULL;
}

/*
 * find the header just before Fragment Header.
 *
 * if success return 0 and set ...
 * (*prevhdrp): the value of "Next Header Field" in the header
 *		just before Fragment Header.
 * (*prevhoff): the offset of "Next Header Field" in the header
 *		just before Fragment Header.
 * (*fhoff)   : the offset of Fragment Header.
 *
 * Based on ipv6_skip_hdr() in net/ipv6/exthdr.c
 *
 */
static int
find_prev_fhdr(struct sk_buff *skb, u8 *prevhdrp, int *prevhoff, int *fhoff)
{
	u8 nexthdr = ipv6_hdr(skb)->nexthdr;
	const int netoff = skb_network_offset(skb);
	u8 prev_nhoff = netoff + offsetof(struct ipv6hdr, nexthdr);
	int start = netoff + sizeof(struct ipv6hdr);
	int len = skb->len - start;
	u8 prevhdr = NEXTHDR_IPV6;

	while (nexthdr != NEXTHDR_FRAGMENT) {
		struct ipv6_opt_hdr hdr;
		int hdrlen;

		if (!ipv6_ext_hdr(nexthdr)) {
			return -1;
		}
		if (nexthdr == NEXTHDR_NONE) {
			pr_debug("next header is none\n");
			return -1;
		}
		if (len < (int)sizeof(struct ipv6_opt_hdr)) {
			pr_debug("too short\n");
			return -1;
		}
		if (skb_copy_bits(skb, start, &hdr, sizeof(hdr)))
			BUG();
		if (nexthdr == NEXTHDR_AUTH)
			hdrlen = (hdr.hdrlen+2)<<2;
		else
			hdrlen = ipv6_optlen(&hdr);

		prevhdr = nexthdr;
		prev_nhoff = start;

		nexthdr = hdr.nexthdr;
		len -= hdrlen;
		start += hdrlen;
	}

	if (len < 0)
		return -1;

	*prevhdrp = prevhdr;
	*prevhoff = prev_nhoff;
	*fhoff = start;

	return 0;
}

struct sk_buff *nf_ct_frag6_gather(struct sk_buff *skb, u32 user)
{
	struct sk_buff *clone;
	struct net_device *dev = skb->dev;
	struct frag_hdr *fhdr;
	struct nf_ct_frag6_queue *fq;
	struct ipv6hdr *hdr;
	int fhoff, nhoff;
	u8 prevhdr;
	struct sk_buff *ret_skb = NULL;

	/* Jumbo payload inhibits frag. header */
	if (ipv6_hdr(skb)->payload_len == 0) {
		pr_debug("payload len = 0\n");
		return skb;
	}

	if (find_prev_fhdr(skb, &prevhdr, &nhoff, &fhoff) < 0)
		return skb;

	clone = skb_clone(skb, GFP_ATOMIC);
	if (clone == NULL) {
		pr_debug("Can't clone skb\n");
		return skb;
	}

	NFCT_FRAG6_CB(clone)->orig = skb;

	if (!pskb_may_pull(clone, fhoff + sizeof(*fhdr))) {
		pr_debug("message is too short.\n");
		goto ret_orig;
	}

	skb_set_transport_header(clone, fhoff);
	hdr = ipv6_hdr(clone);
	fhdr = (struct frag_hdr *)skb_transport_header(clone);

	if (atomic_read(&nf_init_frags.mem) > nf_init_frags.high_thresh)
		nf_ct_frag6_evictor();

	fq = fq_find(fhdr->identification, user, &hdr->saddr, &hdr->daddr);
	if (fq == NULL) {
		pr_debug("Can't find and can't create new queue\n");
		goto ret_orig;
	}

	spin_lock_bh(&fq->q.lock);

	if (nf_ct_frag6_queue(fq, clone, fhdr, nhoff) < 0) {
		spin_unlock_bh(&fq->q.lock);
		pr_debug("Can't insert skb to queue\n");
		fq_put(fq);
		goto ret_orig;
	}

	if (fq->q.last_in == (INET_FRAG_FIRST_IN | INET_FRAG_LAST_IN) &&
	    fq->q.meat == fq->q.len) {
		ret_skb = nf_ct_frag6_reasm(fq, dev);
		if (ret_skb == NULL)
			pr_debug("Can't reassemble fragmented packets\n");
	}
	spin_unlock_bh(&fq->q.lock);

	fq_put(fq);
	return ret_skb;

ret_orig:
	kfree_skb(clone);
	return skb;
}

void nf_ct_frag6_output(unsigned int hooknum, struct sk_buff *skb,
			struct net_device *in, struct net_device *out,
			int (*okfn)(struct sk_buff *))
{
	struct sk_buff *s, *s2;

	for (s = NFCT_FRAG6_CB(skb)->orig; s;) {
		nf_conntrack_put_reasm(s->nfct_reasm);
		nf_conntrack_get_reasm(skb);
		s->nfct_reasm = skb;

		s2 = s->next;
		s->next = NULL;

		NF_HOOK_THRESH(NFPROTO_IPV6, hooknum, s, in, out, okfn,
			       NF_IP6_PRI_CONNTRACK_DEFRAG + 1);
		s = s2;
	}
	nf_conntrack_put_reasm(skb);
}

int nf_ct_frag6_init(void)
{
	nf_frags.hashfn = nf_hashfn;
	nf_frags.constructor = ip6_frag_init;
	nf_frags.destructor = NULL;
	nf_frags.skb_free = nf_skb_free;
	nf_frags.qsize = sizeof(struct nf_ct_frag6_queue);
	nf_frags.match = ip6_frag_match;
	nf_frags.frag_expire = nf_ct_frag6_expire;
	nf_frags.secret_interval = 10 * 60 * HZ;
	nf_init_frags.timeout = IPV6_FRAG_TIMEOUT;
	nf_init_frags.high_thresh = IPV6_FRAG_HIGH_THRESH;
	nf_init_frags.low_thresh = IPV6_FRAG_LOW_THRESH;
	inet_frags_init_net(&nf_init_frags);
	inet_frags_init(&nf_frags);

	return 0;
}

void nf_ct_frag6_cleanup(void)
{
	inet_frags_fini(&nf_frags);

	nf_init_frags.low_thresh = 0;
	nf_ct_frag6_evictor();
}<|MERGE_RESOLUTION|>--- conflicted
+++ resolved
@@ -113,17 +113,6 @@
 		kfree_skb(NFCT_FRAG6_CB(skb)->orig);
 }
 
-<<<<<<< HEAD
-/* Memory Tracking Functions. */
-static void frag_kfree_skb(struct sk_buff *skb)
-{
-	atomic_sub(skb->truesize, &nf_init_frags.mem);
-	nf_skb_free(skb);
-	kfree_skb(skb);
-}
-
-=======
->>>>>>> 062c1825
 /* Destruction primitives. */
 
 static __inline__ void fq_put(struct nf_ct_frag6_queue *fq)
@@ -285,39 +274,12 @@
 	}
 
 found:
-<<<<<<< HEAD
-	/* We found where to put this one.  Check for overlap with
-	 * preceding fragment, and, if needed, align things so that
-	 * any overlaps are eliminated.
-	 */
-	if (prev) {
-		int i = (NFCT_FRAG6_CB(prev)->offset + prev->len) - offset;
-
-		if (i > 0) {
-			offset += i;
-			if (end <= offset) {
-				pr_debug("overlap\n");
-				goto err;
-			}
-			if (!pskb_pull(skb, i)) {
-				pr_debug("Can't pull\n");
-				goto err;
-			}
-			if (skb->ip_summed != CHECKSUM_UNNECESSARY)
-				skb->ip_summed = CHECKSUM_NONE;
-		}
-	}
-
-	/* Look for overlap with succeeding segments.
-	 * If we can merge fragments, do it.
-=======
 	/* RFC5722, Section 4:
 	 *                                  When reassembling an IPv6 datagram, if
 	 *   one or more its constituent fragments is determined to be an
 	 *   overlapping fragment, the entire datagram (and any constituent
 	 *   fragments, including those not yet received) MUST be silently
 	 *   discarded.
->>>>>>> 062c1825
 	 */
 
 	/* Check for overlap with preceding fragment. */
@@ -325,21 +287,9 @@
 	    (NFCT_FRAG6_CB(prev)->offset + prev->len) - offset > 0)
 		goto discard_fq;
 
-<<<<<<< HEAD
-			if (prev)
-				prev->next = next;
-			else
-				fq->q.fragments = next;
-
-			fq->q.meat -= free_it->len;
-			frag_kfree_skb(free_it);
-		}
-	}
-=======
 	/* Look for overlap with succeeding segment. */
 	if (next && NFCT_FRAG6_CB(next)->offset < end)
 		goto discard_fq;
->>>>>>> 062c1825
 
 	NFCT_FRAG6_CB(skb)->offset = offset;
 
