--- conflicted
+++ resolved
@@ -1392,11 +1392,7 @@
 	ax25_cb *ax25;
 	int err = 0;
 
-<<<<<<< HEAD
-	memset(fsa, 0, sizeof(fsa));
-=======
 	memset(fsa, 0, sizeof(*fsa));
->>>>>>> 3cbea436
 	lock_sock(sk);
 	ax25 = ax25_sk(sk);
 
