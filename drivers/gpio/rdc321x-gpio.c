--- conflicted
+++ resolved
@@ -136,11 +136,7 @@
 	struct rdc321x_gpio *rdc321x_gpio_dev;
 	struct rdc321x_gpio_pdata *pdata;
 
-<<<<<<< HEAD
-	pdata = platform_get_drvdata(pdev);
-=======
 	pdata = mfd_get_data(pdev);
->>>>>>> 105e53f8
 	if (!pdata) {
 		dev_err(&pdev->dev, "no platform data supplied\n");
 		return -ENODEV;
