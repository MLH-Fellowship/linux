/*
 * inode.c - NILFS inode operations.
 *
 * Copyright (C) 2005-2008 Nippon Telegraph and Telephone Corporation.
 *
 * This program is free software; you can redistribute it and/or modify
 * it under the terms of the GNU General Public License as published by
 * the Free Software Foundation; either version 2 of the License, or
 * (at your option) any later version.
 *
 * This program is distributed in the hope that it will be useful,
 * but WITHOUT ANY WARRANTY; without even the implied warranty of
 * MERCHANTABILITY or FITNESS FOR A PARTICULAR PURPOSE.  See the
 * GNU General Public License for more details.
 *
 * You should have received a copy of the GNU General Public License
 * along with this program; if not, write to the Free Software
 * Foundation, Inc., 51 Franklin St, Fifth Floor, Boston, MA  02110-1301  USA
 *
 * Written by Ryusuke Konishi <ryusuke@osrg.net>
 *
 */

#include <linux/buffer_head.h>
#include <linux/gfp.h>
#include <linux/mpage.h>
#include <linux/writeback.h>
#include <linux/uio.h>
#include "nilfs.h"
#include "btnode.h"
#include "segment.h"
#include "page.h"
#include "mdt.h"
#include "cpfile.h"
#include "ifile.h"

struct nilfs_iget_args {
	u64 ino;
	__u64 cno;
	struct nilfs_root *root;
	int for_gc;
};

void nilfs_inode_add_blocks(struct inode *inode, int n)
{
	struct nilfs_root *root = NILFS_I(inode)->i_root;

	inode_add_bytes(inode, (1 << inode->i_blkbits) * n);
	if (root)
		atomic_add(n, &root->blocks_count);
}

void nilfs_inode_sub_blocks(struct inode *inode, int n)
{
	struct nilfs_root *root = NILFS_I(inode)->i_root;

	inode_sub_bytes(inode, (1 << inode->i_blkbits) * n);
	if (root)
		atomic_sub(n, &root->blocks_count);
}

/**
 * nilfs_get_block() - get a file block on the filesystem (callback function)
 * @inode - inode struct of the target file
 * @blkoff - file block number
 * @bh_result - buffer head to be mapped on
 * @create - indicate whether allocating the block or not when it has not
 *      been allocated yet.
 *
 * This function does not issue actual read request of the specified data
 * block. It is done by VFS.
 */
int nilfs_get_block(struct inode *inode, sector_t blkoff,
		    struct buffer_head *bh_result, int create)
{
	struct nilfs_inode_info *ii = NILFS_I(inode);
	__u64 blknum = 0;
	int err = 0, ret;
	struct inode *dat = NILFS_I_NILFS(inode)->ns_dat;
	unsigned maxblocks = bh_result->b_size >> inode->i_blkbits;

	down_read(&NILFS_MDT(dat)->mi_sem);
	ret = nilfs_bmap_lookup_contig(ii->i_bmap, blkoff, &blknum, maxblocks);
	up_read(&NILFS_MDT(dat)->mi_sem);
	if (ret >= 0) {	/* found */
		map_bh(bh_result, inode->i_sb, blknum);
		if (ret > 0)
			bh_result->b_size = (ret << inode->i_blkbits);
		goto out;
	}
	/* data block was not found */
	if (ret == -ENOENT && create) {
		struct nilfs_transaction_info ti;

		bh_result->b_blocknr = 0;
		err = nilfs_transaction_begin(inode->i_sb, &ti, 1);
		if (unlikely(err))
			goto out;
		err = nilfs_bmap_insert(ii->i_bmap, (unsigned long)blkoff,
					(unsigned long)bh_result);
		if (unlikely(err != 0)) {
			if (err == -EEXIST) {
				/*
				 * The get_block() function could be called
				 * from multiple callers for an inode.
				 * However, the page having this block must
				 * be locked in this case.
				 */
				printk(KERN_WARNING
				       "nilfs_get_block: a race condition "
				       "while inserting a data block. "
				       "(inode number=%lu, file block "
				       "offset=%llu)\n",
				       inode->i_ino,
				       (unsigned long long)blkoff);
				err = 0;
			}
			nilfs_transaction_abort(inode->i_sb);
			goto out;
		}
		nilfs_mark_inode_dirty(inode);
		nilfs_transaction_commit(inode->i_sb); /* never fails */
		/* Error handling should be detailed */
		set_buffer_new(bh_result);
		set_buffer_delay(bh_result);
		map_bh(bh_result, inode->i_sb, 0); /* dbn must be changed
						      to proper value */
	} else if (ret == -ENOENT) {
		/* not found is not error (e.g. hole); must return without
		   the mapped state flag. */
		;
	} else {
		err = ret;
	}

 out:
	return err;
}

/**
 * nilfs_readpage() - implement readpage() method of nilfs_aops {}
 * address_space_operations.
 * @file - file struct of the file to be read
 * @page - the page to be read
 */
static int nilfs_readpage(struct file *file, struct page *page)
{
	return mpage_readpage(page, nilfs_get_block);
}

/**
 * nilfs_readpages() - implement readpages() method of nilfs_aops {}
 * address_space_operations.
 * @file - file struct of the file to be read
 * @mapping - address_space struct used for reading multiple pages
 * @pages - the pages to be read
 * @nr_pages - number of pages to be read
 */
static int nilfs_readpages(struct file *file, struct address_space *mapping,
			   struct list_head *pages, unsigned nr_pages)
{
	return mpage_readpages(mapping, pages, nr_pages, nilfs_get_block);
}

static int nilfs_writepages(struct address_space *mapping,
			    struct writeback_control *wbc)
{
	struct inode *inode = mapping->host;
	int err = 0;

	if (wbc->sync_mode == WB_SYNC_ALL)
		err = nilfs_construct_dsync_segment(inode->i_sb, inode,
						    wbc->range_start,
						    wbc->range_end);
	return err;
}

static int nilfs_writepage(struct page *page, struct writeback_control *wbc)
{
	struct inode *inode = page->mapping->host;
	int err;

	redirty_page_for_writepage(wbc, page);
	unlock_page(page);

	if (wbc->sync_mode == WB_SYNC_ALL) {
		err = nilfs_construct_segment(inode->i_sb);
		if (unlikely(err))
			return err;
	} else if (wbc->for_reclaim)
		nilfs_flush_segment(inode->i_sb, inode->i_ino);

	return 0;
}

static int nilfs_set_page_dirty(struct page *page)
{
	int ret = __set_page_dirty_buffers(page);

	if (ret) {
		struct inode *inode = page->mapping->host;
		unsigned nr_dirty = 1 << (PAGE_SHIFT - inode->i_blkbits);

		nilfs_set_file_dirty(inode, nr_dirty);
	}
	return ret;
}

static int nilfs_write_begin(struct file *file, struct address_space *mapping,
			     loff_t pos, unsigned len, unsigned flags,
			     struct page **pagep, void **fsdata)

{
	struct inode *inode = mapping->host;
	int err = nilfs_transaction_begin(inode->i_sb, NULL, 1);

	if (unlikely(err))
		return err;

	err = block_write_begin(mapping, pos, len, flags, pagep,
				nilfs_get_block);
	if (unlikely(err)) {
		loff_t isize = mapping->host->i_size;
		if (pos + len > isize)
			vmtruncate(mapping->host, isize);

		nilfs_transaction_abort(inode->i_sb);
	}
	return err;
}

static int nilfs_write_end(struct file *file, struct address_space *mapping,
			   loff_t pos, unsigned len, unsigned copied,
			   struct page *page, void *fsdata)
{
	struct inode *inode = mapping->host;
	unsigned start = pos & (PAGE_CACHE_SIZE - 1);
	unsigned nr_dirty;
	int err;

	nr_dirty = nilfs_page_count_clean_buffers(page, start,
						  start + copied);
	copied = generic_write_end(file, mapping, pos, len, copied, page,
				   fsdata);
	nilfs_set_file_dirty(inode, nr_dirty);
	err = nilfs_transaction_commit(inode->i_sb);
	return err ? : copied;
}

static ssize_t
nilfs_direct_IO(int rw, struct kiocb *iocb, const struct iovec *iov,
		loff_t offset, unsigned long nr_segs)
{
	struct file *file = iocb->ki_filp;
	struct inode *inode = file->f_mapping->host;
	ssize_t size;

	if (rw == WRITE)
		return 0;

	/* Needs synchronization with the cleaner */
	size = blockdev_direct_IO(rw, iocb, inode, inode->i_sb->s_bdev, iov,
				  offset, nr_segs, nilfs_get_block, NULL);

	/*
	 * In case of error extending write may have instantiated a few
	 * blocks outside i_size. Trim these off again.
	 */
	if (unlikely((rw & WRITE) && size < 0)) {
		loff_t isize = i_size_read(inode);
		loff_t end = offset + iov_length(iov, nr_segs);

		if (end > isize)
			vmtruncate(inode, isize);
	}

	return size;
}

const struct address_space_operations nilfs_aops = {
	.writepage		= nilfs_writepage,
	.readpage		= nilfs_readpage,
	.writepages		= nilfs_writepages,
	.set_page_dirty		= nilfs_set_page_dirty,
	.readpages		= nilfs_readpages,
	.write_begin		= nilfs_write_begin,
	.write_end		= nilfs_write_end,
	/* .releasepage		= nilfs_releasepage, */
	.invalidatepage		= block_invalidatepage,
	.direct_IO		= nilfs_direct_IO,
	.is_partially_uptodate  = block_is_partially_uptodate,
};

struct inode *nilfs_new_inode(struct inode *dir, int mode)
{
	struct super_block *sb = dir->i_sb;
	struct the_nilfs *nilfs = sb->s_fs_info;
	struct inode *inode;
	struct nilfs_inode_info *ii;
	struct nilfs_root *root;
	int err = -ENOMEM;
	ino_t ino;

	inode = new_inode(sb);
	if (unlikely(!inode))
		goto failed;

	mapping_set_gfp_mask(inode->i_mapping,
			     mapping_gfp_mask(inode->i_mapping) & ~__GFP_FS);

	root = NILFS_I(dir)->i_root;
	ii = NILFS_I(inode);
	ii->i_state = 1 << NILFS_I_NEW;
	ii->i_root = root;

	err = nilfs_ifile_create_inode(root->ifile, &ino, &ii->i_bh);
	if (unlikely(err))
		goto failed_ifile_create_inode;
	/* reference count of i_bh inherits from nilfs_mdt_read_block() */

	atomic_inc(&root->inodes_count);
	inode_init_owner(inode, dir, mode);
	inode->i_ino = ino;
	inode->i_mtime = inode->i_atime = inode->i_ctime = CURRENT_TIME;

	if (S_ISREG(mode) || S_ISDIR(mode) || S_ISLNK(mode)) {
		err = nilfs_bmap_read(ii->i_bmap, NULL);
		if (err < 0)
			goto failed_bmap;

		set_bit(NILFS_I_BMAP, &ii->i_state);
		/* No lock is needed; iget() ensures it. */
	}

	ii->i_flags = nilfs_mask_flags(
		mode, NILFS_I(dir)->i_flags & NILFS_FL_INHERITED);

	/* ii->i_file_acl = 0; */
	/* ii->i_dir_acl = 0; */
	ii->i_dir_start_lookup = 0;
	nilfs_set_inode_flags(inode);
	spin_lock(&nilfs->ns_next_gen_lock);
	inode->i_generation = nilfs->ns_next_generation++;
	spin_unlock(&nilfs->ns_next_gen_lock);
	insert_inode_hash(inode);

	err = nilfs_init_acl(inode, dir);
	if (unlikely(err))
		goto failed_acl; /* never occur. When supporting
				    nilfs_init_acl(), proper cancellation of
				    above jobs should be considered */

	return inode;

 failed_acl:
 failed_bmap:
	inode->i_nlink = 0;
	iput(inode);  /* raw_inode will be deleted through
			 generic_delete_inode() */
	goto failed;

 failed_ifile_create_inode:
	make_bad_inode(inode);
	iput(inode);  /* if i_nlink == 1, generic_forget_inode() will be
			 called */
 failed:
	return ERR_PTR(err);
}

void nilfs_set_inode_flags(struct inode *inode)
{
	unsigned int flags = NILFS_I(inode)->i_flags;

	inode->i_flags &= ~(S_SYNC | S_APPEND | S_IMMUTABLE | S_NOATIME |
			    S_DIRSYNC);
	if (flags & FS_SYNC_FL)
		inode->i_flags |= S_SYNC;
	if (flags & FS_APPEND_FL)
		inode->i_flags |= S_APPEND;
	if (flags & FS_IMMUTABLE_FL)
		inode->i_flags |= S_IMMUTABLE;
	if (flags & FS_NOATIME_FL)
		inode->i_flags |= S_NOATIME;
	if (flags & FS_DIRSYNC_FL)
		inode->i_flags |= S_DIRSYNC;
	mapping_set_gfp_mask(inode->i_mapping,
			     mapping_gfp_mask(inode->i_mapping) & ~__GFP_FS);
}

int nilfs_read_inode_common(struct inode *inode,
			    struct nilfs_inode *raw_inode)
{
	struct nilfs_inode_info *ii = NILFS_I(inode);
	int err;

	inode->i_mode = le16_to_cpu(raw_inode->i_mode);
	inode->i_uid = (uid_t)le32_to_cpu(raw_inode->i_uid);
	inode->i_gid = (gid_t)le32_to_cpu(raw_inode->i_gid);
	inode->i_nlink = le16_to_cpu(raw_inode->i_links_count);
	inode->i_size = le64_to_cpu(raw_inode->i_size);
	inode->i_atime.tv_sec = le64_to_cpu(raw_inode->i_mtime);
	inode->i_ctime.tv_sec = le64_to_cpu(raw_inode->i_ctime);
	inode->i_mtime.tv_sec = le64_to_cpu(raw_inode->i_mtime);
	inode->i_atime.tv_nsec = le32_to_cpu(raw_inode->i_mtime_nsec);
	inode->i_ctime.tv_nsec = le32_to_cpu(raw_inode->i_ctime_nsec);
	inode->i_mtime.tv_nsec = le32_to_cpu(raw_inode->i_mtime_nsec);
	if (inode->i_nlink == 0 && inode->i_mode == 0)
		return -EINVAL; /* this inode is deleted */

	inode->i_blocks = le64_to_cpu(raw_inode->i_blocks);
	ii->i_flags = le32_to_cpu(raw_inode->i_flags);
#if 0
	ii->i_file_acl = le32_to_cpu(raw_inode->i_file_acl);
	ii->i_dir_acl = S_ISREG(inode->i_mode) ?
		0 : le32_to_cpu(raw_inode->i_dir_acl);
#endif
	ii->i_dir_start_lookup = 0;
	inode->i_generation = le32_to_cpu(raw_inode->i_generation);

	if (S_ISREG(inode->i_mode) || S_ISDIR(inode->i_mode) ||
	    S_ISLNK(inode->i_mode)) {
		err = nilfs_bmap_read(ii->i_bmap, raw_inode);
		if (err < 0)
			return err;
		set_bit(NILFS_I_BMAP, &ii->i_state);
		/* No lock is needed; iget() ensures it. */
	}
	return 0;
}

static int __nilfs_read_inode(struct super_block *sb,
			      struct nilfs_root *root, unsigned long ino,
			      struct inode *inode)
{
<<<<<<< HEAD
	struct the_nilfs *nilfs = NILFS_SB(sb)->s_nilfs;
=======
	struct the_nilfs *nilfs = sb->s_fs_info;
>>>>>>> 105e53f8
	struct buffer_head *bh;
	struct nilfs_inode *raw_inode;
	int err;

	down_read(&NILFS_MDT(nilfs->ns_dat)->mi_sem);
	err = nilfs_ifile_get_inode_block(root->ifile, ino, &bh);
	if (unlikely(err))
		goto bad_inode;

	raw_inode = nilfs_ifile_map_inode(root->ifile, ino, bh);

	err = nilfs_read_inode_common(inode, raw_inode);
	if (err)
		goto failed_unmap;

	if (S_ISREG(inode->i_mode)) {
		inode->i_op = &nilfs_file_inode_operations;
		inode->i_fop = &nilfs_file_operations;
		inode->i_mapping->a_ops = &nilfs_aops;
	} else if (S_ISDIR(inode->i_mode)) {
		inode->i_op = &nilfs_dir_inode_operations;
		inode->i_fop = &nilfs_dir_operations;
		inode->i_mapping->a_ops = &nilfs_aops;
	} else if (S_ISLNK(inode->i_mode)) {
		inode->i_op = &nilfs_symlink_inode_operations;
		inode->i_mapping->a_ops = &nilfs_aops;
	} else {
		inode->i_op = &nilfs_special_inode_operations;
		init_special_inode(
			inode, inode->i_mode,
			huge_decode_dev(le64_to_cpu(raw_inode->i_device_code)));
	}
	nilfs_ifile_unmap_inode(root->ifile, ino, bh);
	brelse(bh);
	up_read(&NILFS_MDT(nilfs->ns_dat)->mi_sem);
	nilfs_set_inode_flags(inode);
	return 0;

 failed_unmap:
	nilfs_ifile_unmap_inode(root->ifile, ino, bh);
	brelse(bh);

 bad_inode:
	up_read(&NILFS_MDT(nilfs->ns_dat)->mi_sem);
	return err;
}

static int nilfs_iget_test(struct inode *inode, void *opaque)
{
	struct nilfs_iget_args *args = opaque;
	struct nilfs_inode_info *ii;

	if (args->ino != inode->i_ino || args->root != NILFS_I(inode)->i_root)
		return 0;

	ii = NILFS_I(inode);
	if (!test_bit(NILFS_I_GCINODE, &ii->i_state))
		return !args->for_gc;

	return args->for_gc && args->cno == ii->i_cno;
}

static int nilfs_iget_set(struct inode *inode, void *opaque)
{
	struct nilfs_iget_args *args = opaque;

	inode->i_ino = args->ino;
	if (args->for_gc) {
		NILFS_I(inode)->i_state = 1 << NILFS_I_GCINODE;
		NILFS_I(inode)->i_cno = args->cno;
		NILFS_I(inode)->i_root = NULL;
	} else {
		if (args->root && args->ino == NILFS_ROOT_INO)
			nilfs_get_root(args->root);
		NILFS_I(inode)->i_root = args->root;
	}
	return 0;
}

struct inode *nilfs_ilookup(struct super_block *sb, struct nilfs_root *root,
			    unsigned long ino)
{
	struct nilfs_iget_args args = {
		.ino = ino, .root = root, .cno = 0, .for_gc = 0
	};

	return ilookup5(sb, ino, nilfs_iget_test, &args);
}

struct inode *nilfs_iget_locked(struct super_block *sb, struct nilfs_root *root,
				unsigned long ino)
{
	struct nilfs_iget_args args = {
		.ino = ino, .root = root, .cno = 0, .for_gc = 0
	};

	return iget5_locked(sb, ino, nilfs_iget_test, nilfs_iget_set, &args);
}

struct inode *nilfs_iget(struct super_block *sb, struct nilfs_root *root,
			 unsigned long ino)
{
	struct inode *inode;
	int err;

	inode = nilfs_iget_locked(sb, root, ino);
	if (unlikely(!inode))
		return ERR_PTR(-ENOMEM);
	if (!(inode->i_state & I_NEW))
		return inode;

	err = __nilfs_read_inode(sb, root, ino, inode);
	if (unlikely(err)) {
		iget_failed(inode);
		return ERR_PTR(err);
	}
	unlock_new_inode(inode);
	return inode;
}

struct inode *nilfs_iget_for_gc(struct super_block *sb, unsigned long ino,
				__u64 cno)
{
	struct nilfs_iget_args args = {
		.ino = ino, .root = NULL, .cno = cno, .for_gc = 1
	};
	struct inode *inode;
	int err;

	inode = iget5_locked(sb, ino, nilfs_iget_test, nilfs_iget_set, &args);
	if (unlikely(!inode))
		return ERR_PTR(-ENOMEM);
	if (!(inode->i_state & I_NEW))
		return inode;

	err = nilfs_init_gcinode(inode);
	if (unlikely(err)) {
		iget_failed(inode);
		return ERR_PTR(err);
	}
	unlock_new_inode(inode);
	return inode;
}

void nilfs_write_inode_common(struct inode *inode,
			      struct nilfs_inode *raw_inode, int has_bmap)
{
	struct nilfs_inode_info *ii = NILFS_I(inode);

	raw_inode->i_mode = cpu_to_le16(inode->i_mode);
	raw_inode->i_uid = cpu_to_le32(inode->i_uid);
	raw_inode->i_gid = cpu_to_le32(inode->i_gid);
	raw_inode->i_links_count = cpu_to_le16(inode->i_nlink);
	raw_inode->i_size = cpu_to_le64(inode->i_size);
	raw_inode->i_ctime = cpu_to_le64(inode->i_ctime.tv_sec);
	raw_inode->i_mtime = cpu_to_le64(inode->i_mtime.tv_sec);
	raw_inode->i_ctime_nsec = cpu_to_le32(inode->i_ctime.tv_nsec);
	raw_inode->i_mtime_nsec = cpu_to_le32(inode->i_mtime.tv_nsec);
	raw_inode->i_blocks = cpu_to_le64(inode->i_blocks);

	raw_inode->i_flags = cpu_to_le32(ii->i_flags);
	raw_inode->i_generation = cpu_to_le32(inode->i_generation);

	if (has_bmap)
		nilfs_bmap_write(ii->i_bmap, raw_inode);
	else if (S_ISCHR(inode->i_mode) || S_ISBLK(inode->i_mode))
		raw_inode->i_device_code =
			cpu_to_le64(huge_encode_dev(inode->i_rdev));
	/* When extending inode, nilfs->ns_inode_size should be checked
	   for substitutions of appended fields */
}

void nilfs_update_inode(struct inode *inode, struct buffer_head *ibh)
{
	ino_t ino = inode->i_ino;
	struct nilfs_inode_info *ii = NILFS_I(inode);
	struct inode *ifile = ii->i_root->ifile;
	struct nilfs_inode *raw_inode;

	raw_inode = nilfs_ifile_map_inode(ifile, ino, ibh);

	if (test_and_clear_bit(NILFS_I_NEW, &ii->i_state))
		memset(raw_inode, 0, NILFS_MDT(ifile)->mi_entry_size);
	set_bit(NILFS_I_INODE_DIRTY, &ii->i_state);

	nilfs_write_inode_common(inode, raw_inode, 0);
		/* XXX: call with has_bmap = 0 is a workaround to avoid
		   deadlock of bmap. This delays update of i_bmap to just
		   before writing */
	nilfs_ifile_unmap_inode(ifile, ino, ibh);
}

#define NILFS_MAX_TRUNCATE_BLOCKS	16384  /* 64MB for 4KB block */

static void nilfs_truncate_bmap(struct nilfs_inode_info *ii,
				unsigned long from)
{
	unsigned long b;
	int ret;

	if (!test_bit(NILFS_I_BMAP, &ii->i_state))
		return;
repeat:
	ret = nilfs_bmap_last_key(ii->i_bmap, &b);
	if (ret == -ENOENT)
		return;
	else if (ret < 0)
		goto failed;

	if (b < from)
		return;

	b -= min_t(unsigned long, NILFS_MAX_TRUNCATE_BLOCKS, b - from);
	ret = nilfs_bmap_truncate(ii->i_bmap, b);
	nilfs_relax_pressure_in_lock(ii->vfs_inode.i_sb);
	if (!ret || (ret == -ENOMEM &&
		     nilfs_bmap_truncate(ii->i_bmap, b) == 0))
		goto repeat;

failed:
	nilfs_warning(ii->vfs_inode.i_sb, __func__,
		      "failed to truncate bmap (ino=%lu, err=%d)",
		      ii->vfs_inode.i_ino, ret);
}

void nilfs_truncate(struct inode *inode)
{
	unsigned long blkoff;
	unsigned int blocksize;
	struct nilfs_transaction_info ti;
	struct super_block *sb = inode->i_sb;
	struct nilfs_inode_info *ii = NILFS_I(inode);

	if (!test_bit(NILFS_I_BMAP, &ii->i_state))
		return;
	if (IS_APPEND(inode) || IS_IMMUTABLE(inode))
		return;

	blocksize = sb->s_blocksize;
	blkoff = (inode->i_size + blocksize - 1) >> sb->s_blocksize_bits;
	nilfs_transaction_begin(sb, &ti, 0); /* never fails */

	block_truncate_page(inode->i_mapping, inode->i_size, nilfs_get_block);

	nilfs_truncate_bmap(ii, blkoff);

	inode->i_mtime = inode->i_ctime = CURRENT_TIME;
	if (IS_SYNC(inode))
		nilfs_set_transaction_flag(NILFS_TI_SYNC);

	nilfs_mark_inode_dirty(inode);
	nilfs_set_file_dirty(inode, 0);
	nilfs_transaction_commit(sb);
	/* May construct a logical segment and may fail in sync mode.
	   But truncate has no return value. */
}

static void nilfs_clear_inode(struct inode *inode)
{
	struct nilfs_inode_info *ii = NILFS_I(inode);
	struct nilfs_mdt_info *mdi = NILFS_MDT(inode);

	/*
	 * Free resources allocated in nilfs_read_inode(), here.
	 */
	BUG_ON(!list_empty(&ii->i_dirty));
	brelse(ii->i_bh);
	ii->i_bh = NULL;

	if (mdi && mdi->mi_palloc_cache)
		nilfs_palloc_destroy_cache(inode);

	if (test_bit(NILFS_I_BMAP, &ii->i_state))
		nilfs_bmap_clear(ii->i_bmap);

	nilfs_btnode_cache_clear(&ii->i_btnode_cache);

	if (ii->i_root && inode->i_ino == NILFS_ROOT_INO)
		nilfs_put_root(ii->i_root);
}

void nilfs_evict_inode(struct inode *inode)
{
	struct nilfs_transaction_info ti;
	struct super_block *sb = inode->i_sb;
	struct nilfs_inode_info *ii = NILFS_I(inode);
	int ret;

	if (inode->i_nlink || !ii->i_root || unlikely(is_bad_inode(inode))) {
		if (inode->i_data.nrpages)
			truncate_inode_pages(&inode->i_data, 0);
		end_writeback(inode);
		nilfs_clear_inode(inode);
		return;
	}
	nilfs_transaction_begin(sb, &ti, 0); /* never fails */

	if (inode->i_data.nrpages)
		truncate_inode_pages(&inode->i_data, 0);

	/* TODO: some of the following operations may fail.  */
	nilfs_truncate_bmap(ii, 0);
	nilfs_mark_inode_dirty(inode);
	end_writeback(inode);

	ret = nilfs_ifile_delete_inode(ii->i_root->ifile, inode->i_ino);
	if (!ret)
		atomic_dec(&ii->i_root->inodes_count);

	nilfs_clear_inode(inode);

	if (IS_SYNC(inode))
		nilfs_set_transaction_flag(NILFS_TI_SYNC);
	nilfs_transaction_commit(sb);
	/* May construct a logical segment and may fail in sync mode.
	   But delete_inode has no return value. */
}

int nilfs_setattr(struct dentry *dentry, struct iattr *iattr)
{
	struct nilfs_transaction_info ti;
	struct inode *inode = dentry->d_inode;
	struct super_block *sb = inode->i_sb;
	int err;

	err = inode_change_ok(inode, iattr);
	if (err)
		return err;

	err = nilfs_transaction_begin(sb, &ti, 0);
	if (unlikely(err))
		return err;

	if ((iattr->ia_valid & ATTR_SIZE) &&
	    iattr->ia_size != i_size_read(inode)) {
		err = vmtruncate(inode, iattr->ia_size);
		if (unlikely(err))
			goto out_err;
	}

	setattr_copy(inode, iattr);
	mark_inode_dirty(inode);

	if (iattr->ia_valid & ATTR_MODE) {
		err = nilfs_acl_chmod(inode);
		if (unlikely(err))
			goto out_err;
	}

	return nilfs_transaction_commit(sb);

out_err:
	nilfs_transaction_abort(sb);
	return err;
}

int nilfs_permission(struct inode *inode, int mask, unsigned int flags)
{
	struct nilfs_root *root;
<<<<<<< HEAD

	if (flags & IPERM_FLAG_RCU)
		return -ECHILD;

=======

	if (flags & IPERM_FLAG_RCU)
		return -ECHILD;

>>>>>>> 105e53f8
	root = NILFS_I(inode)->i_root;
	if ((mask & MAY_WRITE) && root &&
	    root->cno != NILFS_CPTREE_CURRENT_CNO)
		return -EROFS; /* snapshot is not writable */

	return generic_permission(inode, mask, flags, NULL);
}

int nilfs_load_inode_block(struct inode *inode, struct buffer_head **pbh)
{
<<<<<<< HEAD
	struct nilfs_sb_info *sbi = NILFS_SB(inode->i_sb);
=======
	struct the_nilfs *nilfs = inode->i_sb->s_fs_info;
>>>>>>> 105e53f8
	struct nilfs_inode_info *ii = NILFS_I(inode);
	int err;

	spin_lock(&nilfs->ns_inode_lock);
	if (ii->i_bh == NULL) {
		spin_unlock(&nilfs->ns_inode_lock);
		err = nilfs_ifile_get_inode_block(ii->i_root->ifile,
						  inode->i_ino, pbh);
		if (unlikely(err))
			return err;
		spin_lock(&nilfs->ns_inode_lock);
		if (ii->i_bh == NULL)
			ii->i_bh = *pbh;
		else {
			brelse(*pbh);
			*pbh = ii->i_bh;
		}
	} else
		*pbh = ii->i_bh;

	get_bh(*pbh);
	spin_unlock(&nilfs->ns_inode_lock);
	return 0;
}

int nilfs_inode_dirty(struct inode *inode)
{
	struct nilfs_inode_info *ii = NILFS_I(inode);
	struct the_nilfs *nilfs = inode->i_sb->s_fs_info;
	int ret = 0;

	if (!list_empty(&ii->i_dirty)) {
		spin_lock(&nilfs->ns_inode_lock);
		ret = test_bit(NILFS_I_DIRTY, &ii->i_state) ||
			test_bit(NILFS_I_BUSY, &ii->i_state);
		spin_unlock(&nilfs->ns_inode_lock);
	}
	return ret;
}

int nilfs_set_file_dirty(struct inode *inode, unsigned nr_dirty)
{
	struct nilfs_sb_info *sbi = NILFS_SB(inode->i_sb);
	struct nilfs_inode_info *ii = NILFS_I(inode);
	struct the_nilfs *nilfs = inode->i_sb->s_fs_info;

	atomic_add(nr_dirty, &nilfs->ns_ndirtyblks);

	if (test_and_set_bit(NILFS_I_DIRTY, &ii->i_state))
		return 0;

	spin_lock(&nilfs->ns_inode_lock);
	if (!test_bit(NILFS_I_QUEUED, &ii->i_state) &&
	    !test_bit(NILFS_I_BUSY, &ii->i_state)) {
		/* Because this routine may race with nilfs_dispose_list(),
		   we have to check NILFS_I_QUEUED here, too. */
		if (list_empty(&ii->i_dirty) && igrab(inode) == NULL) {
			/* This will happen when somebody is freeing
			   this inode. */
			nilfs_warning(inode->i_sb, __func__,
				      "cannot get inode (ino=%lu)\n",
				      inode->i_ino);
			spin_unlock(&nilfs->ns_inode_lock);
			return -EINVAL; /* NILFS_I_DIRTY may remain for
					   freeing inode */
		}
		list_del(&ii->i_dirty);
		list_add_tail(&ii->i_dirty, &nilfs->ns_dirty_files);
		set_bit(NILFS_I_QUEUED, &ii->i_state);
	}
	spin_unlock(&nilfs->ns_inode_lock);
	return 0;
}

int nilfs_mark_inode_dirty(struct inode *inode)
{
	struct buffer_head *ibh;
	int err;

	err = nilfs_load_inode_block(inode, &ibh);
	if (unlikely(err)) {
		nilfs_warning(inode->i_sb, __func__,
			      "failed to reget inode block.\n");
		return err;
	}
	nilfs_update_inode(inode, ibh);
	nilfs_mdt_mark_buffer_dirty(ibh);
	nilfs_mdt_mark_dirty(NILFS_I(inode)->i_root->ifile);
	brelse(ibh);
	return 0;
}

/**
 * nilfs_dirty_inode - reflect changes on given inode to an inode block.
 * @inode: inode of the file to be registered.
 *
 * nilfs_dirty_inode() loads a inode block containing the specified
 * @inode and copies data from a nilfs_inode to a corresponding inode
 * entry in the inode block. This operation is excluded from the segment
 * construction. This function can be called both as a single operation
 * and as a part of indivisible file operations.
 */
void nilfs_dirty_inode(struct inode *inode)
{
	struct nilfs_transaction_info ti;
	struct nilfs_mdt_info *mdi = NILFS_MDT(inode);

	if (is_bad_inode(inode)) {
		nilfs_warning(inode->i_sb, __func__,
			      "tried to mark bad_inode dirty. ignored.\n");
		dump_stack();
		return;
	}
	if (mdi) {
		nilfs_mdt_mark_dirty(inode);
		return;
	}
	nilfs_transaction_begin(inode->i_sb, &ti, 0);
	nilfs_mark_inode_dirty(inode);
	nilfs_transaction_commit(inode->i_sb); /* never fails */
}

int nilfs_fiemap(struct inode *inode, struct fiemap_extent_info *fieinfo,
		 __u64 start, __u64 len)
{
	struct the_nilfs *nilfs = NILFS_I_NILFS(inode);
	__u64 logical = 0, phys = 0, size = 0;
	__u32 flags = 0;
	loff_t isize;
	sector_t blkoff, end_blkoff;
	sector_t delalloc_blkoff;
	unsigned long delalloc_blklen;
	unsigned int blkbits = inode->i_blkbits;
	int ret, n;

	ret = fiemap_check_flags(fieinfo, FIEMAP_FLAG_SYNC);
	if (ret)
		return ret;

	mutex_lock(&inode->i_mutex);

	isize = i_size_read(inode);

	blkoff = start >> blkbits;
	end_blkoff = (start + len - 1) >> blkbits;

	delalloc_blklen = nilfs_find_uncommitted_extent(inode, blkoff,
							&delalloc_blkoff);

	do {
		__u64 blkphy;
		unsigned int maxblocks;

		if (delalloc_blklen && blkoff == delalloc_blkoff) {
			if (size) {
				/* End of the current extent */
				ret = fiemap_fill_next_extent(
					fieinfo, logical, phys, size, flags);
				if (ret)
					break;
			}
			if (blkoff > end_blkoff)
				break;

			flags = FIEMAP_EXTENT_MERGED | FIEMAP_EXTENT_DELALLOC;
			logical = blkoff << blkbits;
			phys = 0;
			size = delalloc_blklen << blkbits;

			blkoff = delalloc_blkoff + delalloc_blklen;
			delalloc_blklen = nilfs_find_uncommitted_extent(
				inode, blkoff, &delalloc_blkoff);
			continue;
		}

		/*
		 * Limit the number of blocks that we look up so as
		 * not to get into the next delayed allocation extent.
		 */
		maxblocks = INT_MAX;
		if (delalloc_blklen)
			maxblocks = min_t(sector_t, delalloc_blkoff - blkoff,
					  maxblocks);
		blkphy = 0;

		down_read(&NILFS_MDT(nilfs->ns_dat)->mi_sem);
		n = nilfs_bmap_lookup_contig(
			NILFS_I(inode)->i_bmap, blkoff, &blkphy, maxblocks);
		up_read(&NILFS_MDT(nilfs->ns_dat)->mi_sem);

		if (n < 0) {
			int past_eof;

			if (unlikely(n != -ENOENT))
				break; /* error */

			/* HOLE */
			blkoff++;
			past_eof = ((blkoff << blkbits) >= isize);

			if (size) {
				/* End of the current extent */

				if (past_eof)
					flags |= FIEMAP_EXTENT_LAST;

				ret = fiemap_fill_next_extent(
					fieinfo, logical, phys, size, flags);
				if (ret)
					break;
				size = 0;
			}
			if (blkoff > end_blkoff || past_eof)
				break;
		} else {
			if (size) {
				if (phys && blkphy << blkbits == phys + size) {
					/* The current extent goes on */
					size += n << blkbits;
				} else {
					/* Terminate the current extent */
					ret = fiemap_fill_next_extent(
						fieinfo, logical, phys, size,
						flags);
					if (ret || blkoff > end_blkoff)
						break;

					/* Start another extent */
					flags = FIEMAP_EXTENT_MERGED;
					logical = blkoff << blkbits;
					phys = blkphy << blkbits;
					size = n << blkbits;
				}
			} else {
				/* Start a new extent */
				flags = FIEMAP_EXTENT_MERGED;
				logical = blkoff << blkbits;
				phys = blkphy << blkbits;
				size = n << blkbits;
			}
			blkoff += n;
		}
		cond_resched();
	} while (true);

	/* If ret is 1 then we just hit the end of the extent array */
	if (ret == 1)
		ret = 0;

	mutex_unlock(&inode->i_mutex);
	return ret;
}<|MERGE_RESOLUTION|>--- conflicted
+++ resolved
@@ -432,11 +432,7 @@
 			      struct nilfs_root *root, unsigned long ino,
 			      struct inode *inode)
 {
-<<<<<<< HEAD
-	struct the_nilfs *nilfs = NILFS_SB(sb)->s_nilfs;
-=======
 	struct the_nilfs *nilfs = sb->s_fs_info;
->>>>>>> 105e53f8
 	struct buffer_head *bh;
 	struct nilfs_inode *raw_inode;
 	int err;
@@ -796,17 +792,10 @@
 int nilfs_permission(struct inode *inode, int mask, unsigned int flags)
 {
 	struct nilfs_root *root;
-<<<<<<< HEAD
 
 	if (flags & IPERM_FLAG_RCU)
 		return -ECHILD;
 
-=======
-
-	if (flags & IPERM_FLAG_RCU)
-		return -ECHILD;
-
->>>>>>> 105e53f8
 	root = NILFS_I(inode)->i_root;
 	if ((mask & MAY_WRITE) && root &&
 	    root->cno != NILFS_CPTREE_CURRENT_CNO)
@@ -817,11 +806,7 @@
 
 int nilfs_load_inode_block(struct inode *inode, struct buffer_head **pbh)
 {
-<<<<<<< HEAD
-	struct nilfs_sb_info *sbi = NILFS_SB(inode->i_sb);
-=======
 	struct the_nilfs *nilfs = inode->i_sb->s_fs_info;
->>>>>>> 105e53f8
 	struct nilfs_inode_info *ii = NILFS_I(inode);
 	int err;
 
@@ -864,7 +849,6 @@
 
 int nilfs_set_file_dirty(struct inode *inode, unsigned nr_dirty)
 {
-	struct nilfs_sb_info *sbi = NILFS_SB(inode->i_sb);
 	struct nilfs_inode_info *ii = NILFS_I(inode);
 	struct the_nilfs *nilfs = inode->i_sb->s_fs_info;
 
