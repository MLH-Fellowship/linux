--- conflicted
+++ resolved
@@ -52,24 +52,16 @@
 struct inode_smack {
 	char		*smk_inode;	/* label of the fso */
 	char		*smk_task;	/* label of the task */
-<<<<<<< HEAD
-=======
 	char		*smk_mmap;	/* label of the mmap domain */
->>>>>>> 105e53f8
 	struct mutex	smk_lock;	/* initialization lock */
 	int		smk_flags;	/* smack inode flags */
 };
 
 struct task_smack {
-<<<<<<< HEAD
-	char		*smk_task;	/* label used for access control */
-	char		*smk_forked;	/* label when forked */
-=======
 	char			*smk_task;	/* label for access control */
 	char			*smk_forked;	/* label when forked */
 	struct list_head	smk_rules;	/* per task access rules */
 	struct mutex		smk_rules_lock;	/* lock for the rules */
->>>>>>> 105e53f8
 };
 
 #define	SMK_INODE_INSTANT	0x01	/* inode is instantiated */
@@ -205,11 +197,7 @@
 /*
  * These functions are in smack_access.c
  */
-<<<<<<< HEAD
-int smk_access_entry(char *, char *);
-=======
 int smk_access_entry(char *, char *, struct list_head *);
->>>>>>> 105e53f8
 int smk_access(char *, char *, int, struct smk_audit_info *);
 int smk_curacc(char *, u32, struct smk_audit_info *);
 int smack_to_cipso(const char *, struct smack_cipso *);
