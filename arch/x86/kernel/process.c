--- conflicted
+++ resolved
@@ -87,11 +87,7 @@
 void show_regs(struct pt_regs *regs)
 {
 	show_registers(regs);
-<<<<<<< HEAD
-	show_trace(NULL, regs, (unsigned long *)kernel_stack_pointer(regs));
-=======
 	show_trace(NULL, regs, (unsigned long *)kernel_stack_pointer(regs), 0);
->>>>>>> 105e53f8
 }
 
 void show_regs_common(void)
