--- conflicted
+++ resolved
@@ -70,10 +70,6 @@
 #include <linux/of_platform.h>
 #include <linux/of_address.h>
 #include <linux/of_irq.h>
-<<<<<<< HEAD
-#endif
-=======
->>>>>>> 105e53f8
 
 #define PFX "ipmi_si: "
 
