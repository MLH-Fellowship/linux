--- conflicted
+++ resolved
@@ -148,14 +148,9 @@
 };
 
 &am43xx_pinmux {
-<<<<<<< HEAD
 	pinctrl-names = "default", "sleep";
 	pinctrl-0 = <&ddr3_vtt_toggle_default &wlan_pins_default>;
 	pinctrl-1 = <&wlan_pins_sleep>;
-=======
-	pinctrl-names = "default";
-	pinctrl-0 = <&ddr3_vtt_toggle_default &debugss_pins>;
->>>>>>> 7c6ed27f
 
 	ddr3_vtt_toggle_default: ddr_vtt_toggle_default {
 		pinctrl-single,pins = <
@@ -517,7 +512,6 @@
 		>;
 	};
 
-<<<<<<< HEAD
 	uart0_pins_default: uart0_pins_default {
 		pinctrl-single,pins = <
 			0x168 (DS0_PULL_UP_DOWN_EN | INPUT_EN | MUX_MODE0)
@@ -586,7 +580,9 @@
 			0x22c (PIN_OUTPUT_PULLDOWN | MUX_MODE0) /* uart3_txd.uart3_txd */
 			0x230 (PIN_INPUT_PULLUP | MUX_MODE0)	/* uart3_ctsn.uart3_ctsn */
 			0x234 (PIN_OUTPUT_PULLDOWN | MUX_MODE0) /* uart3_rtsn.uart3_rtsn */
-=======
+		>;
+	};
+
 	debugss_pins: pinmux_debugss_pins {
 		pinctrl-single,pins = <
 			0x290 (PIN_INPUT_PULLDOWN)
@@ -596,7 +592,6 @@
 			0x2A0 (PIN_INPUT_PULLDOWN)
 			0x2A4 (PIN_INPUT_PULLDOWN)
 			0x2A8 (PIN_INPUT_PULLDOWN)
->>>>>>> 7c6ed27f
 		>;
 	};
 };
