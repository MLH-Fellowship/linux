--- conflicted
+++ resolved
@@ -8,11 +8,7 @@
 #include "linux/slab.h"
 #include "linux/sound.h"
 #include "linux/soundcard.h"
-<<<<<<< HEAD
-#include "linux/smp_lock.h"
-=======
 #include "linux/mutex.h"
->>>>>>> 45f53cc9
 #include "asm/uaccess.h"
 #include "init.h"
 #include "os.h"
@@ -204,15 +200,9 @@
 		w = 1;
 
 	kparam_block_sysfs_write(dsp);
-<<<<<<< HEAD
-	lock_kernel();
-	ret = os_open_file(dsp, of_set_rw(OPENFLAGS(), r, w), 0);
-	unlock_kernel();
-=======
 	mutex_lock(&hostaudio_mutex);
 	ret = os_open_file(dsp, of_set_rw(OPENFLAGS(), r, w), 0);
 	mutex_unlock(&hostaudio_mutex);
->>>>>>> 45f53cc9
 	kparam_unblock_sysfs_write(dsp);
 
 	if (ret < 0) {
@@ -271,15 +261,9 @@
 		w = 1;
 
 	kparam_block_sysfs_write(mixer);
-<<<<<<< HEAD
-	lock_kernel();
-	ret = os_open_file(mixer, of_set_rw(OPENFLAGS(), r, w), 0);
-	unlock_kernel();
-=======
 	mutex_lock(&hostaudio_mutex);
 	ret = os_open_file(mixer, of_set_rw(OPENFLAGS(), r, w), 0);
 	mutex_unlock(&hostaudio_mutex);
->>>>>>> 45f53cc9
 	kparam_unblock_sysfs_write(mixer);
 
 	if (ret < 0) {
