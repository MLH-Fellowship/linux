/*
 * Copyright (C) 2013 Texas Instruments Incorporated - http://www.ti.com/
 *
 * This program is free software; you can redistribute it and/or modify
 * it under the terms of the GNU General Public License version 2 as
 * published by the Free Software Foundation.
 */

/* AM437x GP EVM */

/dts-v1/;

#include "am4372.dtsi"
#include <dt-bindings/pinctrl/am43xx.h>
#include <dt-bindings/pwm/pwm.h>
#include <dt-bindings/gpio/gpio.h>

/ {
	model = "TI AM437x GP EVM";
	compatible = "ti,am437x-gp-evm","ti,am4372","ti,am43";

	aliases {
		display0 = &lcd0;
	};

	chosen {
		stdout-path = &uart0;
	};

	evm_v3_3d: fixedregulator-v3_3d {
		compatible = "regulator-fixed";
		regulator-name = "evm_v3_3d";
		regulator-min-microvolt = <3300000>;
		regulator-max-microvolt = <3300000>;
		enable-active-high;
	};

	vtt_fixed: fixedregulator-vtt {
		compatible = "regulator-fixed";
		regulator-name = "vtt_fixed";
		regulator-min-microvolt = <1500000>;
		regulator-max-microvolt = <1500000>;
		regulator-always-on;
		regulator-boot-on;
		enable-active-high;
		gpio = <&gpio5 7 GPIO_ACTIVE_HIGH>;
	};

	vmmcwl_fixed: fixedregulator-mmcwl {
		compatible = "regulator-fixed";
		regulator-name = "vmmcwl_fixed";
		regulator-min-microvolt = <1800000>;
		regulator-max-microvolt = <1800000>;
		gpio = <&gpio1 20 GPIO_ACTIVE_HIGH>;
		enable-active-high;
	};

	lcd_bl: backlight {
		compatible = "pwm-backlight";
		pwms = <&ecap0 0 50000 PWM_POLARITY_INVERTED>;
		brightness-levels = <0 51 53 56 62 75 101 152 255>;
		default-brightness-level = <8>;
	};

	matrix_keypad: matrix_keypad0 {
		compatible = "gpio-matrix-keypad";
		debounce-delay-ms = <5>;
		col-scan-delay-us = <2>;

		pinctrl-names = "default", "sleep";
		pinctrl-0 = <&matrix_keypad_default>;
		pinctrl-1 = <&matrix_keypad_sleep>;

		linux,wakeup;

		row-gpios = <&gpio0 3 GPIO_ACTIVE_HIGH /* Bank0, pin3 */
				&gpio4 3 GPIO_ACTIVE_HIGH /* Bank4, pin3 */
				&gpio4 2 GPIO_ACTIVE_HIGH>; /* Bank4, pin2 */

		col-gpios = <&gpio3 19 GPIO_ACTIVE_HIGH /* Bank3, pin19 */
				&gpio3 20 GPIO_ACTIVE_HIGH>; /* Bank3, pin20 */

		linux,keymap = <0x00000201      /* P1 */
				0x00010202      /* P2 */
				0x01000067      /* UP */
				0x0101006a      /* RIGHT */
				0x02000069      /* LEFT */
				0x0201006c>;      /* DOWN */
		};

	lcd0: display {
		compatible = "osddisplays,osd057T0559-34ts", "panel-dpi";
		label = "lcd";

		backlight = <&lcd_bl>;

		panel-timing {
			clock-frequency = <33000000>;
			hactive = <800>;
			vactive = <480>;
			hfront-porch = <210>;
			hback-porch = <16>;
			hsync-len = <30>;
			vback-porch = <10>;
			vfront-porch = <22>;
			vsync-len = <13>;
			hsync-active = <0>;
			vsync-active = <0>;
			de-active = <1>;
			pixelclk-active = <1>;
		};

		port {
			lcd_in: endpoint {
				remote-endpoint = <&dpi_out>;
			};
		};
	};

	/* fixed 12MHz oscillator */
	refclk: oscillator {
		#clock-cells = <0>;
		compatible = "fixed-clock";
		clock-frequency = <12000000>;
	};

	/* fixed 32k external oscillator clock */
	clk_32k_rtc: clk_32k_rtc {
		#clock-cells = <0>;
		compatible = "fixed-clock";
		clock-frequency = <32768>;
	};

	sound0: sound0 {
		compatible = "simple-audio-card";
		simple-audio-card,name = "AM437x-GP-EVM";
		simple-audio-card,widgets =
			"Headphone", "Headphone Jack",
			"Line", "Line In";
		simple-audio-card,routing =
			"Headphone Jack",	"HPLOUT",
			"Headphone Jack",	"HPROUT",
			"LINE1L",		"Line In",
			"LINE1R",		"Line In";
		simple-audio-card,format = "dsp_b";
		simple-audio-card,bitclock-master = <&sound0_master>;
		simple-audio-card,frame-master = <&sound0_master>;
		simple-audio-card,bitclock-inversion;

		simple-audio-card,cpu {
			sound-dai = <&mcasp1>;
			system-clock-frequency = <12000000>;
		};

		sound0_master: simple-audio-card,codec {
			sound-dai = <&tlv320aic3106>;
			system-clock-frequency = <12000000>;
		};
	};

	audio_mstrclk: mclk_osc {
		compatible = "fixed-clock";
		#clock-cells = <0>;
		clock-frequency = <12000000>;
	};

};

&am43xx_pinmux {
	pinctrl-names = "default", "sleep";
	pinctrl-0 = <&wlan_pins_default &ddr3_vtt_toggle_default &unused_pins &debugss_pins>;
	pinctrl-1 = <&wlan_pins_sleep>;

	ddr3_vtt_toggle_default: ddr_vtt_toggle_default {
		pinctrl-single,pins = <
			0x25C (DS0_PULL_UP_DOWN_EN | PIN_OUTPUT_PULLUP | DS0_FORCE_OFF_MODE | MUX_MODE7) /* spi0_cs0.gpio5_7 */
		>;
	};

	i2c0_pins: i2c0_pins {
		pinctrl-single,pins = <
			AM4372_IOPAD(0x988, PIN_INPUT_PULLUP | SLEWCTRL_FAST | MUX_MODE0)  /* i2c0_sda.i2c0_sda */
			AM4372_IOPAD(0x98c, PIN_INPUT_PULLUP | SLEWCTRL_FAST | MUX_MODE0)  /* i2c0_scl.i2c0_scl */
		>;
	};

	i2c1_pins: i2c1_pins {
		pinctrl-single,pins = <
			AM4372_IOPAD(0x95c, PIN_INPUT_PULLUP | SLEWCTRL_FAST | MUX_MODE2)  /* spi0_cs0.i2c1_scl */
			AM4372_IOPAD(0x958, PIN_INPUT_PULLUP | SLEWCTRL_FAST | MUX_MODE2)  /* spi0_d1.i2c1_sda  */
		>;
	};

	mmc1_pins: pinmux_mmc1_pins {
		pinctrl-single,pins = <
			AM4372_IOPAD(0x960, PIN_INPUT | MUX_MODE7) /* spi0_cs1.gpio0_6 */
		>;
	};

	ecap0_pins: backlight_pins {
		pinctrl-single,pins = <
			AM4372_IOPAD(0x964, MUX_MODE0)       /* eCAP0_in_PWM0_out.eCAP0_in_PWM0_out MODE0 */
		>;
	};

	pixcir_ts_pins: pixcir_ts_pins {
		pinctrl-single,pins = <
			AM4372_IOPAD(0xa64, PIN_INPUT_PULLUP | MUX_MODE7)  /* spi2_d0.gpio3_22 */
		>;
	};

	cpsw_default: cpsw_default {
		pinctrl-single,pins = <
			/* Slave 1 */
			AM4372_IOPAD(0x914, PIN_OUTPUT_PULLDOWN | MUX_MODE2)	/* mii1_txen.rgmii1_txen */
			AM4372_IOPAD(0x918, PIN_INPUT_PULLDOWN | MUX_MODE2)	/* mii1_rxdv.rgmii1_rxctl */
			AM4372_IOPAD(0x91c, PIN_OUTPUT_PULLDOWN | MUX_MODE2)	/* mii1_txd1.rgmii1_txd3 */
			AM4372_IOPAD(0x920, PIN_OUTPUT_PULLDOWN | MUX_MODE2)	/* mii1_txd0.rgmii1_txd2 */
			AM4372_IOPAD(0x924, PIN_OUTPUT_PULLDOWN | MUX_MODE2)	/* mii1_txd1.rgmii1_txd1 */
			AM4372_IOPAD(0x928, PIN_OUTPUT_PULLDOWN | MUX_MODE2)	/* mii1_txd0.rgmii1_txd0 */
			AM4372_IOPAD(0x92c, PIN_OUTPUT_PULLDOWN | MUX_MODE2)	/* mii1_txclk.rmii1_tclk */
			AM4372_IOPAD(0x930, PIN_INPUT_PULLDOWN | MUX_MODE2)	/* mii1_rxclk.rmii1_rclk */
			AM4372_IOPAD(0x934, PIN_INPUT_PULLDOWN | MUX_MODE2)	/* mii1_rxd1.rgmii1_rxd3 */
			AM4372_IOPAD(0x938, PIN_INPUT_PULLDOWN | MUX_MODE2)	/* mii1_rxd0.rgmii1_rxd2 */
			AM4372_IOPAD(0x93c, PIN_INPUT_PULLDOWN | MUX_MODE2)	/* mii1_rxd1.rgmii1_rxd1 */
			AM4372_IOPAD(0x940, PIN_INPUT_PULLDOWN | MUX_MODE2)	/* mii1_rxd0.rgmii1_rxd0 */
		>;
	};

	cpsw_sleep: cpsw_sleep {
		pinctrl-single,pins = <
			/* Slave 1 reset value */
			AM4372_IOPAD(0x914, PIN_INPUT_PULLDOWN | MUX_MODE7)
			AM4372_IOPAD(0x918, PIN_INPUT_PULLDOWN | MUX_MODE7)
			AM4372_IOPAD(0x91c, PIN_INPUT_PULLDOWN | MUX_MODE7)
			AM4372_IOPAD(0x920, PIN_INPUT_PULLDOWN | MUX_MODE7)
			AM4372_IOPAD(0x924, PIN_INPUT_PULLDOWN | MUX_MODE7)
			AM4372_IOPAD(0x928, PIN_INPUT_PULLDOWN | MUX_MODE7)
			AM4372_IOPAD(0x92c, PIN_INPUT_PULLDOWN | MUX_MODE7)
			AM4372_IOPAD(0x930, PIN_INPUT_PULLDOWN | MUX_MODE7)
			AM4372_IOPAD(0x934, PIN_INPUT_PULLDOWN | MUX_MODE7)
			AM4372_IOPAD(0x938, PIN_INPUT_PULLDOWN | MUX_MODE7)
			AM4372_IOPAD(0x93c, PIN_INPUT_PULLDOWN | MUX_MODE7)
			AM4372_IOPAD(0x940, PIN_INPUT_PULLDOWN | MUX_MODE7)
		>;
	};

	davinci_mdio_default: davinci_mdio_default {
		pinctrl-single,pins = <
			/* MDIO */
			AM4372_IOPAD(0x948, PIN_INPUT_PULLUP | SLEWCTRL_FAST | MUX_MODE0)	/* mdio_data.mdio_data */
			AM4372_IOPAD(0x94c, PIN_OUTPUT_PULLUP | MUX_MODE0)			/* mdio_clk.mdio_clk */
		>;
	};

	davinci_mdio_sleep: davinci_mdio_sleep {
		pinctrl-single,pins = <
			/* MDIO reset value */
			AM4372_IOPAD(0x948, PIN_INPUT_PULLDOWN | MUX_MODE7)
			AM4372_IOPAD(0x94c, PIN_INPUT_PULLDOWN | MUX_MODE7)
		>;
	};

	nand_flash_x8: nand_flash_x8 {
		pinctrl-single,pins = <
			AM4372_IOPAD(0x800, PIN_INPUT  | MUX_MODE0)	/* gpmc_ad0.gpmc_ad0 */
			AM4372_IOPAD(0x804, PIN_INPUT  | MUX_MODE0)	/* gpmc_ad1.gpmc_ad1 */
			AM4372_IOPAD(0x808, PIN_INPUT  | MUX_MODE0)	/* gpmc_ad2.gpmc_ad2 */
			AM4372_IOPAD(0x80c, PIN_INPUT  | MUX_MODE0)	/* gpmc_ad3.gpmc_ad3 */
			AM4372_IOPAD(0x810, PIN_INPUT  | MUX_MODE0)	/* gpmc_ad4.gpmc_ad4 */
			AM4372_IOPAD(0x814, PIN_INPUT  | MUX_MODE0)	/* gpmc_ad5.gpmc_ad5 */
			AM4372_IOPAD(0x818, PIN_INPUT  | MUX_MODE0)	/* gpmc_ad6.gpmc_ad6 */
			AM4372_IOPAD(0x81c, PIN_INPUT  | MUX_MODE0)	/* gpmc_ad7.gpmc_ad7 */
			AM4372_IOPAD(0x870, PIN_INPUT_PULLUP | MUX_MODE0)	/* gpmc_wait0.gpmc_wait0 */
			AM4372_IOPAD(0x874, PIN_OUTPUT_PULLUP | MUX_MODE7)	/* gpmc_wpn.gpmc_wpn */
			AM4372_IOPAD(0x87c, PIN_OUTPUT | MUX_MODE0)		/* gpmc_csn0.gpmc_csn0  */
			AM4372_IOPAD(0x890, PIN_OUTPUT | MUX_MODE0)		/* gpmc_advn_ale.gpmc_advn_ale */
			AM4372_IOPAD(0x894, PIN_OUTPUT | MUX_MODE0)		/* gpmc_oen_ren.gpmc_oen_ren */
			AM4372_IOPAD(0x898, PIN_OUTPUT | MUX_MODE0)		/* gpmc_wen.gpmc_wen */
			AM4372_IOPAD(0x89c, PIN_OUTPUT | MUX_MODE0)		/* gpmc_be0n_cle.gpmc_be0n_cle */
		>;
	};

	dss_pins: dss_pins {
		pinctrl-single,pins = <
			AM4372_IOPAD(0x820, PIN_OUTPUT_PULLUP | MUX_MODE1) /*gpmc ad 8 -> DSS DATA 23 */
			AM4372_IOPAD(0x824, PIN_OUTPUT_PULLUP | MUX_MODE1)
			AM4372_IOPAD(0x828, PIN_OUTPUT_PULLUP | MUX_MODE1)
			AM4372_IOPAD(0x82c, PIN_OUTPUT_PULLUP | MUX_MODE1)
			AM4372_IOPAD(0x830, PIN_OUTPUT_PULLUP | MUX_MODE1)
			AM4372_IOPAD(0x834, PIN_OUTPUT_PULLUP | MUX_MODE1)
			AM4372_IOPAD(0x838, PIN_OUTPUT_PULLUP | MUX_MODE1)
			AM4372_IOPAD(0x83c, PIN_OUTPUT_PULLUP | MUX_MODE1) /*gpmc ad 15 -> DSS DATA 16 */
			AM4372_IOPAD(0x8a0, PIN_OUTPUT_PULLUP | MUX_MODE0) /* DSS DATA 0 */
			AM4372_IOPAD(0x8a4, PIN_OUTPUT_PULLUP | MUX_MODE0)
			AM4372_IOPAD(0x8a8, PIN_OUTPUT_PULLUP | MUX_MODE0)
			AM4372_IOPAD(0x8ac, PIN_OUTPUT_PULLUP | MUX_MODE0)
			AM4372_IOPAD(0x8b0, PIN_OUTPUT_PULLUP | MUX_MODE0)
			AM4372_IOPAD(0x8b4, PIN_OUTPUT_PULLUP | MUX_MODE0)
			AM4372_IOPAD(0x8b8, PIN_OUTPUT_PULLUP | MUX_MODE0)
			AM4372_IOPAD(0x8bc, PIN_OUTPUT_PULLUP | MUX_MODE0)
			AM4372_IOPAD(0x8c0, PIN_OUTPUT_PULLUP | MUX_MODE0)
			AM4372_IOPAD(0x8c4, PIN_OUTPUT_PULLUP | MUX_MODE0)
			AM4372_IOPAD(0x8c8, PIN_OUTPUT_PULLUP | MUX_MODE0)
			AM4372_IOPAD(0x8cc, PIN_OUTPUT_PULLUP | MUX_MODE0)
			AM4372_IOPAD(0x8d0, PIN_OUTPUT_PULLUP | MUX_MODE0)
			AM4372_IOPAD(0x8d4, PIN_OUTPUT_PULLUP | MUX_MODE0)
			AM4372_IOPAD(0x8d8, PIN_OUTPUT_PULLUP | MUX_MODE0)
			AM4372_IOPAD(0x8dc, PIN_OUTPUT_PULLUP | MUX_MODE0) /* DSS DATA 15 */
			AM4372_IOPAD(0x8e0, PIN_OUTPUT_PULLUP | MUX_MODE0) /* DSS VSYNC */
			AM4372_IOPAD(0x8e4, PIN_OUTPUT_PULLUP | MUX_MODE0) /* DSS HSYNC */
			AM4372_IOPAD(0x8e8, PIN_OUTPUT_PULLUP | MUX_MODE0) /* DSS PCLK */
			AM4372_IOPAD(0x8ec, PIN_OUTPUT_PULLUP | MUX_MODE0) /* DSS AC BIAS EN */

		>;
	};

	display_mux_pins: display_mux_pins {
		pinctrl-single,pins = <
			/* GPIO 5_8 to select LCD / HDMI */
			AM4372_IOPAD(0xa38, PIN_OUTPUT_PULLUP | MUX_MODE7)
		>;
	};

	dcan0_default: dcan0_default_pins {
		pinctrl-single,pins = <
			AM4372_IOPAD(0x978, PIN_OUTPUT | MUX_MODE2)		/* uart1_ctsn.d_can0_tx */
			AM4372_IOPAD(0x97c, PIN_INPUT_PULLUP | MUX_MODE2)	/* uart1_rtsn.d_can0_rx */
		>;
	};

	dcan0_sleep: dcan0_sleep_pins {
		pinctrl-single,pins = <
			AM4372_IOPAD(0x978, PIN_INPUT_PULLUP | MUX_MODE7)	/* uart1_ctsn.gpio0_12 */
			AM4372_IOPAD(0x97c, PIN_INPUT_PULLUP | MUX_MODE7)	/* uart1_rtsn.gpio0_13 */
		>;
	};

	dcan1_default: dcan1_default_pins {
		pinctrl-single,pins = <
			AM4372_IOPAD(0x980, PIN_OUTPUT | MUX_MODE2)		/* uart1_rxd.d_can1_tx */
			AM4372_IOPAD(0x984, PIN_INPUT_PULLUP | MUX_MODE2)	/* uart1_txd.d_can1_rx */
		>;
	};

	dcan1_sleep: dcan1_sleep_pins {
		pinctrl-single,pins = <
			AM4372_IOPAD(0x980, PIN_INPUT_PULLUP | MUX_MODE7)	/* uart1_rxd.gpio0_14 */
			AM4372_IOPAD(0x984, PIN_INPUT_PULLUP | MUX_MODE7)	/* uart1_txd.gpio0_15 */
		>;
	};

	vpfe0_pins_default: vpfe0_pins_default {
		pinctrl-single,pins = <
			AM4372_IOPAD(0x9b0, PIN_INPUT_PULLUP | MUX_MODE0)  /* cam0_hd mode 0*/
			AM4372_IOPAD(0x9b4, PIN_INPUT_PULLUP | MUX_MODE0)  /* cam0_vd mode 0*/
			AM4372_IOPAD(0x9c0, PIN_INPUT_PULLUP | MUX_MODE0)  /* cam0_pclk mode 0*/
			AM4372_IOPAD(0x9c4, PIN_INPUT_PULLUP | MUX_MODE0)  /* cam0_data8 mode 0*/
			AM4372_IOPAD(0x9c8, PIN_INPUT_PULLUP | MUX_MODE0)  /* cam0_data9 mode 0*/
			AM4372_IOPAD(0xa08, PIN_INPUT_PULLUP | MUX_MODE0)  /* cam0_data0 mode 0*/
			AM4372_IOPAD(0xa0c, PIN_INPUT_PULLUP | MUX_MODE0)  /* cam0_data1 mode 0*/
			AM4372_IOPAD(0xa10, PIN_INPUT_PULLUP | MUX_MODE0)  /* cam0_data2 mode 0*/
			AM4372_IOPAD(0xa14, PIN_INPUT_PULLUP | MUX_MODE0)  /* cam0_data3 mode 0*/
			AM4372_IOPAD(0xa18, PIN_INPUT_PULLUP | MUX_MODE0)  /* cam0_data4 mode 0*/
			AM4372_IOPAD(0xa1c, PIN_INPUT_PULLUP | MUX_MODE0)  /* cam0_data5 mode 0*/
			AM4372_IOPAD(0xa20, PIN_INPUT_PULLUP | MUX_MODE0)  /* cam0_data6 mode 0*/
			AM4372_IOPAD(0xa24, PIN_INPUT_PULLUP | MUX_MODE0)  /* cam0_data7 mode 0*/
		>;
	};

	vpfe0_pins_sleep: vpfe0_pins_sleep {
		pinctrl-single,pins = <
			AM4372_IOPAD(0x9b0, DS0_PULL_UP_DOWN_EN | INPUT_EN | MUX_MODE7)  /* cam0_hd mode 0*/
			AM4372_IOPAD(0x9b4, DS0_PULL_UP_DOWN_EN | INPUT_EN | MUX_MODE7)  /* cam0_vd mode 0*/
			AM4372_IOPAD(0x9c0, DS0_PULL_UP_DOWN_EN | INPUT_EN | MUX_MODE7)  /* cam0_pclk mode 0*/
			AM4372_IOPAD(0x9c4, DS0_PULL_UP_DOWN_EN | INPUT_EN | MUX_MODE7)  /* cam0_data8 mode 0*/
			AM4372_IOPAD(0x9c8, DS0_PULL_UP_DOWN_EN | INPUT_EN | MUX_MODE7)  /* cam0_data9 mode 0*/
			AM4372_IOPAD(0xa08, DS0_PULL_UP_DOWN_EN | INPUT_EN | MUX_MODE7)  /* cam0_data0 mode 0*/
			AM4372_IOPAD(0xa0c, DS0_PULL_UP_DOWN_EN | INPUT_EN | MUX_MODE7)  /* cam0_data1 mode 0*/
			AM4372_IOPAD(0xa10, DS0_PULL_UP_DOWN_EN | INPUT_EN | MUX_MODE7)  /* cam0_data2 mode 0*/
			AM4372_IOPAD(0xa14, DS0_PULL_UP_DOWN_EN | INPUT_EN | MUX_MODE7)  /* cam0_data3 mode 0*/
			AM4372_IOPAD(0xa18, DS0_PULL_UP_DOWN_EN | INPUT_EN | MUX_MODE7)  /* cam0_data4 mode 0*/
			AM4372_IOPAD(0xa1c, DS0_PULL_UP_DOWN_EN | INPUT_EN | MUX_MODE7)  /* cam0_data5 mode 0*/
			AM4372_IOPAD(0xa20, DS0_PULL_UP_DOWN_EN | INPUT_EN | MUX_MODE7)  /* cam0_data6 mode 0*/
			AM4372_IOPAD(0xa24, DS0_PULL_UP_DOWN_EN | INPUT_EN | MUX_MODE7)  /* cam0_data7 mode 0*/
		>;
	};

	vpfe1_pins_default: vpfe1_pins_default {
		pinctrl-single,pins = <
			AM4372_IOPAD(0x9cc, PIN_INPUT_PULLUP | MUX_MODE0)  /* cam1_data9 mode 0*/
			AM4372_IOPAD(0x9d0, PIN_INPUT_PULLUP | MUX_MODE0)  /* cam1_data8 mode 0*/
			AM4372_IOPAD(0x9d4, PIN_INPUT_PULLUP | MUX_MODE0)  /* cam1_hd mode 0*/
			AM4372_IOPAD(0x9d8, PIN_INPUT_PULLUP | MUX_MODE0)  /* cam1_vd mode 0*/
			AM4372_IOPAD(0x9dC, PIN_INPUT_PULLUP | MUX_MODE0)  /* cam1_pclk mode 0*/
			AM4372_IOPAD(0x9e8, PIN_INPUT_PULLUP | MUX_MODE0)  /* cam1_data0 mode 0*/
			AM4372_IOPAD(0x9ec, PIN_INPUT_PULLUP | MUX_MODE0)  /* cam1_data1 mode 0*/
			AM4372_IOPAD(0x9f0, PIN_INPUT_PULLUP | MUX_MODE0)  /* cam1_data2 mode 0*/
			AM4372_IOPAD(0x9f4, PIN_INPUT_PULLUP | MUX_MODE0)  /* cam1_data3 mode 0*/
			AM4372_IOPAD(0x9f8, PIN_INPUT_PULLUP | MUX_MODE0)  /* cam1_data4 mode 0*/
			AM4372_IOPAD(0x9fc, PIN_INPUT_PULLUP | MUX_MODE0)  /* cam1_data5 mode 0*/
			AM4372_IOPAD(0xa00, PIN_INPUT_PULLUP | MUX_MODE0)  /* cam1_data6 mode 0*/
			AM4372_IOPAD(0xa04, PIN_INPUT_PULLUP | MUX_MODE0)  /* cam1_data7 mode 0*/
		>;
	};

	vpfe1_pins_sleep: vpfe1_pins_sleep {
		pinctrl-single,pins = <
			AM4372_IOPAD(0x9cc, DS0_PULL_UP_DOWN_EN | INPUT_EN | MUX_MODE7)  /* cam1_data9 mode 0*/
			AM4372_IOPAD(0x9d0, DS0_PULL_UP_DOWN_EN | INPUT_EN | MUX_MODE7)  /* cam1_data8 mode 0*/
			AM4372_IOPAD(0x9d4, DS0_PULL_UP_DOWN_EN | INPUT_EN | MUX_MODE7)  /* cam1_hd mode 0*/
			AM4372_IOPAD(0x9d8, DS0_PULL_UP_DOWN_EN | INPUT_EN | MUX_MODE7)  /* cam1_vd mode 0*/
			AM4372_IOPAD(0x9dc, DS0_PULL_UP_DOWN_EN | INPUT_EN | MUX_MODE7)  /* cam1_pclk mode 0*/
			AM4372_IOPAD(0x9e8, DS0_PULL_UP_DOWN_EN | INPUT_EN | MUX_MODE7)  /* cam1_data0 mode 0*/
			AM4372_IOPAD(0x9ec, DS0_PULL_UP_DOWN_EN | INPUT_EN | MUX_MODE7)  /* cam1_data1 mode 0*/
			AM4372_IOPAD(0x9f0, DS0_PULL_UP_DOWN_EN | INPUT_EN | MUX_MODE7)  /* cam1_data2 mode 0*/
			AM4372_IOPAD(0x9f4, DS0_PULL_UP_DOWN_EN | INPUT_EN | MUX_MODE7)  /* cam1_data3 mode 0*/
			AM4372_IOPAD(0x9f8, DS0_PULL_UP_DOWN_EN | INPUT_EN | MUX_MODE7)  /* cam1_data4 mode 0*/
			AM4372_IOPAD(0x9fc, DS0_PULL_UP_DOWN_EN | INPUT_EN | MUX_MODE7)  /* cam1_data5 mode 0*/
			AM4372_IOPAD(0xa00, DS0_PULL_UP_DOWN_EN | INPUT_EN | MUX_MODE7)  /* cam1_data6 mode 0*/
			AM4372_IOPAD(0xa04, DS0_PULL_UP_DOWN_EN | INPUT_EN | MUX_MODE7)  /* cam1_data7 mode 0*/
		>;
	};

	mmc3_pins_default: pinmux_mmc3_pins_default {
		pinctrl-single,pins = <
			AM4372_IOPAD(0x88c, PIN_INPUT_PULLUP | MUX_MODE3)      /* gpmc_clk.mmc2_clk */
			AM4372_IOPAD(0x888, PIN_INPUT_PULLUP | MUX_MODE3)      /* gpmc_csn3.mmc2_cmd */
			AM4372_IOPAD(0x844, PIN_INPUT_PULLUP | MUX_MODE3)      /* gpmc_a1.mmc2_dat0 */
			AM4372_IOPAD(0x848, PIN_INPUT_PULLUP | MUX_MODE3)      /* gpmc_a2.mmc2_dat1 */
			AM4372_IOPAD(0x84c, PIN_INPUT_PULLUP | MUX_MODE3)      /* gpmc_a3.mmc2_dat2 */
			AM4372_IOPAD(0x878, PIN_INPUT_PULLUP | MUX_MODE3)      /* gpmc_be1n.mmc2_dat3 */
		>;
	};

	mmc3_pins_sleep: pinmux_mmc3_pins_sleep {
		pinctrl-single,pins = <
			AM4372_IOPAD(0x88c, PIN_INPUT_PULLDOWN | MUX_MODE7)	/* gpmc_clk.mmc2_clk */
			AM4372_IOPAD(0x888, PIN_INPUT_PULLDOWN | MUX_MODE7)	/* gpmc_csn3.mmc2_cmd */
			AM4372_IOPAD(0x844, PIN_INPUT_PULLDOWN | MUX_MODE7)	/* gpmc_a1.mmc2_dat0 */
			AM4372_IOPAD(0x848, PIN_INPUT_PULLDOWN | MUX_MODE7)	/* gpmc_a2.mmc2_dat1 */
			AM4372_IOPAD(0x84c, PIN_INPUT_PULLDOWN | MUX_MODE7)	/* gpmc_a3.mmc2_dat2 */
			AM4372_IOPAD(0x878, PIN_INPUT_PULLDOWN | MUX_MODE7)	/* gpmc_be1n.mmc2_dat3 */
		>;
	};

	wlan_pins_default: pinmux_wlan_pins_default {
		pinctrl-single,pins = <
			AM4372_IOPAD(0x850, PIN_OUTPUT_PULLDOWN | MUX_MODE7)		/* gpmc_a4.gpio1_20 WL_EN */
			AM4372_IOPAD(0x85c, PIN_INPUT | WAKEUP_ENABLE | MUX_MODE7)	/* gpmc_a7.gpio1_23 WL_IRQ*/
			AM4372_IOPAD(0x840, PIN_OUTPUT_PULLDOWN | MUX_MODE7)		/* gpmc_a0.gpio1_16 BT_EN*/
		>;
	};

	wlan_pins_sleep: pinmux_wlan_pins_sleep {
		pinctrl-single,pins = <
			AM4372_IOPAD(0x850, PIN_OUTPUT_PULLDOWN | MUX_MODE7)		/* gpmc_a4.gpio1_20 WL_EN */
			AM4372_IOPAD(0x85c, PIN_INPUT | WAKEUP_ENABLE | MUX_MODE7)	/* gpmc_a7.gpio1_23 WL_IRQ*/
			AM4372_IOPAD(0x840, PIN_OUTPUT_PULLUP | MUX_MODE7)		/* gpmc_a0.gpio1_16 BT_EN*/
		>;
	};

	uart3_pins: uart3_pins {
		pinctrl-single,pins = <
			AM4372_IOPAD(0xa28, PIN_INPUT | MUX_MODE0)		/* uart3_rxd.uart3_rxd */
			AM4372_IOPAD(0xa2c, PIN_OUTPUT_PULLDOWN | MUX_MODE0) /* uart3_txd.uart3_txd */
			AM4372_IOPAD(0xa30, PIN_INPUT_PULLUP | MUX_MODE0)	/* uart3_ctsn.uart3_ctsn */
			AM4372_IOPAD(0xa34, PIN_OUTPUT_PULLDOWN | MUX_MODE0) /* uart3_rtsn.uart3_rtsn */
		>;
	};

	mcasp1_pins: mcasp1_pins {
		pinctrl-single,pins = <
			AM4372_IOPAD(0x908, PIN_OUTPUT_PULLDOWN | MUX_MODE4)	/* mii1_col.mcasp1_axr2 */
			AM4372_IOPAD(0x90c, PIN_INPUT_PULLDOWN | MUX_MODE4)	/* mii1_crs.mcasp1_aclkx */
			AM4372_IOPAD(0x910, PIN_INPUT_PULLDOWN | MUX_MODE4)	/* mii1_rxerr.mcasp1_fsx */
			AM4372_IOPAD(0x944, PIN_INPUT_PULLDOWN | MUX_MODE4)	/* rmii1_ref_clk.mcasp1_axr3 */
		>;
	};

	mcasp1_sleep_pins: mcasp1_sleep_pins {
		pinctrl-single,pins = <
			AM4372_IOPAD(0x908, PIN_INPUT_PULLDOWN | MUX_MODE7)
			AM4372_IOPAD(0x90c, PIN_INPUT_PULLDOWN | MUX_MODE7)
			AM4372_IOPAD(0x910, PIN_INPUT_PULLDOWN | MUX_MODE7)
			AM4372_IOPAD(0x944, PIN_INPUT_PULLDOWN | MUX_MODE7)
		>;
	};

	gpio0_pins: gpio0_pins {
		pinctrl-single,pins = <
			AM4372_IOPAD(0xa6c, PIN_OUTPUT | MUX_MODE9) /* spi2_cs0.gpio0_23 SEL_eMMCorNANDn */
		>;
	};

	emmc_pins_default: emmc_pins_default {
		pinctrl-single,pins = <
			AM4372_IOPAD(0x800, PIN_INPUT_PULLUP | MUX_MODE1) /* gpmc_ad0.mmc1_dat0 */
			AM4372_IOPAD(0x804, PIN_INPUT_PULLUP | MUX_MODE1) /* gpmc_ad1.mmc1_dat1 */
			AM4372_IOPAD(0x808, PIN_INPUT_PULLUP | MUX_MODE1) /* gpmc_ad2.mmc1_dat2 */
			AM4372_IOPAD(0x80c, PIN_INPUT_PULLUP | MUX_MODE1) /* gpmc_ad3.mmc1_dat3 */
			AM4372_IOPAD(0x810, PIN_INPUT_PULLUP | MUX_MODE1) /* gpmc_ad4.mmc1_dat4 */
			AM4372_IOPAD(0x814, PIN_INPUT_PULLUP | MUX_MODE1) /* gpmc_ad5.mmc1_dat5 */
			AM4372_IOPAD(0x818, PIN_INPUT_PULLUP | MUX_MODE1) /* gpmc_ad6.mmc1_dat6 */
			AM4372_IOPAD(0x81c, PIN_INPUT_PULLUP | MUX_MODE1) /* gpmc_ad7.mmc1_dat7 */
			AM4372_IOPAD(0x880, PIN_INPUT_PULLUP | MUX_MODE2) /* gpmc_csn1.mmc1_clk */
			AM4372_IOPAD(0x884, PIN_INPUT_PULLUP | MUX_MODE2) /* gpmc_csn2.mmc1_cmd */
		>;
	};

	emmc_pins_sleep: emmc_pins_sleep {
		pinctrl-single,pins = <
			AM4372_IOPAD(0x800, PIN_INPUT_PULLDOWN | MUX_MODE7) /* gpmc_ad0.gpio1_0 */
			AM4372_IOPAD(0x804, PIN_INPUT_PULLDOWN | MUX_MODE7) /* gpmc_ad1.gpio1_1 */
			AM4372_IOPAD(0x808, PIN_INPUT_PULLDOWN | MUX_MODE7) /* gpmc_ad2.gpio1_2 */
			AM4372_IOPAD(0x80c, PIN_INPUT_PULLDOWN | MUX_MODE7) /* gpmc_ad3.gpio1_3 */
			AM4372_IOPAD(0x810, PIN_INPUT_PULLDOWN | MUX_MODE7) /* gpmc_ad4.gpio1_4 */
			AM4372_IOPAD(0x814, PIN_INPUT_PULLDOWN | MUX_MODE7) /* gpmc_ad5.gpio1_5 */
			AM4372_IOPAD(0x818, PIN_INPUT_PULLDOWN | MUX_MODE7) /* gpmc_ad6.gpio1_6 */
			AM4372_IOPAD(0x81c, PIN_INPUT_PULLDOWN | MUX_MODE7) /* gpmc_ad7.gpio1_7 */
			AM4372_IOPAD(0x880, PIN_INPUT_PULLDOWN | MUX_MODE7) /* gpmc_csn1.gpio1_30 */
			AM4372_IOPAD(0x884, PIN_INPUT_PULLDOWN | MUX_MODE7) /* gpmc_csn2.gpio1_31 */
		>;
	};

	unused_pins: unused_pins {
		pinctrl-single,pins = <
			0x54	(PIN_INPUT_PULLDOWN | MUX_MODE7)
			0x58	(PIN_INPUT_PULLDOWN | MUX_MODE7)
			0x60	(PIN_INPUT_PULLDOWN | MUX_MODE7)
			0x64	(PIN_INPUT_PULLDOWN | MUX_MODE7)
			0x68	(PIN_INPUT_PULLDOWN | MUX_MODE7)
			0x6C	(PIN_INPUT_PULLDOWN | MUX_MODE7)
			0x80	(PIN_INPUT_PULLDOWN | MUX_MODE7) /* gpmc_csn1.mmc1_clk */
			0x84	(PIN_INPUT | PULL_DISABLE | MUX_MODE7) /* gpmc_csn2.mmc1_cmd */
			0x150	(PIN_INPUT_PULLDOWN | MUX_MODE7)
			0x190	(PIN_INPUT_PULLDOWN | MUX_MODE7)
			0x194	(PIN_INPUT_PULLDOWN | MUX_MODE7)
			0x198	(PIN_INPUT_PULLDOWN | MUX_MODE7)
			0x19C	(PIN_INPUT_PULLDOWN | MUX_MODE7)
			0x1A0	(PIN_INPUT_PULLDOWN | MUX_MODE7)
			0x23C	(PIN_INPUT | PULL_DISABLE | MUX_MODE7)
			0x240	(PIN_INPUT_PULLDOWN | MUX_MODE7)
			0x244	(PIN_INPUT_PULLDOWN | MUX_MODE7)
			0x248	(PIN_INPUT_PULLDOWN | MUX_MODE7)
			0x24C	(PIN_INPUT_PULLDOWN | MUX_MODE7)
			0x250	(PIN_INPUT_PULLDOWN | MUX_MODE7)
			0x254	(PIN_INPUT | PULL_DISABLE | MUX_MODE7)
			0x258	(PIN_INPUT_PULLDOWN | MUX_MODE7)
			0x260	(PIN_INPUT | PULL_DISABLE | MUX_MODE7)
			0x268	(PIN_INPUT_PULLDOWN | MUX_MODE7)
			0x270	(PIN_INPUT_PULLDOWN | MUX_MODE7)
			0x278	(PIN_INPUT_PULLDOWN | MUX_MODE7)
			0x27C	(PIN_INPUT | PULL_DISABLE)
			0x2C8	(PIN_INPUT_PULLDOWN)
			0x2D4	(PIN_INPUT_PULLDOWN)
			0x2D8	(PIN_INPUT_PULLDOWN | MUX_MODE7)
			0x2DC	(PIN_INPUT_PULLDOWN | MUX_MODE7)
			0x2E0	(PIN_INPUT_PULLDOWN | MUX_MODE7)
			0x2E4	(PIN_INPUT_PULLDOWN | MUX_MODE7)
			0x2E8	(PIN_INPUT_PULLDOWN | MUX_MODE7)
			0x2EC	(PIN_INPUT_PULLDOWN | MUX_MODE7)
			0x2F0	(PIN_INPUT_PULLDOWN | MUX_MODE7)
			0x2F4	(PIN_INPUT_PULLDOWN | MUX_MODE7)
			0x2F8	(PIN_INPUT_PULLDOWN | MUX_MODE7)
			0x2FC	(PIN_INPUT_PULLDOWN | MUX_MODE7)
			0x300	(PIN_INPUT_PULLDOWN | MUX_MODE7)
			0x304	(PIN_INPUT_PULLDOWN | MUX_MODE7)
			0x308	(PIN_INPUT_PULLDOWN | MUX_MODE7)
			0x30C	(PIN_INPUT_PULLDOWN | MUX_MODE7)
			0x310	(PIN_INPUT_PULLDOWN | MUX_MODE7)
			0x314	(PIN_INPUT_PULLDOWN | MUX_MODE7)
			0x318	(PIN_INPUT_PULLDOWN | MUX_MODE7)
		>;
	};

	debugss_pins: pinmux_debugss_pins {
		pinctrl-single,pins = <
			0x290 (PIN_INPUT_PULLDOWN)
			0x294 (PIN_INPUT_PULLDOWN)
			0x298 (PIN_INPUT_PULLDOWN)
			0x29C (PIN_INPUT_PULLDOWN)
			0x2A0 (PIN_INPUT_PULLDOWN)
			0x2A4 (PIN_INPUT_PULLDOWN)
			0x2A8 (PIN_INPUT_PULLDOWN)
		>;
	};

<<<<<<< HEAD
	matrix_keypad_default: matrix_keypad_default {
		pinctrl-single,pins = <
			0x1a4 (PIN_OUTPUT | MUX_MODE7)
			0x1a8 (PIN_OUTPUT | MUX_MODE7)
			0x1ac (PIN_INPUT | PULL_DISABLE | MUX_MODE9)	/* mcasp0_ahclkx.gpio0_3 */
			0x154 (PIN_INPUT_PULLDOWN | MUX_MODE0)
		>;
	};

	matrix_keypad_sleep: matrix_keypad_sleep {
		pinctrl-single,pins = <
			0x1a4 (PULL_UP | MUX_MODE7)
			0x1a8 (PULL_UP | MUX_MODE7)
			0x1ac (PIN_INPUT | PULL_DISABLE | MUX_MODE9)
			0x154 (PIN_INPUT_PULLDOWN | MUX_MODE0)
=======
	uart0_pins_default: uart0_pins_default {
		pinctrl-single,pins = <
			AM4372_IOPAD(0x968, DS0_PULL_UP_DOWN_EN | INPUT_EN | MUX_MODE0) /* uart0_ctsn.uart0_ctsn */
			AM4372_IOPAD(0x96C, DS0_PULL_UP_DOWN_EN | INPUT_EN | MUX_MODE0) /* uart0_rtsn.uart0_rtsn */
			AM4372_IOPAD(0x970, PIN_INPUT_PULLUP | SLEWCTRL_FAST | DS0_PULL_UP_DOWN_EN | MUX_MODE0) /* uart0_rxd.uart0_rxd */
			AM4372_IOPAD(0x974, PIN_INPUT | PULL_DISABLE | SLEWCTRL_FAST | DS0_PULL_UP_DOWN_EN | MUX_MODE0) /* uart0_txd.uart0_txd */
		>;
	};

	uart0_pins_sleep: uart0_pins_sleep {
		pinctrl-single,pins = <
			AM4372_IOPAD(0x968, DS0_PULL_UP_DOWN_EN | INPUT_EN | MUX_MODE7) /* uart0_ctsn.uart0_ctsn */
			AM4372_IOPAD(0x96C, DS0_PULL_UP_DOWN_EN | INPUT_EN | MUX_MODE7) /* uart0_rtsn.uart0_rtsn */
			AM4372_IOPAD(0x970, PIN_INPUT_PULLUP | SLEWCTRL_FAST | DS0_PULL_UP_DOWN_EN | MUX_MODE0) /* uart0_rxd.uart0_rxd */
			AM4372_IOPAD(0x974, PIN_INPUT_PULLDOWN | SLEWCTRL_FAST | DS0_PULL_UP_DOWN_EN | MUX_MODE0) /* uart0_txd.uart0_txd */
>>>>>>> a1db04f2
		>;
	};
};

&i2c0 {
	status = "okay";
	pinctrl-names = "default";
	pinctrl-0 = <&i2c0_pins>;
	clock-frequency = <100000>;

	tps65218: tps65218@24 {
		reg = <0x24>;
		compatible = "ti,tps65218";
		interrupts = <GIC_SPI 7 IRQ_TYPE_NONE>; /* NMIn */
		interrupt-controller;
		#interrupt-cells = <2>;

		dcdc1: regulator-dcdc1 {
			regulator-name = "vdd_core";
			regulator-min-microvolt = <912000>;
			regulator-max-microvolt = <1144000>;
			regulator-boot-on;
			regulator-always-on;
		};

		dcdc2: regulator-dcdc2 {
			regulator-name = "vdd_mpu";
			regulator-min-microvolt = <912000>;
			regulator-max-microvolt = <1378000>;
			regulator-boot-on;
			regulator-always-on;
		};

		dcdc3: regulator-dcdc3 {
			regulator-name = "vdcdc3";
			regulator-min-microvolt = <1500000>;
			regulator-max-microvolt = <1500000>;
			regulator-boot-on;
			regulator-always-on;
			regulator-state-mem {
				regulator-on-in-suspend;
			};
			regulator-state-disk {
				regulator-off-in-suspend;
			};
		};

		dcdc5: regulator-dcdc5 {
			regulator-name = "v1_0bat";
			regulator-min-microvolt = <1000000>;
			regulator-max-microvolt = <1000000>;
			regulator-boot-on;
			regulator-always-on;
			regulator-state-mem {
				regulator-on-in-suspend;
			};
		};

		dcdc6: regulator-dcdc6 {
			regulator-name = "v1_8bat";
			regulator-min-microvolt = <1800000>;
			regulator-max-microvolt = <1800000>;
			regulator-boot-on;
			regulator-always-on;
			regulator-state-mem {
				regulator-on-in-suspend;
			};
		};

		ldo1: regulator-ldo1 {
			regulator-min-microvolt = <1800000>;
			regulator-max-microvolt = <1800000>;
			regulator-boot-on;
			regulator-always-on;
		};
	};

	ov2659@30 {
		compatible = "ovti,ov2659";
		reg = <0x30>;

		clocks = <&audio_mstrclk>;
		clock-names = "xvclk";

		port {
			ov2659_0: endpoint {
				remote-endpoint = <&vpfe1_ep>;
				link-frequencies = /bits/ 64 <70000000>;
			};
		};
	};
};

&i2c1 {
	status = "okay";
	pinctrl-names = "default";
	pinctrl-0 = <&i2c1_pins>;
	pixcir_ts@5c {
		compatible = "pixcir,pixcir_tangoc";
		pinctrl-names = "default";
		pinctrl-0 = <&pixcir_ts_pins>;
		reg = <0x5c>;

		attb-gpio = <&gpio3 22 GPIO_ACTIVE_HIGH>;

		/*
		 * 0x264 represents the offset of padconf register of
		 * gpio3_22 from am43xx_pinmux base.
		 */
		interrupts-extended = <&gpio3 22 IRQ_TYPE_EDGE_FALLING>,
				      <&am43xx_pinmux 0x264>;
		interrupt-names = "tsc", "wakeup";

		touchscreen-size-x = <1024>;
		touchscreen-size-y = <600>;
		wakeup-source;
	};

	ov2659@30 {
		compatible = "ovti,ov2659";
		reg = <0x30>;

		clocks = <&audio_mstrclk>;
		clock-names = "xvclk";

		port {
			ov2659_1: endpoint {
				remote-endpoint = <&vpfe0_ep>;
				link-frequencies = /bits/ 64 <70000000>;
			};
		};
	};

	tlv320aic3106: tlv320aic3106@1b {
		#sound-dai-cells = <0>;
		compatible = "ti,tlv320aic3106";
		reg = <0x1b>;
		status = "okay";

		/* Regulators */
		IOVDD-supply = <&evm_v3_3d>; /* V3_3D -> <tps63031> EN: V1_8D -> VBAT */
		AVDD-supply = <&evm_v3_3d>; /* v3_3AUD -> V3_3D -> ... */
		DRVDD-supply = <&evm_v3_3d>; /* v3_3AUD -> V3_3D -> ... */
		DVDD-supply = <&ldo1>; /* V1_8D -> LDO1 */
	};
};

&epwmss0 {
	status = "okay";
};

&tscadc {
	status = "okay";

	adc {
		ti,adc-channels = <0 1 2 3 4 5 6 7>;
	};
};

&ecap0 {
	status = "okay";
	pinctrl-names = "default";
	pinctrl-0 = <&ecap0_pins>;
};

&gpio0 {
	pinctrl-names = "default";
	pinctrl-0 = <&gpio0_pins>;
	status = "okay";

	p23 {
		gpio-hog;
		gpios = <23 GPIO_ACTIVE_HIGH>;
		/* SelEMMCorNAND selects between eMMC and NAND:
		 * Low: NAND
		 * High: eMMC
		 * When changing this line make sure the newly
		 * selected device node is enabled and the previously
		 * selected device node is disabled.
		 */
		output-low;
		line-name = "SelEMMCorNAND";
	};
};

&gpio1 {
	status = "okay";
};

&gpio3 {
	status = "okay";
};

&gpio4 {
	status = "okay";
};

&gpio5 {
	pinctrl-names = "default";
	pinctrl-0 = <&display_mux_pins>;
	status = "okay";
	ti,no-reset-on-init;

	p8 {
		/*
		 * SelLCDorHDMI selects between display and audio paths:
		 * Low: HDMI display with audio via HDMI
		 * High: LCD display with analog audio via aic3111 codec
		 */
		gpio-hog;
		gpios = <8 GPIO_ACTIVE_HIGH>;
		output-high;
		line-name = "SelLCDorHDMI";
	};
};

&mmc1 {
	status = "okay";
	vmmc-supply = <&evm_v3_3d>;
	bus-width = <4>;
	pinctrl-names = "default";
	pinctrl-0 = <&mmc1_pins>;
	cd-gpios = <&gpio0 6 GPIO_ACTIVE_LOW>;
};

/* eMMC sits on mmc2 */
&mmc2 {
	/*
	 * When enabling eMMC, disable GPMC/NAND and set
	 * SelEMMCorNAND to output-high
	 */
	status = "disabled";
	vmmc-supply = <&evm_v3_3d>;
	bus-width = <8>;
	pinctrl-names = "default", "sleep";
	pinctrl-0 = <&emmc_pins_default>;
	pinctrl-1 = <&emmc_pins_sleep>;
	ti,non-removable;
};

&mmc3 {
	status = "okay";
	/* these are on the crossbar and are outlined in the
	   xbar-event-map element */
	dmas = <&edma_xbar 30 0 1>,
		<&edma_xbar 31 0 2>;
	dma-names = "tx", "rx";
	vmmc-supply = <&vmmcwl_fixed>;
	bus-width = <4>;
	pinctrl-names = "default", "sleep";
	pinctrl-0 = <&mmc3_pins_default>;
	pinctrl-1 = <&mmc3_pins_sleep>;
	cap-power-off-card;
	keep-power-in-suspend;
	ti,non-removable;

	#address-cells = <1>;
	#size-cells = <0>;
	wlcore: wlcore@0 {
		compatible = "ti,wl1835";
		reg = <2>;
		interrupt-parent = <&gpio1>;
		interrupts = <23 IRQ_TYPE_LEVEL_HIGH>;
	};
};

&uart3 {
	status = "okay";
	pinctrl-names = "default";
	pinctrl-0 = <&uart3_pins>;
};

&usb2_phy1 {
	status = "okay";
};

&usb1 {
	dr_mode = "otg";
	status = "okay";
};

&usb2_phy2 {
	status = "okay";
};

&usb2 {
	dr_mode = "host";
	status = "okay";
};

&mac {
	slaves = <1>;
	pinctrl-names = "default", "sleep";
	pinctrl-0 = <&cpsw_default>;
	pinctrl-1 = <&cpsw_sleep>;
	status = "okay";
};

&davinci_mdio {
	pinctrl-names = "default", "sleep";
	pinctrl-0 = <&davinci_mdio_default>;
	pinctrl-1 = <&davinci_mdio_sleep>;
	status = "okay";
};

&cpsw_emac0 {
	phy_id = <&davinci_mdio>, <0>;
	phy-mode = "rgmii";
};

&elm {
	status = "okay";
};

&gpmc {
	/*
	 * When enabling GPMC, disable eMMC and set
	 * SelEMMCorNAND to output-low
	 */
	status = "okay";
	pinctrl-names = "default";
	pinctrl-0 = <&nand_flash_x8>;
	ranges = <0 0 0x08000000 0x01000000>;	/* CS0 space. Min partition = 16MB */
	nand@0,0 {
		compatible = "ti,omap2-nand";
		reg = <0 0 4>;		/* device IO registers */
		interrupt-parent = <&gpmc>;
		interrupts = <0 IRQ_TYPE_NONE>, /* fifoevent */
			     <1 IRQ_TYPE_NONE>;	/* termcount */
		rb-gpios = <&gpmc 0 GPIO_ACTIVE_HIGH>;	/* gpmc_wait0 */
		ti,nand-ecc-opt = "bch16";
		ti,elm-id = <&elm>;
		nand-bus-width = <8>;
		gpmc,device-width = <1>;
		gpmc,sync-clk-ps = <0>;
		gpmc,cs-on-ns = <0>;
		gpmc,cs-rd-off-ns = <40>;
		gpmc,cs-wr-off-ns = <40>;
		gpmc,adv-on-ns = <0>;
		gpmc,adv-rd-off-ns = <25>;
		gpmc,adv-wr-off-ns = <25>;
		gpmc,we-on-ns = <0>;
		gpmc,we-off-ns = <20>;
		gpmc,oe-on-ns = <3>;
		gpmc,oe-off-ns = <30>;
		gpmc,access-ns = <30>;
		gpmc,rd-cycle-ns = <40>;
		gpmc,wr-cycle-ns = <40>;
		gpmc,bus-turnaround-ns = <0>;
		gpmc,cycle2cycle-delay-ns = <0>;
		gpmc,clk-activation-ns = <0>;
		gpmc,wr-access-ns = <40>;
		gpmc,wr-data-mux-bus-ns = <0>;
		/* MTD partition table */
		/* All SPL-* partitions are sized to minimal length
		 * which can be independently programmable. For
		 * NAND flash this is equal to size of erase-block */
		#address-cells = <1>;
		#size-cells = <1>;
		partition@0 {
			label = "NAND.SPL";
			reg = <0x00000000 0x00040000>;
		};
		partition@1 {
			label = "NAND.SPL.backup1";
			reg = <0x00040000 0x00040000>;
		};
		partition@2 {
			label = "NAND.SPL.backup2";
			reg = <0x00080000 0x00040000>;
		};
		partition@3 {
			label = "NAND.SPL.backup3";
			reg = <0x000c0000 0x00040000>;
		};
		partition@4 {
			label = "NAND.u-boot-spl-os";
			reg = <0x00100000 0x00080000>;
		};
		partition@5 {
			label = "NAND.u-boot";
			reg = <0x00180000 0x00100000>;
		};
		partition@6 {
			label = "NAND.u-boot-env";
			reg = <0x00280000 0x00040000>;
		};
		partition@7 {
			label = "NAND.u-boot-env.backup1";
			reg = <0x002c0000 0x00040000>;
		};
		partition@8 {
			label = "NAND.kernel";
			reg = <0x00300000 0x00700000>;
		};
		partition@9 {
			label = "NAND.file-system";
			reg = <0x00a00000 0x1f600000>;
		};
	};
};

&uart0 {
	status = "okay";
	pinctrl-names = "default", "sleep";
	pinctrl-0 = <&uart0_pins_default>;
	pinctrl-1 = <&uart0_pins_sleep>;
};

&dss {
	status = "ok";

	pinctrl-names = "default";
	pinctrl-0 = <&dss_pins>;

	port {
		dpi_out: endpoint {
			remote-endpoint = <&lcd_in>;
			data-lines = <24>;
		};
	};
};

&dcan0 {
	pinctrl-names = "default", "sleep";
	pinctrl-0 = <&dcan0_default>;
	pinctrl-1 = <&dcan0_sleep>;
	status = "okay";
};

&dcan1 {
	pinctrl-names = "default", "sleep";
	pinctrl-0 = <&dcan1_default>;
	pinctrl-1 = <&dcan1_sleep>;
	status = "okay";
};

&vpfe0 {
	status = "okay";
	pinctrl-names = "default", "sleep";
	pinctrl-0 = <&vpfe0_pins_default>;
	pinctrl-1 = <&vpfe0_pins_sleep>;

	port {
		vpfe0_ep: endpoint {
			remote-endpoint = <&ov2659_1>;
			ti,am437x-vpfe-interface = <0>;
			bus-width = <8>;
			hsync-active = <0>;
			vsync-active = <0>;
		};
	};
};

&vpfe1 {
	status = "okay";
	pinctrl-names = "default", "sleep";
	pinctrl-0 = <&vpfe1_pins_default>;
	pinctrl-1 = <&vpfe1_pins_sleep>;

	port {
		vpfe1_ep: endpoint {
			remote-endpoint = <&ov2659_0>;
			ti,am437x-vpfe-interface = <0>;
			bus-width = <8>;
			hsync-active = <0>;
			vsync-active = <0>;
		};
	};
};

&mcasp1 {
	#sound-dai-cells = <0>;
	pinctrl-names = "default", "sleep";
	pinctrl-0 = <&mcasp1_pins>;
	pinctrl-1 = <&mcasp1_sleep_pins>;

	status = "okay";

	op-mode = <0>; /* MCASP_IIS_MODE */
	tdm-slots = <2>;
	/* 4 serializers */
	serial-dir = <  /* 0: INACTIVE, 1: TX, 2: RX */
		0 0 1 2
	>;
	tx-num-evt = <32>;
	rx-num-evt = <32>;
};

&rtc {
	clocks = <&clk_32k_rtc>, <&clk_32768_ck>;
	clock-names = "ext-clk", "int-clk";
	status = "okay";
};

&cpu {
	cpu0-supply = <&dcdc2>;
};

&wkup_m3_ipc {
	ti,set-io-isolation;
	ti,scale-data-fw = "am43x-evm-scale-data.bin";
};

&pruss_soc_bus {
	status = "okay";

	pruss1: pruss@54400000 {
		status = "okay";

		pru1_0: pru@54434000 {
			status = "okay";
		};

		pru1_1: pru@54438000 {
			status = "okay";
		};
	};

	pruss0: pruss@54440000 {
		status = "okay";

		pru0_0: pru@54474000 {
			status = "okay";
		};

		pru0_1: pru@54478000 {
			status = "okay";
		};
	};
};

&sgx {
	status = "okay";
};<|MERGE_RESOLUTION|>--- conflicted
+++ resolved
@@ -586,7 +586,6 @@
 		>;
 	};
 
-<<<<<<< HEAD
 	matrix_keypad_default: matrix_keypad_default {
 		pinctrl-single,pins = <
 			0x1a4 (PIN_OUTPUT | MUX_MODE7)
@@ -602,7 +601,9 @@
 			0x1a8 (PULL_UP | MUX_MODE7)
 			0x1ac (PIN_INPUT | PULL_DISABLE | MUX_MODE9)
 			0x154 (PIN_INPUT_PULLDOWN | MUX_MODE0)
-=======
+		>;
+	};
+
 	uart0_pins_default: uart0_pins_default {
 		pinctrl-single,pins = <
 			AM4372_IOPAD(0x968, DS0_PULL_UP_DOWN_EN | INPUT_EN | MUX_MODE0) /* uart0_ctsn.uart0_ctsn */
@@ -618,7 +619,6 @@
 			AM4372_IOPAD(0x96C, DS0_PULL_UP_DOWN_EN | INPUT_EN | MUX_MODE7) /* uart0_rtsn.uart0_rtsn */
 			AM4372_IOPAD(0x970, PIN_INPUT_PULLUP | SLEWCTRL_FAST | DS0_PULL_UP_DOWN_EN | MUX_MODE0) /* uart0_rxd.uart0_rxd */
 			AM4372_IOPAD(0x974, PIN_INPUT_PULLDOWN | SLEWCTRL_FAST | DS0_PULL_UP_DOWN_EN | MUX_MODE0) /* uart0_txd.uart0_txd */
->>>>>>> a1db04f2
 		>;
 	};
 };
