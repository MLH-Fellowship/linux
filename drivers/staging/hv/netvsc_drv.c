/*
 * Copyright (c) 2009, Microsoft Corporation.
 *
 * This program is free software; you can redistribute it and/or modify it
 * under the terms and conditions of the GNU General Public License,
 * version 2, as published by the Free Software Foundation.
 *
 * This program is distributed in the hope it will be useful, but WITHOUT
 * ANY WARRANTY; without even the implied warranty of MERCHANTABILITY or
 * FITNESS FOR A PARTICULAR PURPOSE.  See the GNU General Public License for
 * more details.
 *
 * You should have received a copy of the GNU General Public License along with
 * this program; if not, write to the Free Software Foundation, Inc., 59 Temple
 * Place - Suite 330, Boston, MA 02111-1307 USA.
 *
 * Authors:
 *   Haiyang Zhang <haiyangz@microsoft.com>
 *   Hank Janssen  <hjanssen@microsoft.com>
 */
#include <linux/init.h>
#include <linux/module.h>
#include <linux/highmem.h>
#include <linux/device.h>
#include <linux/io.h>
#include <linux/delay.h>
#include <linux/netdevice.h>
#include <linux/inetdevice.h>
#include <linux/etherdevice.h>
#include <linux/skbuff.h>
#include <linux/in.h>
#include <linux/slab.h>
#include <linux/dmi.h>
#include <linux/pci.h>
#include <net/arp.h>
#include <net/route.h>
#include <net/sock.h>
#include <net/pkt_sched.h>
#include "hv_api.h"
#include "logging.h"
#include "version_info.h"
#include "vmbus.h"
#include "netvsc_api.h"

struct net_device_context {
	/* point back to our device context */
	struct hv_device *device_ctx;
	unsigned long avail;
	struct work_struct work;
};


#define PACKET_PAGES_LOWATER  8
/* Need this many pages to handle worst case fragmented packet */
#define PACKET_PAGES_HIWATER  (MAX_SKB_FRAGS + 2)

static int ring_size = 128;
module_param(ring_size, int, S_IRUGO);
MODULE_PARM_DESC(ring_size, "Ring buffer size (# of pages)");

/* The one and only one */
static struct  netvsc_driver g_netvsc_drv;

/* no-op so the netdev core doesn't return -EINVAL when modifying the the
 * multicast address list in SIOCADDMULTI. hv is setup to get all multicast
 * when it calls RndisFilterOnOpen() */
static void netvsc_set_multicast_list(struct net_device *net)
{
}

static int netvsc_open(struct net_device *net)
{
	struct net_device_context *net_device_ctx = netdev_priv(net);
	struct hv_device *device_obj = net_device_ctx->device_ctx;
	int ret = 0;

	if (netif_carrier_ok(net)) {
		/* Open up the device */
		ret = rndis_filter_open(device_obj);
		if (ret != 0) {
			DPRINT_ERR(NETVSC_DRV,
				   "unable to open device (ret %d).", ret);
			return ret;
		}

		netif_start_queue(net);
	} else {
		DPRINT_ERR(NETVSC_DRV, "unable to open device...link is down.");
	}

	return ret;
}

static int netvsc_close(struct net_device *net)
{
	struct net_device_context *net_device_ctx = netdev_priv(net);
	struct hv_device *device_obj = net_device_ctx->device_ctx;
	int ret;

	netif_stop_queue(net);

	ret = rndis_filter_close(device_obj);
	if (ret != 0)
		DPRINT_ERR(NETVSC_DRV, "unable to close device (ret %d).", ret);

	return ret;
}

static void netvsc_xmit_completion(void *context)
{
	struct hv_netvsc_packet *packet = (struct hv_netvsc_packet *)context;
	struct sk_buff *skb = (struct sk_buff *)
		(unsigned long)packet->completion.send.send_completion_tid;

	kfree(packet);

	if (skb) {
		struct net_device *net = skb->dev;
		struct net_device_context *net_device_ctx = netdev_priv(net);
		unsigned int num_pages = skb_shinfo(skb)->nr_frags + 2;

		dev_kfree_skb_any(skb);

		net_device_ctx->avail += num_pages;
		if (net_device_ctx->avail >= PACKET_PAGES_HIWATER)
 			netif_wake_queue(net);
	}
}

static int netvsc_start_xmit(struct sk_buff *skb, struct net_device *net)
{
	struct net_device_context *net_device_ctx = netdev_priv(net);
	struct hv_driver *drv =
	    drv_to_hv_drv(net_device_ctx->device_ctx->device.driver);
	struct netvsc_driver *net_drv_obj = drv->priv;
	struct hv_netvsc_packet *packet;
	int ret;
	unsigned int i, num_pages;

	DPRINT_DBG(NETVSC_DRV, "xmit packet - len %d data_len %d",
		   skb->len, skb->data_len);

	/* Add 1 for skb->data and additional one for RNDIS */
	num_pages = skb_shinfo(skb)->nr_frags + 1 + 1;
	if (num_pages > net_device_ctx->avail)
		return NETDEV_TX_BUSY;

	/* Allocate a netvsc packet based on # of frags. */
	packet = kzalloc(sizeof(struct hv_netvsc_packet) +
			 (num_pages * sizeof(struct hv_page_buffer)) +
			 net_drv_obj->req_ext_size, GFP_ATOMIC);
	if (!packet) {
		/* out of memory, silently drop packet */
		DPRINT_ERR(NETVSC_DRV, "unable to allocate hv_netvsc_packet");

		dev_kfree_skb(skb);
		net->stats.tx_dropped++;
		return NETDEV_TX_OK;
	}

	packet->extension = (void *)(unsigned long)packet +
				sizeof(struct hv_netvsc_packet) +
				    (num_pages * sizeof(struct hv_page_buffer));

	/* Setup the rndis header */
	packet->page_buf_cnt = num_pages;

	/* TODO: Flush all write buffers/ memory fence ??? */
	/* wmb(); */

	/* Initialize it from the skb */
	packet->total_data_buflen	= skb->len;

	/* Start filling in the page buffers starting after RNDIS buffer. */
<<<<<<< HEAD
	packet->page_buf[1].Pfn = virt_to_phys(skb->data) >> PAGE_SHIFT;
	packet->page_buf[1].Offset
		= (unsigned long)skb->data & (PAGE_SIZE - 1);
	packet->page_buf[1].Length = skb_headlen(skb);
=======
	packet->page_buf[1].pfn = virt_to_phys(skb->data) >> PAGE_SHIFT;
	packet->page_buf[1].offset
		= (unsigned long)skb->data & (PAGE_SIZE - 1);
	packet->page_buf[1].len = skb_headlen(skb);
>>>>>>> 105e53f8

	/* Additional fragments are after SKB data */
	for (i = 0; i < skb_shinfo(skb)->nr_frags; i++) {
		skb_frag_t *f = &skb_shinfo(skb)->frags[i];

<<<<<<< HEAD
		packet->page_buf[i+2].Pfn = page_to_pfn(f->page);
		packet->page_buf[i+2].Offset = f->page_offset;
		packet->page_buf[i+2].Length = f->size;
=======
		packet->page_buf[i+2].pfn = page_to_pfn(f->page);
		packet->page_buf[i+2].offset = f->page_offset;
		packet->page_buf[i+2].len = f->size;
>>>>>>> 105e53f8
	}

	/* Set the completion routine */
	packet->completion.send.send_completion = netvsc_xmit_completion;
	packet->completion.send.send_completion_ctx = packet;
	packet->completion.send.send_completion_tid = (unsigned long)skb;

<<<<<<< HEAD
	ret = net_drv_obj->send(&net_device_ctx->device_ctx->device_obj,
=======
	ret = net_drv_obj->send(net_device_ctx->device_ctx,
>>>>>>> 105e53f8
				  packet);
	if (ret == 0) {
		net->stats.tx_bytes += skb->len;
		net->stats.tx_packets++;

		DPRINT_DBG(NETVSC_DRV, "# of xmits %lu total size %lu",
			   net->stats.tx_packets,
			   net->stats.tx_bytes);

		net_device_ctx->avail -= num_pages;
		if (net_device_ctx->avail < PACKET_PAGES_LOWATER)
			netif_stop_queue(net);
	} else {
		/* we are shutting down or bus overloaded, just drop packet */
		net->stats.tx_dropped++;
		netvsc_xmit_completion(packet);
	}

	return NETDEV_TX_OK;
}

/*
 * netvsc_linkstatus_callback - Link up/down notification
 */
static void netvsc_linkstatus_callback(struct hv_device *device_obj,
				       unsigned int status)
{
	struct net_device *net = dev_get_drvdata(&device_obj->device);
	struct net_device_context *ndev_ctx;

	if (!net) {
		DPRINT_ERR(NETVSC_DRV, "got link status but net device "
				"not initialized yet");
		return;
	}

	if (status == 1) {
		netif_carrier_on(net);
		netif_wake_queue(net);
		netif_notify_peers(net);
		ndev_ctx = netdev_priv(net);
		schedule_work(&ndev_ctx->work);
	} else {
		netif_carrier_off(net);
		netif_stop_queue(net);
	}
}

/*
 * netvsc_recv_callback -  Callback when we receive a packet from the
 * "wire" on the specified device.
 */
static int netvsc_recv_callback(struct hv_device *device_obj,
				struct hv_netvsc_packet *packet)
{
	struct net_device *net = dev_get_drvdata(&device_obj->device);
	struct sk_buff *skb;
	void *data;
	int i;
	unsigned long flags;

	if (!net) {
		DPRINT_ERR(NETVSC_DRV, "got receive callback but net device "
				"not initialized yet");
		return 0;
	}

	/* Allocate a skb - TODO direct I/O to pages? */
	skb = netdev_alloc_skb_ip_align(net, packet->total_data_buflen);
	if (unlikely(!skb)) {
		++net->stats.rx_dropped;
		return 0;
	}

	/* for kmap_atomic */
	local_irq_save(flags);

	/*
	 * Copy to skb. This copy is needed here since the memory pointed by
	 * hv_netvsc_packet cannot be deallocated
	 */
	for (i = 0; i < packet->page_buf_cnt; i++) {
<<<<<<< HEAD
		data = kmap_atomic(pfn_to_page(packet->page_buf[i].Pfn),
					       KM_IRQ1);
		data = (void *)(unsigned long)data +
				packet->page_buf[i].Offset;

		memcpy(skb_put(skb, packet->page_buf[i].Length), data,
		       packet->page_buf[i].Length);

		kunmap_atomic((void *)((unsigned long)data -
				       packet->page_buf[i].Offset), KM_IRQ1);
=======
		data = kmap_atomic(pfn_to_page(packet->page_buf[i].pfn),
					       KM_IRQ1);
		data = (void *)(unsigned long)data +
				packet->page_buf[i].offset;

		memcpy(skb_put(skb, packet->page_buf[i].len), data,
		       packet->page_buf[i].len);

		kunmap_atomic((void *)((unsigned long)data -
				       packet->page_buf[i].offset), KM_IRQ1);
>>>>>>> 105e53f8
	}

	local_irq_restore(flags);

	skb->protocol = eth_type_trans(skb, net);
	skb->ip_summed = CHECKSUM_NONE;

	net->stats.rx_packets++;
	net->stats.rx_bytes += skb->len;

	/*
	 * Pass the skb back up. Network stack will deallocate the skb when it
	 * is done.
	 * TODO - use NAPI?
	 */
	netif_rx(skb);

	DPRINT_DBG(NETVSC_DRV, "# of recvs %lu total size %lu",
		   net->stats.rx_packets, net->stats.rx_bytes);

	return 0;
}

static void netvsc_get_drvinfo(struct net_device *net,
			       struct ethtool_drvinfo *info)
{
	strcpy(info->driver, "hv_netvsc");
	strcpy(info->version, HV_DRV_VERSION);
	strcpy(info->fw_version, "N/A");
}

static const struct ethtool_ops ethtool_ops = {
	.get_drvinfo	= netvsc_get_drvinfo,
	.get_sg		= ethtool_op_get_sg,
	.set_sg		= ethtool_op_set_sg,
	.get_link	= ethtool_op_get_link,
};

static const struct net_device_ops device_ops = {
	.ndo_open =			netvsc_open,
	.ndo_stop =			netvsc_close,
	.ndo_start_xmit =		netvsc_start_xmit,
	.ndo_set_multicast_list =	netvsc_set_multicast_list,
	.ndo_change_mtu =		eth_change_mtu,
	.ndo_validate_addr =		eth_validate_addr,
	.ndo_set_mac_address =		eth_mac_addr,
};

/*
 * Send GARP packet to network peers after migrations.
 * After Quick Migration, the network is not immediately operational in the
 * current context when receiving RNDIS_STATUS_MEDIA_CONNECT event. So, add
 * another netif_notify_peers() into a scheduled work, otherwise GARP packet
 * will not be sent after quick migration, and cause network disconnection.
 */
static void netvsc_send_garp(struct work_struct *w)
{
	struct net_device_context *ndev_ctx;
	struct net_device *net;

	msleep(20);
	ndev_ctx = container_of(w, struct net_device_context, work);
	net = dev_get_drvdata(&ndev_ctx->device_ctx->device);
	netif_notify_peers(net);
}


static int netvsc_probe(struct device *device)
{
	struct hv_driver *drv =
		drv_to_hv_drv(device->driver);
	struct netvsc_driver *net_drv_obj = drv->priv;
	struct hv_device *device_obj = device_to_hv_device(device);
	struct net_device *net = NULL;
	struct net_device_context *net_device_ctx;
	struct netvsc_device_info device_info;
	int ret;

<<<<<<< HEAD
	if (!net_drv_obj->base.OnDeviceAdd)
=======
	if (!net_drv_obj->base.dev_add)
>>>>>>> 105e53f8
		return -1;

	net = alloc_etherdev(sizeof(struct net_device_context));
	if (!net)
		return -1;

	/* Set initial state */
	netif_carrier_off(net);

	net_device_ctx = netdev_priv(net);
	net_device_ctx->device_ctx = device_obj;
	net_device_ctx->avail = ring_size;
	dev_set_drvdata(device, net);
	INIT_WORK(&net_device_ctx->work, netvsc_send_garp);

	/* Notify the netvsc driver of the new device */
<<<<<<< HEAD
	ret = net_drv_obj->base.OnDeviceAdd(device_obj, &device_info);
=======
	ret = net_drv_obj->base.dev_add(device_obj, &device_info);
>>>>>>> 105e53f8
	if (ret != 0) {
		free_netdev(net);
		dev_set_drvdata(device, NULL);

		DPRINT_ERR(NETVSC_DRV, "unable to add netvsc device (ret %d)",
			   ret);
		return ret;
	}

	/*
	 * If carrier is still off ie we did not get a link status callback,
	 * update it if necessary
	 */
	/*
	 * FIXME: We should use a atomic or test/set instead to avoid getting
	 * out of sync with the device's link status
	 */
	if (!netif_carrier_ok(net))
		if (!device_info.link_state)
			netif_carrier_on(net);

	memcpy(net->dev_addr, device_info.mac_adr, ETH_ALEN);

	net->netdev_ops = &device_ops;

	/* TODO: Add GSO and Checksum offload */
	net->features = NETIF_F_SG;

	SET_ETHTOOL_OPS(net, &ethtool_ops);
	SET_NETDEV_DEV(net, device);

	ret = register_netdev(net);
	if (ret != 0) {
		/* Remove the device and release the resource */
<<<<<<< HEAD
		net_drv_obj->base.OnDeviceRemove(device_obj);
=======
		net_drv_obj->base.dev_rm(device_obj);
>>>>>>> 105e53f8
		free_netdev(net);
	}

	return ret;
}

static int netvsc_remove(struct device *device)
{
	struct hv_driver *drv =
		drv_to_hv_drv(device->driver);
	struct netvsc_driver *net_drv_obj = drv->priv;
	struct hv_device *device_obj = device_to_hv_device(device);
	struct net_device *net = dev_get_drvdata(&device_obj->device);
	int ret;

	if (net == NULL) {
		DPRINT_INFO(NETVSC, "no net device to remove");
		return 0;
	}

<<<<<<< HEAD
	if (!net_drv_obj->base.OnDeviceRemove)
=======
	if (!net_drv_obj->base.dev_rm)
>>>>>>> 105e53f8
		return -1;

	/* Stop outbound asap */
	netif_stop_queue(net);
	/* netif_carrier_off(net); */

	unregister_netdev(net);

	/*
	 * Call to the vsc driver to let it know that the device is being
	 * removed
	 */
<<<<<<< HEAD
	ret = net_drv_obj->base.OnDeviceRemove(device_obj);
=======
	ret = net_drv_obj->base.dev_rm(device_obj);
>>>>>>> 105e53f8
	if (ret != 0) {
		/* TODO: */
		DPRINT_ERR(NETVSC, "unable to remove vsc device (ret %d)", ret);
	}

	free_netdev(net);
	return ret;
}

static int netvsc_drv_exit_cb(struct device *dev, void *data)
{
	struct device **curr = (struct device **)data;

	*curr = dev;
	/* stop iterating */
	return 1;
}

static void netvsc_drv_exit(void)
{
	struct netvsc_driver *netvsc_drv_obj = &g_netvsc_drv;
	struct hv_driver *drv = &g_netvsc_drv.base;
	struct device *current_dev;
	int ret;

	while (1) {
		current_dev = NULL;

		/* Get the device */
		ret = driver_for_each_device(&drv->driver, NULL,
					     &current_dev, netvsc_drv_exit_cb);
		if (ret)
			DPRINT_WARN(NETVSC_DRV,
				    "driver_for_each_device returned %d", ret);

		if (current_dev == NULL)
			break;

		/* Initiate removal from the top-down */
		DPRINT_INFO(NETVSC_DRV, "unregistering device (%p)...",
			    current_dev);

		device_unregister(current_dev);
	}

<<<<<<< HEAD
	if (netvsc_drv_obj->base.OnCleanup)
		netvsc_drv_obj->base.OnCleanup(&netvsc_drv_obj->base);
=======
	if (netvsc_drv_obj->base.cleanup)
		netvsc_drv_obj->base.cleanup(&netvsc_drv_obj->base);
>>>>>>> 105e53f8

	vmbus_child_driver_unregister(&drv->driver);

	return;
}

static int netvsc_drv_init(int (*drv_init)(struct hv_driver *drv))
{
	struct netvsc_driver *net_drv_obj = &g_netvsc_drv;
	struct hv_driver *drv = &g_netvsc_drv.base;
	int ret;

	net_drv_obj->ring_buf_size = ring_size * PAGE_SIZE;
	net_drv_obj->recv_cb = netvsc_recv_callback;
	net_drv_obj->link_status_change = netvsc_linkstatus_callback;
<<<<<<< HEAD
=======
	drv->priv = net_drv_obj;
>>>>>>> 105e53f8

	/* Callback to client driver to complete the initialization */
	drv_init(&net_drv_obj->base);

<<<<<<< HEAD
	drv_ctx->driver.name = net_drv_obj->base.name;
	memcpy(&drv_ctx->class_id, &net_drv_obj->base.deviceType,
	       sizeof(struct hv_guid));
=======
	drv->driver.name = net_drv_obj->base.name;
>>>>>>> 105e53f8

	drv->driver.probe = netvsc_probe;
	drv->driver.remove = netvsc_remove;

	/* The driver belongs to vmbus */
	ret = vmbus_child_driver_register(&drv->driver);

	return ret;
}

static const struct dmi_system_id __initconst
hv_netvsc_dmi_table[] __maybe_unused  = {
	{
		.ident = "Hyper-V",
		.matches = {
			DMI_MATCH(DMI_SYS_VENDOR, "Microsoft Corporation"),
			DMI_MATCH(DMI_PRODUCT_NAME, "Virtual Machine"),
			DMI_MATCH(DMI_BOARD_NAME, "Virtual Machine"),
		},
	},
	{ },
};
MODULE_DEVICE_TABLE(dmi, hv_netvsc_dmi_table);

static int __init netvsc_init(void)
{
	DPRINT_INFO(NETVSC_DRV, "Netvsc initializing....");

	if (!dmi_check_system(hv_netvsc_dmi_table))
		return -ENODEV;

	return netvsc_drv_init(netvsc_initialize);
}

static void __exit netvsc_exit(void)
{
	netvsc_drv_exit();
}

static const struct pci_device_id __initconst
hv_netvsc_pci_table[] __maybe_unused = {
	{ PCI_DEVICE(0x1414, 0x5353) }, /* VGA compatible controller */
	{ 0 }
};
MODULE_DEVICE_TABLE(pci, hv_netvsc_pci_table);

MODULE_LICENSE("GPL");
MODULE_VERSION(HV_DRV_VERSION);
MODULE_DESCRIPTION("Microsoft Hyper-V network driver");

module_init(netvsc_init);
module_exit(netvsc_exit);<|MERGE_RESOLUTION|>--- conflicted
+++ resolved
@@ -172,31 +172,18 @@
 	packet->total_data_buflen	= skb->len;
 
 	/* Start filling in the page buffers starting after RNDIS buffer. */
-<<<<<<< HEAD
-	packet->page_buf[1].Pfn = virt_to_phys(skb->data) >> PAGE_SHIFT;
-	packet->page_buf[1].Offset
-		= (unsigned long)skb->data & (PAGE_SIZE - 1);
-	packet->page_buf[1].Length = skb_headlen(skb);
-=======
 	packet->page_buf[1].pfn = virt_to_phys(skb->data) >> PAGE_SHIFT;
 	packet->page_buf[1].offset
 		= (unsigned long)skb->data & (PAGE_SIZE - 1);
 	packet->page_buf[1].len = skb_headlen(skb);
->>>>>>> 105e53f8
 
 	/* Additional fragments are after SKB data */
 	for (i = 0; i < skb_shinfo(skb)->nr_frags; i++) {
 		skb_frag_t *f = &skb_shinfo(skb)->frags[i];
 
-<<<<<<< HEAD
-		packet->page_buf[i+2].Pfn = page_to_pfn(f->page);
-		packet->page_buf[i+2].Offset = f->page_offset;
-		packet->page_buf[i+2].Length = f->size;
-=======
 		packet->page_buf[i+2].pfn = page_to_pfn(f->page);
 		packet->page_buf[i+2].offset = f->page_offset;
 		packet->page_buf[i+2].len = f->size;
->>>>>>> 105e53f8
 	}
 
 	/* Set the completion routine */
@@ -204,11 +191,7 @@
 	packet->completion.send.send_completion_ctx = packet;
 	packet->completion.send.send_completion_tid = (unsigned long)skb;
 
-<<<<<<< HEAD
-	ret = net_drv_obj->send(&net_device_ctx->device_ctx->device_obj,
-=======
 	ret = net_drv_obj->send(net_device_ctx->device_ctx,
->>>>>>> 105e53f8
 				  packet);
 	if (ret == 0) {
 		net->stats.tx_bytes += skb->len;
@@ -291,18 +274,6 @@
 	 * hv_netvsc_packet cannot be deallocated
 	 */
 	for (i = 0; i < packet->page_buf_cnt; i++) {
-<<<<<<< HEAD
-		data = kmap_atomic(pfn_to_page(packet->page_buf[i].Pfn),
-					       KM_IRQ1);
-		data = (void *)(unsigned long)data +
-				packet->page_buf[i].Offset;
-
-		memcpy(skb_put(skb, packet->page_buf[i].Length), data,
-		       packet->page_buf[i].Length);
-
-		kunmap_atomic((void *)((unsigned long)data -
-				       packet->page_buf[i].Offset), KM_IRQ1);
-=======
 		data = kmap_atomic(pfn_to_page(packet->page_buf[i].pfn),
 					       KM_IRQ1);
 		data = (void *)(unsigned long)data +
@@ -313,7 +284,6 @@
 
 		kunmap_atomic((void *)((unsigned long)data -
 				       packet->page_buf[i].offset), KM_IRQ1);
->>>>>>> 105e53f8
 	}
 
 	local_irq_restore(flags);
@@ -392,11 +362,7 @@
 	struct netvsc_device_info device_info;
 	int ret;
 
-<<<<<<< HEAD
-	if (!net_drv_obj->base.OnDeviceAdd)
-=======
 	if (!net_drv_obj->base.dev_add)
->>>>>>> 105e53f8
 		return -1;
 
 	net = alloc_etherdev(sizeof(struct net_device_context));
@@ -413,11 +379,7 @@
 	INIT_WORK(&net_device_ctx->work, netvsc_send_garp);
 
 	/* Notify the netvsc driver of the new device */
-<<<<<<< HEAD
-	ret = net_drv_obj->base.OnDeviceAdd(device_obj, &device_info);
-=======
 	ret = net_drv_obj->base.dev_add(device_obj, &device_info);
->>>>>>> 105e53f8
 	if (ret != 0) {
 		free_netdev(net);
 		dev_set_drvdata(device, NULL);
@@ -452,11 +414,7 @@
 	ret = register_netdev(net);
 	if (ret != 0) {
 		/* Remove the device and release the resource */
-<<<<<<< HEAD
-		net_drv_obj->base.OnDeviceRemove(device_obj);
-=======
 		net_drv_obj->base.dev_rm(device_obj);
->>>>>>> 105e53f8
 		free_netdev(net);
 	}
 
@@ -477,11 +435,7 @@
 		return 0;
 	}
 
-<<<<<<< HEAD
-	if (!net_drv_obj->base.OnDeviceRemove)
-=======
 	if (!net_drv_obj->base.dev_rm)
->>>>>>> 105e53f8
 		return -1;
 
 	/* Stop outbound asap */
@@ -494,11 +448,7 @@
 	 * Call to the vsc driver to let it know that the device is being
 	 * removed
 	 */
-<<<<<<< HEAD
-	ret = net_drv_obj->base.OnDeviceRemove(device_obj);
-=======
 	ret = net_drv_obj->base.dev_rm(device_obj);
->>>>>>> 105e53f8
 	if (ret != 0) {
 		/* TODO: */
 		DPRINT_ERR(NETVSC, "unable to remove vsc device (ret %d)", ret);
@@ -544,13 +494,8 @@
 		device_unregister(current_dev);
 	}
 
-<<<<<<< HEAD
-	if (netvsc_drv_obj->base.OnCleanup)
-		netvsc_drv_obj->base.OnCleanup(&netvsc_drv_obj->base);
-=======
 	if (netvsc_drv_obj->base.cleanup)
 		netvsc_drv_obj->base.cleanup(&netvsc_drv_obj->base);
->>>>>>> 105e53f8
 
 	vmbus_child_driver_unregister(&drv->driver);
 
@@ -566,21 +511,12 @@
 	net_drv_obj->ring_buf_size = ring_size * PAGE_SIZE;
 	net_drv_obj->recv_cb = netvsc_recv_callback;
 	net_drv_obj->link_status_change = netvsc_linkstatus_callback;
-<<<<<<< HEAD
-=======
 	drv->priv = net_drv_obj;
->>>>>>> 105e53f8
 
 	/* Callback to client driver to complete the initialization */
 	drv_init(&net_drv_obj->base);
 
-<<<<<<< HEAD
-	drv_ctx->driver.name = net_drv_obj->base.name;
-	memcpy(&drv_ctx->class_id, &net_drv_obj->base.deviceType,
-	       sizeof(struct hv_guid));
-=======
 	drv->driver.name = net_drv_obj->base.name;
->>>>>>> 105e53f8
 
 	drv->driver.probe = netvsc_probe;
 	drv->driver.remove = netvsc_remove;
