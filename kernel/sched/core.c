/*
 *  kernel/sched/core.c
 *
 *  Kernel scheduler and related syscalls
 *
 *  Copyright (C) 1991-2002  Linus Torvalds
 *
 *  1996-12-23  Modified by Dave Grothe to fix bugs in semaphores and
 *		make semaphores SMP safe
 *  1998-11-19	Implemented schedule_timeout() and related stuff
 *		by Andrea Arcangeli
 *  2002-01-04	New ultra-scalable O(1) scheduler by Ingo Molnar:
 *		hybrid priority-list and round-robin design with
 *		an array-switch method of distributing timeslices
 *		and per-CPU runqueues.  Cleanups and useful suggestions
 *		by Davide Libenzi, preemptible kernel bits by Robert Love.
 *  2003-09-03	Interactivity tuning by Con Kolivas.
 *  2004-04-02	Scheduler domains code by Nick Piggin
 *  2007-04-15  Work begun on replacing all interactivity tuning with a
 *              fair scheduling design by Con Kolivas.
 *  2007-05-05  Load balancing (smp-nice) and other improvements
 *              by Peter Williams
 *  2007-05-06  Interactivity improvements to CFS by Mike Galbraith
 *  2007-07-01  Group scheduling enhancements by Srivatsa Vaddagiri
 *  2007-11-29  RT balancing improvements by Steven Rostedt, Gregory Haskins,
 *              Thomas Gleixner, Mike Kravetz
 */

#include <linux/mm.h>
#include <linux/module.h>
#include <linux/nmi.h>
#include <linux/init.h>
#include <linux/uaccess.h>
#include <linux/highmem.h>
#include <asm/mmu_context.h>
#include <linux/interrupt.h>
#include <linux/capability.h>
#include <linux/completion.h>
#include <linux/kernel_stat.h>
#include <linux/debug_locks.h>
#include <linux/perf_event.h>
#include <linux/security.h>
#include <linux/notifier.h>
#include <linux/profile.h>
#include <linux/freezer.h>
#include <linux/vmalloc.h>
#include <linux/blkdev.h>
#include <linux/delay.h>
#include <linux/pid_namespace.h>
#include <linux/smp.h>
#include <linux/threads.h>
#include <linux/timer.h>
#include <linux/rcupdate.h>
#include <linux/cpu.h>
#include <linux/cpuset.h>
#include <linux/percpu.h>
#include <linux/proc_fs.h>
#include <linux/seq_file.h>
#include <linux/sysctl.h>
#include <linux/syscalls.h>
#include <linux/times.h>
#include <linux/tsacct_kern.h>
#include <linux/kprobes.h>
#include <linux/delayacct.h>
#include <linux/unistd.h>
#include <linux/pagemap.h>
#include <linux/hrtimer.h>
#include <linux/tick.h>
#include <linux/debugfs.h>
#include <linux/ctype.h>
#include <linux/ftrace.h>
#include <linux/slab.h>
#include <linux/init_task.h>
#include <linux/binfmts.h>
#include <linux/context_tracking.h>
#include <linux/compiler.h>

#include <asm/switch_to.h>
#include <asm/tlb.h>
#include <asm/irq_regs.h>
#include <asm/mutex.h>
#ifdef CONFIG_PARAVIRT
#include <asm/paravirt.h>
#endif

#include "sched.h"
#include "../workqueue_internal.h"
#include "../smpboot.h"

#define CREATE_TRACE_POINTS
#include <trace/events/sched.h>

DEFINE_MUTEX(sched_domains_mutex);
DEFINE_PER_CPU_SHARED_ALIGNED(struct rq, runqueues);

static void update_rq_clock_task(struct rq *rq, s64 delta);

void update_rq_clock(struct rq *rq)
{
	s64 delta;

	lockdep_assert_held(&rq->lock);

	if (rq->clock_skip_update & RQCF_ACT_SKIP)
		return;

	delta = sched_clock_cpu(cpu_of(rq)) - rq->clock;
	if (delta < 0)
		return;
	rq->clock += delta;
	update_rq_clock_task(rq, delta);
}

/*
 * Debugging: various feature bits
 */

#define SCHED_FEAT(name, enabled)	\
	(1UL << __SCHED_FEAT_##name) * enabled |

const_debug unsigned int sysctl_sched_features =
#include "features.h"
	0;

#undef SCHED_FEAT

#ifdef CONFIG_SCHED_DEBUG
#define SCHED_FEAT(name, enabled)	\
	#name ,

static const char * const sched_feat_names[] = {
#include "features.h"
};

#undef SCHED_FEAT

static int sched_feat_show(struct seq_file *m, void *v)
{
	int i;

	for (i = 0; i < __SCHED_FEAT_NR; i++) {
		if (!(sysctl_sched_features & (1UL << i)))
			seq_puts(m, "NO_");
		seq_printf(m, "%s ", sched_feat_names[i]);
	}
	seq_puts(m, "\n");

	return 0;
}

#ifdef HAVE_JUMP_LABEL

#define jump_label_key__true  STATIC_KEY_INIT_TRUE
#define jump_label_key__false STATIC_KEY_INIT_FALSE

#define SCHED_FEAT(name, enabled)	\
	jump_label_key__##enabled ,

struct static_key sched_feat_keys[__SCHED_FEAT_NR] = {
#include "features.h"
};

#undef SCHED_FEAT

static void sched_feat_disable(int i)
{
	static_key_disable(&sched_feat_keys[i]);
}

static void sched_feat_enable(int i)
{
	static_key_enable(&sched_feat_keys[i]);
}
#else
static void sched_feat_disable(int i) { };
static void sched_feat_enable(int i) { };
#endif /* HAVE_JUMP_LABEL */

static int sched_feat_set(char *cmp)
{
	int i;
	int neg = 0;

	if (strncmp(cmp, "NO_", 3) == 0) {
		neg = 1;
		cmp += 3;
	}

	for (i = 0; i < __SCHED_FEAT_NR; i++) {
		if (strcmp(cmp, sched_feat_names[i]) == 0) {
			if (neg) {
				sysctl_sched_features &= ~(1UL << i);
				sched_feat_disable(i);
			} else {
				sysctl_sched_features |= (1UL << i);
				sched_feat_enable(i);
			}
			break;
		}
	}

	return i;
}

static ssize_t
sched_feat_write(struct file *filp, const char __user *ubuf,
		size_t cnt, loff_t *ppos)
{
	char buf[64];
	char *cmp;
	int i;
	struct inode *inode;

	if (cnt > 63)
		cnt = 63;

	if (copy_from_user(&buf, ubuf, cnt))
		return -EFAULT;

	buf[cnt] = 0;
	cmp = strstrip(buf);

	/* Ensure the static_key remains in a consistent state */
	inode = file_inode(filp);
	mutex_lock(&inode->i_mutex);
	i = sched_feat_set(cmp);
	mutex_unlock(&inode->i_mutex);
	if (i == __SCHED_FEAT_NR)
		return -EINVAL;

	*ppos += cnt;

	return cnt;
}

static int sched_feat_open(struct inode *inode, struct file *filp)
{
	return single_open(filp, sched_feat_show, NULL);
}

static const struct file_operations sched_feat_fops = {
	.open		= sched_feat_open,
	.write		= sched_feat_write,
	.read		= seq_read,
	.llseek		= seq_lseek,
	.release	= single_release,
};

static __init int sched_init_debug(void)
{
	debugfs_create_file("sched_features", 0644, NULL, NULL,
			&sched_feat_fops);

	return 0;
}
late_initcall(sched_init_debug);
#endif /* CONFIG_SCHED_DEBUG */

/*
 * Number of tasks to iterate in a single balance run.
 * Limited because this is done with IRQs disabled.
 */
#ifndef CONFIG_PREEMPT_RT_FULL
const_debug unsigned int sysctl_sched_nr_migrate = 32;
#else
const_debug unsigned int sysctl_sched_nr_migrate = 8;
#endif

/*
 * period over which we average the RT time consumption, measured
 * in ms.
 *
 * default: 1s
 */
const_debug unsigned int sysctl_sched_time_avg = MSEC_PER_SEC;

/*
 * period over which we measure -rt task cpu usage in us.
 * default: 1s
 */
unsigned int sysctl_sched_rt_period = 1000000;

__read_mostly int scheduler_running;

/*
 * part of the period that we allow rt tasks to run in us.
 * default: 0.95s
 */
int sysctl_sched_rt_runtime = 950000;

/* cpus with isolated domains */
cpumask_var_t cpu_isolated_map;

/*
 * this_rq_lock - lock this runqueue and disable interrupts.
 */
static struct rq *this_rq_lock(void)
	__acquires(rq->lock)
{
	struct rq *rq;

	local_irq_disable();
	rq = this_rq();
	raw_spin_lock(&rq->lock);

	return rq;
}

#ifdef CONFIG_SCHED_HRTICK
/*
 * Use HR-timers to deliver accurate preemption points.
 */

static void hrtick_clear(struct rq *rq)
{
	if (hrtimer_active(&rq->hrtick_timer))
		hrtimer_cancel(&rq->hrtick_timer);
}

/*
 * High-resolution timer tick.
 * Runs from hardirq context with interrupts disabled.
 */
static enum hrtimer_restart hrtick(struct hrtimer *timer)
{
	struct rq *rq = container_of(timer, struct rq, hrtick_timer);

	WARN_ON_ONCE(cpu_of(rq) != smp_processor_id());

	raw_spin_lock(&rq->lock);
	update_rq_clock(rq);
	rq->curr->sched_class->task_tick(rq, rq->curr, 1);
	raw_spin_unlock(&rq->lock);

	return HRTIMER_NORESTART;
}

#ifdef CONFIG_SMP

static void __hrtick_restart(struct rq *rq)
{
	struct hrtimer *timer = &rq->hrtick_timer;

	hrtimer_start_expires(timer, HRTIMER_MODE_ABS_PINNED);
}

/*
 * called from hardirq (IPI) context
 */
static void __hrtick_start(void *arg)
{
	struct rq *rq = arg;

	raw_spin_lock(&rq->lock);
	__hrtick_restart(rq);
	rq->hrtick_csd_pending = 0;
	raw_spin_unlock(&rq->lock);
}

/*
 * Called to set the hrtick timer state.
 *
 * called with rq->lock held and irqs disabled
 */
void hrtick_start(struct rq *rq, u64 delay)
{
	struct hrtimer *timer = &rq->hrtick_timer;
	ktime_t time;
	s64 delta;

	/*
	 * Don't schedule slices shorter than 10000ns, that just
	 * doesn't make sense and can cause timer DoS.
	 */
	delta = max_t(s64, delay, 10000LL);
	time = ktime_add_ns(timer->base->get_time(), delta);

	hrtimer_set_expires(timer, time);

	if (rq == this_rq()) {
		__hrtick_restart(rq);
	} else if (!rq->hrtick_csd_pending) {
		smp_call_function_single_async(cpu_of(rq), &rq->hrtick_csd);
		rq->hrtick_csd_pending = 1;
	}
}

static int
hotplug_hrtick(struct notifier_block *nfb, unsigned long action, void *hcpu)
{
	int cpu = (int)(long)hcpu;

	switch (action) {
	case CPU_UP_CANCELED:
	case CPU_UP_CANCELED_FROZEN:
	case CPU_DOWN_PREPARE:
	case CPU_DOWN_PREPARE_FROZEN:
	case CPU_DEAD:
	case CPU_DEAD_FROZEN:
		hrtick_clear(cpu_rq(cpu));
		return NOTIFY_OK;
	}

	return NOTIFY_DONE;
}

static __init void init_hrtick(void)
{
	hotcpu_notifier(hotplug_hrtick, 0);
}
#else
/*
 * Called to set the hrtick timer state.
 *
 * called with rq->lock held and irqs disabled
 */
void hrtick_start(struct rq *rq, u64 delay)
{
	/*
	 * Don't schedule slices shorter than 10000ns, that just
	 * doesn't make sense. Rely on vruntime for fairness.
	 */
	delay = max_t(u64, delay, 10000LL);
	hrtimer_start(&rq->hrtick_timer, ns_to_ktime(delay),
		      HRTIMER_MODE_REL_PINNED);
}

static inline void init_hrtick(void)
{
}
#endif /* CONFIG_SMP */

static void init_rq_hrtick(struct rq *rq)
{
#ifdef CONFIG_SMP
	rq->hrtick_csd_pending = 0;

	rq->hrtick_csd.flags = 0;
	rq->hrtick_csd.func = __hrtick_start;
	rq->hrtick_csd.info = rq;
#endif

	hrtimer_init(&rq->hrtick_timer, CLOCK_MONOTONIC, HRTIMER_MODE_REL);
	rq->hrtick_timer.function = hrtick;
	rq->hrtick_timer.irqsafe = 1;
}
#else	/* CONFIG_SCHED_HRTICK */
static inline void hrtick_clear(struct rq *rq)
{
}

static inline void init_rq_hrtick(struct rq *rq)
{
}

static inline void init_hrtick(void)
{
}
#endif	/* CONFIG_SCHED_HRTICK */

/*
 * cmpxchg based fetch_or, macro so it works for different integer types
 */
#define fetch_or(ptr, val)						\
({	typeof(*(ptr)) __old, __val = *(ptr);				\
 	for (;;) {							\
 		__old = cmpxchg((ptr), __val, __val | (val));		\
 		if (__old == __val)					\
 			break;						\
 		__val = __old;						\
 	}								\
 	__old;								\
})

#if defined(CONFIG_SMP) && defined(TIF_POLLING_NRFLAG)
/*
 * Atomically set TIF_NEED_RESCHED and test for TIF_POLLING_NRFLAG,
 * this avoids any races wrt polling state changes and thereby avoids
 * spurious IPIs.
 */
static bool set_nr_and_not_polling(struct task_struct *p)
{
	struct thread_info *ti = task_thread_info(p);
	return !(fetch_or(&ti->flags, _TIF_NEED_RESCHED) & _TIF_POLLING_NRFLAG);
}

/*
 * Atomically set TIF_NEED_RESCHED if TIF_POLLING_NRFLAG is set.
 *
 * If this returns true, then the idle task promises to call
 * sched_ttwu_pending() and reschedule soon.
 */
static bool set_nr_if_polling(struct task_struct *p)
{
	struct thread_info *ti = task_thread_info(p);
	typeof(ti->flags) old, val = READ_ONCE(ti->flags);

	for (;;) {
		if (!(val & _TIF_POLLING_NRFLAG))
			return false;
		if (val & _TIF_NEED_RESCHED)
			return true;
		old = cmpxchg(&ti->flags, val, val | _TIF_NEED_RESCHED);
		if (old == val)
			break;
		val = old;
	}
	return true;
}

#else
static bool set_nr_and_not_polling(struct task_struct *p)
{
	set_tsk_need_resched(p);
	return true;
}

#ifdef CONFIG_SMP
static bool set_nr_if_polling(struct task_struct *p)
{
	return false;
}
#endif
#endif

void wake_q_add(struct wake_q_head *head, struct task_struct *task)
{
	struct wake_q_node *node = &task->wake_q;

	/*
	 * Atomically grab the task, if ->wake_q is !nil already it means
	 * its already queued (either by us or someone else) and will get the
	 * wakeup due to that.
	 *
	 * This cmpxchg() implies a full barrier, which pairs with the write
	 * barrier implied by the wakeup in wake_up_list().
	 */
	if (cmpxchg(&node->next, NULL, WAKE_Q_TAIL))
		return;

	get_task_struct(task);

	/*
	 * The head is context local, there can be no concurrency.
	 */
	*head->lastp = node;
	head->lastp = &node->next;
}

void __wake_up_q(struct wake_q_head *head, bool sleeper)
{
	struct wake_q_node *node = head->first;

	while (node != WAKE_Q_TAIL) {
		struct task_struct *task;

		task = container_of(node, struct task_struct, wake_q);
		BUG_ON(!task);
		/* task can safely be re-inserted now */
		node = node->next;
		task->wake_q.next = NULL;

		/*
		 * wake_up_process() implies a wmb() to pair with the queueing
		 * in wake_q_add() so as not to miss wakeups.
		 */
		if (sleeper)
			wake_up_lock_sleeper(task);
		else
			wake_up_process(task);
		put_task_struct(task);
	}
}

/*
 * resched_curr - mark rq's current task 'to be rescheduled now'.
 *
 * On UP this means the setting of the need_resched flag, on SMP it
 * might also involve a cross-CPU call to trigger the scheduler on
 * the target CPU.
 */
void resched_curr(struct rq *rq)
{
	struct task_struct *curr = rq->curr;
	int cpu;

	lockdep_assert_held(&rq->lock);

	if (test_tsk_need_resched(curr))
		return;

	cpu = cpu_of(rq);

	if (cpu == smp_processor_id()) {
		set_tsk_need_resched(curr);
		set_preempt_need_resched();
		return;
	}

	if (set_nr_and_not_polling(curr))
		smp_send_reschedule(cpu);
	else
		trace_sched_wake_idle_without_ipi(cpu);
}

#ifdef CONFIG_PREEMPT_LAZY
void resched_curr_lazy(struct rq *rq)
{
	struct task_struct *curr = rq->curr;
	int cpu;

	if (!sched_feat(PREEMPT_LAZY)) {
		resched_curr(rq);
		return;
	}

	lockdep_assert_held(&rq->lock);

	if (test_tsk_need_resched(curr))
		return;

	if (test_tsk_need_resched_lazy(curr))
		return;

	set_tsk_need_resched_lazy(curr);

	cpu = cpu_of(rq);
	if (cpu == smp_processor_id())
		return;

	/* NEED_RESCHED_LAZY must be visible before we test polling */
	smp_mb();
	if (!tsk_is_polling(curr))
		smp_send_reschedule(cpu);
}
#endif

void resched_cpu(int cpu)
{
	struct rq *rq = cpu_rq(cpu);
	unsigned long flags;

	if (!raw_spin_trylock_irqsave(&rq->lock, flags))
		return;
	resched_curr(rq);
	raw_spin_unlock_irqrestore(&rq->lock, flags);
}

#ifdef CONFIG_SMP
#ifdef CONFIG_NO_HZ_COMMON
/*
 * In the semi idle case, use the nearest busy cpu for migrating timers
 * from an idle cpu.  This is good for power-savings.
 *
 * We don't do similar optimization for completely idle system, as
 * selecting an idle cpu will add more delays to the timers than intended
 * (as that cpu's timer base may not be uptodate wrt jiffies etc).
 */
int get_nohz_timer_target(void)
{
	int i, cpu;
	struct sched_domain *sd;

	preempt_disable_rt();
	cpu = smp_processor_id();

	if (!idle_cpu(cpu) && is_housekeeping_cpu(cpu))
		goto preempt_en_rt;

	rcu_read_lock();
	for_each_domain(cpu, sd) {
		for_each_cpu(i, sched_domain_span(sd)) {
			if (!idle_cpu(i) && is_housekeeping_cpu(cpu)) {
				cpu = i;
				goto unlock;
			}
		}
	}

	if (!is_housekeeping_cpu(cpu))
		cpu = housekeeping_any_cpu();
unlock:
	rcu_read_unlock();
preempt_en_rt:
	preempt_enable_rt();
	return cpu;
}
/*
 * When add_timer_on() enqueues a timer into the timer wheel of an
 * idle CPU then this timer might expire before the next timer event
 * which is scheduled to wake up that CPU. In case of a completely
 * idle system the next event might even be infinite time into the
 * future. wake_up_idle_cpu() ensures that the CPU is woken up and
 * leaves the inner idle loop so the newly added timer is taken into
 * account when the CPU goes back to idle and evaluates the timer
 * wheel for the next timer event.
 */
static void wake_up_idle_cpu(int cpu)
{
	struct rq *rq = cpu_rq(cpu);

	if (cpu == smp_processor_id())
		return;

	if (set_nr_and_not_polling(rq->idle))
		smp_send_reschedule(cpu);
	else
		trace_sched_wake_idle_without_ipi(cpu);
}

static bool wake_up_full_nohz_cpu(int cpu)
{
	/*
	 * We just need the target to call irq_exit() and re-evaluate
	 * the next tick. The nohz full kick at least implies that.
	 * If needed we can still optimize that later with an
	 * empty IRQ.
	 */
	if (tick_nohz_full_cpu(cpu)) {
		if (cpu != smp_processor_id() ||
		    tick_nohz_tick_stopped())
			tick_nohz_full_kick_cpu(cpu);
		return true;
	}

	return false;
}

void wake_up_nohz_cpu(int cpu)
{
	if (!wake_up_full_nohz_cpu(cpu))
		wake_up_idle_cpu(cpu);
}

static inline bool got_nohz_idle_kick(void)
{
	int cpu = smp_processor_id();

	if (!test_bit(NOHZ_BALANCE_KICK, nohz_flags(cpu)))
		return false;

	if (idle_cpu(cpu) && !need_resched())
		return true;

	/*
	 * We can't run Idle Load Balance on this CPU for this time so we
	 * cancel it and clear NOHZ_BALANCE_KICK
	 */
	clear_bit(NOHZ_BALANCE_KICK, nohz_flags(cpu));
	return false;
}

#else /* CONFIG_NO_HZ_COMMON */

static inline bool got_nohz_idle_kick(void)
{
	return false;
}

#endif /* CONFIG_NO_HZ_COMMON */

#ifdef CONFIG_NO_HZ_FULL
bool sched_can_stop_tick(void)
{
	/*
	 * FIFO realtime policy runs the highest priority task. Other runnable
	 * tasks are of a lower priority. The scheduler tick does nothing.
	 */
	if (current->policy == SCHED_FIFO)
		return true;

	/*
	 * Round-robin realtime tasks time slice with other tasks at the same
	 * realtime priority. Is this task the only one at this priority?
	 */
	if (current->policy == SCHED_RR) {
		struct sched_rt_entity *rt_se = &current->rt;

		return rt_se->run_list.prev == rt_se->run_list.next;
	}

	/*
	 * More than one running task need preemption.
	 * nr_running update is assumed to be visible
	 * after IPI is sent from wakers.
	 */
	if (this_rq()->nr_running > 1)
		return false;

	return true;
}
#endif /* CONFIG_NO_HZ_FULL */

void sched_avg_update(struct rq *rq)
{
	s64 period = sched_avg_period();

	while ((s64)(rq_clock(rq) - rq->age_stamp) > period) {
		/*
		 * Inline assembly required to prevent the compiler
		 * optimising this loop into a divmod call.
		 * See __iter_div_u64_rem() for another example of this.
		 */
		asm("" : "+rm" (rq->age_stamp));
		rq->age_stamp += period;
		rq->rt_avg /= 2;
	}
}

#endif /* CONFIG_SMP */

#if defined(CONFIG_RT_GROUP_SCHED) || (defined(CONFIG_FAIR_GROUP_SCHED) && \
			(defined(CONFIG_SMP) || defined(CONFIG_CFS_BANDWIDTH)))
/*
 * Iterate task_group tree rooted at *from, calling @down when first entering a
 * node and @up when leaving it for the final time.
 *
 * Caller must hold rcu_lock or sufficient equivalent.
 */
int walk_tg_tree_from(struct task_group *from,
			     tg_visitor down, tg_visitor up, void *data)
{
	struct task_group *parent, *child;
	int ret;

	parent = from;

down:
	ret = (*down)(parent, data);
	if (ret)
		goto out;
	list_for_each_entry_rcu(child, &parent->children, siblings) {
		parent = child;
		goto down;

up:
		continue;
	}
	ret = (*up)(parent, data);
	if (ret || parent == from)
		goto out;

	child = parent;
	parent = parent->parent;
	if (parent)
		goto up;
out:
	return ret;
}

int tg_nop(struct task_group *tg, void *data)
{
	return 0;
}
#endif

static void set_load_weight(struct task_struct *p)
{
	int prio = p->static_prio - MAX_RT_PRIO;
	struct load_weight *load = &p->se.load;

	/*
	 * SCHED_IDLE tasks get minimal weight:
	 */
	if (idle_policy(p->policy)) {
		load->weight = scale_load(WEIGHT_IDLEPRIO);
		load->inv_weight = WMULT_IDLEPRIO;
		return;
	}

	load->weight = scale_load(prio_to_weight[prio]);
	load->inv_weight = prio_to_wmult[prio];
}

static inline void enqueue_task(struct rq *rq, struct task_struct *p, int flags)
{
	update_rq_clock(rq);
	if (!(flags & ENQUEUE_RESTORE))
		sched_info_queued(rq, p);
	p->sched_class->enqueue_task(rq, p, flags);
}

static inline void dequeue_task(struct rq *rq, struct task_struct *p, int flags)
{
	update_rq_clock(rq);
	if (!(flags & DEQUEUE_SAVE))
		sched_info_dequeued(rq, p);
	p->sched_class->dequeue_task(rq, p, flags);
}

void activate_task(struct rq *rq, struct task_struct *p, int flags)
{
	if (task_contributes_to_load(p))
		rq->nr_uninterruptible--;

	enqueue_task(rq, p, flags);
}

void deactivate_task(struct rq *rq, struct task_struct *p, int flags)
{
	if (task_contributes_to_load(p))
		rq->nr_uninterruptible++;

	dequeue_task(rq, p, flags);
}

static void update_rq_clock_task(struct rq *rq, s64 delta)
{
/*
 * In theory, the compile should just see 0 here, and optimize out the call
 * to sched_rt_avg_update. But I don't trust it...
 */
#if defined(CONFIG_IRQ_TIME_ACCOUNTING) || defined(CONFIG_PARAVIRT_TIME_ACCOUNTING)
	s64 steal = 0, irq_delta = 0;
#endif
#ifdef CONFIG_IRQ_TIME_ACCOUNTING
	irq_delta = irq_time_read(cpu_of(rq)) - rq->prev_irq_time;

	/*
	 * Since irq_time is only updated on {soft,}irq_exit, we might run into
	 * this case when a previous update_rq_clock() happened inside a
	 * {soft,}irq region.
	 *
	 * When this happens, we stop ->clock_task and only update the
	 * prev_irq_time stamp to account for the part that fit, so that a next
	 * update will consume the rest. This ensures ->clock_task is
	 * monotonic.
	 *
	 * It does however cause some slight miss-attribution of {soft,}irq
	 * time, a more accurate solution would be to update the irq_time using
	 * the current rq->clock timestamp, except that would require using
	 * atomic ops.
	 */
	if (irq_delta > delta)
		irq_delta = delta;

	rq->prev_irq_time += irq_delta;
	delta -= irq_delta;
#endif
#ifdef CONFIG_PARAVIRT_TIME_ACCOUNTING
	if (static_key_false((&paravirt_steal_rq_enabled))) {
		steal = paravirt_steal_clock(cpu_of(rq));
		steal -= rq->prev_steal_time_rq;

		if (unlikely(steal > delta))
			steal = delta;

		rq->prev_steal_time_rq += steal;
		delta -= steal;
	}
#endif

	rq->clock_task += delta;

#if defined(CONFIG_IRQ_TIME_ACCOUNTING) || defined(CONFIG_PARAVIRT_TIME_ACCOUNTING)
	if ((irq_delta + steal) && sched_feat(NONTASK_CAPACITY))
		sched_rt_avg_update(rq, irq_delta + steal);
#endif
}

void sched_set_stop_task(int cpu, struct task_struct *stop)
{
	struct sched_param param = { .sched_priority = MAX_RT_PRIO - 1 };
	struct task_struct *old_stop = cpu_rq(cpu)->stop;

	if (stop) {
		/*
		 * Make it appear like a SCHED_FIFO task, its something
		 * userspace knows about and won't get confused about.
		 *
		 * Also, it will make PI more or less work without too
		 * much confusion -- but then, stop work should not
		 * rely on PI working anyway.
		 */
		sched_setscheduler_nocheck(stop, SCHED_FIFO, &param);

		stop->sched_class = &stop_sched_class;
	}

	cpu_rq(cpu)->stop = stop;

	if (old_stop) {
		/*
		 * Reset it back to a normal scheduling class so that
		 * it can die in pieces.
		 */
		old_stop->sched_class = &rt_sched_class;
	}
}

/*
 * __normal_prio - return the priority that is based on the static prio
 */
static inline int __normal_prio(struct task_struct *p)
{
	return p->static_prio;
}

/*
 * Calculate the expected normal priority: i.e. priority
 * without taking RT-inheritance into account. Might be
 * boosted by interactivity modifiers. Changes upon fork,
 * setprio syscalls, and whenever the interactivity
 * estimator recalculates.
 */
static inline int normal_prio(struct task_struct *p)
{
	int prio;

	if (task_has_dl_policy(p))
		prio = MAX_DL_PRIO-1;
	else if (task_has_rt_policy(p))
		prio = MAX_RT_PRIO-1 - p->rt_priority;
	else
		prio = __normal_prio(p);
	return prio;
}

/*
 * Calculate the current priority, i.e. the priority
 * taken into account by the scheduler. This value might
 * be boosted by RT tasks, or might be boosted by
 * interactivity modifiers. Will be RT if the task got
 * RT-boosted. If not then it returns p->normal_prio.
 */
static int effective_prio(struct task_struct *p)
{
	p->normal_prio = normal_prio(p);
	/*
	 * If we are RT tasks or we were boosted to RT priority,
	 * keep the priority unchanged. Otherwise, update priority
	 * to the normal priority:
	 */
	if (!rt_prio(p->prio))
		return p->normal_prio;
	return p->prio;
}

/**
 * task_curr - is this task currently executing on a CPU?
 * @p: the task in question.
 *
 * Return: 1 if the task is currently executing. 0 otherwise.
 */
inline int task_curr(const struct task_struct *p)
{
	return cpu_curr(task_cpu(p)) == p;
}

/*
 * switched_from, switched_to and prio_changed must _NOT_ drop rq->lock,
 * use the balance_callback list if you want balancing.
 *
 * this means any call to check_class_changed() must be followed by a call to
 * balance_callback().
 */
static inline void check_class_changed(struct rq *rq, struct task_struct *p,
				       const struct sched_class *prev_class,
				       int oldprio)
{
	if (prev_class != p->sched_class) {
		if (prev_class->switched_from)
			prev_class->switched_from(rq, p);

		p->sched_class->switched_to(rq, p);
	} else if (oldprio != p->prio || dl_task(p))
		p->sched_class->prio_changed(rq, p, oldprio);
}

void check_preempt_curr(struct rq *rq, struct task_struct *p, int flags)
{
	const struct sched_class *class;

	if (p->sched_class == rq->curr->sched_class) {
		rq->curr->sched_class->check_preempt_curr(rq, p, flags);
	} else {
		for_each_class(class) {
			if (class == rq->curr->sched_class)
				break;
			if (class == p->sched_class) {
				resched_curr(rq);
				break;
			}
		}
	}

	/*
	 * A queue event has occurred, and we're going to schedule.  In
	 * this case, we can save a useless back to back clock update.
	 */
	if (task_on_rq_queued(rq->curr) && test_tsk_need_resched(rq->curr))
		rq_clock_skip_update(rq, true);
}

#ifdef CONFIG_SMP
/*
 * This is how migration works:
 *
 * 1) we invoke migration_cpu_stop() on the target CPU using
 *    stop_one_cpu().
 * 2) stopper starts to run (implicitly forcing the migrated thread
 *    off the CPU)
 * 3) it checks whether the migrated task is still in the wrong runqueue.
 * 4) if it's in the wrong runqueue then the migration thread removes
 *    it and puts it into the right queue.
 * 5) stopper completes and stop_one_cpu() returns and the migration
 *    is done.
 */

/*
 * move_queued_task - move a queued task to new rq.
 *
 * Returns (locked) new rq. Old rq's lock is released.
 */
static struct rq *move_queued_task(struct rq *rq, struct task_struct *p, int new_cpu)
{
	lockdep_assert_held(&rq->lock);

	dequeue_task(rq, p, 0);
	p->on_rq = TASK_ON_RQ_MIGRATING;
	set_task_cpu(p, new_cpu);
	raw_spin_unlock(&rq->lock);

	rq = cpu_rq(new_cpu);

	raw_spin_lock(&rq->lock);
	BUG_ON(task_cpu(p) != new_cpu);
	p->on_rq = TASK_ON_RQ_QUEUED;
	enqueue_task(rq, p, 0);
	check_preempt_curr(rq, p, 0);

	return rq;
}

struct migration_arg {
	struct task_struct *task;
	int dest_cpu;
};

/*
 * Move (not current) task off this cpu, onto dest cpu. We're doing
 * this because either it can't run here any more (set_cpus_allowed()
 * away from this CPU, or CPU going down), or because we're
 * attempting to rebalance this task on exec (sched_exec).
 *
 * So we race with normal scheduler movements, but that's OK, as long
 * as the task is no longer on this CPU.
 */
static struct rq *__migrate_task(struct rq *rq, struct task_struct *p, int dest_cpu)
{
	if (unlikely(!cpu_active(dest_cpu)))
		return rq;

	/* Affinity changed (again). */
	if (!cpumask_test_cpu(dest_cpu, tsk_cpus_allowed(p)))
		return rq;

	rq = move_queued_task(rq, p, dest_cpu);

	return rq;
}

/*
 * migration_cpu_stop - this will be executed by a highprio stopper thread
 * and performs thread migration by bumping thread off CPU then
 * 'pushing' onto another runqueue.
 */
static int migration_cpu_stop(void *data)
{
	struct migration_arg *arg = data;
	struct task_struct *p = arg->task;
	struct rq *rq = this_rq();

	/*
	 * The original target cpu might have gone down and we might
	 * be on another cpu but it doesn't matter.
	 */
	local_irq_disable();
	/*
	 * We need to explicitly wake pending tasks before running
	 * __migrate_task() such that we will not miss enforcing cpus_allowed
	 * during wakeups, see set_cpus_allowed_ptr()'s TASK_WAKING test.
	 */
	sched_ttwu_pending();

	raw_spin_lock(&p->pi_lock);
	raw_spin_lock(&rq->lock);
	/*
	 * If task_rq(p) != rq, it cannot be migrated here, because we're
	 * holding rq->lock, if p->on_rq == 0 it cannot get enqueued because
	 * we're holding p->pi_lock.
	 */
	if (task_rq(p) == rq && task_on_rq_queued(p))
		rq = __migrate_task(rq, p, arg->dest_cpu);
	raw_spin_unlock(&rq->lock);
	raw_spin_unlock(&p->pi_lock);

	local_irq_enable();
	return 0;
}

/*
 * sched_class::set_cpus_allowed must do the below, but is not required to
 * actually call this function.
 */
void set_cpus_allowed_common(struct task_struct *p, const struct cpumask *new_mask)
{
	cpumask_copy(&p->cpus_allowed, new_mask);
	p->nr_cpus_allowed = cpumask_weight(new_mask);
}

#if defined(CONFIG_PREEMPT_RT_FULL) && defined(CONFIG_SMP)
#define MIGRATE_DISABLE_SET_AFFIN	(1<<30) /* Can't make a negative */
#define migrate_disabled_updated(p)	((p)->migrate_disable & MIGRATE_DISABLE_SET_AFFIN)
#define migrate_disable_count(p)	((p)->migrate_disable & ~MIGRATE_DISABLE_SET_AFFIN)
#else
static inline void update_migrate_disable(struct task_struct *p) { }
#define migrate_disabled_updated(p)		0
#endif

void do_set_cpus_allowed(struct task_struct *p, const struct cpumask *new_mask)
{
	struct rq *rq = task_rq(p);
	bool queued, running;

	lockdep_assert_held(&p->pi_lock);

<<<<<<< HEAD
	if (migrate_disabled_updated(p)) {
=======
	if (__migrate_disabled(p)) {
>>>>>>> e6648ee4
		cpumask_copy(&p->cpus_allowed, new_mask);
		return;
	}

	queued = task_on_rq_queued(p);
	running = task_current(rq, p);

	if (queued) {
		/*
		 * Because __kthread_bind() calls this on blocked tasks without
		 * holding rq->lock.
		 */
		lockdep_assert_held(&rq->lock);
		dequeue_task(rq, p, DEQUEUE_SAVE);
	}
	if (running)
		put_prev_task(rq, p);

	p->sched_class->set_cpus_allowed(p, new_mask);

	if (running)
		p->sched_class->set_curr_task(rq);
	if (queued)
		enqueue_task(rq, p, ENQUEUE_RESTORE);
}

static DEFINE_PER_CPU(struct cpumask, sched_cpumasks);
static DEFINE_MUTEX(sched_down_mutex);
static cpumask_t sched_down_cpumask;

void tell_sched_cpu_down_begin(int cpu)
{
	mutex_lock(&sched_down_mutex);
	cpumask_set_cpu(cpu, &sched_down_cpumask);
	mutex_unlock(&sched_down_mutex);
}

void tell_sched_cpu_down_done(int cpu)
{
	mutex_lock(&sched_down_mutex);
	cpumask_clear_cpu(cpu, &sched_down_cpumask);
	mutex_unlock(&sched_down_mutex);
}

/**
 * migrate_me - try to move the current task off this cpu
 *
 * Used by the pin_current_cpu() code to try to get tasks
 * to move off the current CPU as it is going down.
 * It will only move the task if the task isn't pinned to
 * the CPU (with migrate_disable, affinity or NO_SETAFFINITY)
 * and the task has to be in a RUNNING state. Otherwise the
 * movement of the task will wake it up (change its state
 * to running) when the task did not expect it.
 *
 * Returns 1 if it succeeded in moving the current task
 *         0 otherwise.
 */
int migrate_me(void)
{
	struct task_struct *p = current;
	struct migration_arg arg;
	struct cpumask *cpumask;
	struct cpumask *mask;
	unsigned long flags;
	unsigned int dest_cpu;
	struct rq *rq;

	/*
	 * We can not migrate tasks bounded to a CPU or tasks not
	 * running. The movement of the task will wake it up.
	 */
	if (p->flags & PF_NO_SETAFFINITY || p->state)
		return 0;

	mutex_lock(&sched_down_mutex);
	rq = task_rq_lock(p, &flags);

	cpumask = this_cpu_ptr(&sched_cpumasks);
	mask = &p->cpus_allowed;

	cpumask_andnot(cpumask, mask, &sched_down_cpumask);

	if (!cpumask_weight(cpumask)) {
		/* It's only on this CPU? */
		task_rq_unlock(rq, p, &flags);
		mutex_unlock(&sched_down_mutex);
		return 0;
	}

	dest_cpu = cpumask_any_and(cpu_active_mask, cpumask);

	arg.task = p;
	arg.dest_cpu = dest_cpu;

	task_rq_unlock(rq, p, &flags);

	stop_one_cpu(cpu_of(rq), migration_cpu_stop, &arg);
	tlb_migrate_finish(p->mm);
	mutex_unlock(&sched_down_mutex);

	return 1;
}

/*
 * Change a given task's CPU affinity. Migrate the thread to a
 * proper CPU and schedule it away if the CPU it's executing on
 * is removed from the allowed bitmask.
 *
 * NOTE: the caller must have a valid reference to the task, the
 * task must not exit() & deallocate itself prematurely. The
 * call is not atomic; no spinlocks may be held.
 */
static int __set_cpus_allowed_ptr(struct task_struct *p,
				  const struct cpumask *new_mask, bool check)
{
	unsigned long flags;
	struct rq *rq;
	unsigned int dest_cpu;
	int ret = 0;

	rq = task_rq_lock(p, &flags);

	/*
	 * Must re-check here, to close a race against __kthread_bind(),
	 * sched_setaffinity() is not guaranteed to observe the flag.
	 */
	if (check && (p->flags & PF_NO_SETAFFINITY)) {
		ret = -EINVAL;
		goto out;
	}

	if (cpumask_equal(&p->cpus_allowed, new_mask))
		goto out;

	if (!cpumask_intersects(new_mask, cpu_active_mask)) {
		ret = -EINVAL;
		goto out;
	}

	do_set_cpus_allowed(p, new_mask);

	/* Can the task run on the task's current CPU? If so, we're done */
	if (cpumask_test_cpu(task_cpu(p), new_mask) || __migrate_disabled(p))
		goto out;

	dest_cpu = cpumask_any_and(cpu_active_mask, new_mask);
	if (task_running(rq, p) || p->state == TASK_WAKING) {
		struct migration_arg arg = { p, dest_cpu };
		/* Need help from migration thread: drop lock and wait. */
		task_rq_unlock(rq, p, &flags);
		stop_one_cpu(cpu_of(rq), migration_cpu_stop, &arg);
		tlb_migrate_finish(p->mm);
		return 0;
	} else if (task_on_rq_queued(p)) {
		/*
		 * OK, since we're going to drop the lock immediately
		 * afterwards anyway.
		 */
		lockdep_unpin_lock(&rq->lock);
		rq = move_queued_task(rq, p, dest_cpu);
		lockdep_pin_lock(&rq->lock);
	}
out:
	task_rq_unlock(rq, p, &flags);

	return ret;
}

int set_cpus_allowed_ptr(struct task_struct *p, const struct cpumask *new_mask)
{
	return __set_cpus_allowed_ptr(p, new_mask, false);
}
EXPORT_SYMBOL_GPL(set_cpus_allowed_ptr);

void set_task_cpu(struct task_struct *p, unsigned int new_cpu)
{
#ifdef CONFIG_SCHED_DEBUG
	/*
	 * We should never call set_task_cpu() on a blocked task,
	 * ttwu() will sort out the placement.
	 */
	WARN_ON_ONCE(p->state != TASK_RUNNING && p->state != TASK_WAKING &&
			!p->on_rq);

#ifdef CONFIG_LOCKDEP
	/*
	 * The caller should hold either p->pi_lock or rq->lock, when changing
	 * a task's CPU. ->pi_lock for waking tasks, rq->lock for runnable tasks.
	 *
	 * sched_move_task() holds both and thus holding either pins the cgroup,
	 * see task_group().
	 *
	 * Furthermore, all task_rq users should acquire both locks, see
	 * task_rq_lock().
	 */
	WARN_ON_ONCE(debug_locks && !(lockdep_is_held(&p->pi_lock) ||
				      lockdep_is_held(&task_rq(p)->lock)));
#endif
#endif

	trace_sched_migrate_task(p, new_cpu);

	if (task_cpu(p) != new_cpu) {
		if (p->sched_class->migrate_task_rq)
			p->sched_class->migrate_task_rq(p);
		p->se.nr_migrations++;
		perf_event_task_migrate(p);
	}

	__set_task_cpu(p, new_cpu);
}

static void __migrate_swap_task(struct task_struct *p, int cpu)
{
	if (task_on_rq_queued(p)) {
		struct rq *src_rq, *dst_rq;

		src_rq = task_rq(p);
		dst_rq = cpu_rq(cpu);

		deactivate_task(src_rq, p, 0);
		set_task_cpu(p, cpu);
		activate_task(dst_rq, p, 0);
		check_preempt_curr(dst_rq, p, 0);
	} else {
		/*
		 * Task isn't running anymore; make it appear like we migrated
		 * it before it went to sleep. This means on wakeup we make the
		 * previous cpu our targer instead of where it really is.
		 */
		p->wake_cpu = cpu;
	}
}

struct migration_swap_arg {
	struct task_struct *src_task, *dst_task;
	int src_cpu, dst_cpu;
};

static int migrate_swap_stop(void *data)
{
	struct migration_swap_arg *arg = data;
	struct rq *src_rq, *dst_rq;
	int ret = -EAGAIN;

	if (!cpu_active(arg->src_cpu) || !cpu_active(arg->dst_cpu))
		return -EAGAIN;

	src_rq = cpu_rq(arg->src_cpu);
	dst_rq = cpu_rq(arg->dst_cpu);

	double_raw_lock(&arg->src_task->pi_lock,
			&arg->dst_task->pi_lock);
	double_rq_lock(src_rq, dst_rq);

	if (task_cpu(arg->dst_task) != arg->dst_cpu)
		goto unlock;

	if (task_cpu(arg->src_task) != arg->src_cpu)
		goto unlock;

	if (!cpumask_test_cpu(arg->dst_cpu, tsk_cpus_allowed(arg->src_task)))
		goto unlock;

	if (!cpumask_test_cpu(arg->src_cpu, tsk_cpus_allowed(arg->dst_task)))
		goto unlock;

	__migrate_swap_task(arg->src_task, arg->dst_cpu);
	__migrate_swap_task(arg->dst_task, arg->src_cpu);

	ret = 0;

unlock:
	double_rq_unlock(src_rq, dst_rq);
	raw_spin_unlock(&arg->dst_task->pi_lock);
	raw_spin_unlock(&arg->src_task->pi_lock);

	return ret;
}

/*
 * Cross migrate two tasks
 */
int migrate_swap(struct task_struct *cur, struct task_struct *p)
{
	struct migration_swap_arg arg;
	int ret = -EINVAL;

	arg = (struct migration_swap_arg){
		.src_task = cur,
		.src_cpu = task_cpu(cur),
		.dst_task = p,
		.dst_cpu = task_cpu(p),
	};

	if (arg.src_cpu == arg.dst_cpu)
		goto out;

	/*
	 * These three tests are all lockless; this is OK since all of them
	 * will be re-checked with proper locks held further down the line.
	 */
	if (!cpu_active(arg.src_cpu) || !cpu_active(arg.dst_cpu))
		goto out;

	if (!cpumask_test_cpu(arg.dst_cpu, tsk_cpus_allowed(arg.src_task)))
		goto out;

	if (!cpumask_test_cpu(arg.src_cpu, tsk_cpus_allowed(arg.dst_task)))
		goto out;

	trace_sched_swap_numa(cur, arg.src_cpu, p, arg.dst_cpu);
	ret = stop_two_cpus(arg.dst_cpu, arg.src_cpu, migrate_swap_stop, &arg);

out:
	return ret;
}

static bool check_task_state(struct task_struct *p, long match_state)
{
	bool match = false;

	raw_spin_lock_irq(&p->pi_lock);
	if (p->state == match_state || p->saved_state == match_state)
		match = true;
	raw_spin_unlock_irq(&p->pi_lock);

	return match;
}

/*
 * wait_task_inactive - wait for a thread to unschedule.
 *
 * If @match_state is nonzero, it's the @p->state value just checked and
 * not expected to change.  If it changes, i.e. @p might have woken up,
 * then return zero.  When we succeed in waiting for @p to be off its CPU,
 * we return a positive number (its total switch count).  If a second call
 * a short while later returns the same number, the caller can be sure that
 * @p has remained unscheduled the whole time.
 *
 * The caller must ensure that the task *will* unschedule sometime soon,
 * else this function might spin for a *long* time. This function can't
 * be called with interrupts off, or it may introduce deadlock with
 * smp_call_function() if an IPI is sent by the same process we are
 * waiting to become inactive.
 */
unsigned long wait_task_inactive(struct task_struct *p, long match_state)
{
	unsigned long flags;
	int running, queued;
	unsigned long ncsw;
	struct rq *rq;

	for (;;) {
		/*
		 * We do the initial early heuristics without holding
		 * any task-queue locks at all. We'll only try to get
		 * the runqueue lock when things look like they will
		 * work out!
		 */
		rq = task_rq(p);

		/*
		 * If the task is actively running on another CPU
		 * still, just relax and busy-wait without holding
		 * any locks.
		 *
		 * NOTE! Since we don't hold any locks, it's not
		 * even sure that "rq" stays as the right runqueue!
		 * But we don't care, since "task_running()" will
		 * return false if the runqueue has changed and p
		 * is actually now running somewhere else!
		 */
		while (task_running(rq, p)) {
			if (match_state && !check_task_state(p, match_state))
				return 0;
			cpu_relax();
		}

		/*
		 * Ok, time to look more closely! We need the rq
		 * lock now, to be *sure*. If we're wrong, we'll
		 * just go back and repeat.
		 */
		rq = task_rq_lock(p, &flags);
		trace_sched_wait_task(p);
		running = task_running(rq, p);
		queued = task_on_rq_queued(p);
		ncsw = 0;
		if (!match_state || p->state == match_state ||
		    p->saved_state == match_state)
			ncsw = p->nvcsw | LONG_MIN; /* sets MSB */
		task_rq_unlock(rq, p, &flags);

		/*
		 * If it changed from the expected state, bail out now.
		 */
		if (unlikely(!ncsw))
			break;

		/*
		 * Was it really running after all now that we
		 * checked with the proper locks actually held?
		 *
		 * Oops. Go back and try again..
		 */
		if (unlikely(running)) {
			cpu_relax();
			continue;
		}

		/*
		 * It's not enough that it's not actively running,
		 * it must be off the runqueue _entirely_, and not
		 * preempted!
		 *
		 * So if it was still runnable (but just not actively
		 * running right now), it's preempted, and we should
		 * yield - it could be a while.
		 */
		if (unlikely(queued)) {
			ktime_t to = ktime_set(0, NSEC_PER_SEC/HZ);

			set_current_state(TASK_UNINTERRUPTIBLE);
			schedule_hrtimeout(&to, HRTIMER_MODE_REL);
			continue;
		}

		/*
		 * Ahh, all good. It wasn't running, and it wasn't
		 * runnable, which means that it will never become
		 * running in the future either. We're all done!
		 */
		break;
	}

	return ncsw;
}

/***
 * kick_process - kick a running thread to enter/exit the kernel
 * @p: the to-be-kicked thread
 *
 * Cause a process which is running on another CPU to enter
 * kernel-mode, without any delay. (to get signals handled.)
 *
 * NOTE: this function doesn't have to take the runqueue lock,
 * because all it wants to ensure is that the remote task enters
 * the kernel. If the IPI races and the task has been migrated
 * to another CPU then no harm is done and the purpose has been
 * achieved as well.
 */
void kick_process(struct task_struct *p)
{
	int cpu;

	preempt_disable();
	cpu = task_cpu(p);
	if ((cpu != smp_processor_id()) && task_curr(p))
		smp_send_reschedule(cpu);
	preempt_enable();
}
EXPORT_SYMBOL_GPL(kick_process);

/*
 * ->cpus_allowed is protected by both rq->lock and p->pi_lock
 */
static int select_fallback_rq(int cpu, struct task_struct *p)
{
	int nid = cpu_to_node(cpu);
	const struct cpumask *nodemask = NULL;
	enum { cpuset, possible, fail } state = cpuset;
	int dest_cpu;

	/*
	 * If the node that the cpu is on has been offlined, cpu_to_node()
	 * will return -1. There is no cpu on the node, and we should
	 * select the cpu on the other node.
	 */
	if (nid != -1) {
		nodemask = cpumask_of_node(nid);

		/* Look for allowed, online CPU in same node. */
		for_each_cpu(dest_cpu, nodemask) {
			if (!cpu_online(dest_cpu))
				continue;
			if (!cpu_active(dest_cpu))
				continue;
			if (cpumask_test_cpu(dest_cpu, tsk_cpus_allowed(p)))
				return dest_cpu;
		}
	}

	for (;;) {
		/* Any allowed, online CPU? */
		for_each_cpu(dest_cpu, tsk_cpus_allowed(p)) {
			if (!cpu_online(dest_cpu))
				continue;
			if (!cpu_active(dest_cpu))
				continue;
			goto out;
		}

		/* No more Mr. Nice Guy. */
		switch (state) {
		case cpuset:
			if (IS_ENABLED(CONFIG_CPUSETS)) {
				cpuset_cpus_allowed_fallback(p);
				state = possible;
				break;
			}
			/* fall-through */
		case possible:
			do_set_cpus_allowed(p, cpu_possible_mask);
			state = fail;
			break;

		case fail:
			BUG();
			break;
		}
	}

out:
	if (state != cpuset) {
		/*
		 * Don't tell them about moving exiting tasks or
		 * kernel threads (both mm NULL), since they never
		 * leave kernel.
		 */
		if (p->mm && printk_ratelimit()) {
			printk_deferred("process %d (%s) no longer affine to cpu%d\n",
					task_pid_nr(p), p->comm, cpu);
		}
	}

	return dest_cpu;
}

/*
 * The caller (fork, wakeup) owns p->pi_lock, ->cpus_allowed is stable.
 */
static inline
int select_task_rq(struct task_struct *p, int cpu, int sd_flags, int wake_flags)
{
	lockdep_assert_held(&p->pi_lock);

	if (tsk_nr_cpus_allowed(p) > 1)
		cpu = p->sched_class->select_task_rq(p, cpu, sd_flags, wake_flags);

	/*
	 * In order not to call set_task_cpu() on a blocking task we need
	 * to rely on ttwu() to place the task on a valid ->cpus_allowed
	 * cpu.
	 *
	 * Since this is common to all placement strategies, this lives here.
	 *
	 * [ this allows ->select_task() to simply return task_cpu(p) and
	 *   not worry about this generic constraint ]
	 */
	if (unlikely(!cpumask_test_cpu(cpu, tsk_cpus_allowed(p)) ||
		     !cpu_online(cpu)))
		cpu = select_fallback_rq(task_cpu(p), p);

	return cpu;
}

static void update_avg(u64 *avg, u64 sample)
{
	s64 diff = sample - *avg;
	*avg += diff >> 3;
}

#else

static inline int __set_cpus_allowed_ptr(struct task_struct *p,
					 const struct cpumask *new_mask, bool check)
{
	return set_cpus_allowed_ptr(p, new_mask);
}

#endif /* CONFIG_SMP */

static void
ttwu_stat(struct task_struct *p, int cpu, int wake_flags)
{
#ifdef CONFIG_SCHEDSTATS
	struct rq *rq = this_rq();

#ifdef CONFIG_SMP
	int this_cpu = smp_processor_id();

	if (cpu == this_cpu) {
		schedstat_inc(rq, ttwu_local);
		schedstat_inc(p, se.statistics.nr_wakeups_local);
	} else {
		struct sched_domain *sd;

		schedstat_inc(p, se.statistics.nr_wakeups_remote);
		rcu_read_lock();
		for_each_domain(this_cpu, sd) {
			if (cpumask_test_cpu(cpu, sched_domain_span(sd))) {
				schedstat_inc(sd, ttwu_wake_remote);
				break;
			}
		}
		rcu_read_unlock();
	}

	if (wake_flags & WF_MIGRATED)
		schedstat_inc(p, se.statistics.nr_wakeups_migrate);

#endif /* CONFIG_SMP */

	schedstat_inc(rq, ttwu_count);
	schedstat_inc(p, se.statistics.nr_wakeups);

	if (wake_flags & WF_SYNC)
		schedstat_inc(p, se.statistics.nr_wakeups_sync);

#endif /* CONFIG_SCHEDSTATS */
}

static inline void ttwu_activate(struct rq *rq, struct task_struct *p, int en_flags)
{
	activate_task(rq, p, en_flags);
	p->on_rq = TASK_ON_RQ_QUEUED;
}

/*
 * Mark the task runnable and perform wakeup-preemption.
 */
static void
ttwu_do_wakeup(struct rq *rq, struct task_struct *p, int wake_flags)
{
	check_preempt_curr(rq, p, wake_flags);
	p->state = TASK_RUNNING;
	trace_sched_wakeup(p);

#ifdef CONFIG_SMP
	if (p->sched_class->task_woken) {
		/*
		 * Our task @p is fully woken up and running; so its safe to
		 * drop the rq->lock, hereafter rq is only used for statistics.
		 */
		lockdep_unpin_lock(&rq->lock);
		p->sched_class->task_woken(rq, p);
		lockdep_pin_lock(&rq->lock);
	}

	if (rq->idle_stamp) {
		u64 delta = rq_clock(rq) - rq->idle_stamp;
		u64 max = 2*rq->max_idle_balance_cost;

		update_avg(&rq->avg_idle, delta);

		if (rq->avg_idle > max)
			rq->avg_idle = max;

		rq->idle_stamp = 0;
	}
#endif
}

static void
ttwu_do_activate(struct rq *rq, struct task_struct *p, int wake_flags)
{
	lockdep_assert_held(&rq->lock);

#ifdef CONFIG_SMP
	if (p->sched_contributes_to_load)
		rq->nr_uninterruptible--;
#endif

	ttwu_activate(rq, p, ENQUEUE_WAKEUP | ENQUEUE_WAKING);
	ttwu_do_wakeup(rq, p, wake_flags);
}

/*
 * Called in case the task @p isn't fully descheduled from its runqueue,
 * in this case we must do a remote wakeup. Its a 'light' wakeup though,
 * since all we need to do is flip p->state to TASK_RUNNING, since
 * the task is still ->on_rq.
 */
static int ttwu_remote(struct task_struct *p, int wake_flags)
{
	struct rq *rq;
	int ret = 0;

	rq = __task_rq_lock(p);
	if (task_on_rq_queued(p)) {
		/* check_preempt_curr() may use rq clock */
		update_rq_clock(rq);
		ttwu_do_wakeup(rq, p, wake_flags);
		ret = 1;
	}
	__task_rq_unlock(rq);

	return ret;
}

#ifdef CONFIG_SMP
void sched_ttwu_pending(void)
{
	struct rq *rq = this_rq();
	struct llist_node *llist = llist_del_all(&rq->wake_list);
	struct task_struct *p;
	unsigned long flags;

	if (!llist)
		return;

	raw_spin_lock_irqsave(&rq->lock, flags);
	lockdep_pin_lock(&rq->lock);

	while (llist) {
		p = llist_entry(llist, struct task_struct, wake_entry);
		llist = llist_next(llist);
		ttwu_do_activate(rq, p, 0);
	}

	lockdep_unpin_lock(&rq->lock);
	raw_spin_unlock_irqrestore(&rq->lock, flags);
}

void scheduler_ipi(void)
{
	/*
	 * Fold TIF_NEED_RESCHED into the preempt_count; anybody setting
	 * TIF_NEED_RESCHED remotely (for the first time) will also send
	 * this IPI.
	 */
	preempt_fold_need_resched();

	if (llist_empty(&this_rq()->wake_list) && !got_nohz_idle_kick())
		return;

	/*
	 * Not all reschedule IPI handlers call irq_enter/irq_exit, since
	 * traditionally all their work was done from the interrupt return
	 * path. Now that we actually do some work, we need to make sure
	 * we do call them.
	 *
	 * Some archs already do call them, luckily irq_enter/exit nest
	 * properly.
	 *
	 * Arguably we should visit all archs and update all handlers,
	 * however a fair share of IPIs are still resched only so this would
	 * somewhat pessimize the simple resched case.
	 */
	irq_enter();
	sched_ttwu_pending();

	/*
	 * Check if someone kicked us for doing the nohz idle load balance.
	 */
	if (unlikely(got_nohz_idle_kick())) {
		this_rq()->idle_balance = 1;
		raise_softirq_irqoff(SCHED_SOFTIRQ);
	}
	irq_exit();
}

static void ttwu_queue_remote(struct task_struct *p, int cpu)
{
	struct rq *rq = cpu_rq(cpu);

	if (llist_add(&p->wake_entry, &cpu_rq(cpu)->wake_list)) {
		if (!set_nr_if_polling(rq->idle))
			smp_send_reschedule(cpu);
		else
			trace_sched_wake_idle_without_ipi(cpu);
	}
}

void wake_up_if_idle(int cpu)
{
	struct rq *rq = cpu_rq(cpu);
	unsigned long flags;

	rcu_read_lock();

	if (!is_idle_task(rcu_dereference(rq->curr)))
		goto out;

	if (set_nr_if_polling(rq->idle)) {
		trace_sched_wake_idle_without_ipi(cpu);
	} else {
		raw_spin_lock_irqsave(&rq->lock, flags);
		if (is_idle_task(rq->curr))
			smp_send_reschedule(cpu);
		/* Else cpu is not in idle, do nothing here */
		raw_spin_unlock_irqrestore(&rq->lock, flags);
	}

out:
	rcu_read_unlock();
}

bool cpus_share_cache(int this_cpu, int that_cpu)
{
	return per_cpu(sd_llc_id, this_cpu) == per_cpu(sd_llc_id, that_cpu);
}
#endif /* CONFIG_SMP */

static void ttwu_queue(struct task_struct *p, int cpu)
{
	struct rq *rq = cpu_rq(cpu);

#if defined(CONFIG_SMP)
	if (sched_feat(TTWU_QUEUE) && !cpus_share_cache(smp_processor_id(), cpu)) {
		sched_clock_cpu(cpu); /* sync clocks x-cpu */
		ttwu_queue_remote(p, cpu);
		return;
	}
#endif

	raw_spin_lock(&rq->lock);
	lockdep_pin_lock(&rq->lock);
	ttwu_do_activate(rq, p, 0);
	lockdep_unpin_lock(&rq->lock);
	raw_spin_unlock(&rq->lock);
}

/**
 * try_to_wake_up - wake up a thread
 * @p: the thread to be awakened
 * @state: the mask of task states that can be woken
 * @wake_flags: wake modifier flags (WF_*)
 *
 * Put it on the run-queue if it's not already there. The "current"
 * thread is always on the run-queue (except when the actual
 * re-schedule is in progress), and as such you're allowed to do
 * the simpler "current->state = TASK_RUNNING" to mark yourself
 * runnable without the overhead of this.
 *
 * Return: %true if @p was woken up, %false if it was already running.
 * or @state didn't match @p's state.
 */
static int
try_to_wake_up(struct task_struct *p, unsigned int state, int wake_flags)
{
	unsigned long flags;
	int cpu, success = 0;

	/*
	 * If we are going to wake up a thread waiting for CONDITION we
	 * need to ensure that CONDITION=1 done by the caller can not be
	 * reordered with p->state check below. This pairs with mb() in
	 * set_current_state() the waiting thread does.
	 */
	smp_mb__before_spinlock();
	raw_spin_lock_irqsave(&p->pi_lock, flags);
	if (!(p->state & state)) {
		/*
		 * The task might be running due to a spinlock sleeper
		 * wakeup. Check the saved state and set it to running
		 * if the wakeup condition is true.
		 */
		if (!(wake_flags & WF_LOCK_SLEEPER)) {
			if (p->saved_state & state) {
				p->saved_state = TASK_RUNNING;
				success = 1;
			}
		}
		goto out;
	}

	/*
	 * If this is a regular wakeup, then we can unconditionally
	 * clear the saved state of a "lock sleeper".
	 */
	if (!(wake_flags & WF_LOCK_SLEEPER))
		p->saved_state = TASK_RUNNING;

	trace_sched_waking(p);

	success = 1; /* we're going to change ->state */
	cpu = task_cpu(p);

	if (p->on_rq && ttwu_remote(p, wake_flags))
		goto stat;

#ifdef CONFIG_SMP
	/*
	 * Ensure we load p->on_cpu _after_ p->on_rq, otherwise it would be
	 * possible to, falsely, observe p->on_cpu == 0.
	 *
	 * One must be running (->on_cpu == 1) in order to remove oneself
	 * from the runqueue.
	 *
	 *  [S] ->on_cpu = 1;	[L] ->on_rq
	 *      UNLOCK rq->lock
	 *			RMB
	 *      LOCK   rq->lock
	 *  [S] ->on_rq = 0;    [L] ->on_cpu
	 *
	 * Pairs with the full barrier implied in the UNLOCK+LOCK on rq->lock
	 * from the consecutive calls to schedule(); the first switching to our
	 * task, the second putting it to sleep.
	 */
	smp_rmb();

	/*
	 * If the owning (remote) cpu is still in the middle of schedule() with
	 * this task as prev, wait until its done referencing the task.
	 */
	while (p->on_cpu)
		cpu_relax();
	/*
	 * Combined with the control dependency above, we have an effective
	 * smp_load_acquire() without the need for full barriers.
	 *
	 * Pairs with the smp_store_release() in finish_lock_switch().
	 *
	 * This ensures that tasks getting woken will be fully ordered against
	 * their previous state and preserve Program Order.
	 */
	smp_rmb();

	p->sched_contributes_to_load = !!task_contributes_to_load(p);
	p->state = TASK_WAKING;

	if (p->sched_class->task_waking)
		p->sched_class->task_waking(p);

	cpu = select_task_rq(p, p->wake_cpu, SD_BALANCE_WAKE, wake_flags);
	if (task_cpu(p) != cpu) {
		wake_flags |= WF_MIGRATED;
		set_task_cpu(p, cpu);
	}
#endif /* CONFIG_SMP */

	ttwu_queue(p, cpu);
stat:
	ttwu_stat(p, cpu, wake_flags);
out:
	raw_spin_unlock_irqrestore(&p->pi_lock, flags);

	return success;
}

/**
 * wake_up_process - Wake up a specific process
 * @p: The process to be woken up.
 *
 * Attempt to wake up the nominated process and move it to the set of runnable
 * processes.
 *
 * Return: 1 if the process was woken up, 0 if it was already running.
 *
 * It may be assumed that this function implies a write memory barrier before
 * changing the task state if and only if any tasks are woken up.
 */
int wake_up_process(struct task_struct *p)
{
	return try_to_wake_up(p, TASK_NORMAL, 0);
}
EXPORT_SYMBOL(wake_up_process);

/**
 * wake_up_lock_sleeper - Wake up a specific process blocked on a "sleeping lock"
 * @p: The process to be woken up.
 *
 * Same as wake_up_process() above, but wake_flags=WF_LOCK_SLEEPER to indicate
 * the nature of the wakeup.
 */
int wake_up_lock_sleeper(struct task_struct *p)
{
	return try_to_wake_up(p, TASK_ALL, WF_LOCK_SLEEPER);
}

int wake_up_state(struct task_struct *p, unsigned int state)
{
	return try_to_wake_up(p, state, 0);
}

/*
 * This function clears the sched_dl_entity static params.
 */
void __dl_clear_params(struct task_struct *p)
{
	struct sched_dl_entity *dl_se = &p->dl;

	dl_se->dl_runtime = 0;
	dl_se->dl_deadline = 0;
	dl_se->dl_period = 0;
	dl_se->flags = 0;
	dl_se->dl_bw = 0;

	dl_se->dl_throttled = 0;
	dl_se->dl_new = 1;
	dl_se->dl_yielded = 0;
}

/*
 * Perform scheduler related setup for a newly forked process p.
 * p is forked by current.
 *
 * __sched_fork() is basic setup used by init_idle() too:
 */
static void __sched_fork(unsigned long clone_flags, struct task_struct *p)
{
	p->on_rq			= 0;

	p->se.on_rq			= 0;
	p->se.exec_start		= 0;
	p->se.sum_exec_runtime		= 0;
	p->se.prev_sum_exec_runtime	= 0;
	p->se.nr_migrations		= 0;
	p->se.vruntime			= 0;
	INIT_LIST_HEAD(&p->se.group_node);

#ifdef CONFIG_SCHEDSTATS
	memset(&p->se.statistics, 0, sizeof(p->se.statistics));
#endif

	RB_CLEAR_NODE(&p->dl.rb_node);
	init_dl_task_timer(&p->dl);
	__dl_clear_params(p);

	INIT_LIST_HEAD(&p->rt.run_list);

#ifdef CONFIG_PREEMPT_NOTIFIERS
	INIT_HLIST_HEAD(&p->preempt_notifiers);
#endif

#ifdef CONFIG_NUMA_BALANCING
	if (p->mm && atomic_read(&p->mm->mm_users) == 1) {
		p->mm->numa_next_scan = jiffies + msecs_to_jiffies(sysctl_numa_balancing_scan_delay);
		p->mm->numa_scan_seq = 0;
	}

	if (clone_flags & CLONE_VM)
		p->numa_preferred_nid = current->numa_preferred_nid;
	else
		p->numa_preferred_nid = -1;

	p->node_stamp = 0ULL;
	p->numa_scan_seq = p->mm ? p->mm->numa_scan_seq : 0;
	p->numa_scan_period = sysctl_numa_balancing_scan_delay;
	p->numa_work.next = &p->numa_work;
	p->numa_faults = NULL;
	p->last_task_numa_placement = 0;
	p->last_sum_exec_runtime = 0;

	p->numa_group = NULL;
#endif /* CONFIG_NUMA_BALANCING */
}

DEFINE_STATIC_KEY_FALSE(sched_numa_balancing);

#ifdef CONFIG_NUMA_BALANCING

void set_numabalancing_state(bool enabled)
{
	if (enabled)
		static_branch_enable(&sched_numa_balancing);
	else
		static_branch_disable(&sched_numa_balancing);
}

#ifdef CONFIG_PROC_SYSCTL
int sysctl_numa_balancing(struct ctl_table *table, int write,
			 void __user *buffer, size_t *lenp, loff_t *ppos)
{
	struct ctl_table t;
	int err;
	int state = static_branch_likely(&sched_numa_balancing);

	if (write && !capable(CAP_SYS_ADMIN))
		return -EPERM;

	t = *table;
	t.data = &state;
	err = proc_dointvec_minmax(&t, write, buffer, lenp, ppos);
	if (err < 0)
		return err;
	if (write)
		set_numabalancing_state(state);
	return err;
}
#endif
#endif

/*
 * fork()/clone()-time setup:
 */
int sched_fork(unsigned long clone_flags, struct task_struct *p)
{
	unsigned long flags;
	int cpu = get_cpu();

	__sched_fork(clone_flags, p);
	/*
	 * We mark the process as running here. This guarantees that
	 * nobody will actually run it, and a signal or other external
	 * event cannot wake it up and insert it on the runqueue either.
	 */
	p->state = TASK_RUNNING;

	/*
	 * Make sure we do not leak PI boosting priority to the child.
	 */
	p->prio = current->normal_prio;

	/*
	 * Revert to default priority/policy on fork if requested.
	 */
	if (unlikely(p->sched_reset_on_fork)) {
		if (task_has_dl_policy(p) || task_has_rt_policy(p)) {
			p->policy = SCHED_NORMAL;
			p->static_prio = NICE_TO_PRIO(0);
			p->rt_priority = 0;
		} else if (PRIO_TO_NICE(p->static_prio) < 0)
			p->static_prio = NICE_TO_PRIO(0);

		p->prio = p->normal_prio = __normal_prio(p);
		set_load_weight(p);

		/*
		 * We don't need the reset flag anymore after the fork. It has
		 * fulfilled its duty:
		 */
		p->sched_reset_on_fork = 0;
	}

	if (dl_prio(p->prio)) {
		put_cpu();
		return -EAGAIN;
	} else if (rt_prio(p->prio)) {
		p->sched_class = &rt_sched_class;
	} else {
		p->sched_class = &fair_sched_class;
	}

	if (p->sched_class->task_fork)
		p->sched_class->task_fork(p);

	/*
	 * The child is not yet in the pid-hash so no cgroup attach races,
	 * and the cgroup is pinned to this child due to cgroup_fork()
	 * is ran before sched_fork().
	 *
	 * Silence PROVE_RCU.
	 */
	raw_spin_lock_irqsave(&p->pi_lock, flags);
	set_task_cpu(p, cpu);
	raw_spin_unlock_irqrestore(&p->pi_lock, flags);

#ifdef CONFIG_SCHED_INFO
	if (likely(sched_info_on()))
		memset(&p->sched_info, 0, sizeof(p->sched_info));
#endif
#if defined(CONFIG_SMP)
	p->on_cpu = 0;
#endif
	init_task_preempt_count(p);
#ifdef CONFIG_HAVE_PREEMPT_LAZY
	task_thread_info(p)->preempt_lazy_count = 0;
#endif
#ifdef CONFIG_SMP
	plist_node_init(&p->pushable_tasks, MAX_PRIO);
	RB_CLEAR_NODE(&p->pushable_dl_tasks);
#endif

	put_cpu();
	return 0;
}

unsigned long to_ratio(u64 period, u64 runtime)
{
	if (runtime == RUNTIME_INF)
		return 1ULL << 20;

	/*
	 * Doing this here saves a lot of checks in all
	 * the calling paths, and returning zero seems
	 * safe for them anyway.
	 */
	if (period == 0)
		return 0;

	return div64_u64(runtime << 20, period);
}

#ifdef CONFIG_SMP
inline struct dl_bw *dl_bw_of(int i)
{
	RCU_LOCKDEP_WARN(!rcu_read_lock_sched_held(),
			 "sched RCU must be held");
	return &cpu_rq(i)->rd->dl_bw;
}

static inline int dl_bw_cpus(int i)
{
	struct root_domain *rd = cpu_rq(i)->rd;
	int cpus = 0;

	RCU_LOCKDEP_WARN(!rcu_read_lock_sched_held(),
			 "sched RCU must be held");
	for_each_cpu_and(i, rd->span, cpu_active_mask)
		cpus++;

	return cpus;
}
#else
inline struct dl_bw *dl_bw_of(int i)
{
	return &cpu_rq(i)->dl.dl_bw;
}

static inline int dl_bw_cpus(int i)
{
	return 1;
}
#endif

/*
 * We must be sure that accepting a new task (or allowing changing the
 * parameters of an existing one) is consistent with the bandwidth
 * constraints. If yes, this function also accordingly updates the currently
 * allocated bandwidth to reflect the new situation.
 *
 * This function is called while holding p's rq->lock.
 *
 * XXX we should delay bw change until the task's 0-lag point, see
 * __setparam_dl().
 */
static int dl_overflow(struct task_struct *p, int policy,
		       const struct sched_attr *attr)
{

	struct dl_bw *dl_b = dl_bw_of(task_cpu(p));
	u64 period = attr->sched_period ?: attr->sched_deadline;
	u64 runtime = attr->sched_runtime;
	u64 new_bw = dl_policy(policy) ? to_ratio(period, runtime) : 0;
	int cpus, err = -1;

	if (new_bw == p->dl.dl_bw)
		return 0;

	/*
	 * Either if a task, enters, leave, or stays -deadline but changes
	 * its parameters, we may need to update accordingly the total
	 * allocated bandwidth of the container.
	 */
	raw_spin_lock(&dl_b->lock);
	cpus = dl_bw_cpus(task_cpu(p));
	if (dl_policy(policy) && !task_has_dl_policy(p) &&
	    !__dl_overflow(dl_b, cpus, 0, new_bw)) {
		__dl_add(dl_b, new_bw);
		err = 0;
	} else if (dl_policy(policy) && task_has_dl_policy(p) &&
		   !__dl_overflow(dl_b, cpus, p->dl.dl_bw, new_bw)) {
		__dl_clear(dl_b, p->dl.dl_bw);
		__dl_add(dl_b, new_bw);
		err = 0;
	} else if (!dl_policy(policy) && task_has_dl_policy(p)) {
		__dl_clear(dl_b, p->dl.dl_bw);
		err = 0;
	}
	raw_spin_unlock(&dl_b->lock);

	return err;
}

extern void init_dl_bw(struct dl_bw *dl_b);

/*
 * wake_up_new_task - wake up a newly created task for the first time.
 *
 * This function will do some initial scheduler statistics housekeeping
 * that must be done for every newly created context, then puts the task
 * on the runqueue and wakes it.
 */
void wake_up_new_task(struct task_struct *p)
{
	unsigned long flags;
	struct rq *rq;

	raw_spin_lock_irqsave(&p->pi_lock, flags);
	/* Initialize new task's runnable average */
	init_entity_runnable_average(&p->se);
#ifdef CONFIG_SMP
	/*
	 * Fork balancing, do it here and not earlier because:
	 *  - cpus_allowed can change in the fork path
	 *  - any previously selected cpu might disappear through hotplug
	 */
	set_task_cpu(p, select_task_rq(p, task_cpu(p), SD_BALANCE_FORK, 0));
#endif

	rq = __task_rq_lock(p);
	activate_task(rq, p, 0);
	p->on_rq = TASK_ON_RQ_QUEUED;
	trace_sched_wakeup_new(p);
	check_preempt_curr(rq, p, WF_FORK);
#ifdef CONFIG_SMP
	if (p->sched_class->task_woken) {
		/*
		 * Nothing relies on rq->lock after this, so its fine to
		 * drop it.
		 */
		lockdep_unpin_lock(&rq->lock);
		p->sched_class->task_woken(rq, p);
		lockdep_pin_lock(&rq->lock);
	}
#endif
	task_rq_unlock(rq, p, &flags);
}

#ifdef CONFIG_PREEMPT_NOTIFIERS

static struct static_key preempt_notifier_key = STATIC_KEY_INIT_FALSE;

void preempt_notifier_inc(void)
{
	static_key_slow_inc(&preempt_notifier_key);
}
EXPORT_SYMBOL_GPL(preempt_notifier_inc);

void preempt_notifier_dec(void)
{
	static_key_slow_dec(&preempt_notifier_key);
}
EXPORT_SYMBOL_GPL(preempt_notifier_dec);

/**
 * preempt_notifier_register - tell me when current is being preempted & rescheduled
 * @notifier: notifier struct to register
 */
void preempt_notifier_register(struct preempt_notifier *notifier)
{
	if (!static_key_false(&preempt_notifier_key))
		WARN(1, "registering preempt_notifier while notifiers disabled\n");

	hlist_add_head(&notifier->link, &current->preempt_notifiers);
}
EXPORT_SYMBOL_GPL(preempt_notifier_register);

/**
 * preempt_notifier_unregister - no longer interested in preemption notifications
 * @notifier: notifier struct to unregister
 *
 * This is *not* safe to call from within a preemption notifier.
 */
void preempt_notifier_unregister(struct preempt_notifier *notifier)
{
	hlist_del(&notifier->link);
}
EXPORT_SYMBOL_GPL(preempt_notifier_unregister);

static void __fire_sched_in_preempt_notifiers(struct task_struct *curr)
{
	struct preempt_notifier *notifier;

	hlist_for_each_entry(notifier, &curr->preempt_notifiers, link)
		notifier->ops->sched_in(notifier, raw_smp_processor_id());
}

static __always_inline void fire_sched_in_preempt_notifiers(struct task_struct *curr)
{
	if (static_key_false(&preempt_notifier_key))
		__fire_sched_in_preempt_notifiers(curr);
}

static void
__fire_sched_out_preempt_notifiers(struct task_struct *curr,
				   struct task_struct *next)
{
	struct preempt_notifier *notifier;

	hlist_for_each_entry(notifier, &curr->preempt_notifiers, link)
		notifier->ops->sched_out(notifier, next);
}

static __always_inline void
fire_sched_out_preempt_notifiers(struct task_struct *curr,
				 struct task_struct *next)
{
	if (static_key_false(&preempt_notifier_key))
		__fire_sched_out_preempt_notifiers(curr, next);
}

#else /* !CONFIG_PREEMPT_NOTIFIERS */

static inline void fire_sched_in_preempt_notifiers(struct task_struct *curr)
{
}

static inline void
fire_sched_out_preempt_notifiers(struct task_struct *curr,
				 struct task_struct *next)
{
}

#endif /* CONFIG_PREEMPT_NOTIFIERS */

/**
 * prepare_task_switch - prepare to switch tasks
 * @rq: the runqueue preparing to switch
 * @prev: the current task that is being switched out
 * @next: the task we are going to switch to.
 *
 * This is called with the rq lock held and interrupts off. It must
 * be paired with a subsequent finish_task_switch after the context
 * switch.
 *
 * prepare_task_switch sets up locking and calls architecture specific
 * hooks.
 */
static inline void
prepare_task_switch(struct rq *rq, struct task_struct *prev,
		    struct task_struct *next)
{
	sched_info_switch(rq, prev, next);
	perf_event_task_sched_out(prev, next);
	fire_sched_out_preempt_notifiers(prev, next);
	prepare_lock_switch(rq, next);
	prepare_arch_switch(next);
}

/**
 * finish_task_switch - clean up after a task-switch
 * @prev: the thread we just switched away from.
 *
 * finish_task_switch must be called after the context switch, paired
 * with a prepare_task_switch call before the context switch.
 * finish_task_switch will reconcile locking set up by prepare_task_switch,
 * and do any other architecture-specific cleanup actions.
 *
 * Note that we may have delayed dropping an mm in context_switch(). If
 * so, we finish that here outside of the runqueue lock. (Doing it
 * with the lock held can cause deadlocks; see schedule() for
 * details.)
 *
 * The context switch have flipped the stack from under us and restored the
 * local variables which were saved when this task called schedule() in the
 * past. prev == current is still correct but we need to recalculate this_rq
 * because prev may have moved to another CPU.
 */
static struct rq *finish_task_switch(struct task_struct *prev)
	__releases(rq->lock)
{
	struct rq *rq = this_rq();
	struct mm_struct *mm = rq->prev_mm;
	long prev_state;

	/*
	 * The previous task will have left us with a preempt_count of 2
	 * because it left us after:
	 *
	 *	schedule()
	 *	  preempt_disable();			// 1
	 *	  __schedule()
	 *	    raw_spin_lock_irq(&rq->lock)	// 2
	 *
	 * Also, see FORK_PREEMPT_COUNT.
	 */
	if (WARN_ONCE(preempt_count() != 2*PREEMPT_DISABLE_OFFSET,
		      "corrupted preempt_count: %s/%d/0x%x\n",
		      current->comm, current->pid, preempt_count()))
		preempt_count_set(FORK_PREEMPT_COUNT);

	rq->prev_mm = NULL;

	/*
	 * A task struct has one reference for the use as "current".
	 * If a task dies, then it sets TASK_DEAD in tsk->state and calls
	 * schedule one last time. The schedule call will never return, and
	 * the scheduled task must drop that reference.
	 *
	 * We must observe prev->state before clearing prev->on_cpu (in
	 * finish_lock_switch), otherwise a concurrent wakeup can get prev
	 * running on another CPU and we could rave with its RUNNING -> DEAD
	 * transition, resulting in a double drop.
	 */
	prev_state = prev->state;
	vtime_task_switch(prev);
	perf_event_task_sched_in(prev, current);
	finish_lock_switch(rq, prev);
	finish_arch_post_lock_switch();

	fire_sched_in_preempt_notifiers(current);
	/*
	 * We use mmdrop_delayed() here so we don't have to do the
	 * full __mmdrop() when we are the last user.
	 */
	if (mm)
		mmdrop_delayed(mm);
	if (unlikely(prev_state == TASK_DEAD)) {
		if (prev->sched_class->task_dead)
			prev->sched_class->task_dead(prev);

		/*
		 * Remove function-return probe instances associated with this
		 * task and put them back on the free list.
		 */
		kprobe_flush_task(prev);
		put_task_struct(prev);
	}

	tick_nohz_task_switch();
	return rq;
}

#ifdef CONFIG_SMP

/* rq->lock is NOT held, but preemption is disabled */
static void __balance_callback(struct rq *rq)
{
	struct callback_head *head, *next;
	void (*func)(struct rq *rq);
	unsigned long flags;

	raw_spin_lock_irqsave(&rq->lock, flags);
	head = rq->balance_callback;
	rq->balance_callback = NULL;
	while (head) {
		func = (void (*)(struct rq *))head->func;
		next = head->next;
		head->next = NULL;
		head = next;

		func(rq);
	}
	raw_spin_unlock_irqrestore(&rq->lock, flags);
}

static inline void balance_callback(struct rq *rq)
{
	if (unlikely(rq->balance_callback))
		__balance_callback(rq);
}

#else

static inline void balance_callback(struct rq *rq)
{
}

#endif

/**
 * schedule_tail - first thing a freshly forked thread must call.
 * @prev: the thread we just switched away from.
 */
asmlinkage __visible void schedule_tail(struct task_struct *prev)
	__releases(rq->lock)
{
	struct rq *rq;

	/*
	 * New tasks start with FORK_PREEMPT_COUNT, see there and
	 * finish_task_switch() for details.
	 *
	 * finish_task_switch() will drop rq->lock() and lower preempt_count
	 * and the preempt_enable() will end up enabling preemption (on
	 * PREEMPT_COUNT kernels).
	 */

	rq = finish_task_switch(prev);
	balance_callback(rq);
	preempt_enable();

	if (current->set_child_tid)
		put_user(task_pid_vnr(current), current->set_child_tid);
}

/*
 * context_switch - switch to the new MM and the new thread's register state.
 */
static inline struct rq *
context_switch(struct rq *rq, struct task_struct *prev,
	       struct task_struct *next)
{
	struct mm_struct *mm, *oldmm;

	prepare_task_switch(rq, prev, next);

	mm = next->mm;
	oldmm = prev->active_mm;
	/*
	 * For paravirt, this is coupled with an exit in switch_to to
	 * combine the page table reload and the switch backend into
	 * one hypercall.
	 */
	arch_start_context_switch(prev);

	if (!mm) {
		next->active_mm = oldmm;
		atomic_inc(&oldmm->mm_count);
		enter_lazy_tlb(oldmm, next);
	} else
		switch_mm(oldmm, mm, next);

	if (!prev->mm) {
		prev->active_mm = NULL;
		rq->prev_mm = oldmm;
	}
	/*
	 * Since the runqueue lock will be released by the next
	 * task (which is an invalid locking op but in the case
	 * of the scheduler it's an obvious special-case), so we
	 * do an early lockdep release here:
	 */
	lockdep_unpin_lock(&rq->lock);
	spin_release(&rq->lock.dep_map, 1, _THIS_IP_);

	/* Here we just switch the register state and the stack. */
	switch_to(prev, next, prev);
	barrier();

	return finish_task_switch(prev);
}

/*
 * nr_running and nr_context_switches:
 *
 * externally visible scheduler statistics: current number of runnable
 * threads, total number of context switches performed since bootup.
 */
unsigned long nr_running(void)
{
	unsigned long i, sum = 0;

	for_each_online_cpu(i)
		sum += cpu_rq(i)->nr_running;

	return sum;
}

/*
 * Check if only the current task is running on the cpu.
 *
 * Caution: this function does not check that the caller has disabled
 * preemption, thus the result might have a time-of-check-to-time-of-use
 * race.  The caller is responsible to use it correctly, for example:
 *
 * - from a non-preemptable section (of course)
 *
 * - from a thread that is bound to a single CPU
 *
 * - in a loop with very short iterations (e.g. a polling loop)
 */
bool single_task_running(void)
{
	return raw_rq()->nr_running == 1;
}
EXPORT_SYMBOL(single_task_running);

unsigned long long nr_context_switches(void)
{
	int i;
	unsigned long long sum = 0;

	for_each_possible_cpu(i)
		sum += cpu_rq(i)->nr_switches;

	return sum;
}

unsigned long nr_iowait(void)
{
	unsigned long i, sum = 0;

	for_each_possible_cpu(i)
		sum += atomic_read(&cpu_rq(i)->nr_iowait);

	return sum;
}

unsigned long nr_iowait_cpu(int cpu)
{
	struct rq *this = cpu_rq(cpu);
	return atomic_read(&this->nr_iowait);
}

void get_iowait_load(unsigned long *nr_waiters, unsigned long *load)
{
	struct rq *rq = this_rq();
	*nr_waiters = atomic_read(&rq->nr_iowait);
	*load = rq->load.weight;
}

#ifdef CONFIG_SMP

/*
 * sched_exec - execve() is a valuable balancing opportunity, because at
 * this point the task has the smallest effective memory and cache footprint.
 */
void sched_exec(void)
{
	struct task_struct *p = current;
	unsigned long flags;
	int dest_cpu;

	raw_spin_lock_irqsave(&p->pi_lock, flags);
	dest_cpu = p->sched_class->select_task_rq(p, task_cpu(p), SD_BALANCE_EXEC, 0);
	if (dest_cpu == smp_processor_id())
		goto unlock;

	if (likely(cpu_active(dest_cpu))) {
		struct migration_arg arg = { p, dest_cpu };

		raw_spin_unlock_irqrestore(&p->pi_lock, flags);
		stop_one_cpu(task_cpu(p), migration_cpu_stop, &arg);
		return;
	}
unlock:
	raw_spin_unlock_irqrestore(&p->pi_lock, flags);
}

#endif

DEFINE_PER_CPU(struct kernel_stat, kstat);
DEFINE_PER_CPU(struct kernel_cpustat, kernel_cpustat);

EXPORT_PER_CPU_SYMBOL(kstat);
EXPORT_PER_CPU_SYMBOL(kernel_cpustat);

/*
 * Return accounted runtime for the task.
 * In case the task is currently running, return the runtime plus current's
 * pending runtime that have not been accounted yet.
 */
unsigned long long task_sched_runtime(struct task_struct *p)
{
	unsigned long flags;
	struct rq *rq;
	u64 ns;

#if defined(CONFIG_64BIT) && defined(CONFIG_SMP)
	/*
	 * 64-bit doesn't need locks to atomically read a 64bit value.
	 * So we have a optimization chance when the task's delta_exec is 0.
	 * Reading ->on_cpu is racy, but this is ok.
	 *
	 * If we race with it leaving cpu, we'll take a lock. So we're correct.
	 * If we race with it entering cpu, unaccounted time is 0. This is
	 * indistinguishable from the read occurring a few cycles earlier.
	 * If we see ->on_cpu without ->on_rq, the task is leaving, and has
	 * been accounted, so we're correct here as well.
	 */
	if (!p->on_cpu || !task_on_rq_queued(p))
		return p->se.sum_exec_runtime;
#endif

	rq = task_rq_lock(p, &flags);
	/*
	 * Must be ->curr _and_ ->on_rq.  If dequeued, we would
	 * project cycles that may never be accounted to this
	 * thread, breaking clock_gettime().
	 */
	if (task_current(rq, p) && task_on_rq_queued(p)) {
		update_rq_clock(rq);
		p->sched_class->update_curr(rq);
	}
	ns = p->se.sum_exec_runtime;
	task_rq_unlock(rq, p, &flags);

	return ns;
}

/*
 * This function gets called by the timer code, with HZ frequency.
 * We call it with interrupts disabled.
 */
void scheduler_tick(void)
{
	int cpu = smp_processor_id();
	struct rq *rq = cpu_rq(cpu);
	struct task_struct *curr = rq->curr;

	sched_clock_tick();

	raw_spin_lock(&rq->lock);
	update_rq_clock(rq);
	curr->sched_class->task_tick(rq, curr, 0);
	update_cpu_load_active(rq);
	calc_global_load_tick(rq);
	raw_spin_unlock(&rq->lock);

	perf_event_task_tick();

#ifdef CONFIG_SMP
	rq->idle_balance = idle_cpu(cpu);
	trigger_load_balance(rq);
#endif
	rq_last_tick_reset(rq);
}

#ifdef CONFIG_NO_HZ_FULL
/**
 * scheduler_tick_max_deferment
 *
 * Keep at least one tick per second when a single
 * active task is running because the scheduler doesn't
 * yet completely support full dynticks environment.
 *
 * This makes sure that uptime, CFS vruntime, load
 * balancing, etc... continue to move forward, even
 * with a very low granularity.
 *
 * Return: Maximum deferment in nanoseconds.
 */
u64 scheduler_tick_max_deferment(void)
{
	struct rq *rq = this_rq();
	unsigned long next, now = READ_ONCE(jiffies);

	next = rq->last_sched_tick + HZ;

	if (time_before_eq(next, now))
		return 0;

	return jiffies_to_nsecs(next - now);
}
#endif

notrace unsigned long get_parent_ip(unsigned long addr)
{
	if (in_lock_functions(addr)) {
		addr = CALLER_ADDR2;
		if (in_lock_functions(addr))
			addr = CALLER_ADDR3;
	}
	return addr;
}

#if defined(CONFIG_PREEMPT) && (defined(CONFIG_DEBUG_PREEMPT) || \
				defined(CONFIG_PREEMPT_TRACER))

void preempt_count_add(int val)
{
#ifdef CONFIG_DEBUG_PREEMPT
	/*
	 * Underflow?
	 */
	if (DEBUG_LOCKS_WARN_ON((preempt_count() < 0)))
		return;
#endif
	__preempt_count_add(val);
#ifdef CONFIG_DEBUG_PREEMPT
	/*
	 * Spinlock count overflowing soon?
	 */
	DEBUG_LOCKS_WARN_ON((preempt_count() & PREEMPT_MASK) >=
				PREEMPT_MASK - 10);
#endif
	if (preempt_count() == val) {
		unsigned long ip = get_parent_ip(CALLER_ADDR1);
#ifdef CONFIG_DEBUG_PREEMPT
		current->preempt_disable_ip = ip;
#endif
		trace_preempt_off(CALLER_ADDR0, ip);
	}
}
EXPORT_SYMBOL(preempt_count_add);
NOKPROBE_SYMBOL(preempt_count_add);

void preempt_count_sub(int val)
{
#ifdef CONFIG_DEBUG_PREEMPT
	/*
	 * Underflow?
	 */
	if (DEBUG_LOCKS_WARN_ON(val > preempt_count()))
		return;
	/*
	 * Is the spinlock portion underflowing?
	 */
	if (DEBUG_LOCKS_WARN_ON((val < PREEMPT_MASK) &&
			!(preempt_count() & PREEMPT_MASK)))
		return;
#endif

	if (preempt_count() == val)
		trace_preempt_on(CALLER_ADDR0, get_parent_ip(CALLER_ADDR1));
	__preempt_count_sub(val);
}
EXPORT_SYMBOL(preempt_count_sub);
NOKPROBE_SYMBOL(preempt_count_sub);

#endif

/*
 * Print scheduling while atomic bug:
 */
static noinline void __schedule_bug(struct task_struct *prev)
{
	if (oops_in_progress)
		return;

	printk(KERN_ERR "BUG: scheduling while atomic: %s/%d/0x%08x\n",
		prev->comm, prev->pid, preempt_count());

	debug_show_held_locks(prev);
	print_modules();
	if (irqs_disabled())
		print_irqtrace_events(prev);
#ifdef CONFIG_DEBUG_PREEMPT
	if (in_atomic_preempt_off()) {
		pr_err("Preemption disabled at:");
		print_ip_sym(current->preempt_disable_ip);
		pr_cont("\n");
	}
#endif
	dump_stack();
	add_taint(TAINT_WARN, LOCKDEP_STILL_OK);
}

/*
 * Various schedule()-time debugging checks and statistics:
 */
static inline void schedule_debug(struct task_struct *prev)
{
#ifdef CONFIG_SCHED_STACK_END_CHECK
	BUG_ON(task_stack_end_corrupted(prev));
#endif

	if (unlikely(in_atomic_preempt_off())) {
		__schedule_bug(prev);
		preempt_count_set(PREEMPT_DISABLED);
	}
	rcu_sleep_check();

	profile_hit(SCHED_PROFILING, __builtin_return_address(0));

	schedstat_inc(this_rq(), sched_count);
}

#if defined(CONFIG_PREEMPT_RT_FULL) && defined(CONFIG_SMP)

<<<<<<< HEAD
static inline void update_migrate_disable(struct task_struct *p)
{
	const struct cpumask *mask;

	if (likely(!p->migrate_disable))
		return;

	/* Did we already update affinity? */
	if (unlikely(migrate_disabled_updated(p)))
		return;

	/*
	 * Since this is always current we can get away with only locking
	 * rq->lock, the ->cpus_allowed value can normally only be changed
	 * while holding both p->pi_lock and rq->lock, but seeing that this
	 * is current, we cannot actually be waking up, so all code that
	 * relies on serialization against p->pi_lock is out of scope.
	 *
	 * Having rq->lock serializes us against things like
	 * set_cpus_allowed_ptr() that can still happen concurrently.
	 */
	mask = tsk_cpus_allowed(p);

	if (p->sched_class->set_cpus_allowed)
		p->sched_class->set_cpus_allowed(p, mask);
	/* mask==cpumask_of(task_cpu(p)) which has a cpumask_weight==1 */
	p->nr_cpus_allowed = 1;

	/* Let migrate_enable know to fix things back up */
	p->migrate_disable |= MIGRATE_DISABLE_SET_AFFIN;
}

=======
>>>>>>> e6648ee4
void migrate_disable(void)
{
	struct task_struct *p = current;

	if (in_atomic()) {
#ifdef CONFIG_SCHED_DEBUG
		p->migrate_disable_atomic++;
#endif
		return;
	}

#ifdef CONFIG_SCHED_DEBUG
	if (unlikely(p->migrate_disable_atomic)) {
		tracing_off();
		WARN_ON_ONCE(1);
	}
#endif

	if (p->migrate_disable) {
		p->migrate_disable++;
		return;
	}

	preempt_disable();
	preempt_lazy_disable();
	pin_current_cpu();
	p->migrate_disable = 1;
<<<<<<< HEAD
=======
	p->nr_cpus_allowed = 1;
>>>>>>> e6648ee4
	preempt_enable();
}
EXPORT_SYMBOL(migrate_disable);

void migrate_enable(void)
{
	struct task_struct *p = current;
<<<<<<< HEAD
	const struct cpumask *mask;
	unsigned long flags;
	struct rq *rq;
=======
>>>>>>> e6648ee4

	if (in_atomic()) {
#ifdef CONFIG_SCHED_DEBUG
		p->migrate_disable_atomic--;
#endif
		return;
	}

#ifdef CONFIG_SCHED_DEBUG
	if (unlikely(p->migrate_disable_atomic)) {
		tracing_off();
		WARN_ON_ONCE(1);
	}
#endif
	WARN_ON_ONCE(p->migrate_disable <= 0);

<<<<<<< HEAD
	if (migrate_disable_count(p) > 1) {
=======
	if (p->migrate_disable > 1) {
>>>>>>> e6648ee4
		p->migrate_disable--;
		return;
	}

	preempt_disable();
<<<<<<< HEAD
	if (unlikely(migrate_disabled_updated(p))) {
		/*
		 * Undo whatever update_migrate_disable() did, also see there
		 * about locking.
		 */
		rq = this_rq();
		raw_spin_lock_irqsave(&current->pi_lock, flags);
		raw_spin_lock(&rq->lock);

		/*
		 * Clearing migrate_disable causes tsk_cpus_allowed to
		 * show the tasks original cpu affinity.
		 */
		p->migrate_disable = 0;
		mask = tsk_cpus_allowed(p);
		do_set_cpus_allowed(p, mask);

		raw_spin_unlock(&rq->lock);
		raw_spin_unlock_irqrestore(&current->pi_lock, flags);
	} else
		p->migrate_disable = 0;
=======
	/*
	 * Clearing migrate_disable causes tsk_cpus_allowed to
	 * show the tasks original cpu affinity.
	 */
	p->migrate_disable = 0;
>>>>>>> e6648ee4

	unpin_current_cpu();
	preempt_enable();
	preempt_lazy_enable();
}
EXPORT_SYMBOL(migrate_enable);
#endif

/*
 * Pick up the highest-prio task:
 */
static inline struct task_struct *
pick_next_task(struct rq *rq, struct task_struct *prev)
{
	const struct sched_class *class = &fair_sched_class;
	struct task_struct *p;

	/*
	 * Optimization: we know that if all tasks are in
	 * the fair class we can call that function directly:
	 */
	if (likely(prev->sched_class == class &&
		   rq->nr_running == rq->cfs.h_nr_running)) {
		p = fair_sched_class.pick_next_task(rq, prev);
		if (unlikely(p == RETRY_TASK))
			goto again;

		/* assumes fair_sched_class->next == idle_sched_class */
		if (unlikely(!p))
			p = idle_sched_class.pick_next_task(rq, prev);

		return p;
	}

again:
	for_each_class(class) {
		p = class->pick_next_task(rq, prev);
		if (p) {
			if (unlikely(p == RETRY_TASK))
				goto again;
			return p;
		}
	}

	BUG(); /* the idle class will always have a runnable task */
}

/*
 * __schedule() is the main scheduler function.
 *
 * The main means of driving the scheduler and thus entering this function are:
 *
 *   1. Explicit blocking: mutex, semaphore, waitqueue, etc.
 *
 *   2. TIF_NEED_RESCHED flag is checked on interrupt and userspace return
 *      paths. For example, see arch/x86/entry_64.S.
 *
 *      To drive preemption between tasks, the scheduler sets the flag in timer
 *      interrupt handler scheduler_tick().
 *
 *   3. Wakeups don't really cause entry into schedule(). They add a
 *      task to the run-queue and that's it.
 *
 *      Now, if the new task added to the run-queue preempts the current
 *      task, then the wakeup sets TIF_NEED_RESCHED and schedule() gets
 *      called on the nearest possible occasion:
 *
 *       - If the kernel is preemptible (CONFIG_PREEMPT=y):
 *
 *         - in syscall or exception context, at the next outmost
 *           preempt_enable(). (this might be as soon as the wake_up()'s
 *           spin_unlock()!)
 *
 *         - in IRQ context, return from interrupt-handler to
 *           preemptible context
 *
 *       - If the kernel is not preemptible (CONFIG_PREEMPT is not set)
 *         then at the next:
 *
 *          - cond_resched() call
 *          - explicit schedule() call
 *          - return from syscall or exception to user-space
 *          - return from interrupt-handler to user-space
 *
 * WARNING: must be called with preemption disabled!
 */
static void __sched notrace __schedule(bool preempt)
{
	struct task_struct *prev, *next;
	unsigned long *switch_count;
	struct rq *rq;
	int cpu;

	cpu = smp_processor_id();
	rq = cpu_rq(cpu);
	rcu_note_context_switch();
	prev = rq->curr;

	/*
	 * do_exit() calls schedule() with preemption disabled as an exception;
	 * however we must fix that up, otherwise the next task will see an
	 * inconsistent (higher) preempt count.
	 *
	 * It also avoids the below schedule_debug() test from complaining
	 * about this.
	 */
	if (unlikely(prev->state == TASK_DEAD))
		preempt_enable_no_resched_notrace();

	schedule_debug(prev);

	if (sched_feat(HRTICK))
		hrtick_clear(rq);

	/*
	 * Make sure that signal_pending_state()->signal_pending() below
	 * can't be reordered with __set_current_state(TASK_INTERRUPTIBLE)
	 * done by the caller to avoid the race with signal_wake_up().
	 */
	smp_mb__before_spinlock();
	raw_spin_lock_irq(&rq->lock);
	lockdep_pin_lock(&rq->lock);

	update_migrate_disable(prev);

	rq->clock_skip_update <<= 1; /* promote REQ to ACT */

	switch_count = &prev->nivcsw;
	if (!preempt && prev->state) {
		if (unlikely(signal_pending_state(prev->state, prev))) {
			prev->state = TASK_RUNNING;
		} else {
			deactivate_task(rq, prev, DEQUEUE_SLEEP);
			prev->on_rq = 0;
		}
		switch_count = &prev->nvcsw;
	}

	if (task_on_rq_queued(prev))
		update_rq_clock(rq);

	next = pick_next_task(rq, prev);
	clear_tsk_need_resched(prev);
	clear_tsk_need_resched_lazy(prev);
	clear_preempt_need_resched();
	rq->clock_skip_update = 0;

	if (likely(prev != next)) {
		rq->nr_switches++;
		rq->curr = next;
		++*switch_count;

		trace_sched_switch(preempt, prev, next);
		rq = context_switch(rq, prev, next); /* unlocks the rq */
		cpu = cpu_of(rq);
	} else {
		lockdep_unpin_lock(&rq->lock);
		raw_spin_unlock_irq(&rq->lock);
	}

	balance_callback(rq);
}

static inline void sched_submit_work(struct task_struct *tsk)
{
	if (!tsk->state)
<<<<<<< HEAD
		return;
	/*
	 * If a worker went to sleep, notify and ask workqueue whether
	 * it wants to wake up a task to maintain concurrency.
	 */
	if (tsk->flags & PF_WQ_WORKER)
		wq_worker_sleeping(tsk);


	if (tsk_is_pi_blocked(tsk))
=======
>>>>>>> e6648ee4
		return;

	/*
	 * If a worker went to sleep, notify and ask workqueue whether
	 * it wants to wake up a task to maintain concurrency.
	 */
	if (tsk->flags & PF_WQ_WORKER)
		wq_worker_sleeping(tsk);


	if (tsk_is_pi_blocked(tsk))
		return;

	/*
	 * If we are going to sleep and we have plugged IO queued,
	 * make sure to submit it to avoid deadlocks.
	 */
	if (blk_needs_flush_plug(tsk))
		blk_schedule_flush_plug(tsk);
}

static void sched_update_worker(struct task_struct *tsk)
{
	if (tsk->flags & PF_WQ_WORKER)
		wq_worker_running(tsk);
}

asmlinkage __visible void __sched schedule(void)
{
	struct task_struct *tsk = current;

	sched_submit_work(tsk);
	do {
		preempt_disable();
		__schedule(false);
		sched_preempt_enable_no_resched();
	} while (need_resched());
	sched_update_worker(tsk);
}
EXPORT_SYMBOL(schedule);

#ifdef CONFIG_CONTEXT_TRACKING
asmlinkage __visible void __sched schedule_user(void)
{
	/*
	 * If we come here after a random call to set_need_resched(),
	 * or we have been woken up remotely but the IPI has not yet arrived,
	 * we haven't yet exited the RCU idle mode. Do it here manually until
	 * we find a better solution.
	 *
	 * NB: There are buggy callers of this function.  Ideally we
	 * should warn if prev_state != CONTEXT_USER, but that will trigger
	 * too frequently to make sense yet.
	 */
	enum ctx_state prev_state = exception_enter();
	schedule();
	exception_exit(prev_state);
}
#endif

/**
 * schedule_preempt_disabled - called with preemption disabled
 *
 * Returns with preemption disabled. Note: preempt_count must be 1
 */
void __sched schedule_preempt_disabled(void)
{
	sched_preempt_enable_no_resched();
	schedule();
	preempt_disable();
}

static void __sched notrace preempt_schedule_common(void)
{
	do {
		preempt_disable_notrace();
		__schedule(true);
		preempt_enable_no_resched_notrace();

		/*
		 * Check again in case we missed a preemption opportunity
		 * between schedule and now.
		 */
	} while (need_resched());
}

#ifdef CONFIG_PREEMPT_LAZY
/*
 * If TIF_NEED_RESCHED is then we allow to be scheduled away since this is
 * set by a RT task. Oterwise we try to avoid beeing scheduled out as long as
 * preempt_lazy_count counter >0.
 */
static int preemptible_lazy(void)
{
	if (test_thread_flag(TIF_NEED_RESCHED))
		return 1;
	if (current_thread_info()->preempt_lazy_count)
		return 0;
	return 1;
}

#else

static int preemptible_lazy(void)
{
	return 1;
}

#endif

#ifdef CONFIG_PREEMPT
/*
 * this is the entry point to schedule() from in-kernel preemption
 * off of preempt_enable. Kernel preemptions off return from interrupt
 * occur there and call schedule directly.
 */
asmlinkage __visible void __sched notrace preempt_schedule(void)
{
	/*
	 * If there is a non-zero preempt_count or interrupts are disabled,
	 * we do not want to preempt the current task. Just return..
	 */
	if (likely(!preemptible()))
		return;
	if (!preemptible_lazy())
		return;

	preempt_schedule_common();
}
NOKPROBE_SYMBOL(preempt_schedule);
EXPORT_SYMBOL(preempt_schedule);

/**
 * preempt_schedule_notrace - preempt_schedule called by tracing
 *
 * The tracing infrastructure uses preempt_enable_notrace to prevent
 * recursion and tracing preempt enabling caused by the tracing
 * infrastructure itself. But as tracing can happen in areas coming
 * from userspace or just about to enter userspace, a preempt enable
 * can occur before user_exit() is called. This will cause the scheduler
 * to be called when the system is still in usermode.
 *
 * To prevent this, the preempt_enable_notrace will use this function
 * instead of preempt_schedule() to exit user context if needed before
 * calling the scheduler.
 */
asmlinkage __visible void __sched notrace preempt_schedule_notrace(void)
{
	enum ctx_state prev_ctx;

	if (likely(!preemptible()))
		return;
	if (!preemptible_lazy())
		return;

#ifdef CONFIG_PREEMPT_LAZY
	/*
	 * Check for lazy preemption
	 */
	if (current_thread_info()->preempt_lazy_count &&
	    !test_thread_flag(TIF_NEED_RESCHED))
		return;
#endif
	do {
		preempt_disable_notrace();
		/*
		 * Needs preempt disabled in case user_exit() is traced
		 * and the tracer calls preempt_enable_notrace() causing
		 * an infinite recursion.
		 */
		prev_ctx = exception_enter();
		/*
		 * The add/subtract must not be traced by the function
		 * tracer. But we still want to account for the
		 * preempt off latency tracer. Since the _notrace versions
		 * of add/subtract skip the accounting for latency tracer
		 * we must force it manually.
		 */
		start_critical_timings();
		__schedule(true);
		stop_critical_timings();
		exception_exit(prev_ctx);

		preempt_enable_no_resched_notrace();
	} while (need_resched());
}
EXPORT_SYMBOL_GPL(preempt_schedule_notrace);

#endif /* CONFIG_PREEMPT */

/*
 * this is the entry point to schedule() from kernel preemption
 * off of irq context.
 * Note, that this is called and return with irqs disabled. This will
 * protect us against recursive calling from irq.
 */
asmlinkage __visible void __sched preempt_schedule_irq(void)
{
	enum ctx_state prev_state;

	/* Catch callers which need to be fixed */
	BUG_ON(preempt_count() || !irqs_disabled());

	prev_state = exception_enter();

	do {
		preempt_disable();
		local_irq_enable();
		__schedule(true);
		local_irq_disable();
		sched_preempt_enable_no_resched();
	} while (need_resched());

	exception_exit(prev_state);
}

int default_wake_function(wait_queue_t *curr, unsigned mode, int wake_flags,
			  void *key)
{
	return try_to_wake_up(curr->private, mode, wake_flags);
}
EXPORT_SYMBOL(default_wake_function);

#ifdef CONFIG_RT_MUTEXES

/*
 * rt_mutex_setprio - set the current priority of a task
 * @p: task
 * @prio: prio value (kernel-internal form)
 *
 * This function changes the 'effective' priority of a task. It does
 * not touch ->normal_prio like __setscheduler().
 *
 * Used by the rt_mutex code to implement priority inheritance
 * logic. Call site only calls if the priority of the task changed.
 */
void rt_mutex_setprio(struct task_struct *p, int prio)
{
	int oldprio, queued, running, enqueue_flag = ENQUEUE_RESTORE;
	struct rq *rq;
	const struct sched_class *prev_class;

	BUG_ON(prio > MAX_PRIO);

	rq = __task_rq_lock(p);

	/*
	 * Idle task boosting is a nono in general. There is one
	 * exception, when PREEMPT_RT and NOHZ is active:
	 *
	 * The idle task calls get_next_timer_interrupt() and holds
	 * the timer wheel base->lock on the CPU and another CPU wants
	 * to access the timer (probably to cancel it). We can safely
	 * ignore the boosting request, as the idle CPU runs this code
	 * with interrupts disabled and will complete the lock
	 * protected section without being interrupted. So there is no
	 * real need to boost.
	 */
	if (unlikely(p == rq->idle)) {
		WARN_ON(p != rq->curr);
		WARN_ON(p->pi_blocked_on);
		goto out_unlock;
	}

	trace_sched_pi_setprio(p, prio);
	oldprio = p->prio;
	prev_class = p->sched_class;
	queued = task_on_rq_queued(p);
	running = task_current(rq, p);
	if (queued)
		dequeue_task(rq, p, DEQUEUE_SAVE);
	if (running)
		put_prev_task(rq, p);

	/*
	 * Boosting condition are:
	 * 1. -rt task is running and holds mutex A
	 *      --> -dl task blocks on mutex A
	 *
	 * 2. -dl task is running and holds mutex A
	 *      --> -dl task blocks on mutex A and could preempt the
	 *          running task
	 */
	if (dl_prio(prio)) {
		struct task_struct *pi_task = rt_mutex_get_top_task(p);
		if (!dl_prio(p->normal_prio) ||
		    (pi_task && dl_entity_preempt(&pi_task->dl, &p->dl))) {
			p->dl.dl_boosted = 1;
			enqueue_flag |= ENQUEUE_REPLENISH;
		} else
			p->dl.dl_boosted = 0;
		p->sched_class = &dl_sched_class;
	} else if (rt_prio(prio)) {
		if (dl_prio(oldprio))
			p->dl.dl_boosted = 0;
		if (oldprio < prio)
			enqueue_flag |= ENQUEUE_HEAD;
		p->sched_class = &rt_sched_class;
	} else {
		if (dl_prio(oldprio))
			p->dl.dl_boosted = 0;
		if (rt_prio(oldprio))
			p->rt.timeout = 0;
		p->sched_class = &fair_sched_class;
	}

	p->prio = prio;

	if (running)
		p->sched_class->set_curr_task(rq);
	if (queued)
		enqueue_task(rq, p, enqueue_flag);

	check_class_changed(rq, p, prev_class, oldprio);
out_unlock:
	preempt_disable(); /* avoid rq from going away on us */
	__task_rq_unlock(rq);

	balance_callback(rq);
	preempt_enable();
}
#endif

void set_user_nice(struct task_struct *p, long nice)
{
	int old_prio, delta, queued;
	unsigned long flags;
	struct rq *rq;

	if (task_nice(p) == nice || nice < MIN_NICE || nice > MAX_NICE)
		return;
	/*
	 * We have to be careful, if called from sys_setpriority(),
	 * the task might be in the middle of scheduling on another CPU.
	 */
	rq = task_rq_lock(p, &flags);
	/*
	 * The RT priorities are set via sched_setscheduler(), but we still
	 * allow the 'normal' nice value to be set - but as expected
	 * it wont have any effect on scheduling until the task is
	 * SCHED_DEADLINE, SCHED_FIFO or SCHED_RR:
	 */
	if (task_has_dl_policy(p) || task_has_rt_policy(p)) {
		p->static_prio = NICE_TO_PRIO(nice);
		goto out_unlock;
	}
	queued = task_on_rq_queued(p);
	if (queued)
		dequeue_task(rq, p, DEQUEUE_SAVE);

	p->static_prio = NICE_TO_PRIO(nice);
	set_load_weight(p);
	old_prio = p->prio;
	p->prio = effective_prio(p);
	delta = p->prio - old_prio;

	if (queued) {
		enqueue_task(rq, p, ENQUEUE_RESTORE);
		/*
		 * If the task increased its priority or is running and
		 * lowered its priority, then reschedule its CPU:
		 */
		if (delta < 0 || (delta > 0 && task_running(rq, p)))
			resched_curr(rq);
	}
out_unlock:
	task_rq_unlock(rq, p, &flags);
}
EXPORT_SYMBOL(set_user_nice);

/*
 * can_nice - check if a task can reduce its nice value
 * @p: task
 * @nice: nice value
 */
int can_nice(const struct task_struct *p, const int nice)
{
	/* convert nice value [19,-20] to rlimit style value [1,40] */
	int nice_rlim = nice_to_rlimit(nice);

	return (nice_rlim <= task_rlimit(p, RLIMIT_NICE) ||
		capable(CAP_SYS_NICE));
}

#ifdef __ARCH_WANT_SYS_NICE

/*
 * sys_nice - change the priority of the current process.
 * @increment: priority increment
 *
 * sys_setpriority is a more generic, but much slower function that
 * does similar things.
 */
SYSCALL_DEFINE1(nice, int, increment)
{
	long nice, retval;

	/*
	 * Setpriority might change our priority at the same moment.
	 * We don't have to worry. Conceptually one call occurs first
	 * and we have a single winner.
	 */
	increment = clamp(increment, -NICE_WIDTH, NICE_WIDTH);
	nice = task_nice(current) + increment;

	nice = clamp_val(nice, MIN_NICE, MAX_NICE);
	if (increment < 0 && !can_nice(current, nice))
		return -EPERM;

	retval = security_task_setnice(current, nice);
	if (retval)
		return retval;

	set_user_nice(current, nice);
	return 0;
}

#endif

/**
 * task_prio - return the priority value of a given task.
 * @p: the task in question.
 *
 * Return: The priority value as seen by users in /proc.
 * RT tasks are offset by -200. Normal tasks are centered
 * around 0, value goes from -16 to +15.
 */
int task_prio(const struct task_struct *p)
{
	return p->prio - MAX_RT_PRIO;
}

/**
 * idle_cpu - is a given cpu idle currently?
 * @cpu: the processor in question.
 *
 * Return: 1 if the CPU is currently idle. 0 otherwise.
 */
int idle_cpu(int cpu)
{
	struct rq *rq = cpu_rq(cpu);

	if (rq->curr != rq->idle)
		return 0;

	if (rq->nr_running)
		return 0;

#ifdef CONFIG_SMP
	if (!llist_empty(&rq->wake_list))
		return 0;
#endif

	return 1;
}

/**
 * idle_task - return the idle task for a given cpu.
 * @cpu: the processor in question.
 *
 * Return: The idle task for the cpu @cpu.
 */
struct task_struct *idle_task(int cpu)
{
	return cpu_rq(cpu)->idle;
}

/**
 * find_process_by_pid - find a process with a matching PID value.
 * @pid: the pid in question.
 *
 * The task of @pid, if found. %NULL otherwise.
 */
static struct task_struct *find_process_by_pid(pid_t pid)
{
	return pid ? find_task_by_vpid(pid) : current;
}

/*
 * This function initializes the sched_dl_entity of a newly becoming
 * SCHED_DEADLINE task.
 *
 * Only the static values are considered here, the actual runtime and the
 * absolute deadline will be properly calculated when the task is enqueued
 * for the first time with its new policy.
 */
static void
__setparam_dl(struct task_struct *p, const struct sched_attr *attr)
{
	struct sched_dl_entity *dl_se = &p->dl;

	dl_se->dl_runtime = attr->sched_runtime;
	dl_se->dl_deadline = attr->sched_deadline;
	dl_se->dl_period = attr->sched_period ?: dl_se->dl_deadline;
	dl_se->flags = attr->sched_flags;
	dl_se->dl_bw = to_ratio(dl_se->dl_period, dl_se->dl_runtime);

	/*
	 * Changing the parameters of a task is 'tricky' and we're not doing
	 * the correct thing -- also see task_dead_dl() and switched_from_dl().
	 *
	 * What we SHOULD do is delay the bandwidth release until the 0-lag
	 * point. This would include retaining the task_struct until that time
	 * and change dl_overflow() to not immediately decrement the current
	 * amount.
	 *
	 * Instead we retain the current runtime/deadline and let the new
	 * parameters take effect after the current reservation period lapses.
	 * This is safe (albeit pessimistic) because the 0-lag point is always
	 * before the current scheduling deadline.
	 *
	 * We can still have temporary overloads because we do not delay the
	 * change in bandwidth until that time; so admission control is
	 * not on the safe side. It does however guarantee tasks will never
	 * consume more than promised.
	 */
}

/*
 * sched_setparam() passes in -1 for its policy, to let the functions
 * it calls know not to change it.
 */
#define SETPARAM_POLICY	-1

static void __setscheduler_params(struct task_struct *p,
		const struct sched_attr *attr)
{
	int policy = attr->sched_policy;

	if (policy == SETPARAM_POLICY)
		policy = p->policy;

	p->policy = policy;

	if (dl_policy(policy))
		__setparam_dl(p, attr);
	else if (fair_policy(policy))
		p->static_prio = NICE_TO_PRIO(attr->sched_nice);

	/*
	 * __sched_setscheduler() ensures attr->sched_priority == 0 when
	 * !rt_policy. Always setting this ensures that things like
	 * getparam()/getattr() don't report silly values for !rt tasks.
	 */
	p->rt_priority = attr->sched_priority;
	p->normal_prio = normal_prio(p);
	set_load_weight(p);
}

/* Actually do priority change: must hold pi & rq lock. */
static void __setscheduler(struct rq *rq, struct task_struct *p,
			   const struct sched_attr *attr, bool keep_boost)
{
	__setscheduler_params(p, attr);

	/*
	 * Keep a potential priority boosting if called from
	 * sched_setscheduler().
	 */
	if (keep_boost)
		p->prio = rt_mutex_get_effective_prio(p, normal_prio(p));
	else
		p->prio = normal_prio(p);

	if (dl_prio(p->prio))
		p->sched_class = &dl_sched_class;
	else if (rt_prio(p->prio))
		p->sched_class = &rt_sched_class;
	else
		p->sched_class = &fair_sched_class;
}

static void
__getparam_dl(struct task_struct *p, struct sched_attr *attr)
{
	struct sched_dl_entity *dl_se = &p->dl;

	attr->sched_priority = p->rt_priority;
	attr->sched_runtime = dl_se->dl_runtime;
	attr->sched_deadline = dl_se->dl_deadline;
	attr->sched_period = dl_se->dl_period;
	attr->sched_flags = dl_se->flags;
}

/*
 * This function validates the new parameters of a -deadline task.
 * We ask for the deadline not being zero, and greater or equal
 * than the runtime, as well as the period of being zero or
 * greater than deadline. Furthermore, we have to be sure that
 * user parameters are above the internal resolution of 1us (we
 * check sched_runtime only since it is always the smaller one) and
 * below 2^63 ns (we have to check both sched_deadline and
 * sched_period, as the latter can be zero).
 */
static bool
__checkparam_dl(const struct sched_attr *attr)
{
	/* deadline != 0 */
	if (attr->sched_deadline == 0)
		return false;

	/*
	 * Since we truncate DL_SCALE bits, make sure we're at least
	 * that big.
	 */
	if (attr->sched_runtime < (1ULL << DL_SCALE))
		return false;

	/*
	 * Since we use the MSB for wrap-around and sign issues, make
	 * sure it's not set (mind that period can be equal to zero).
	 */
	if (attr->sched_deadline & (1ULL << 63) ||
	    attr->sched_period & (1ULL << 63))
		return false;

	/* runtime <= deadline <= period (if period != 0) */
	if ((attr->sched_period != 0 &&
	     attr->sched_period < attr->sched_deadline) ||
	    attr->sched_deadline < attr->sched_runtime)
		return false;

	return true;
}

/*
 * check the target process has a UID that matches the current process's
 */
static bool check_same_owner(struct task_struct *p)
{
	const struct cred *cred = current_cred(), *pcred;
	bool match;

	rcu_read_lock();
	pcred = __task_cred(p);
	match = (uid_eq(cred->euid, pcred->euid) ||
		 uid_eq(cred->euid, pcred->uid));
	rcu_read_unlock();
	return match;
}

static bool dl_param_changed(struct task_struct *p,
		const struct sched_attr *attr)
{
	struct sched_dl_entity *dl_se = &p->dl;

	if (dl_se->dl_runtime != attr->sched_runtime ||
		dl_se->dl_deadline != attr->sched_deadline ||
		dl_se->dl_period != attr->sched_period ||
		dl_se->flags != attr->sched_flags)
		return true;

	return false;
}

static int __sched_setscheduler(struct task_struct *p,
				const struct sched_attr *attr,
				bool user, bool pi)
{
	int newprio = dl_policy(attr->sched_policy) ? MAX_DL_PRIO - 1 :
		      MAX_RT_PRIO - 1 - attr->sched_priority;
	int retval, oldprio, oldpolicy = -1, queued, running;
	int new_effective_prio, policy = attr->sched_policy;
	unsigned long flags;
	const struct sched_class *prev_class;
	struct rq *rq;
	int reset_on_fork;

	/* may grab non-irq protected spin_locks */
	BUG_ON(in_interrupt());
recheck:
	/* double check policy once rq lock held */
	if (policy < 0) {
		reset_on_fork = p->sched_reset_on_fork;
		policy = oldpolicy = p->policy;
	} else {
		reset_on_fork = !!(attr->sched_flags & SCHED_FLAG_RESET_ON_FORK);

		if (!valid_policy(policy))
			return -EINVAL;
	}

	if (attr->sched_flags & ~(SCHED_FLAG_RESET_ON_FORK))
		return -EINVAL;

	/*
	 * Valid priorities for SCHED_FIFO and SCHED_RR are
	 * 1..MAX_USER_RT_PRIO-1, valid priority for SCHED_NORMAL,
	 * SCHED_BATCH and SCHED_IDLE is 0.
	 */
	if ((p->mm && attr->sched_priority > MAX_USER_RT_PRIO-1) ||
	    (!p->mm && attr->sched_priority > MAX_RT_PRIO-1))
		return -EINVAL;
	if ((dl_policy(policy) && !__checkparam_dl(attr)) ||
	    (rt_policy(policy) != (attr->sched_priority != 0)))
		return -EINVAL;

	/*
	 * Allow unprivileged RT tasks to decrease priority:
	 */
	if (user && !capable(CAP_SYS_NICE)) {
		if (fair_policy(policy)) {
			if (attr->sched_nice < task_nice(p) &&
			    !can_nice(p, attr->sched_nice))
				return -EPERM;
		}

		if (rt_policy(policy)) {
			unsigned long rlim_rtprio =
					task_rlimit(p, RLIMIT_RTPRIO);

			/* can't set/change the rt policy */
			if (policy != p->policy && !rlim_rtprio)
				return -EPERM;

			/* can't increase priority */
			if (attr->sched_priority > p->rt_priority &&
			    attr->sched_priority > rlim_rtprio)
				return -EPERM;
		}

		 /*
		  * Can't set/change SCHED_DEADLINE policy at all for now
		  * (safest behavior); in the future we would like to allow
		  * unprivileged DL tasks to increase their relative deadline
		  * or reduce their runtime (both ways reducing utilization)
		  */
		if (dl_policy(policy))
			return -EPERM;

		/*
		 * Treat SCHED_IDLE as nice 20. Only allow a switch to
		 * SCHED_NORMAL if the RLIMIT_NICE would normally permit it.
		 */
		if (idle_policy(p->policy) && !idle_policy(policy)) {
			if (!can_nice(p, task_nice(p)))
				return -EPERM;
		}

		/* can't change other user's priorities */
		if (!check_same_owner(p))
			return -EPERM;

		/* Normal users shall not reset the sched_reset_on_fork flag */
		if (p->sched_reset_on_fork && !reset_on_fork)
			return -EPERM;
	}

	if (user) {
		retval = security_task_setscheduler(p);
		if (retval)
			return retval;
	}

	/*
	 * make sure no PI-waiters arrive (or leave) while we are
	 * changing the priority of the task:
	 *
	 * To be able to change p->policy safely, the appropriate
	 * runqueue lock must be held.
	 */
	rq = task_rq_lock(p, &flags);

	/*
	 * Changing the policy of the stop threads its a very bad idea
	 */
	if (p == rq->stop) {
		task_rq_unlock(rq, p, &flags);
		return -EINVAL;
	}

	/*
	 * If not changing anything there's no need to proceed further,
	 * but store a possible modification of reset_on_fork.
	 */
	if (unlikely(policy == p->policy)) {
		if (fair_policy(policy) && attr->sched_nice != task_nice(p))
			goto change;
		if (rt_policy(policy) && attr->sched_priority != p->rt_priority)
			goto change;
		if (dl_policy(policy) && dl_param_changed(p, attr))
			goto change;

		p->sched_reset_on_fork = reset_on_fork;
		task_rq_unlock(rq, p, &flags);
		return 0;
	}
change:

	if (user) {
#ifdef CONFIG_RT_GROUP_SCHED
		/*
		 * Do not allow realtime tasks into groups that have no runtime
		 * assigned.
		 */
		if (rt_bandwidth_enabled() && rt_policy(policy) &&
				task_group(p)->rt_bandwidth.rt_runtime == 0 &&
				!task_group_is_autogroup(task_group(p))) {
			task_rq_unlock(rq, p, &flags);
			return -EPERM;
		}
#endif
#ifdef CONFIG_SMP
		if (dl_bandwidth_enabled() && dl_policy(policy)) {
			cpumask_t *span = rq->rd->span;

			/*
			 * Don't allow tasks with an affinity mask smaller than
			 * the entire root_domain to become SCHED_DEADLINE. We
			 * will also fail if there's no bandwidth available.
			 */
			if (!cpumask_subset(span, &p->cpus_allowed) ||
			    rq->rd->dl_bw.bw == 0) {
				task_rq_unlock(rq, p, &flags);
				return -EPERM;
			}
		}
#endif
	}

	/* recheck policy now with rq lock held */
	if (unlikely(oldpolicy != -1 && oldpolicy != p->policy)) {
		policy = oldpolicy = -1;
		task_rq_unlock(rq, p, &flags);
		goto recheck;
	}

	/*
	 * If setscheduling to SCHED_DEADLINE (or changing the parameters
	 * of a SCHED_DEADLINE task) we need to check if enough bandwidth
	 * is available.
	 */
	if ((dl_policy(policy) || dl_task(p)) && dl_overflow(p, policy, attr)) {
		task_rq_unlock(rq, p, &flags);
		return -EBUSY;
	}

	p->sched_reset_on_fork = reset_on_fork;
	oldprio = p->prio;

	if (pi) {
		/*
		 * Take priority boosted tasks into account. If the new
		 * effective priority is unchanged, we just store the new
		 * normal parameters and do not touch the scheduler class and
		 * the runqueue. This will be done when the task deboost
		 * itself.
		 */
		new_effective_prio = rt_mutex_get_effective_prio(p, newprio);
		if (new_effective_prio == oldprio) {
			__setscheduler_params(p, attr);
			task_rq_unlock(rq, p, &flags);
			return 0;
		}
	}

	queued = task_on_rq_queued(p);
	running = task_current(rq, p);
	if (queued)
		dequeue_task(rq, p, DEQUEUE_SAVE);
	if (running)
		put_prev_task(rq, p);

	prev_class = p->sched_class;
	__setscheduler(rq, p, attr, pi);

	if (running)
		p->sched_class->set_curr_task(rq);
	if (queued) {
		int enqueue_flags = ENQUEUE_RESTORE;
		/*
		 * We enqueue to tail when the priority of a task is
		 * increased (user space view).
		 */
		if (oldprio <= p->prio)
			enqueue_flags |= ENQUEUE_HEAD;

		enqueue_task(rq, p, enqueue_flags);
	}

	check_class_changed(rq, p, prev_class, oldprio);
	preempt_disable(); /* avoid rq from going away on us */
	task_rq_unlock(rq, p, &flags);

	if (pi)
		rt_mutex_adjust_pi(p);

	/*
	 * Run balance callbacks after we've adjusted the PI chain.
	 */
	balance_callback(rq);
	preempt_enable();

	return 0;
}

static int _sched_setscheduler(struct task_struct *p, int policy,
			       const struct sched_param *param, bool check)
{
	struct sched_attr attr = {
		.sched_policy   = policy,
		.sched_priority = param->sched_priority,
		.sched_nice	= PRIO_TO_NICE(p->static_prio),
	};

	/* Fixup the legacy SCHED_RESET_ON_FORK hack. */
	if ((policy != SETPARAM_POLICY) && (policy & SCHED_RESET_ON_FORK)) {
		attr.sched_flags |= SCHED_FLAG_RESET_ON_FORK;
		policy &= ~SCHED_RESET_ON_FORK;
		attr.sched_policy = policy;
	}

	return __sched_setscheduler(p, &attr, check, true);
}
/**
 * sched_setscheduler - change the scheduling policy and/or RT priority of a thread.
 * @p: the task in question.
 * @policy: new policy.
 * @param: structure containing the new RT priority.
 *
 * Return: 0 on success. An error code otherwise.
 *
 * NOTE that the task may be already dead.
 */
int sched_setscheduler(struct task_struct *p, int policy,
		       const struct sched_param *param)
{
	return _sched_setscheduler(p, policy, param, true);
}
EXPORT_SYMBOL_GPL(sched_setscheduler);

int sched_setattr(struct task_struct *p, const struct sched_attr *attr)
{
	return __sched_setscheduler(p, attr, true, true);
}
EXPORT_SYMBOL_GPL(sched_setattr);

/**
 * sched_setscheduler_nocheck - change the scheduling policy and/or RT priority of a thread from kernelspace.
 * @p: the task in question.
 * @policy: new policy.
 * @param: structure containing the new RT priority.
 *
 * Just like sched_setscheduler, only don't bother checking if the
 * current context has permission.  For example, this is needed in
 * stop_machine(): we create temporary high priority worker threads,
 * but our caller might not have that capability.
 *
 * Return: 0 on success. An error code otherwise.
 */
int sched_setscheduler_nocheck(struct task_struct *p, int policy,
			       const struct sched_param *param)
{
	return _sched_setscheduler(p, policy, param, false);
}
EXPORT_SYMBOL_GPL(sched_setscheduler_nocheck);

static int
do_sched_setscheduler(pid_t pid, int policy, struct sched_param __user *param)
{
	struct sched_param lparam;
	struct task_struct *p;
	int retval;

	if (!param || pid < 0)
		return -EINVAL;
	if (copy_from_user(&lparam, param, sizeof(struct sched_param)))
		return -EFAULT;

	rcu_read_lock();
	retval = -ESRCH;
	p = find_process_by_pid(pid);
	if (p != NULL)
		retval = sched_setscheduler(p, policy, &lparam);
	rcu_read_unlock();

	return retval;
}

/*
 * Mimics kernel/events/core.c perf_copy_attr().
 */
static int sched_copy_attr(struct sched_attr __user *uattr,
			   struct sched_attr *attr)
{
	u32 size;
	int ret;

	if (!access_ok(VERIFY_WRITE, uattr, SCHED_ATTR_SIZE_VER0))
		return -EFAULT;

	/*
	 * zero the full structure, so that a short copy will be nice.
	 */
	memset(attr, 0, sizeof(*attr));

	ret = get_user(size, &uattr->size);
	if (ret)
		return ret;

	if (size > PAGE_SIZE)	/* silly large */
		goto err_size;

	if (!size)		/* abi compat */
		size = SCHED_ATTR_SIZE_VER0;

	if (size < SCHED_ATTR_SIZE_VER0)
		goto err_size;

	/*
	 * If we're handed a bigger struct than we know of,
	 * ensure all the unknown bits are 0 - i.e. new
	 * user-space does not rely on any kernel feature
	 * extensions we dont know about yet.
	 */
	if (size > sizeof(*attr)) {
		unsigned char __user *addr;
		unsigned char __user *end;
		unsigned char val;

		addr = (void __user *)uattr + sizeof(*attr);
		end  = (void __user *)uattr + size;

		for (; addr < end; addr++) {
			ret = get_user(val, addr);
			if (ret)
				return ret;
			if (val)
				goto err_size;
		}
		size = sizeof(*attr);
	}

	ret = copy_from_user(attr, uattr, size);
	if (ret)
		return -EFAULT;

	/*
	 * XXX: do we want to be lenient like existing syscalls; or do we want
	 * to be strict and return an error on out-of-bounds values?
	 */
	attr->sched_nice = clamp(attr->sched_nice, MIN_NICE, MAX_NICE);

	return 0;

err_size:
	put_user(sizeof(*attr), &uattr->size);
	return -E2BIG;
}

/**
 * sys_sched_setscheduler - set/change the scheduler policy and RT priority
 * @pid: the pid in question.
 * @policy: new policy.
 * @param: structure containing the new RT priority.
 *
 * Return: 0 on success. An error code otherwise.
 */
SYSCALL_DEFINE3(sched_setscheduler, pid_t, pid, int, policy,
		struct sched_param __user *, param)
{
	/* negative values for policy are not valid */
	if (policy < 0)
		return -EINVAL;

	return do_sched_setscheduler(pid, policy, param);
}

/**
 * sys_sched_setparam - set/change the RT priority of a thread
 * @pid: the pid in question.
 * @param: structure containing the new RT priority.
 *
 * Return: 0 on success. An error code otherwise.
 */
SYSCALL_DEFINE2(sched_setparam, pid_t, pid, struct sched_param __user *, param)
{
	return do_sched_setscheduler(pid, SETPARAM_POLICY, param);
}

/**
 * sys_sched_setattr - same as above, but with extended sched_attr
 * @pid: the pid in question.
 * @uattr: structure containing the extended parameters.
 * @flags: for future extension.
 */
SYSCALL_DEFINE3(sched_setattr, pid_t, pid, struct sched_attr __user *, uattr,
			       unsigned int, flags)
{
	struct sched_attr attr;
	struct task_struct *p;
	int retval;

	if (!uattr || pid < 0 || flags)
		return -EINVAL;

	retval = sched_copy_attr(uattr, &attr);
	if (retval)
		return retval;

	if ((int)attr.sched_policy < 0)
		return -EINVAL;

	rcu_read_lock();
	retval = -ESRCH;
	p = find_process_by_pid(pid);
	if (p != NULL)
		retval = sched_setattr(p, &attr);
	rcu_read_unlock();

	return retval;
}

/**
 * sys_sched_getscheduler - get the policy (scheduling class) of a thread
 * @pid: the pid in question.
 *
 * Return: On success, the policy of the thread. Otherwise, a negative error
 * code.
 */
SYSCALL_DEFINE1(sched_getscheduler, pid_t, pid)
{
	struct task_struct *p;
	int retval;

	if (pid < 0)
		return -EINVAL;

	retval = -ESRCH;
	rcu_read_lock();
	p = find_process_by_pid(pid);
	if (p) {
		retval = security_task_getscheduler(p);
		if (!retval)
			retval = p->policy
				| (p->sched_reset_on_fork ? SCHED_RESET_ON_FORK : 0);
	}
	rcu_read_unlock();
	return retval;
}

/**
 * sys_sched_getparam - get the RT priority of a thread
 * @pid: the pid in question.
 * @param: structure containing the RT priority.
 *
 * Return: On success, 0 and the RT priority is in @param. Otherwise, an error
 * code.
 */
SYSCALL_DEFINE2(sched_getparam, pid_t, pid, struct sched_param __user *, param)
{
	struct sched_param lp = { .sched_priority = 0 };
	struct task_struct *p;
	int retval;

	if (!param || pid < 0)
		return -EINVAL;

	rcu_read_lock();
	p = find_process_by_pid(pid);
	retval = -ESRCH;
	if (!p)
		goto out_unlock;

	retval = security_task_getscheduler(p);
	if (retval)
		goto out_unlock;

	if (task_has_rt_policy(p))
		lp.sched_priority = p->rt_priority;
	rcu_read_unlock();

	/*
	 * This one might sleep, we cannot do it with a spinlock held ...
	 */
	retval = copy_to_user(param, &lp, sizeof(*param)) ? -EFAULT : 0;

	return retval;

out_unlock:
	rcu_read_unlock();
	return retval;
}

static int sched_read_attr(struct sched_attr __user *uattr,
			   struct sched_attr *attr,
			   unsigned int usize)
{
	int ret;

	if (!access_ok(VERIFY_WRITE, uattr, usize))
		return -EFAULT;

	/*
	 * If we're handed a smaller struct than we know of,
	 * ensure all the unknown bits are 0 - i.e. old
	 * user-space does not get uncomplete information.
	 */
	if (usize < sizeof(*attr)) {
		unsigned char *addr;
		unsigned char *end;

		addr = (void *)attr + usize;
		end  = (void *)attr + sizeof(*attr);

		for (; addr < end; addr++) {
			if (*addr)
				return -EFBIG;
		}

		attr->size = usize;
	}

	ret = copy_to_user(uattr, attr, attr->size);
	if (ret)
		return -EFAULT;

	return 0;
}

/**
 * sys_sched_getattr - similar to sched_getparam, but with sched_attr
 * @pid: the pid in question.
 * @uattr: structure containing the extended parameters.
 * @size: sizeof(attr) for fwd/bwd comp.
 * @flags: for future extension.
 */
SYSCALL_DEFINE4(sched_getattr, pid_t, pid, struct sched_attr __user *, uattr,
		unsigned int, size, unsigned int, flags)
{
	struct sched_attr attr = {
		.size = sizeof(struct sched_attr),
	};
	struct task_struct *p;
	int retval;

	if (!uattr || pid < 0 || size > PAGE_SIZE ||
	    size < SCHED_ATTR_SIZE_VER0 || flags)
		return -EINVAL;

	rcu_read_lock();
	p = find_process_by_pid(pid);
	retval = -ESRCH;
	if (!p)
		goto out_unlock;

	retval = security_task_getscheduler(p);
	if (retval)
		goto out_unlock;

	attr.sched_policy = p->policy;
	if (p->sched_reset_on_fork)
		attr.sched_flags |= SCHED_FLAG_RESET_ON_FORK;
	if (task_has_dl_policy(p))
		__getparam_dl(p, &attr);
	else if (task_has_rt_policy(p))
		attr.sched_priority = p->rt_priority;
	else
		attr.sched_nice = task_nice(p);

	rcu_read_unlock();

	retval = sched_read_attr(uattr, &attr, size);
	return retval;

out_unlock:
	rcu_read_unlock();
	return retval;
}

long sched_setaffinity(pid_t pid, const struct cpumask *in_mask)
{
	cpumask_var_t cpus_allowed, new_mask;
	struct task_struct *p;
	int retval;

	rcu_read_lock();

	p = find_process_by_pid(pid);
	if (!p) {
		rcu_read_unlock();
		return -ESRCH;
	}

	/* Prevent p going away */
	get_task_struct(p);
	rcu_read_unlock();

	if (p->flags & PF_NO_SETAFFINITY) {
		retval = -EINVAL;
		goto out_put_task;
	}
	if (!alloc_cpumask_var(&cpus_allowed, GFP_KERNEL)) {
		retval = -ENOMEM;
		goto out_put_task;
	}
	if (!alloc_cpumask_var(&new_mask, GFP_KERNEL)) {
		retval = -ENOMEM;
		goto out_free_cpus_allowed;
	}
	retval = -EPERM;
	if (!check_same_owner(p)) {
		rcu_read_lock();
		if (!ns_capable(__task_cred(p)->user_ns, CAP_SYS_NICE)) {
			rcu_read_unlock();
			goto out_free_new_mask;
		}
		rcu_read_unlock();
	}

	retval = security_task_setscheduler(p);
	if (retval)
		goto out_free_new_mask;


	cpuset_cpus_allowed(p, cpus_allowed);
	cpumask_and(new_mask, in_mask, cpus_allowed);

	/*
	 * Since bandwidth control happens on root_domain basis,
	 * if admission test is enabled, we only admit -deadline
	 * tasks allowed to run on all the CPUs in the task's
	 * root_domain.
	 */
#ifdef CONFIG_SMP
	if (task_has_dl_policy(p) && dl_bandwidth_enabled()) {
		rcu_read_lock();
		if (!cpumask_subset(task_rq(p)->rd->span, new_mask)) {
			retval = -EBUSY;
			rcu_read_unlock();
			goto out_free_new_mask;
		}
		rcu_read_unlock();
	}
#endif
again:
	retval = __set_cpus_allowed_ptr(p, new_mask, true);

	if (!retval) {
		cpuset_cpus_allowed(p, cpus_allowed);
		if (!cpumask_subset(new_mask, cpus_allowed)) {
			/*
			 * We must have raced with a concurrent cpuset
			 * update. Just reset the cpus_allowed to the
			 * cpuset's cpus_allowed
			 */
			cpumask_copy(new_mask, cpus_allowed);
			goto again;
		}
	}
out_free_new_mask:
	free_cpumask_var(new_mask);
out_free_cpus_allowed:
	free_cpumask_var(cpus_allowed);
out_put_task:
	put_task_struct(p);
	return retval;
}

static int get_user_cpu_mask(unsigned long __user *user_mask_ptr, unsigned len,
			     struct cpumask *new_mask)
{
	if (len < cpumask_size())
		cpumask_clear(new_mask);
	else if (len > cpumask_size())
		len = cpumask_size();

	return copy_from_user(new_mask, user_mask_ptr, len) ? -EFAULT : 0;
}

/**
 * sys_sched_setaffinity - set the cpu affinity of a process
 * @pid: pid of the process
 * @len: length in bytes of the bitmask pointed to by user_mask_ptr
 * @user_mask_ptr: user-space pointer to the new cpu mask
 *
 * Return: 0 on success. An error code otherwise.
 */
SYSCALL_DEFINE3(sched_setaffinity, pid_t, pid, unsigned int, len,
		unsigned long __user *, user_mask_ptr)
{
	cpumask_var_t new_mask;
	int retval;

	if (!alloc_cpumask_var(&new_mask, GFP_KERNEL))
		return -ENOMEM;

	retval = get_user_cpu_mask(user_mask_ptr, len, new_mask);
	if (retval == 0)
		retval = sched_setaffinity(pid, new_mask);
	free_cpumask_var(new_mask);
	return retval;
}

long sched_getaffinity(pid_t pid, struct cpumask *mask)
{
	struct task_struct *p;
	unsigned long flags;
	int retval;

	rcu_read_lock();

	retval = -ESRCH;
	p = find_process_by_pid(pid);
	if (!p)
		goto out_unlock;

	retval = security_task_getscheduler(p);
	if (retval)
		goto out_unlock;

	raw_spin_lock_irqsave(&p->pi_lock, flags);
	cpumask_and(mask, &p->cpus_allowed, cpu_active_mask);
	raw_spin_unlock_irqrestore(&p->pi_lock, flags);

out_unlock:
	rcu_read_unlock();

	return retval;
}

/**
 * sys_sched_getaffinity - get the cpu affinity of a process
 * @pid: pid of the process
 * @len: length in bytes of the bitmask pointed to by user_mask_ptr
 * @user_mask_ptr: user-space pointer to hold the current cpu mask
 *
 * Return: 0 on success. An error code otherwise.
 */
SYSCALL_DEFINE3(sched_getaffinity, pid_t, pid, unsigned int, len,
		unsigned long __user *, user_mask_ptr)
{
	int ret;
	cpumask_var_t mask;

	if ((len * BITS_PER_BYTE) < nr_cpu_ids)
		return -EINVAL;
	if (len & (sizeof(unsigned long)-1))
		return -EINVAL;

	if (!alloc_cpumask_var(&mask, GFP_KERNEL))
		return -ENOMEM;

	ret = sched_getaffinity(pid, mask);
	if (ret == 0) {
		size_t retlen = min_t(size_t, len, cpumask_size());

		if (copy_to_user(user_mask_ptr, mask, retlen))
			ret = -EFAULT;
		else
			ret = retlen;
	}
	free_cpumask_var(mask);

	return ret;
}

/**
 * sys_sched_yield - yield the current processor to other threads.
 *
 * This function yields the current CPU to other tasks. If there are no
 * other threads running on this CPU then this function will return.
 *
 * Return: 0.
 */
SYSCALL_DEFINE0(sched_yield)
{
	struct rq *rq = this_rq_lock();

	schedstat_inc(rq, yld_count);
	current->sched_class->yield_task(rq);

	/*
	 * Since we are going to call schedule() anyway, there's
	 * no need to preempt or enable interrupts:
	 */
	__release(rq->lock);
	spin_release(&rq->lock.dep_map, 1, _THIS_IP_);
	do_raw_spin_unlock(&rq->lock);
	sched_preempt_enable_no_resched();

	schedule();

	return 0;
}

int __sched _cond_resched(void)
{
	if (should_resched(0)) {
		preempt_schedule_common();
		return 1;
	}
	return 0;
}
EXPORT_SYMBOL(_cond_resched);

/*
 * __cond_resched_lock() - if a reschedule is pending, drop the given lock,
 * call schedule, and on return reacquire the lock.
 *
 * This works OK both with and without CONFIG_PREEMPT. We do strange low-level
 * operations here to prevent schedule() from being called twice (once via
 * spin_unlock(), once by hand).
 */
int __cond_resched_lock(spinlock_t *lock)
{
	int resched = should_resched(PREEMPT_LOCK_OFFSET);
	int ret = 0;

	lockdep_assert_held(lock);

	if (spin_needbreak(lock) || resched) {
		spin_unlock(lock);
		if (resched)
			preempt_schedule_common();
		else
			cpu_relax();
		ret = 1;
		spin_lock(lock);
	}
	return ret;
}
EXPORT_SYMBOL(__cond_resched_lock);

#ifndef CONFIG_PREEMPT_RT_FULL
int __sched __cond_resched_softirq(void)
{
	BUG_ON(!in_softirq());

	if (should_resched(SOFTIRQ_DISABLE_OFFSET)) {
		local_bh_enable();
		preempt_schedule_common();
		local_bh_disable();
		return 1;
	}
	return 0;
}
EXPORT_SYMBOL(__cond_resched_softirq);
#endif

/**
 * yield - yield the current processor to other threads.
 *
 * Do not ever use this function, there's a 99% chance you're doing it wrong.
 *
 * The scheduler is at all times free to pick the calling task as the most
 * eligible task to run, if removing the yield() call from your code breaks
 * it, its already broken.
 *
 * Typical broken usage is:
 *
 * while (!event)
 * 	yield();
 *
 * where one assumes that yield() will let 'the other' process run that will
 * make event true. If the current task is a SCHED_FIFO task that will never
 * happen. Never use yield() as a progress guarantee!!
 *
 * If you want to use yield() to wait for something, use wait_event().
 * If you want to use yield() to be 'nice' for others, use cond_resched().
 * If you still want to use yield(), do not!
 */
void __sched yield(void)
{
	set_current_state(TASK_RUNNING);
	sys_sched_yield();
}
EXPORT_SYMBOL(yield);

/**
 * yield_to - yield the current processor to another thread in
 * your thread group, or accelerate that thread toward the
 * processor it's on.
 * @p: target task
 * @preempt: whether task preemption is allowed or not
 *
 * It's the caller's job to ensure that the target task struct
 * can't go away on us before we can do any checks.
 *
 * Return:
 *	true (>0) if we indeed boosted the target task.
 *	false (0) if we failed to boost the target.
 *	-ESRCH if there's no task to yield to.
 */
int __sched yield_to(struct task_struct *p, bool preempt)
{
	struct task_struct *curr = current;
	struct rq *rq, *p_rq;
	unsigned long flags;
	int yielded = 0;

	local_irq_save(flags);
	rq = this_rq();

again:
	p_rq = task_rq(p);
	/*
	 * If we're the only runnable task on the rq and target rq also
	 * has only one task, there's absolutely no point in yielding.
	 */
	if (rq->nr_running == 1 && p_rq->nr_running == 1) {
		yielded = -ESRCH;
		goto out_irq;
	}

	double_rq_lock(rq, p_rq);
	if (task_rq(p) != p_rq) {
		double_rq_unlock(rq, p_rq);
		goto again;
	}

	if (!curr->sched_class->yield_to_task)
		goto out_unlock;

	if (curr->sched_class != p->sched_class)
		goto out_unlock;

	if (task_running(p_rq, p) || p->state)
		goto out_unlock;

	yielded = curr->sched_class->yield_to_task(rq, p, preempt);
	if (yielded) {
		schedstat_inc(rq, yld_count);
		/*
		 * Make p's CPU reschedule; pick_next_entity takes care of
		 * fairness.
		 */
		if (preempt && rq != p_rq)
			resched_curr(p_rq);
	}

out_unlock:
	double_rq_unlock(rq, p_rq);
out_irq:
	local_irq_restore(flags);

	if (yielded > 0)
		schedule();

	return yielded;
}
EXPORT_SYMBOL_GPL(yield_to);

/*
 * This task is about to go to sleep on IO. Increment rq->nr_iowait so
 * that process accounting knows that this is a task in IO wait state.
 */
long __sched io_schedule_timeout(long timeout)
{
	int old_iowait = current->in_iowait;
	struct rq *rq;
	long ret;

	current->in_iowait = 1;
	blk_schedule_flush_plug(current);

	delayacct_blkio_start();
	rq = raw_rq();
	atomic_inc(&rq->nr_iowait);
	ret = schedule_timeout(timeout);
	current->in_iowait = old_iowait;
	atomic_dec(&rq->nr_iowait);
	delayacct_blkio_end();

	return ret;
}
EXPORT_SYMBOL(io_schedule_timeout);

/**
 * sys_sched_get_priority_max - return maximum RT priority.
 * @policy: scheduling class.
 *
 * Return: On success, this syscall returns the maximum
 * rt_priority that can be used by a given scheduling class.
 * On failure, a negative error code is returned.
 */
SYSCALL_DEFINE1(sched_get_priority_max, int, policy)
{
	int ret = -EINVAL;

	switch (policy) {
	case SCHED_FIFO:
	case SCHED_RR:
		ret = MAX_USER_RT_PRIO-1;
		break;
	case SCHED_DEADLINE:
	case SCHED_NORMAL:
	case SCHED_BATCH:
	case SCHED_IDLE:
		ret = 0;
		break;
	}
	return ret;
}

/**
 * sys_sched_get_priority_min - return minimum RT priority.
 * @policy: scheduling class.
 *
 * Return: On success, this syscall returns the minimum
 * rt_priority that can be used by a given scheduling class.
 * On failure, a negative error code is returned.
 */
SYSCALL_DEFINE1(sched_get_priority_min, int, policy)
{
	int ret = -EINVAL;

	switch (policy) {
	case SCHED_FIFO:
	case SCHED_RR:
		ret = 1;
		break;
	case SCHED_DEADLINE:
	case SCHED_NORMAL:
	case SCHED_BATCH:
	case SCHED_IDLE:
		ret = 0;
	}
	return ret;
}

/**
 * sys_sched_rr_get_interval - return the default timeslice of a process.
 * @pid: pid of the process.
 * @interval: userspace pointer to the timeslice value.
 *
 * this syscall writes the default timeslice value of a given process
 * into the user-space timespec buffer. A value of '0' means infinity.
 *
 * Return: On success, 0 and the timeslice is in @interval. Otherwise,
 * an error code.
 */
SYSCALL_DEFINE2(sched_rr_get_interval, pid_t, pid,
		struct timespec __user *, interval)
{
	struct task_struct *p;
	unsigned int time_slice;
	unsigned long flags;
	struct rq *rq;
	int retval;
	struct timespec t;

	if (pid < 0)
		return -EINVAL;

	retval = -ESRCH;
	rcu_read_lock();
	p = find_process_by_pid(pid);
	if (!p)
		goto out_unlock;

	retval = security_task_getscheduler(p);
	if (retval)
		goto out_unlock;

	rq = task_rq_lock(p, &flags);
	time_slice = 0;
	if (p->sched_class->get_rr_interval)
		time_slice = p->sched_class->get_rr_interval(rq, p);
	task_rq_unlock(rq, p, &flags);

	rcu_read_unlock();
	jiffies_to_timespec(time_slice, &t);
	retval = copy_to_user(interval, &t, sizeof(t)) ? -EFAULT : 0;
	return retval;

out_unlock:
	rcu_read_unlock();
	return retval;
}

static const char stat_nam[] = TASK_STATE_TO_CHAR_STR;

void sched_show_task(struct task_struct *p)
{
	unsigned long free = 0;
	int ppid;
	unsigned long state = p->state;

	if (state)
		state = __ffs(state) + 1;
	printk(KERN_INFO "%-15.15s %c", p->comm,
		state < sizeof(stat_nam) - 1 ? stat_nam[state] : '?');
#if BITS_PER_LONG == 32
	if (state == TASK_RUNNING)
		printk(KERN_CONT " running  ");
	else
		printk(KERN_CONT " %08lx ", thread_saved_pc(p));
#else
	if (state == TASK_RUNNING)
		printk(KERN_CONT "  running task    ");
	else
		printk(KERN_CONT " %016lx ", thread_saved_pc(p));
#endif
#ifdef CONFIG_DEBUG_STACK_USAGE
	free = stack_not_used(p);
#endif
	ppid = 0;
	rcu_read_lock();
	if (pid_alive(p))
		ppid = task_pid_nr(rcu_dereference(p->real_parent));
	rcu_read_unlock();
	printk(KERN_CONT "%5lu %5d %6d 0x%08lx\n", free,
		task_pid_nr(p), ppid,
		(unsigned long)task_thread_info(p)->flags);

	print_worker_info(KERN_INFO, p);
	show_stack(p, NULL);
}

void show_state_filter(unsigned long state_filter)
{
	struct task_struct *g, *p;

#if BITS_PER_LONG == 32
	printk(KERN_INFO
		"  task                PC stack   pid father\n");
#else
	printk(KERN_INFO
		"  task                        PC stack   pid father\n");
#endif
	rcu_read_lock();
	for_each_process_thread(g, p) {
		/*
		 * reset the NMI-timeout, listing all files on a slow
		 * console might take a lot of time:
		 */
		touch_nmi_watchdog();
		if (!state_filter || (p->state & state_filter))
			sched_show_task(p);
	}

	touch_all_softlockup_watchdogs();

#ifdef CONFIG_SCHED_DEBUG
	sysrq_sched_debug_show();
#endif
	rcu_read_unlock();
	/*
	 * Only show locks if all tasks are dumped:
	 */
	if (!state_filter)
		debug_show_all_locks();
}

void init_idle_bootup_task(struct task_struct *idle)
{
	idle->sched_class = &idle_sched_class;
}

/**
 * init_idle - set up an idle thread for a given CPU
 * @idle: task in question
 * @cpu: cpu the idle task belongs to
 *
 * NOTE: this function does not set the idle thread's NEED_RESCHED
 * flag, to make booting more robust.
 */
void init_idle(struct task_struct *idle, int cpu)
{
	struct rq *rq = cpu_rq(cpu);
	unsigned long flags;

	raw_spin_lock_irqsave(&idle->pi_lock, flags);
	raw_spin_lock(&rq->lock);

	__sched_fork(0, idle);
	idle->state = TASK_RUNNING;
	idle->se.exec_start = sched_clock();

#ifdef CONFIG_SMP
	/*
	 * Its possible that init_idle() gets called multiple times on a task,
	 * in that case do_set_cpus_allowed() will not do the right thing.
	 *
	 * And since this is boot we can forgo the serialization.
	 */
	set_cpus_allowed_common(idle, cpumask_of(cpu));
#endif
	/*
	 * We're having a chicken and egg problem, even though we are
	 * holding rq->lock, the cpu isn't yet set to this cpu so the
	 * lockdep check in task_group() will fail.
	 *
	 * Similar case to sched_fork(). / Alternatively we could
	 * use task_rq_lock() here and obtain the other rq->lock.
	 *
	 * Silence PROVE_RCU
	 */
	rcu_read_lock();
	__set_task_cpu(idle, cpu);
	rcu_read_unlock();

	rq->curr = rq->idle = idle;
	idle->on_rq = TASK_ON_RQ_QUEUED;
#ifdef CONFIG_SMP
	idle->on_cpu = 1;
#endif
	raw_spin_unlock(&rq->lock);
	raw_spin_unlock_irqrestore(&idle->pi_lock, flags);

	/* Set the preempt count _outside_ the spinlocks! */
	init_idle_preempt_count(idle, cpu);
#ifdef CONFIG_HAVE_PREEMPT_LAZY
	task_thread_info(idle)->preempt_lazy_count = 0;
#endif
	/*
	 * The idle tasks have their own, simple scheduling class:
	 */
	idle->sched_class = &idle_sched_class;
	ftrace_graph_init_idle_task(idle, cpu);
	vtime_init_idle(idle, cpu);
#ifdef CONFIG_SMP
	sprintf(idle->comm, "%s/%d", INIT_TASK_COMM, cpu);
#endif
}

int cpuset_cpumask_can_shrink(const struct cpumask *cur,
			      const struct cpumask *trial)
{
	int ret = 1, trial_cpus;
	struct dl_bw *cur_dl_b;
	unsigned long flags;

	if (!cpumask_weight(cur))
		return ret;

	rcu_read_lock_sched();
	cur_dl_b = dl_bw_of(cpumask_any(cur));
	trial_cpus = cpumask_weight(trial);

	raw_spin_lock_irqsave(&cur_dl_b->lock, flags);
	if (cur_dl_b->bw != -1 &&
	    cur_dl_b->bw * trial_cpus < cur_dl_b->total_bw)
		ret = 0;
	raw_spin_unlock_irqrestore(&cur_dl_b->lock, flags);
	rcu_read_unlock_sched();

	return ret;
}

int task_can_attach(struct task_struct *p,
		    const struct cpumask *cs_cpus_allowed)
{
	int ret = 0;

	/*
	 * Kthreads which disallow setaffinity shouldn't be moved
	 * to a new cpuset; we don't want to change their cpu
	 * affinity and isolating such threads by their set of
	 * allowed nodes is unnecessary.  Thus, cpusets are not
	 * applicable for such threads.  This prevents checking for
	 * success of set_cpus_allowed_ptr() on all attached tasks
	 * before cpus_allowed may be changed.
	 */
	if (p->flags & PF_NO_SETAFFINITY) {
		ret = -EINVAL;
		goto out;
	}

#ifdef CONFIG_SMP
	if (dl_task(p) && !cpumask_intersects(task_rq(p)->rd->span,
					      cs_cpus_allowed)) {
		unsigned int dest_cpu = cpumask_any_and(cpu_active_mask,
							cs_cpus_allowed);
		struct dl_bw *dl_b;
		bool overflow;
		int cpus;
		unsigned long flags;

		rcu_read_lock_sched();
		dl_b = dl_bw_of(dest_cpu);
		raw_spin_lock_irqsave(&dl_b->lock, flags);
		cpus = dl_bw_cpus(dest_cpu);
		overflow = __dl_overflow(dl_b, cpus, 0, p->dl.dl_bw);
		if (overflow)
			ret = -EBUSY;
		else {
			/*
			 * We reserve space for this task in the destination
			 * root_domain, as we can't fail after this point.
			 * We will free resources in the source root_domain
			 * later on (see set_cpus_allowed_dl()).
			 */
			__dl_add(dl_b, p->dl.dl_bw);
		}
		raw_spin_unlock_irqrestore(&dl_b->lock, flags);
		rcu_read_unlock_sched();

	}
#endif
out:
	return ret;
}

#ifdef CONFIG_SMP

#ifdef CONFIG_NUMA_BALANCING
/* Migrate current task p to target_cpu */
int migrate_task_to(struct task_struct *p, int target_cpu)
{
	struct migration_arg arg = { p, target_cpu };
	int curr_cpu = task_cpu(p);

	if (curr_cpu == target_cpu)
		return 0;

	if (!cpumask_test_cpu(target_cpu, tsk_cpus_allowed(p)))
		return -EINVAL;

	/* TODO: This is not properly updating schedstats */

	trace_sched_move_numa(p, curr_cpu, target_cpu);
	return stop_one_cpu(curr_cpu, migration_cpu_stop, &arg);
}

/*
 * Requeue a task on a given node and accurately track the number of NUMA
 * tasks on the runqueues
 */
void sched_setnuma(struct task_struct *p, int nid)
{
	struct rq *rq;
	unsigned long flags;
	bool queued, running;

	rq = task_rq_lock(p, &flags);
	queued = task_on_rq_queued(p);
	running = task_current(rq, p);

	if (queued)
		dequeue_task(rq, p, DEQUEUE_SAVE);
	if (running)
		put_prev_task(rq, p);

	p->numa_preferred_nid = nid;

	if (running)
		p->sched_class->set_curr_task(rq);
	if (queued)
		enqueue_task(rq, p, ENQUEUE_RESTORE);
	task_rq_unlock(rq, p, &flags);
}
#endif /* CONFIG_NUMA_BALANCING */

#ifdef CONFIG_HOTPLUG_CPU
static DEFINE_PER_CPU(struct mm_struct *, idle_last_mm);

/*
 * Ensures that the idle task is using init_mm right before its cpu goes
 * offline.
 */
void idle_task_exit(void)
{
	struct mm_struct *mm = current->active_mm;

	BUG_ON(cpu_online(smp_processor_id()));

	if (mm != &init_mm) {
		switch_mm(mm, &init_mm, current);
		finish_arch_post_lock_switch();
	}
	/*
	 * Defer the cleanup to an alive cpu. On RT we can neither
	 * call mmdrop() nor mmdrop_delayed() from here.
	 */
	per_cpu(idle_last_mm, smp_processor_id()) = mm;
}

/*
 * Since this CPU is going 'away' for a while, fold any nr_active delta
 * we might have. Assumes we're called after migrate_tasks() so that the
 * nr_active count is stable.
 *
 * Also see the comment "Global load-average calculations".
 */
static void calc_load_migrate(struct rq *rq)
{
	long delta = calc_load_fold_active(rq);
	if (delta)
		atomic_long_add(delta, &calc_load_tasks);
}

static void put_prev_task_fake(struct rq *rq, struct task_struct *prev)
{
}

static const struct sched_class fake_sched_class = {
	.put_prev_task = put_prev_task_fake,
};

static struct task_struct fake_task = {
	/*
	 * Avoid pull_{rt,dl}_task()
	 */
	.prio = MAX_PRIO + 1,
	.sched_class = &fake_sched_class,
};

/*
 * Migrate all tasks from the rq, sleeping tasks will be migrated by
 * try_to_wake_up()->select_task_rq().
 *
 * Called with rq->lock held even though we'er in stop_machine() and
 * there's no concurrency possible, we hold the required locks anyway
 * because of lock validation efforts.
 */
static void migrate_tasks(struct rq *dead_rq)
{
	struct rq *rq = dead_rq;
	struct task_struct *next, *stop = rq->stop;
	int dest_cpu;

	/*
	 * Fudge the rq selection such that the below task selection loop
	 * doesn't get stuck on the currently eligible stop task.
	 *
	 * We're currently inside stop_machine() and the rq is either stuck
	 * in the stop_machine_cpu_stop() loop, or we're executing this code,
	 * either way we should never end up calling schedule() until we're
	 * done here.
	 */
	rq->stop = NULL;

	/*
	 * put_prev_task() and pick_next_task() sched
	 * class method both need to have an up-to-date
	 * value of rq->clock[_task]
	 */
	update_rq_clock(rq);

	for (;;) {
		/*
		 * There's this thread running, bail when that's the only
		 * remaining thread.
		 */
		if (rq->nr_running == 1)
			break;

		/*
		 * pick_next_task assumes pinned rq->lock.
		 */
		lockdep_pin_lock(&rq->lock);
		next = pick_next_task(rq, &fake_task);
		BUG_ON(!next);
		next->sched_class->put_prev_task(rq, next);

		/*
		 * Rules for changing task_struct::cpus_allowed are holding
		 * both pi_lock and rq->lock, such that holding either
		 * stabilizes the mask.
		 *
		 * Drop rq->lock is not quite as disastrous as it usually is
		 * because !cpu_active at this point, which means load-balance
		 * will not interfere. Also, stop-machine.
		 */
		lockdep_unpin_lock(&rq->lock);
		raw_spin_unlock(&rq->lock);
		raw_spin_lock(&next->pi_lock);
		raw_spin_lock(&rq->lock);

		/*
		 * Since we're inside stop-machine, _nothing_ should have
		 * changed the task, WARN if weird stuff happened, because in
		 * that case the above rq->lock drop is a fail too.
		 */
		if (WARN_ON(task_rq(next) != rq || !task_on_rq_queued(next))) {
			raw_spin_unlock(&next->pi_lock);
			continue;
		}

		/* Find suitable destination for @next, with force if needed. */
		dest_cpu = select_fallback_rq(dead_rq->cpu, next);

		rq = __migrate_task(rq, next, dest_cpu);
		if (rq != dead_rq) {
			raw_spin_unlock(&rq->lock);
			rq = dead_rq;
			raw_spin_lock(&rq->lock);
		}
		raw_spin_unlock(&next->pi_lock);
	}

	rq->stop = stop;
}
#endif /* CONFIG_HOTPLUG_CPU */

#if defined(CONFIG_SCHED_DEBUG) && defined(CONFIG_SYSCTL)

static struct ctl_table sd_ctl_dir[] = {
	{
		.procname	= "sched_domain",
		.mode		= 0555,
	},
	{}
};

static struct ctl_table sd_ctl_root[] = {
	{
		.procname	= "kernel",
		.mode		= 0555,
		.child		= sd_ctl_dir,
	},
	{}
};

static struct ctl_table *sd_alloc_ctl_entry(int n)
{
	struct ctl_table *entry =
		kcalloc(n, sizeof(struct ctl_table), GFP_KERNEL);

	return entry;
}

static void sd_free_ctl_entry(struct ctl_table **tablep)
{
	struct ctl_table *entry;

	/*
	 * In the intermediate directories, both the child directory and
	 * procname are dynamically allocated and could fail but the mode
	 * will always be set. In the lowest directory the names are
	 * static strings and all have proc handlers.
	 */
	for (entry = *tablep; entry->mode; entry++) {
		if (entry->child)
			sd_free_ctl_entry(&entry->child);
		if (entry->proc_handler == NULL)
			kfree(entry->procname);
	}

	kfree(*tablep);
	*tablep = NULL;
}

static int min_load_idx = 0;
static int max_load_idx = CPU_LOAD_IDX_MAX-1;

static void
set_table_entry(struct ctl_table *entry,
		const char *procname, void *data, int maxlen,
		umode_t mode, proc_handler *proc_handler,
		bool load_idx)
{
	entry->procname = procname;
	entry->data = data;
	entry->maxlen = maxlen;
	entry->mode = mode;
	entry->proc_handler = proc_handler;

	if (load_idx) {
		entry->extra1 = &min_load_idx;
		entry->extra2 = &max_load_idx;
	}
}

static struct ctl_table *
sd_alloc_ctl_domain_table(struct sched_domain *sd)
{
	struct ctl_table *table = sd_alloc_ctl_entry(14);

	if (table == NULL)
		return NULL;

	set_table_entry(&table[0], "min_interval", &sd->min_interval,
		sizeof(long), 0644, proc_doulongvec_minmax, false);
	set_table_entry(&table[1], "max_interval", &sd->max_interval,
		sizeof(long), 0644, proc_doulongvec_minmax, false);
	set_table_entry(&table[2], "busy_idx", &sd->busy_idx,
		sizeof(int), 0644, proc_dointvec_minmax, true);
	set_table_entry(&table[3], "idle_idx", &sd->idle_idx,
		sizeof(int), 0644, proc_dointvec_minmax, true);
	set_table_entry(&table[4], "newidle_idx", &sd->newidle_idx,
		sizeof(int), 0644, proc_dointvec_minmax, true);
	set_table_entry(&table[5], "wake_idx", &sd->wake_idx,
		sizeof(int), 0644, proc_dointvec_minmax, true);
	set_table_entry(&table[6], "forkexec_idx", &sd->forkexec_idx,
		sizeof(int), 0644, proc_dointvec_minmax, true);
	set_table_entry(&table[7], "busy_factor", &sd->busy_factor,
		sizeof(int), 0644, proc_dointvec_minmax, false);
	set_table_entry(&table[8], "imbalance_pct", &sd->imbalance_pct,
		sizeof(int), 0644, proc_dointvec_minmax, false);
	set_table_entry(&table[9], "cache_nice_tries",
		&sd->cache_nice_tries,
		sizeof(int), 0644, proc_dointvec_minmax, false);
	set_table_entry(&table[10], "flags", &sd->flags,
		sizeof(int), 0644, proc_dointvec_minmax, false);
	set_table_entry(&table[11], "max_newidle_lb_cost",
		&sd->max_newidle_lb_cost,
		sizeof(long), 0644, proc_doulongvec_minmax, false);
	set_table_entry(&table[12], "name", sd->name,
		CORENAME_MAX_SIZE, 0444, proc_dostring, false);
	/* &table[13] is terminator */

	return table;
}

static struct ctl_table *sd_alloc_ctl_cpu_table(int cpu)
{
	struct ctl_table *entry, *table;
	struct sched_domain *sd;
	int domain_num = 0, i;
	char buf[32];

	for_each_domain(cpu, sd)
		domain_num++;
	entry = table = sd_alloc_ctl_entry(domain_num + 1);
	if (table == NULL)
		return NULL;

	i = 0;
	for_each_domain(cpu, sd) {
		snprintf(buf, 32, "domain%d", i);
		entry->procname = kstrdup(buf, GFP_KERNEL);
		entry->mode = 0555;
		entry->child = sd_alloc_ctl_domain_table(sd);
		entry++;
		i++;
	}
	return table;
}

static struct ctl_table_header *sd_sysctl_header;
static void register_sched_domain_sysctl(void)
{
	int i, cpu_num = num_possible_cpus();
	struct ctl_table *entry = sd_alloc_ctl_entry(cpu_num + 1);
	char buf[32];

	WARN_ON(sd_ctl_dir[0].child);
	sd_ctl_dir[0].child = entry;

	if (entry == NULL)
		return;

	for_each_possible_cpu(i) {
		snprintf(buf, 32, "cpu%d", i);
		entry->procname = kstrdup(buf, GFP_KERNEL);
		entry->mode = 0555;
		entry->child = sd_alloc_ctl_cpu_table(i);
		entry++;
	}

	WARN_ON(sd_sysctl_header);
	sd_sysctl_header = register_sysctl_table(sd_ctl_root);
}

/* may be called multiple times per register */
static void unregister_sched_domain_sysctl(void)
{
	unregister_sysctl_table(sd_sysctl_header);
	sd_sysctl_header = NULL;
	if (sd_ctl_dir[0].child)
		sd_free_ctl_entry(&sd_ctl_dir[0].child);
}
#else
static void register_sched_domain_sysctl(void)
{
}
static void unregister_sched_domain_sysctl(void)
{
}
#endif /* CONFIG_SCHED_DEBUG && CONFIG_SYSCTL */

static void set_rq_online(struct rq *rq)
{
	if (!rq->online) {
		const struct sched_class *class;

		cpumask_set_cpu(rq->cpu, rq->rd->online);
		rq->online = 1;

		for_each_class(class) {
			if (class->rq_online)
				class->rq_online(rq);
		}
	}
}

static void set_rq_offline(struct rq *rq)
{
	if (rq->online) {
		const struct sched_class *class;

		for_each_class(class) {
			if (class->rq_offline)
				class->rq_offline(rq);
		}

		cpumask_clear_cpu(rq->cpu, rq->rd->online);
		rq->online = 0;
	}
}

/*
 * migration_call - callback that gets triggered when a CPU is added.
 * Here we can start up the necessary migration thread for the new CPU.
 */
static int
migration_call(struct notifier_block *nfb, unsigned long action, void *hcpu)
{
	int cpu = (long)hcpu;
	unsigned long flags;
	struct rq *rq = cpu_rq(cpu);

	switch (action & ~CPU_TASKS_FROZEN) {

	case CPU_UP_PREPARE:
		rq->calc_load_update = calc_load_update;
		break;

	case CPU_ONLINE:
		/* Update our root-domain */
		raw_spin_lock_irqsave(&rq->lock, flags);
		if (rq->rd) {
			BUG_ON(!cpumask_test_cpu(cpu, rq->rd->span));

			set_rq_online(rq);
		}
		raw_spin_unlock_irqrestore(&rq->lock, flags);
		break;

#ifdef CONFIG_HOTPLUG_CPU
	case CPU_DYING:
		sched_ttwu_pending();
		/* Update our root-domain */
		raw_spin_lock_irqsave(&rq->lock, flags);
		if (rq->rd) {
			BUG_ON(!cpumask_test_cpu(cpu, rq->rd->span));
			set_rq_offline(rq);
		}
		migrate_tasks(rq);
		BUG_ON(rq->nr_running != 1); /* the migration thread */
		raw_spin_unlock_irqrestore(&rq->lock, flags);
		break;

	case CPU_DEAD:
		calc_load_migrate(rq);
		if (per_cpu(idle_last_mm, cpu)) {
			mmdrop(per_cpu(idle_last_mm, cpu));
			per_cpu(idle_last_mm, cpu) = NULL;
		}
		break;
#endif
	}

	update_max_interval();

	return NOTIFY_OK;
}

/*
 * Register at high priority so that task migration (migrate_all_tasks)
 * happens before everything else.  This has to be lower priority than
 * the notifier in the perf_event subsystem, though.
 */
static struct notifier_block migration_notifier = {
	.notifier_call = migration_call,
	.priority = CPU_PRI_MIGRATION,
};

static void set_cpu_rq_start_time(void)
{
	int cpu = smp_processor_id();
	struct rq *rq = cpu_rq(cpu);
	rq->age_stamp = sched_clock_cpu(cpu);
}

static int sched_cpu_active(struct notifier_block *nfb,
				      unsigned long action, void *hcpu)
{
	int cpu = (long)hcpu;

	switch (action & ~CPU_TASKS_FROZEN) {
	case CPU_STARTING:
		set_cpu_rq_start_time();
		return NOTIFY_OK;

	case CPU_ONLINE:
		/*
		 * At this point a starting CPU has marked itself as online via
		 * set_cpu_online(). But it might not yet have marked itself
		 * as active, which is essential from here on.
		 */
		set_cpu_active(cpu, true);
		stop_machine_unpark(cpu);
		return NOTIFY_OK;

	case CPU_DOWN_FAILED:
		set_cpu_active(cpu, true);
		return NOTIFY_OK;

	default:
		return NOTIFY_DONE;
	}
}

static int sched_cpu_inactive(struct notifier_block *nfb,
					unsigned long action, void *hcpu)
{
	switch (action & ~CPU_TASKS_FROZEN) {
	case CPU_DOWN_PREPARE:
		set_cpu_active((long)hcpu, false);
		return NOTIFY_OK;
	default:
		return NOTIFY_DONE;
	}
}

static int __init migration_init(void)
{
	void *cpu = (void *)(long)smp_processor_id();
	int err;

	/* Initialize migration for the boot CPU */
	err = migration_call(&migration_notifier, CPU_UP_PREPARE, cpu);
	BUG_ON(err == NOTIFY_BAD);
	migration_call(&migration_notifier, CPU_ONLINE, cpu);
	register_cpu_notifier(&migration_notifier);

	/* Register cpu active notifiers */
	cpu_notifier(sched_cpu_active, CPU_PRI_SCHED_ACTIVE);
	cpu_notifier(sched_cpu_inactive, CPU_PRI_SCHED_INACTIVE);

	return 0;
}
early_initcall(migration_init);

static cpumask_var_t sched_domains_tmpmask; /* sched_domains_mutex */

#ifdef CONFIG_SCHED_DEBUG

static __read_mostly int sched_debug_enabled;

static int __init sched_debug_setup(char *str)
{
	sched_debug_enabled = 1;

	return 0;
}
early_param("sched_debug", sched_debug_setup);

static inline bool sched_debug(void)
{
	return sched_debug_enabled;
}

static int sched_domain_debug_one(struct sched_domain *sd, int cpu, int level,
				  struct cpumask *groupmask)
{
	struct sched_group *group = sd->groups;

	cpumask_clear(groupmask);

	printk(KERN_DEBUG "%*s domain %d: ", level, "", level);

	if (!(sd->flags & SD_LOAD_BALANCE)) {
		printk("does not load-balance\n");
		if (sd->parent)
			printk(KERN_ERR "ERROR: !SD_LOAD_BALANCE domain"
					" has parent");
		return -1;
	}

	printk(KERN_CONT "span %*pbl level %s\n",
	       cpumask_pr_args(sched_domain_span(sd)), sd->name);

	if (!cpumask_test_cpu(cpu, sched_domain_span(sd))) {
		printk(KERN_ERR "ERROR: domain->span does not contain "
				"CPU%d\n", cpu);
	}
	if (!cpumask_test_cpu(cpu, sched_group_cpus(group))) {
		printk(KERN_ERR "ERROR: domain->groups does not contain"
				" CPU%d\n", cpu);
	}

	printk(KERN_DEBUG "%*s groups:", level + 1, "");
	do {
		if (!group) {
			printk("\n");
			printk(KERN_ERR "ERROR: group is NULL\n");
			break;
		}

		if (!cpumask_weight(sched_group_cpus(group))) {
			printk(KERN_CONT "\n");
			printk(KERN_ERR "ERROR: empty group\n");
			break;
		}

		if (!(sd->flags & SD_OVERLAP) &&
		    cpumask_intersects(groupmask, sched_group_cpus(group))) {
			printk(KERN_CONT "\n");
			printk(KERN_ERR "ERROR: repeated CPUs\n");
			break;
		}

		cpumask_or(groupmask, groupmask, sched_group_cpus(group));

		printk(KERN_CONT " %*pbl",
		       cpumask_pr_args(sched_group_cpus(group)));
		if (group->sgc->capacity != SCHED_CAPACITY_SCALE) {
			printk(KERN_CONT " (cpu_capacity = %d)",
				group->sgc->capacity);
		}

		group = group->next;
	} while (group != sd->groups);
	printk(KERN_CONT "\n");

	if (!cpumask_equal(sched_domain_span(sd), groupmask))
		printk(KERN_ERR "ERROR: groups don't span domain->span\n");

	if (sd->parent &&
	    !cpumask_subset(groupmask, sched_domain_span(sd->parent)))
		printk(KERN_ERR "ERROR: parent span is not a superset "
			"of domain->span\n");
	return 0;
}

static void sched_domain_debug(struct sched_domain *sd, int cpu)
{
	int level = 0;

	if (!sched_debug_enabled)
		return;

	if (!sd) {
		printk(KERN_DEBUG "CPU%d attaching NULL sched-domain.\n", cpu);
		return;
	}

	printk(KERN_DEBUG "CPU%d attaching sched-domain:\n", cpu);

	for (;;) {
		if (sched_domain_debug_one(sd, cpu, level, sched_domains_tmpmask))
			break;
		level++;
		sd = sd->parent;
		if (!sd)
			break;
	}
}
#else /* !CONFIG_SCHED_DEBUG */
# define sched_domain_debug(sd, cpu) do { } while (0)
static inline bool sched_debug(void)
{
	return false;
}
#endif /* CONFIG_SCHED_DEBUG */

static int sd_degenerate(struct sched_domain *sd)
{
	if (cpumask_weight(sched_domain_span(sd)) == 1)
		return 1;

	/* Following flags need at least 2 groups */
	if (sd->flags & (SD_LOAD_BALANCE |
			 SD_BALANCE_NEWIDLE |
			 SD_BALANCE_FORK |
			 SD_BALANCE_EXEC |
			 SD_SHARE_CPUCAPACITY |
			 SD_SHARE_PKG_RESOURCES |
			 SD_SHARE_POWERDOMAIN)) {
		if (sd->groups != sd->groups->next)
			return 0;
	}

	/* Following flags don't use groups */
	if (sd->flags & (SD_WAKE_AFFINE))
		return 0;

	return 1;
}

static int
sd_parent_degenerate(struct sched_domain *sd, struct sched_domain *parent)
{
	unsigned long cflags = sd->flags, pflags = parent->flags;

	if (sd_degenerate(parent))
		return 1;

	if (!cpumask_equal(sched_domain_span(sd), sched_domain_span(parent)))
		return 0;

	/* Flags needing groups don't count if only 1 group in parent */
	if (parent->groups == parent->groups->next) {
		pflags &= ~(SD_LOAD_BALANCE |
				SD_BALANCE_NEWIDLE |
				SD_BALANCE_FORK |
				SD_BALANCE_EXEC |
				SD_SHARE_CPUCAPACITY |
				SD_SHARE_PKG_RESOURCES |
				SD_PREFER_SIBLING |
				SD_SHARE_POWERDOMAIN);
		if (nr_node_ids == 1)
			pflags &= ~SD_SERIALIZE;
	}
	if (~cflags & pflags)
		return 0;

	return 1;
}

static void free_rootdomain(struct rcu_head *rcu)
{
	struct root_domain *rd = container_of(rcu, struct root_domain, rcu);

	cpupri_cleanup(&rd->cpupri);
	cpudl_cleanup(&rd->cpudl);
	free_cpumask_var(rd->dlo_mask);
	free_cpumask_var(rd->rto_mask);
	free_cpumask_var(rd->online);
	free_cpumask_var(rd->span);
	kfree(rd);
}

static void rq_attach_root(struct rq *rq, struct root_domain *rd)
{
	struct root_domain *old_rd = NULL;
	unsigned long flags;

	raw_spin_lock_irqsave(&rq->lock, flags);

	if (rq->rd) {
		old_rd = rq->rd;

		if (cpumask_test_cpu(rq->cpu, old_rd->online))
			set_rq_offline(rq);

		cpumask_clear_cpu(rq->cpu, old_rd->span);

		/*
		 * If we dont want to free the old_rd yet then
		 * set old_rd to NULL to skip the freeing later
		 * in this function:
		 */
		if (!atomic_dec_and_test(&old_rd->refcount))
			old_rd = NULL;
	}

	atomic_inc(&rd->refcount);
	rq->rd = rd;

	cpumask_set_cpu(rq->cpu, rd->span);
	if (cpumask_test_cpu(rq->cpu, cpu_active_mask))
		set_rq_online(rq);

	raw_spin_unlock_irqrestore(&rq->lock, flags);

	if (old_rd)
		call_rcu_sched(&old_rd->rcu, free_rootdomain);
}

static int init_rootdomain(struct root_domain *rd)
{
	memset(rd, 0, sizeof(*rd));

	if (!zalloc_cpumask_var(&rd->span, GFP_KERNEL))
		goto out;
	if (!zalloc_cpumask_var(&rd->online, GFP_KERNEL))
		goto free_span;
	if (!zalloc_cpumask_var(&rd->dlo_mask, GFP_KERNEL))
		goto free_online;
	if (!zalloc_cpumask_var(&rd->rto_mask, GFP_KERNEL))
		goto free_dlo_mask;

	init_dl_bw(&rd->dl_bw);
	if (cpudl_init(&rd->cpudl) != 0)
		goto free_dlo_mask;

	if (cpupri_init(&rd->cpupri) != 0)
		goto free_rto_mask;
	return 0;

free_rto_mask:
	free_cpumask_var(rd->rto_mask);
free_dlo_mask:
	free_cpumask_var(rd->dlo_mask);
free_online:
	free_cpumask_var(rd->online);
free_span:
	free_cpumask_var(rd->span);
out:
	return -ENOMEM;
}

/*
 * By default the system creates a single root-domain with all cpus as
 * members (mimicking the global state we have today).
 */
struct root_domain def_root_domain;

static void init_defrootdomain(void)
{
	init_rootdomain(&def_root_domain);

	atomic_set(&def_root_domain.refcount, 1);
}

static struct root_domain *alloc_rootdomain(void)
{
	struct root_domain *rd;

	rd = kmalloc(sizeof(*rd), GFP_KERNEL);
	if (!rd)
		return NULL;

	if (init_rootdomain(rd) != 0) {
		kfree(rd);
		return NULL;
	}

	return rd;
}

static void free_sched_groups(struct sched_group *sg, int free_sgc)
{
	struct sched_group *tmp, *first;

	if (!sg)
		return;

	first = sg;
	do {
		tmp = sg->next;

		if (free_sgc && atomic_dec_and_test(&sg->sgc->ref))
			kfree(sg->sgc);

		kfree(sg);
		sg = tmp;
	} while (sg != first);
}

static void free_sched_domain(struct rcu_head *rcu)
{
	struct sched_domain *sd = container_of(rcu, struct sched_domain, rcu);

	/*
	 * If its an overlapping domain it has private groups, iterate and
	 * nuke them all.
	 */
	if (sd->flags & SD_OVERLAP) {
		free_sched_groups(sd->groups, 1);
	} else if (atomic_dec_and_test(&sd->groups->ref)) {
		kfree(sd->groups->sgc);
		kfree(sd->groups);
	}
	kfree(sd);
}

static void destroy_sched_domain(struct sched_domain *sd, int cpu)
{
	call_rcu(&sd->rcu, free_sched_domain);
}

static void destroy_sched_domains(struct sched_domain *sd, int cpu)
{
	for (; sd; sd = sd->parent)
		destroy_sched_domain(sd, cpu);
}

/*
 * Keep a special pointer to the highest sched_domain that has
 * SD_SHARE_PKG_RESOURCE set (Last Level Cache Domain) for this
 * allows us to avoid some pointer chasing select_idle_sibling().
 *
 * Also keep a unique ID per domain (we use the first cpu number in
 * the cpumask of the domain), this allows us to quickly tell if
 * two cpus are in the same cache domain, see cpus_share_cache().
 */
DEFINE_PER_CPU(struct sched_domain *, sd_llc);
DEFINE_PER_CPU(int, sd_llc_size);
DEFINE_PER_CPU(int, sd_llc_id);
DEFINE_PER_CPU(struct sched_domain *, sd_numa);
DEFINE_PER_CPU(struct sched_domain *, sd_busy);
DEFINE_PER_CPU(struct sched_domain *, sd_asym);

static void update_top_cache_domain(int cpu)
{
	struct sched_domain *sd;
	struct sched_domain *busy_sd = NULL;
	int id = cpu;
	int size = 1;

	sd = highest_flag_domain(cpu, SD_SHARE_PKG_RESOURCES);
	if (sd) {
		id = cpumask_first(sched_domain_span(sd));
		size = cpumask_weight(sched_domain_span(sd));
		busy_sd = sd->parent; /* sd_busy */
	}
	rcu_assign_pointer(per_cpu(sd_busy, cpu), busy_sd);

	rcu_assign_pointer(per_cpu(sd_llc, cpu), sd);
	per_cpu(sd_llc_size, cpu) = size;
	per_cpu(sd_llc_id, cpu) = id;

	sd = lowest_flag_domain(cpu, SD_NUMA);
	rcu_assign_pointer(per_cpu(sd_numa, cpu), sd);

	sd = highest_flag_domain(cpu, SD_ASYM_PACKING);
	rcu_assign_pointer(per_cpu(sd_asym, cpu), sd);
}

/*
 * Attach the domain 'sd' to 'cpu' as its base domain. Callers must
 * hold the hotplug lock.
 */
static void
cpu_attach_domain(struct sched_domain *sd, struct root_domain *rd, int cpu)
{
	struct rq *rq = cpu_rq(cpu);
	struct sched_domain *tmp;

	/* Remove the sched domains which do not contribute to scheduling. */
	for (tmp = sd; tmp; ) {
		struct sched_domain *parent = tmp->parent;
		if (!parent)
			break;

		if (sd_parent_degenerate(tmp, parent)) {
			tmp->parent = parent->parent;
			if (parent->parent)
				parent->parent->child = tmp;
			/*
			 * Transfer SD_PREFER_SIBLING down in case of a
			 * degenerate parent; the spans match for this
			 * so the property transfers.
			 */
			if (parent->flags & SD_PREFER_SIBLING)
				tmp->flags |= SD_PREFER_SIBLING;
			destroy_sched_domain(parent, cpu);
		} else
			tmp = tmp->parent;
	}

	if (sd && sd_degenerate(sd)) {
		tmp = sd;
		sd = sd->parent;
		destroy_sched_domain(tmp, cpu);
		if (sd)
			sd->child = NULL;
	}

	sched_domain_debug(sd, cpu);

	rq_attach_root(rq, rd);
	tmp = rq->sd;
	rcu_assign_pointer(rq->sd, sd);
	destroy_sched_domains(tmp, cpu);

	update_top_cache_domain(cpu);
}

/* Setup the mask of cpus configured for isolated domains */
static int __init isolated_cpu_setup(char *str)
{
	alloc_bootmem_cpumask_var(&cpu_isolated_map);
	cpulist_parse(str, cpu_isolated_map);
	return 1;
}

__setup("isolcpus=", isolated_cpu_setup);

struct s_data {
	struct sched_domain ** __percpu sd;
	struct root_domain	*rd;
};

enum s_alloc {
	sa_rootdomain,
	sa_sd,
	sa_sd_storage,
	sa_none,
};

/*
 * Build an iteration mask that can exclude certain CPUs from the upwards
 * domain traversal.
 *
 * Asymmetric node setups can result in situations where the domain tree is of
 * unequal depth, make sure to skip domains that already cover the entire
 * range.
 *
 * In that case build_sched_domains() will have terminated the iteration early
 * and our sibling sd spans will be empty. Domains should always include the
 * cpu they're built on, so check that.
 *
 */
static void build_group_mask(struct sched_domain *sd, struct sched_group *sg)
{
	const struct cpumask *span = sched_domain_span(sd);
	struct sd_data *sdd = sd->private;
	struct sched_domain *sibling;
	int i;

	for_each_cpu(i, span) {
		sibling = *per_cpu_ptr(sdd->sd, i);
		if (!cpumask_test_cpu(i, sched_domain_span(sibling)))
			continue;

		cpumask_set_cpu(i, sched_group_mask(sg));
	}
}

/*
 * Return the canonical balance cpu for this group, this is the first cpu
 * of this group that's also in the iteration mask.
 */
int group_balance_cpu(struct sched_group *sg)
{
	return cpumask_first_and(sched_group_cpus(sg), sched_group_mask(sg));
}

static int
build_overlap_sched_groups(struct sched_domain *sd, int cpu)
{
	struct sched_group *first = NULL, *last = NULL, *groups = NULL, *sg;
	const struct cpumask *span = sched_domain_span(sd);
	struct cpumask *covered = sched_domains_tmpmask;
	struct sd_data *sdd = sd->private;
	struct sched_domain *sibling;
	int i;

	cpumask_clear(covered);

	for_each_cpu(i, span) {
		struct cpumask *sg_span;

		if (cpumask_test_cpu(i, covered))
			continue;

		sibling = *per_cpu_ptr(sdd->sd, i);

		/* See the comment near build_group_mask(). */
		if (!cpumask_test_cpu(i, sched_domain_span(sibling)))
			continue;

		sg = kzalloc_node(sizeof(struct sched_group) + cpumask_size(),
				GFP_KERNEL, cpu_to_node(cpu));

		if (!sg)
			goto fail;

		sg_span = sched_group_cpus(sg);
		if (sibling->child)
			cpumask_copy(sg_span, sched_domain_span(sibling->child));
		else
			cpumask_set_cpu(i, sg_span);

		cpumask_or(covered, covered, sg_span);

		sg->sgc = *per_cpu_ptr(sdd->sgc, i);
		if (atomic_inc_return(&sg->sgc->ref) == 1)
			build_group_mask(sd, sg);

		/*
		 * Initialize sgc->capacity such that even if we mess up the
		 * domains and no possible iteration will get us here, we won't
		 * die on a /0 trap.
		 */
		sg->sgc->capacity = SCHED_CAPACITY_SCALE * cpumask_weight(sg_span);

		/*
		 * Make sure the first group of this domain contains the
		 * canonical balance cpu. Otherwise the sched_domain iteration
		 * breaks. See update_sg_lb_stats().
		 */
		if ((!groups && cpumask_test_cpu(cpu, sg_span)) ||
		    group_balance_cpu(sg) == cpu)
			groups = sg;

		if (!first)
			first = sg;
		if (last)
			last->next = sg;
		last = sg;
		last->next = first;
	}
	sd->groups = groups;

	return 0;

fail:
	free_sched_groups(first, 0);

	return -ENOMEM;
}

static int get_group(int cpu, struct sd_data *sdd, struct sched_group **sg)
{
	struct sched_domain *sd = *per_cpu_ptr(sdd->sd, cpu);
	struct sched_domain *child = sd->child;

	if (child)
		cpu = cpumask_first(sched_domain_span(child));

	if (sg) {
		*sg = *per_cpu_ptr(sdd->sg, cpu);
		(*sg)->sgc = *per_cpu_ptr(sdd->sgc, cpu);
		atomic_set(&(*sg)->sgc->ref, 1); /* for claim_allocations */
	}

	return cpu;
}

/*
 * build_sched_groups will build a circular linked list of the groups
 * covered by the given span, and will set each group's ->cpumask correctly,
 * and ->cpu_capacity to 0.
 *
 * Assumes the sched_domain tree is fully constructed
 */
static int
build_sched_groups(struct sched_domain *sd, int cpu)
{
	struct sched_group *first = NULL, *last = NULL;
	struct sd_data *sdd = sd->private;
	const struct cpumask *span = sched_domain_span(sd);
	struct cpumask *covered;
	int i;

	get_group(cpu, sdd, &sd->groups);
	atomic_inc(&sd->groups->ref);

	if (cpu != cpumask_first(span))
		return 0;

	lockdep_assert_held(&sched_domains_mutex);
	covered = sched_domains_tmpmask;

	cpumask_clear(covered);

	for_each_cpu(i, span) {
		struct sched_group *sg;
		int group, j;

		if (cpumask_test_cpu(i, covered))
			continue;

		group = get_group(i, sdd, &sg);
		cpumask_setall(sched_group_mask(sg));

		for_each_cpu(j, span) {
			if (get_group(j, sdd, NULL) != group)
				continue;

			cpumask_set_cpu(j, covered);
			cpumask_set_cpu(j, sched_group_cpus(sg));
		}

		if (!first)
			first = sg;
		if (last)
			last->next = sg;
		last = sg;
	}
	last->next = first;

	return 0;
}

/*
 * Initialize sched groups cpu_capacity.
 *
 * cpu_capacity indicates the capacity of sched group, which is used while
 * distributing the load between different sched groups in a sched domain.
 * Typically cpu_capacity for all the groups in a sched domain will be same
 * unless there are asymmetries in the topology. If there are asymmetries,
 * group having more cpu_capacity will pickup more load compared to the
 * group having less cpu_capacity.
 */
static void init_sched_groups_capacity(int cpu, struct sched_domain *sd)
{
	struct sched_group *sg = sd->groups;

	WARN_ON(!sg);

	do {
		sg->group_weight = cpumask_weight(sched_group_cpus(sg));
		sg = sg->next;
	} while (sg != sd->groups);

	if (cpu != group_balance_cpu(sg))
		return;

	update_group_capacity(sd, cpu);
	atomic_set(&sg->sgc->nr_busy_cpus, sg->group_weight);
}

/*
 * Initializers for schedule domains
 * Non-inlined to reduce accumulated stack pressure in build_sched_domains()
 */

static int default_relax_domain_level = -1;
int sched_domain_level_max;

static int __init setup_relax_domain_level(char *str)
{
	if (kstrtoint(str, 0, &default_relax_domain_level))
		pr_warn("Unable to set relax_domain_level\n");

	return 1;
}
__setup("relax_domain_level=", setup_relax_domain_level);

static void set_domain_attribute(struct sched_domain *sd,
				 struct sched_domain_attr *attr)
{
	int request;

	if (!attr || attr->relax_domain_level < 0) {
		if (default_relax_domain_level < 0)
			return;
		else
			request = default_relax_domain_level;
	} else
		request = attr->relax_domain_level;
	if (request < sd->level) {
		/* turn off idle balance on this domain */
		sd->flags &= ~(SD_BALANCE_WAKE|SD_BALANCE_NEWIDLE);
	} else {
		/* turn on idle balance on this domain */
		sd->flags |= (SD_BALANCE_WAKE|SD_BALANCE_NEWIDLE);
	}
}

static void __sdt_free(const struct cpumask *cpu_map);
static int __sdt_alloc(const struct cpumask *cpu_map);

static void __free_domain_allocs(struct s_data *d, enum s_alloc what,
				 const struct cpumask *cpu_map)
{
	switch (what) {
	case sa_rootdomain:
		if (!atomic_read(&d->rd->refcount))
			free_rootdomain(&d->rd->rcu); /* fall through */
	case sa_sd:
		free_percpu(d->sd); /* fall through */
	case sa_sd_storage:
		__sdt_free(cpu_map); /* fall through */
	case sa_none:
		break;
	}
}

static enum s_alloc __visit_domain_allocation_hell(struct s_data *d,
						   const struct cpumask *cpu_map)
{
	memset(d, 0, sizeof(*d));

	if (__sdt_alloc(cpu_map))
		return sa_sd_storage;
	d->sd = alloc_percpu(struct sched_domain *);
	if (!d->sd)
		return sa_sd_storage;
	d->rd = alloc_rootdomain();
	if (!d->rd)
		return sa_sd;
	return sa_rootdomain;
}

/*
 * NULL the sd_data elements we've used to build the sched_domain and
 * sched_group structure so that the subsequent __free_domain_allocs()
 * will not free the data we're using.
 */
static void claim_allocations(int cpu, struct sched_domain *sd)
{
	struct sd_data *sdd = sd->private;

	WARN_ON_ONCE(*per_cpu_ptr(sdd->sd, cpu) != sd);
	*per_cpu_ptr(sdd->sd, cpu) = NULL;

	if (atomic_read(&(*per_cpu_ptr(sdd->sg, cpu))->ref))
		*per_cpu_ptr(sdd->sg, cpu) = NULL;

	if (atomic_read(&(*per_cpu_ptr(sdd->sgc, cpu))->ref))
		*per_cpu_ptr(sdd->sgc, cpu) = NULL;
}

#ifdef CONFIG_NUMA
static int sched_domains_numa_levels;
enum numa_topology_type sched_numa_topology_type;
static int *sched_domains_numa_distance;
int sched_max_numa_distance;
static struct cpumask ***sched_domains_numa_masks;
static int sched_domains_curr_level;
#endif

/*
 * SD_flags allowed in topology descriptions.
 *
 * SD_SHARE_CPUCAPACITY      - describes SMT topologies
 * SD_SHARE_PKG_RESOURCES - describes shared caches
 * SD_NUMA                - describes NUMA topologies
 * SD_SHARE_POWERDOMAIN   - describes shared power domain
 *
 * Odd one out:
 * SD_ASYM_PACKING        - describes SMT quirks
 */
#define TOPOLOGY_SD_FLAGS		\
	(SD_SHARE_CPUCAPACITY |		\
	 SD_SHARE_PKG_RESOURCES |	\
	 SD_NUMA |			\
	 SD_ASYM_PACKING |		\
	 SD_SHARE_POWERDOMAIN)

static struct sched_domain *
sd_init(struct sched_domain_topology_level *tl, int cpu)
{
	struct sched_domain *sd = *per_cpu_ptr(tl->data.sd, cpu);
	int sd_weight, sd_flags = 0;

#ifdef CONFIG_NUMA
	/*
	 * Ugly hack to pass state to sd_numa_mask()...
	 */
	sched_domains_curr_level = tl->numa_level;
#endif

	sd_weight = cpumask_weight(tl->mask(cpu));

	if (tl->sd_flags)
		sd_flags = (*tl->sd_flags)();
	if (WARN_ONCE(sd_flags & ~TOPOLOGY_SD_FLAGS,
			"wrong sd_flags in topology description\n"))
		sd_flags &= ~TOPOLOGY_SD_FLAGS;

	*sd = (struct sched_domain){
		.min_interval		= sd_weight,
		.max_interval		= 2*sd_weight,
		.busy_factor		= 32,
		.imbalance_pct		= 125,

		.cache_nice_tries	= 0,
		.busy_idx		= 0,
		.idle_idx		= 0,
		.newidle_idx		= 0,
		.wake_idx		= 0,
		.forkexec_idx		= 0,

		.flags			= 1*SD_LOAD_BALANCE
					| 1*SD_BALANCE_NEWIDLE
					| 1*SD_BALANCE_EXEC
					| 1*SD_BALANCE_FORK
					| 0*SD_BALANCE_WAKE
					| 1*SD_WAKE_AFFINE
					| 0*SD_SHARE_CPUCAPACITY
					| 0*SD_SHARE_PKG_RESOURCES
					| 0*SD_SERIALIZE
					| 0*SD_PREFER_SIBLING
					| 0*SD_NUMA
					| sd_flags
					,

		.last_balance		= jiffies,
		.balance_interval	= sd_weight,
		.smt_gain		= 0,
		.max_newidle_lb_cost	= 0,
		.next_decay_max_lb_cost	= jiffies,
#ifdef CONFIG_SCHED_DEBUG
		.name			= tl->name,
#endif
	};

	/*
	 * Convert topological properties into behaviour.
	 */

	if (sd->flags & SD_SHARE_CPUCAPACITY) {
		sd->flags |= SD_PREFER_SIBLING;
		sd->imbalance_pct = 110;
		sd->smt_gain = 1178; /* ~15% */

	} else if (sd->flags & SD_SHARE_PKG_RESOURCES) {
		sd->imbalance_pct = 117;
		sd->cache_nice_tries = 1;
		sd->busy_idx = 2;

#ifdef CONFIG_NUMA
	} else if (sd->flags & SD_NUMA) {
		sd->cache_nice_tries = 2;
		sd->busy_idx = 3;
		sd->idle_idx = 2;

		sd->flags |= SD_SERIALIZE;
		if (sched_domains_numa_distance[tl->numa_level] > RECLAIM_DISTANCE) {
			sd->flags &= ~(SD_BALANCE_EXEC |
				       SD_BALANCE_FORK |
				       SD_WAKE_AFFINE);
		}

#endif
	} else {
		sd->flags |= SD_PREFER_SIBLING;
		sd->cache_nice_tries = 1;
		sd->busy_idx = 2;
		sd->idle_idx = 1;
	}

	sd->private = &tl->data;

	return sd;
}

/*
 * Topology list, bottom-up.
 */
static struct sched_domain_topology_level default_topology[] = {
#ifdef CONFIG_SCHED_SMT
	{ cpu_smt_mask, cpu_smt_flags, SD_INIT_NAME(SMT) },
#endif
#ifdef CONFIG_SCHED_MC
	{ cpu_coregroup_mask, cpu_core_flags, SD_INIT_NAME(MC) },
#endif
	{ cpu_cpu_mask, SD_INIT_NAME(DIE) },
	{ NULL, },
};

static struct sched_domain_topology_level *sched_domain_topology =
	default_topology;

#define for_each_sd_topology(tl)			\
	for (tl = sched_domain_topology; tl->mask; tl++)

void set_sched_topology(struct sched_domain_topology_level *tl)
{
	sched_domain_topology = tl;
}

#ifdef CONFIG_NUMA

static const struct cpumask *sd_numa_mask(int cpu)
{
	return sched_domains_numa_masks[sched_domains_curr_level][cpu_to_node(cpu)];
}

static void sched_numa_warn(const char *str)
{
	static int done = false;
	int i,j;

	if (done)
		return;

	done = true;

	printk(KERN_WARNING "ERROR: %s\n\n", str);

	for (i = 0; i < nr_node_ids; i++) {
		printk(KERN_WARNING "  ");
		for (j = 0; j < nr_node_ids; j++)
			printk(KERN_CONT "%02d ", node_distance(i,j));
		printk(KERN_CONT "\n");
	}
	printk(KERN_WARNING "\n");
}

bool find_numa_distance(int distance)
{
	int i;

	if (distance == node_distance(0, 0))
		return true;

	for (i = 0; i < sched_domains_numa_levels; i++) {
		if (sched_domains_numa_distance[i] == distance)
			return true;
	}

	return false;
}

/*
 * A system can have three types of NUMA topology:
 * NUMA_DIRECT: all nodes are directly connected, or not a NUMA system
 * NUMA_GLUELESS_MESH: some nodes reachable through intermediary nodes
 * NUMA_BACKPLANE: nodes can reach other nodes through a backplane
 *
 * The difference between a glueless mesh topology and a backplane
 * topology lies in whether communication between not directly
 * connected nodes goes through intermediary nodes (where programs
 * could run), or through backplane controllers. This affects
 * placement of programs.
 *
 * The type of topology can be discerned with the following tests:
 * - If the maximum distance between any nodes is 1 hop, the system
 *   is directly connected.
 * - If for two nodes A and B, located N > 1 hops away from each other,
 *   there is an intermediary node C, which is < N hops away from both
 *   nodes A and B, the system is a glueless mesh.
 */
static void init_numa_topology_type(void)
{
	int a, b, c, n;

	n = sched_max_numa_distance;

	if (sched_domains_numa_levels <= 1) {
		sched_numa_topology_type = NUMA_DIRECT;
		return;
	}

	for_each_online_node(a) {
		for_each_online_node(b) {
			/* Find two nodes furthest removed from each other. */
			if (node_distance(a, b) < n)
				continue;

			/* Is there an intermediary node between a and b? */
			for_each_online_node(c) {
				if (node_distance(a, c) < n &&
				    node_distance(b, c) < n) {
					sched_numa_topology_type =
							NUMA_GLUELESS_MESH;
					return;
				}
			}

			sched_numa_topology_type = NUMA_BACKPLANE;
			return;
		}
	}
}

static void sched_init_numa(void)
{
	int next_distance, curr_distance = node_distance(0, 0);
	struct sched_domain_topology_level *tl;
	int level = 0;
	int i, j, k;

	sched_domains_numa_distance = kzalloc(sizeof(int) * nr_node_ids, GFP_KERNEL);
	if (!sched_domains_numa_distance)
		return;

	/*
	 * O(nr_nodes^2) deduplicating selection sort -- in order to find the
	 * unique distances in the node_distance() table.
	 *
	 * Assumes node_distance(0,j) includes all distances in
	 * node_distance(i,j) in order to avoid cubic time.
	 */
	next_distance = curr_distance;
	for (i = 0; i < nr_node_ids; i++) {
		for (j = 0; j < nr_node_ids; j++) {
			for (k = 0; k < nr_node_ids; k++) {
				int distance = node_distance(i, k);

				if (distance > curr_distance &&
				    (distance < next_distance ||
				     next_distance == curr_distance))
					next_distance = distance;

				/*
				 * While not a strong assumption it would be nice to know
				 * about cases where if node A is connected to B, B is not
				 * equally connected to A.
				 */
				if (sched_debug() && node_distance(k, i) != distance)
					sched_numa_warn("Node-distance not symmetric");

				if (sched_debug() && i && !find_numa_distance(distance))
					sched_numa_warn("Node-0 not representative");
			}
			if (next_distance != curr_distance) {
				sched_domains_numa_distance[level++] = next_distance;
				sched_domains_numa_levels = level;
				curr_distance = next_distance;
			} else break;
		}

		/*
		 * In case of sched_debug() we verify the above assumption.
		 */
		if (!sched_debug())
			break;
	}

	if (!level)
		return;

	/*
	 * 'level' contains the number of unique distances, excluding the
	 * identity distance node_distance(i,i).
	 *
	 * The sched_domains_numa_distance[] array includes the actual distance
	 * numbers.
	 */

	/*
	 * Here, we should temporarily reset sched_domains_numa_levels to 0.
	 * If it fails to allocate memory for array sched_domains_numa_masks[][],
	 * the array will contain less then 'level' members. This could be
	 * dangerous when we use it to iterate array sched_domains_numa_masks[][]
	 * in other functions.
	 *
	 * We reset it to 'level' at the end of this function.
	 */
	sched_domains_numa_levels = 0;

	sched_domains_numa_masks = kzalloc(sizeof(void *) * level, GFP_KERNEL);
	if (!sched_domains_numa_masks)
		return;

	/*
	 * Now for each level, construct a mask per node which contains all
	 * cpus of nodes that are that many hops away from us.
	 */
	for (i = 0; i < level; i++) {
		sched_domains_numa_masks[i] =
			kzalloc(nr_node_ids * sizeof(void *), GFP_KERNEL);
		if (!sched_domains_numa_masks[i])
			return;

		for (j = 0; j < nr_node_ids; j++) {
			struct cpumask *mask = kzalloc(cpumask_size(), GFP_KERNEL);
			if (!mask)
				return;

			sched_domains_numa_masks[i][j] = mask;

			for (k = 0; k < nr_node_ids; k++) {
				if (node_distance(j, k) > sched_domains_numa_distance[i])
					continue;

				cpumask_or(mask, mask, cpumask_of_node(k));
			}
		}
	}

	/* Compute default topology size */
	for (i = 0; sched_domain_topology[i].mask; i++);

	tl = kzalloc((i + level + 1) *
			sizeof(struct sched_domain_topology_level), GFP_KERNEL);
	if (!tl)
		return;

	/*
	 * Copy the default topology bits..
	 */
	for (i = 0; sched_domain_topology[i].mask; i++)
		tl[i] = sched_domain_topology[i];

	/*
	 * .. and append 'j' levels of NUMA goodness.
	 */
	for (j = 0; j < level; i++, j++) {
		tl[i] = (struct sched_domain_topology_level){
			.mask = sd_numa_mask,
			.sd_flags = cpu_numa_flags,
			.flags = SDTL_OVERLAP,
			.numa_level = j,
			SD_INIT_NAME(NUMA)
		};
	}

	sched_domain_topology = tl;

	sched_domains_numa_levels = level;
	sched_max_numa_distance = sched_domains_numa_distance[level - 1];

	init_numa_topology_type();
}

static void sched_domains_numa_masks_set(int cpu)
{
	int i, j;
	int node = cpu_to_node(cpu);

	for (i = 0; i < sched_domains_numa_levels; i++) {
		for (j = 0; j < nr_node_ids; j++) {
			if (node_distance(j, node) <= sched_domains_numa_distance[i])
				cpumask_set_cpu(cpu, sched_domains_numa_masks[i][j]);
		}
	}
}

static void sched_domains_numa_masks_clear(int cpu)
{
	int i, j;
	for (i = 0; i < sched_domains_numa_levels; i++) {
		for (j = 0; j < nr_node_ids; j++)
			cpumask_clear_cpu(cpu, sched_domains_numa_masks[i][j]);
	}
}

/*
 * Update sched_domains_numa_masks[level][node] array when new cpus
 * are onlined.
 */
static int sched_domains_numa_masks_update(struct notifier_block *nfb,
					   unsigned long action,
					   void *hcpu)
{
	int cpu = (long)hcpu;

	switch (action & ~CPU_TASKS_FROZEN) {
	case CPU_ONLINE:
		sched_domains_numa_masks_set(cpu);
		break;

	case CPU_DEAD:
		sched_domains_numa_masks_clear(cpu);
		break;

	default:
		return NOTIFY_DONE;
	}

	return NOTIFY_OK;
}
#else
static inline void sched_init_numa(void)
{
}

static int sched_domains_numa_masks_update(struct notifier_block *nfb,
					   unsigned long action,
					   void *hcpu)
{
	return 0;
}
#endif /* CONFIG_NUMA */

static int __sdt_alloc(const struct cpumask *cpu_map)
{
	struct sched_domain_topology_level *tl;
	int j;

	for_each_sd_topology(tl) {
		struct sd_data *sdd = &tl->data;

		sdd->sd = alloc_percpu(struct sched_domain *);
		if (!sdd->sd)
			return -ENOMEM;

		sdd->sg = alloc_percpu(struct sched_group *);
		if (!sdd->sg)
			return -ENOMEM;

		sdd->sgc = alloc_percpu(struct sched_group_capacity *);
		if (!sdd->sgc)
			return -ENOMEM;

		for_each_cpu(j, cpu_map) {
			struct sched_domain *sd;
			struct sched_group *sg;
			struct sched_group_capacity *sgc;

			sd = kzalloc_node(sizeof(struct sched_domain) + cpumask_size(),
					GFP_KERNEL, cpu_to_node(j));
			if (!sd)
				return -ENOMEM;

			*per_cpu_ptr(sdd->sd, j) = sd;

			sg = kzalloc_node(sizeof(struct sched_group) + cpumask_size(),
					GFP_KERNEL, cpu_to_node(j));
			if (!sg)
				return -ENOMEM;

			sg->next = sg;

			*per_cpu_ptr(sdd->sg, j) = sg;

			sgc = kzalloc_node(sizeof(struct sched_group_capacity) + cpumask_size(),
					GFP_KERNEL, cpu_to_node(j));
			if (!sgc)
				return -ENOMEM;

			*per_cpu_ptr(sdd->sgc, j) = sgc;
		}
	}

	return 0;
}

static void __sdt_free(const struct cpumask *cpu_map)
{
	struct sched_domain_topology_level *tl;
	int j;

	for_each_sd_topology(tl) {
		struct sd_data *sdd = &tl->data;

		for_each_cpu(j, cpu_map) {
			struct sched_domain *sd;

			if (sdd->sd) {
				sd = *per_cpu_ptr(sdd->sd, j);
				if (sd && (sd->flags & SD_OVERLAP))
					free_sched_groups(sd->groups, 0);
				kfree(*per_cpu_ptr(sdd->sd, j));
			}

			if (sdd->sg)
				kfree(*per_cpu_ptr(sdd->sg, j));
			if (sdd->sgc)
				kfree(*per_cpu_ptr(sdd->sgc, j));
		}
		free_percpu(sdd->sd);
		sdd->sd = NULL;
		free_percpu(sdd->sg);
		sdd->sg = NULL;
		free_percpu(sdd->sgc);
		sdd->sgc = NULL;
	}
}

struct sched_domain *build_sched_domain(struct sched_domain_topology_level *tl,
		const struct cpumask *cpu_map, struct sched_domain_attr *attr,
		struct sched_domain *child, int cpu)
{
	struct sched_domain *sd = sd_init(tl, cpu);
	if (!sd)
		return child;

	cpumask_and(sched_domain_span(sd), cpu_map, tl->mask(cpu));
	if (child) {
		sd->level = child->level + 1;
		sched_domain_level_max = max(sched_domain_level_max, sd->level);
		child->parent = sd;
		sd->child = child;

		if (!cpumask_subset(sched_domain_span(child),
				    sched_domain_span(sd))) {
			pr_err("BUG: arch topology borken\n");
#ifdef CONFIG_SCHED_DEBUG
			pr_err("     the %s domain not a subset of the %s domain\n",
					child->name, sd->name);
#endif
			/* Fixup, ensure @sd has at least @child cpus. */
			cpumask_or(sched_domain_span(sd),
				   sched_domain_span(sd),
				   sched_domain_span(child));
		}

	}
	set_domain_attribute(sd, attr);

	return sd;
}

/*
 * Build sched domains for a given set of cpus and attach the sched domains
 * to the individual cpus
 */
static int build_sched_domains(const struct cpumask *cpu_map,
			       struct sched_domain_attr *attr)
{
	enum s_alloc alloc_state;
	struct sched_domain *sd;
	struct s_data d;
	int i, ret = -ENOMEM;

	alloc_state = __visit_domain_allocation_hell(&d, cpu_map);
	if (alloc_state != sa_rootdomain)
		goto error;

	/* Set up domains for cpus specified by the cpu_map. */
	for_each_cpu(i, cpu_map) {
		struct sched_domain_topology_level *tl;

		sd = NULL;
		for_each_sd_topology(tl) {
			sd = build_sched_domain(tl, cpu_map, attr, sd, i);
			if (tl == sched_domain_topology)
				*per_cpu_ptr(d.sd, i) = sd;
			if (tl->flags & SDTL_OVERLAP || sched_feat(FORCE_SD_OVERLAP))
				sd->flags |= SD_OVERLAP;
			if (cpumask_equal(cpu_map, sched_domain_span(sd)))
				break;
		}
	}

	/* Build the groups for the domains */
	for_each_cpu(i, cpu_map) {
		for (sd = *per_cpu_ptr(d.sd, i); sd; sd = sd->parent) {
			sd->span_weight = cpumask_weight(sched_domain_span(sd));
			if (sd->flags & SD_OVERLAP) {
				if (build_overlap_sched_groups(sd, i))
					goto error;
			} else {
				if (build_sched_groups(sd, i))
					goto error;
			}
		}
	}

	/* Calculate CPU capacity for physical packages and nodes */
	for (i = nr_cpumask_bits-1; i >= 0; i--) {
		if (!cpumask_test_cpu(i, cpu_map))
			continue;

		for (sd = *per_cpu_ptr(d.sd, i); sd; sd = sd->parent) {
			claim_allocations(i, sd);
			init_sched_groups_capacity(i, sd);
		}
	}

	/* Attach the domains */
	rcu_read_lock();
	for_each_cpu(i, cpu_map) {
		sd = *per_cpu_ptr(d.sd, i);
		cpu_attach_domain(sd, d.rd, i);
	}
	rcu_read_unlock();

	ret = 0;
error:
	__free_domain_allocs(&d, alloc_state, cpu_map);
	return ret;
}

static cpumask_var_t *doms_cur;	/* current sched domains */
static int ndoms_cur;		/* number of sched domains in 'doms_cur' */
static struct sched_domain_attr *dattr_cur;
				/* attribues of custom domains in 'doms_cur' */

/*
 * Special case: If a kmalloc of a doms_cur partition (array of
 * cpumask) fails, then fallback to a single sched domain,
 * as determined by the single cpumask fallback_doms.
 */
static cpumask_var_t fallback_doms;

/*
 * arch_update_cpu_topology lets virtualized architectures update the
 * cpu core maps. It is supposed to return 1 if the topology changed
 * or 0 if it stayed the same.
 */
int __weak arch_update_cpu_topology(void)
{
	return 0;
}

cpumask_var_t *alloc_sched_domains(unsigned int ndoms)
{
	int i;
	cpumask_var_t *doms;

	doms = kmalloc(sizeof(*doms) * ndoms, GFP_KERNEL);
	if (!doms)
		return NULL;
	for (i = 0; i < ndoms; i++) {
		if (!alloc_cpumask_var(&doms[i], GFP_KERNEL)) {
			free_sched_domains(doms, i);
			return NULL;
		}
	}
	return doms;
}

void free_sched_domains(cpumask_var_t doms[], unsigned int ndoms)
{
	unsigned int i;
	for (i = 0; i < ndoms; i++)
		free_cpumask_var(doms[i]);
	kfree(doms);
}

/*
 * Set up scheduler domains and groups. Callers must hold the hotplug lock.
 * For now this just excludes isolated cpus, but could be used to
 * exclude other special cases in the future.
 */
static int init_sched_domains(const struct cpumask *cpu_map)
{
	int err;

	arch_update_cpu_topology();
	ndoms_cur = 1;
	doms_cur = alloc_sched_domains(ndoms_cur);
	if (!doms_cur)
		doms_cur = &fallback_doms;
	cpumask_andnot(doms_cur[0], cpu_map, cpu_isolated_map);
	err = build_sched_domains(doms_cur[0], NULL);
	register_sched_domain_sysctl();

	return err;
}

/*
 * Detach sched domains from a group of cpus specified in cpu_map
 * These cpus will now be attached to the NULL domain
 */
static void detach_destroy_domains(const struct cpumask *cpu_map)
{
	int i;

	rcu_read_lock();
	for_each_cpu(i, cpu_map)
		cpu_attach_domain(NULL, &def_root_domain, i);
	rcu_read_unlock();
}

/* handle null as "default" */
static int dattrs_equal(struct sched_domain_attr *cur, int idx_cur,
			struct sched_domain_attr *new, int idx_new)
{
	struct sched_domain_attr tmp;

	/* fast path */
	if (!new && !cur)
		return 1;

	tmp = SD_ATTR_INIT;
	return !memcmp(cur ? (cur + idx_cur) : &tmp,
			new ? (new + idx_new) : &tmp,
			sizeof(struct sched_domain_attr));
}

/*
 * Partition sched domains as specified by the 'ndoms_new'
 * cpumasks in the array doms_new[] of cpumasks. This compares
 * doms_new[] to the current sched domain partitioning, doms_cur[].
 * It destroys each deleted domain and builds each new domain.
 *
 * 'doms_new' is an array of cpumask_var_t's of length 'ndoms_new'.
 * The masks don't intersect (don't overlap.) We should setup one
 * sched domain for each mask. CPUs not in any of the cpumasks will
 * not be load balanced. If the same cpumask appears both in the
 * current 'doms_cur' domains and in the new 'doms_new', we can leave
 * it as it is.
 *
 * The passed in 'doms_new' should be allocated using
 * alloc_sched_domains.  This routine takes ownership of it and will
 * free_sched_domains it when done with it. If the caller failed the
 * alloc call, then it can pass in doms_new == NULL && ndoms_new == 1,
 * and partition_sched_domains() will fallback to the single partition
 * 'fallback_doms', it also forces the domains to be rebuilt.
 *
 * If doms_new == NULL it will be replaced with cpu_online_mask.
 * ndoms_new == 0 is a special case for destroying existing domains,
 * and it will not create the default domain.
 *
 * Call with hotplug lock held
 */
void partition_sched_domains(int ndoms_new, cpumask_var_t doms_new[],
			     struct sched_domain_attr *dattr_new)
{
	int i, j, n;
	int new_topology;

	mutex_lock(&sched_domains_mutex);

	/* always unregister in case we don't destroy any domains */
	unregister_sched_domain_sysctl();

	/* Let architecture update cpu core mappings. */
	new_topology = arch_update_cpu_topology();

	n = doms_new ? ndoms_new : 0;

	/* Destroy deleted domains */
	for (i = 0; i < ndoms_cur; i++) {
		for (j = 0; j < n && !new_topology; j++) {
			if (cpumask_equal(doms_cur[i], doms_new[j])
			    && dattrs_equal(dattr_cur, i, dattr_new, j))
				goto match1;
		}
		/* no match - a current sched domain not in new doms_new[] */
		detach_destroy_domains(doms_cur[i]);
match1:
		;
	}

	n = ndoms_cur;
	if (doms_new == NULL) {
		n = 0;
		doms_new = &fallback_doms;
		cpumask_andnot(doms_new[0], cpu_active_mask, cpu_isolated_map);
		WARN_ON_ONCE(dattr_new);
	}

	/* Build new domains */
	for (i = 0; i < ndoms_new; i++) {
		for (j = 0; j < n && !new_topology; j++) {
			if (cpumask_equal(doms_new[i], doms_cur[j])
			    && dattrs_equal(dattr_new, i, dattr_cur, j))
				goto match2;
		}
		/* no match - add a new doms_new */
		build_sched_domains(doms_new[i], dattr_new ? dattr_new + i : NULL);
match2:
		;
	}

	/* Remember the new sched domains */
	if (doms_cur != &fallback_doms)
		free_sched_domains(doms_cur, ndoms_cur);
	kfree(dattr_cur);	/* kfree(NULL) is safe */
	doms_cur = doms_new;
	dattr_cur = dattr_new;
	ndoms_cur = ndoms_new;

	register_sched_domain_sysctl();

	mutex_unlock(&sched_domains_mutex);
}

static int num_cpus_frozen;	/* used to mark begin/end of suspend/resume */

/*
 * Update cpusets according to cpu_active mask.  If cpusets are
 * disabled, cpuset_update_active_cpus() becomes a simple wrapper
 * around partition_sched_domains().
 *
 * If we come here as part of a suspend/resume, don't touch cpusets because we
 * want to restore it back to its original state upon resume anyway.
 */
static int cpuset_cpu_active(struct notifier_block *nfb, unsigned long action,
			     void *hcpu)
{
	switch (action) {
	case CPU_ONLINE_FROZEN:
	case CPU_DOWN_FAILED_FROZEN:

		/*
		 * num_cpus_frozen tracks how many CPUs are involved in suspend
		 * resume sequence. As long as this is not the last online
		 * operation in the resume sequence, just build a single sched
		 * domain, ignoring cpusets.
		 */
		num_cpus_frozen--;
		if (likely(num_cpus_frozen)) {
			partition_sched_domains(1, NULL, NULL);
			break;
		}

		/*
		 * This is the last CPU online operation. So fall through and
		 * restore the original sched domains by considering the
		 * cpuset configurations.
		 */

	case CPU_ONLINE:
		cpuset_update_active_cpus(true);
		break;
	default:
		return NOTIFY_DONE;
	}
	return NOTIFY_OK;
}

static int cpuset_cpu_inactive(struct notifier_block *nfb, unsigned long action,
			       void *hcpu)
{
	unsigned long flags;
	long cpu = (long)hcpu;
	struct dl_bw *dl_b;
	bool overflow;
	int cpus;

	switch (action) {
	case CPU_DOWN_PREPARE:
		rcu_read_lock_sched();
		dl_b = dl_bw_of(cpu);

		raw_spin_lock_irqsave(&dl_b->lock, flags);
		cpus = dl_bw_cpus(cpu);
		overflow = __dl_overflow(dl_b, cpus, 0, 0);
		raw_spin_unlock_irqrestore(&dl_b->lock, flags);

		rcu_read_unlock_sched();

		if (overflow)
			return notifier_from_errno(-EBUSY);
		cpuset_update_active_cpus(false);
		break;
	case CPU_DOWN_PREPARE_FROZEN:
		num_cpus_frozen++;
		partition_sched_domains(1, NULL, NULL);
		break;
	default:
		return NOTIFY_DONE;
	}
	return NOTIFY_OK;
}

void __init sched_init_smp(void)
{
	cpumask_var_t non_isolated_cpus;

	alloc_cpumask_var(&non_isolated_cpus, GFP_KERNEL);
	alloc_cpumask_var(&fallback_doms, GFP_KERNEL);

	sched_init_numa();

	/*
	 * There's no userspace yet to cause hotplug operations; hence all the
	 * cpu masks are stable and all blatant races in the below code cannot
	 * happen.
	 */
	mutex_lock(&sched_domains_mutex);
	init_sched_domains(cpu_active_mask);
	cpumask_andnot(non_isolated_cpus, cpu_possible_mask, cpu_isolated_map);
	if (cpumask_empty(non_isolated_cpus))
		cpumask_set_cpu(smp_processor_id(), non_isolated_cpus);
	mutex_unlock(&sched_domains_mutex);

	hotcpu_notifier(sched_domains_numa_masks_update, CPU_PRI_SCHED_ACTIVE);
	hotcpu_notifier(cpuset_cpu_active, CPU_PRI_CPUSET_ACTIVE);
	hotcpu_notifier(cpuset_cpu_inactive, CPU_PRI_CPUSET_INACTIVE);

	init_hrtick();

	/* Move init over to a non-isolated CPU */
	if (set_cpus_allowed_ptr(current, non_isolated_cpus) < 0)
		BUG();
	sched_init_granularity();
	free_cpumask_var(non_isolated_cpus);

	init_sched_rt_class();
	init_sched_dl_class();
}
#else
void __init sched_init_smp(void)
{
	sched_init_granularity();
}
#endif /* CONFIG_SMP */

int in_sched_functions(unsigned long addr)
{
	return in_lock_functions(addr) ||
		(addr >= (unsigned long)__sched_text_start
		&& addr < (unsigned long)__sched_text_end);
}

#ifdef CONFIG_CGROUP_SCHED
/*
 * Default task group.
 * Every task in system belongs to this group at bootup.
 */
struct task_group root_task_group;
LIST_HEAD(task_groups);
#endif

DECLARE_PER_CPU(cpumask_var_t, load_balance_mask);

void __init sched_init(void)
{
	int i, j;
	unsigned long alloc_size = 0, ptr;

#ifdef CONFIG_FAIR_GROUP_SCHED
	alloc_size += 2 * nr_cpu_ids * sizeof(void **);
#endif
#ifdef CONFIG_RT_GROUP_SCHED
	alloc_size += 2 * nr_cpu_ids * sizeof(void **);
#endif
	if (alloc_size) {
		ptr = (unsigned long)kzalloc(alloc_size, GFP_NOWAIT);

#ifdef CONFIG_FAIR_GROUP_SCHED
		root_task_group.se = (struct sched_entity **)ptr;
		ptr += nr_cpu_ids * sizeof(void **);

		root_task_group.cfs_rq = (struct cfs_rq **)ptr;
		ptr += nr_cpu_ids * sizeof(void **);

#endif /* CONFIG_FAIR_GROUP_SCHED */
#ifdef CONFIG_RT_GROUP_SCHED
		root_task_group.rt_se = (struct sched_rt_entity **)ptr;
		ptr += nr_cpu_ids * sizeof(void **);

		root_task_group.rt_rq = (struct rt_rq **)ptr;
		ptr += nr_cpu_ids * sizeof(void **);

#endif /* CONFIG_RT_GROUP_SCHED */
	}
#ifdef CONFIG_CPUMASK_OFFSTACK
	for_each_possible_cpu(i) {
		per_cpu(load_balance_mask, i) = (cpumask_var_t)kzalloc_node(
			cpumask_size(), GFP_KERNEL, cpu_to_node(i));
	}
#endif /* CONFIG_CPUMASK_OFFSTACK */

	init_rt_bandwidth(&def_rt_bandwidth,
			global_rt_period(), global_rt_runtime());
	init_dl_bandwidth(&def_dl_bandwidth,
			global_rt_period(), global_rt_runtime());

#ifdef CONFIG_SMP
	init_defrootdomain();
#endif

#ifdef CONFIG_RT_GROUP_SCHED
	init_rt_bandwidth(&root_task_group.rt_bandwidth,
			global_rt_period(), global_rt_runtime());
#endif /* CONFIG_RT_GROUP_SCHED */

#ifdef CONFIG_CGROUP_SCHED
	list_add(&root_task_group.list, &task_groups);
	INIT_LIST_HEAD(&root_task_group.children);
	INIT_LIST_HEAD(&root_task_group.siblings);
	autogroup_init(&init_task);

#endif /* CONFIG_CGROUP_SCHED */

	for_each_possible_cpu(i) {
		struct rq *rq;

		rq = cpu_rq(i);
		raw_spin_lock_init(&rq->lock);
		rq->nr_running = 0;
		rq->calc_load_active = 0;
		rq->calc_load_update = jiffies + LOAD_FREQ;
		init_cfs_rq(&rq->cfs);
		init_rt_rq(&rq->rt);
		init_dl_rq(&rq->dl);
#ifdef CONFIG_FAIR_GROUP_SCHED
		root_task_group.shares = ROOT_TASK_GROUP_LOAD;
		INIT_LIST_HEAD(&rq->leaf_cfs_rq_list);
		/*
		 * How much cpu bandwidth does root_task_group get?
		 *
		 * In case of task-groups formed thr' the cgroup filesystem, it
		 * gets 100% of the cpu resources in the system. This overall
		 * system cpu resource is divided among the tasks of
		 * root_task_group and its child task-groups in a fair manner,
		 * based on each entity's (task or task-group's) weight
		 * (se->load.weight).
		 *
		 * In other words, if root_task_group has 10 tasks of weight
		 * 1024) and two child groups A0 and A1 (of weight 1024 each),
		 * then A0's share of the cpu resource is:
		 *
		 *	A0's bandwidth = 1024 / (10*1024 + 1024 + 1024) = 8.33%
		 *
		 * We achieve this by letting root_task_group's tasks sit
		 * directly in rq->cfs (i.e root_task_group->se[] = NULL).
		 */
		init_cfs_bandwidth(&root_task_group.cfs_bandwidth);
		init_tg_cfs_entry(&root_task_group, &rq->cfs, NULL, i, NULL);
#endif /* CONFIG_FAIR_GROUP_SCHED */

		rq->rt.rt_runtime = def_rt_bandwidth.rt_runtime;
#ifdef CONFIG_RT_GROUP_SCHED
		init_tg_rt_entry(&root_task_group, &rq->rt, NULL, i, NULL);
#endif

		for (j = 0; j < CPU_LOAD_IDX_MAX; j++)
			rq->cpu_load[j] = 0;

		rq->last_load_update_tick = jiffies;

#ifdef CONFIG_SMP
		rq->sd = NULL;
		rq->rd = NULL;
		rq->cpu_capacity = rq->cpu_capacity_orig = SCHED_CAPACITY_SCALE;
		rq->balance_callback = NULL;
		rq->active_balance = 0;
		rq->next_balance = jiffies;
		rq->push_cpu = 0;
		rq->cpu = i;
		rq->online = 0;
		rq->idle_stamp = 0;
		rq->avg_idle = 2*sysctl_sched_migration_cost;
		rq->max_idle_balance_cost = sysctl_sched_migration_cost;

		INIT_LIST_HEAD(&rq->cfs_tasks);

		rq_attach_root(rq, &def_root_domain);
#ifdef CONFIG_NO_HZ_COMMON
		rq->nohz_flags = 0;
#endif
#ifdef CONFIG_NO_HZ_FULL
		rq->last_sched_tick = 0;
#endif
#endif
		init_rq_hrtick(rq);
		atomic_set(&rq->nr_iowait, 0);
	}

	set_load_weight(&init_task);

#ifdef CONFIG_PREEMPT_NOTIFIERS
	INIT_HLIST_HEAD(&init_task.preempt_notifiers);
#endif

	/*
	 * The boot idle thread does lazy MMU switching as well:
	 */
	atomic_inc(&init_mm.mm_count);
	enter_lazy_tlb(&init_mm, current);

	/*
	 * During early bootup we pretend to be a normal task:
	 */
	current->sched_class = &fair_sched_class;

	/*
	 * Make us the idle thread. Technically, schedule() should not be
	 * called from this thread, however somewhere below it might be,
	 * but because we are the idle thread, we just pick up running again
	 * when this runqueue becomes "idle".
	 */
	init_idle(current, smp_processor_id());

	calc_load_update = jiffies + LOAD_FREQ;

#ifdef CONFIG_SMP
	zalloc_cpumask_var(&sched_domains_tmpmask, GFP_NOWAIT);
	/* May be allocated at isolcpus cmdline parse time */
	if (cpu_isolated_map == NULL)
		zalloc_cpumask_var(&cpu_isolated_map, GFP_NOWAIT);
	idle_thread_set_boot_cpu();
	set_cpu_rq_start_time();
#endif
	init_sched_fair_class();

	scheduler_running = 1;
}

#ifdef CONFIG_DEBUG_ATOMIC_SLEEP
static inline int preempt_count_equals(int preempt_offset)
{
	int nested = preempt_count() + sched_rcu_preempt_depth();

	return (nested == preempt_offset);
}

void __might_sleep(const char *file, int line, int preempt_offset)
{
	/*
	 * Blocking primitives will set (and therefore destroy) current->state,
	 * since we will exit with TASK_RUNNING make sure we enter with it,
	 * otherwise we will destroy state.
	 */
	WARN_ONCE(current->state != TASK_RUNNING && current->task_state_change,
			"do not call blocking ops when !TASK_RUNNING; "
			"state=%lx set at [<%p>] %pS\n",
			current->state,
			(void *)current->task_state_change,
			(void *)current->task_state_change);

	___might_sleep(file, line, preempt_offset);
}
EXPORT_SYMBOL(__might_sleep);

void ___might_sleep(const char *file, int line, int preempt_offset)
{
	static unsigned long prev_jiffy;	/* ratelimiting */

	rcu_sleep_check(); /* WARN_ON_ONCE() by default, no rate limit reqd. */
	if ((preempt_count_equals(preempt_offset) && !irqs_disabled() &&
	     !is_idle_task(current)) ||
	    system_state != SYSTEM_RUNNING || oops_in_progress)
		return;
	if (time_before(jiffies, prev_jiffy + HZ) && prev_jiffy)
		return;
	prev_jiffy = jiffies;

	printk(KERN_ERR
		"BUG: sleeping function called from invalid context at %s:%d\n",
			file, line);
	printk(KERN_ERR
		"in_atomic(): %d, irqs_disabled(): %d, pid: %d, name: %s\n",
			in_atomic(), irqs_disabled(),
			current->pid, current->comm);

	if (task_stack_end_corrupted(current))
		printk(KERN_EMERG "Thread overran stack, or stack corrupted\n");

	debug_show_held_locks(current);
	if (irqs_disabled())
		print_irqtrace_events(current);
#ifdef CONFIG_DEBUG_PREEMPT
	if (!preempt_count_equals(preempt_offset)) {
		pr_err("Preemption disabled at:");
		print_ip_sym(current->preempt_disable_ip);
		pr_cont("\n");
	}
#endif
	dump_stack();
}
EXPORT_SYMBOL(___might_sleep);
#endif

#ifdef CONFIG_MAGIC_SYSRQ
void normalize_rt_tasks(void)
{
	struct task_struct *g, *p;
	struct sched_attr attr = {
		.sched_policy = SCHED_NORMAL,
	};

	read_lock(&tasklist_lock);
	for_each_process_thread(g, p) {
		/*
		 * Only normalize user tasks:
		 */
		if (p->flags & PF_KTHREAD)
			continue;

		p->se.exec_start		= 0;
#ifdef CONFIG_SCHEDSTATS
		p->se.statistics.wait_start	= 0;
		p->se.statistics.sleep_start	= 0;
		p->se.statistics.block_start	= 0;
#endif

		if (!dl_task(p) && !rt_task(p)) {
			/*
			 * Renice negative nice level userspace
			 * tasks back to 0:
			 */
			if (task_nice(p) < 0)
				set_user_nice(p, 0);
			continue;
		}

		__sched_setscheduler(p, &attr, false, false);
	}
	read_unlock(&tasklist_lock);
}

#endif /* CONFIG_MAGIC_SYSRQ */

#if defined(CONFIG_IA64) || defined(CONFIG_KGDB_KDB)
/*
 * These functions are only useful for the IA64 MCA handling, or kdb.
 *
 * They can only be called when the whole system has been
 * stopped - every CPU needs to be quiescent, and no scheduling
 * activity can take place. Using them for anything else would
 * be a serious bug, and as a result, they aren't even visible
 * under any other configuration.
 */

/**
 * curr_task - return the current task for a given cpu.
 * @cpu: the processor in question.
 *
 * ONLY VALID WHEN THE WHOLE SYSTEM IS STOPPED!
 *
 * Return: The current task for @cpu.
 */
struct task_struct *curr_task(int cpu)
{
	return cpu_curr(cpu);
}

#endif /* defined(CONFIG_IA64) || defined(CONFIG_KGDB_KDB) */

#ifdef CONFIG_IA64
/**
 * set_curr_task - set the current task for a given cpu.
 * @cpu: the processor in question.
 * @p: the task pointer to set.
 *
 * Description: This function must only be used when non-maskable interrupts
 * are serviced on a separate stack. It allows the architecture to switch the
 * notion of the current task on a cpu in a non-blocking manner. This function
 * must be called with all CPU's synchronized, and interrupts disabled, the
 * and caller must save the original value of the current task (see
 * curr_task() above) and restore that value before reenabling interrupts and
 * re-starting the system.
 *
 * ONLY VALID WHEN THE WHOLE SYSTEM IS STOPPED!
 */
void set_curr_task(int cpu, struct task_struct *p)
{
	cpu_curr(cpu) = p;
}

#endif

#ifdef CONFIG_CGROUP_SCHED
/* task_group_lock serializes the addition/removal of task groups */
static DEFINE_SPINLOCK(task_group_lock);

static void free_sched_group(struct task_group *tg)
{
	free_fair_sched_group(tg);
	free_rt_sched_group(tg);
	autogroup_free(tg);
	kfree(tg);
}

/* allocate runqueue etc for a new task group */
struct task_group *sched_create_group(struct task_group *parent)
{
	struct task_group *tg;

	tg = kzalloc(sizeof(*tg), GFP_KERNEL);
	if (!tg)
		return ERR_PTR(-ENOMEM);

	if (!alloc_fair_sched_group(tg, parent))
		goto err;

	if (!alloc_rt_sched_group(tg, parent))
		goto err;

	return tg;

err:
	free_sched_group(tg);
	return ERR_PTR(-ENOMEM);
}

void sched_online_group(struct task_group *tg, struct task_group *parent)
{
	unsigned long flags;

	spin_lock_irqsave(&task_group_lock, flags);
	list_add_rcu(&tg->list, &task_groups);

	WARN_ON(!parent); /* root should already exist */

	tg->parent = parent;
	INIT_LIST_HEAD(&tg->children);
	list_add_rcu(&tg->siblings, &parent->children);
	spin_unlock_irqrestore(&task_group_lock, flags);
}

/* rcu callback to free various structures associated with a task group */
static void free_sched_group_rcu(struct rcu_head *rhp)
{
	/* now it should be safe to free those cfs_rqs */
	free_sched_group(container_of(rhp, struct task_group, rcu));
}

/* Destroy runqueue etc associated with a task group */
void sched_destroy_group(struct task_group *tg)
{
	/* wait for possible concurrent references to cfs_rqs complete */
	call_rcu(&tg->rcu, free_sched_group_rcu);
}

void sched_offline_group(struct task_group *tg)
{
	unsigned long flags;
	int i;

	/* end participation in shares distribution */
	for_each_possible_cpu(i)
		unregister_fair_sched_group(tg, i);

	spin_lock_irqsave(&task_group_lock, flags);
	list_del_rcu(&tg->list);
	list_del_rcu(&tg->siblings);
	spin_unlock_irqrestore(&task_group_lock, flags);
}

/* change task's runqueue when it moves between groups.
 *	The caller of this function should have put the task in its new group
 *	by now. This function just updates tsk->se.cfs_rq and tsk->se.parent to
 *	reflect its new group.
 */
void sched_move_task(struct task_struct *tsk)
{
	struct task_group *tg;
	int queued, running;
	unsigned long flags;
	struct rq *rq;

	rq = task_rq_lock(tsk, &flags);

	running = task_current(rq, tsk);
	queued = task_on_rq_queued(tsk);

	if (queued)
		dequeue_task(rq, tsk, DEQUEUE_SAVE);
	if (unlikely(running))
		put_prev_task(rq, tsk);

	/*
	 * All callers are synchronized by task_rq_lock(); we do not use RCU
	 * which is pointless here. Thus, we pass "true" to task_css_check()
	 * to prevent lockdep warnings.
	 */
	tg = container_of(task_css_check(tsk, cpu_cgrp_id, true),
			  struct task_group, css);
	tg = autogroup_task_group(tsk, tg);
	tsk->sched_task_group = tg;

#ifdef CONFIG_FAIR_GROUP_SCHED
	if (tsk->sched_class->task_move_group)
		tsk->sched_class->task_move_group(tsk);
	else
#endif
		set_task_rq(tsk, task_cpu(tsk));

	if (unlikely(running))
		tsk->sched_class->set_curr_task(rq);
	if (queued)
		enqueue_task(rq, tsk, ENQUEUE_RESTORE);

	task_rq_unlock(rq, tsk, &flags);
}
#endif /* CONFIG_CGROUP_SCHED */

#ifdef CONFIG_RT_GROUP_SCHED
/*
 * Ensure that the real time constraints are schedulable.
 */
static DEFINE_MUTEX(rt_constraints_mutex);

/* Must be called with tasklist_lock held */
static inline int tg_has_rt_tasks(struct task_group *tg)
{
	struct task_struct *g, *p;

	/*
	 * Autogroups do not have RT tasks; see autogroup_create().
	 */
	if (task_group_is_autogroup(tg))
		return 0;

	for_each_process_thread(g, p) {
		if (rt_task(p) && task_group(p) == tg)
			return 1;
	}

	return 0;
}

struct rt_schedulable_data {
	struct task_group *tg;
	u64 rt_period;
	u64 rt_runtime;
};

static int tg_rt_schedulable(struct task_group *tg, void *data)
{
	struct rt_schedulable_data *d = data;
	struct task_group *child;
	unsigned long total, sum = 0;
	u64 period, runtime;

	period = ktime_to_ns(tg->rt_bandwidth.rt_period);
	runtime = tg->rt_bandwidth.rt_runtime;

	if (tg == d->tg) {
		period = d->rt_period;
		runtime = d->rt_runtime;
	}

	/*
	 * Cannot have more runtime than the period.
	 */
	if (runtime > period && runtime != RUNTIME_INF)
		return -EINVAL;

	/*
	 * Ensure we don't starve existing RT tasks.
	 */
	if (rt_bandwidth_enabled() && !runtime && tg_has_rt_tasks(tg))
		return -EBUSY;

	total = to_ratio(period, runtime);

	/*
	 * Nobody can have more than the global setting allows.
	 */
	if (total > to_ratio(global_rt_period(), global_rt_runtime()))
		return -EINVAL;

	/*
	 * The sum of our children's runtime should not exceed our own.
	 */
	list_for_each_entry_rcu(child, &tg->children, siblings) {
		period = ktime_to_ns(child->rt_bandwidth.rt_period);
		runtime = child->rt_bandwidth.rt_runtime;

		if (child == d->tg) {
			period = d->rt_period;
			runtime = d->rt_runtime;
		}

		sum += to_ratio(period, runtime);
	}

	if (sum > total)
		return -EINVAL;

	return 0;
}

static int __rt_schedulable(struct task_group *tg, u64 period, u64 runtime)
{
	int ret;

	struct rt_schedulable_data data = {
		.tg = tg,
		.rt_period = period,
		.rt_runtime = runtime,
	};

	rcu_read_lock();
	ret = walk_tg_tree(tg_rt_schedulable, tg_nop, &data);
	rcu_read_unlock();

	return ret;
}

static int tg_set_rt_bandwidth(struct task_group *tg,
		u64 rt_period, u64 rt_runtime)
{
	int i, err = 0;

	/*
	 * Disallowing the root group RT runtime is BAD, it would disallow the
	 * kernel creating (and or operating) RT threads.
	 */
	if (tg == &root_task_group && rt_runtime == 0)
		return -EINVAL;

	/* No period doesn't make any sense. */
	if (rt_period == 0)
		return -EINVAL;

	mutex_lock(&rt_constraints_mutex);
	read_lock(&tasklist_lock);
	err = __rt_schedulable(tg, rt_period, rt_runtime);
	if (err)
		goto unlock;

	raw_spin_lock_irq(&tg->rt_bandwidth.rt_runtime_lock);
	tg->rt_bandwidth.rt_period = ns_to_ktime(rt_period);
	tg->rt_bandwidth.rt_runtime = rt_runtime;

	for_each_possible_cpu(i) {
		struct rt_rq *rt_rq = tg->rt_rq[i];

		raw_spin_lock(&rt_rq->rt_runtime_lock);
		rt_rq->rt_runtime = rt_runtime;
		raw_spin_unlock(&rt_rq->rt_runtime_lock);
	}
	raw_spin_unlock_irq(&tg->rt_bandwidth.rt_runtime_lock);
unlock:
	read_unlock(&tasklist_lock);
	mutex_unlock(&rt_constraints_mutex);

	return err;
}

static int sched_group_set_rt_runtime(struct task_group *tg, long rt_runtime_us)
{
	u64 rt_runtime, rt_period;

	rt_period = ktime_to_ns(tg->rt_bandwidth.rt_period);
	rt_runtime = (u64)rt_runtime_us * NSEC_PER_USEC;
	if (rt_runtime_us < 0)
		rt_runtime = RUNTIME_INF;

	return tg_set_rt_bandwidth(tg, rt_period, rt_runtime);
}

static long sched_group_rt_runtime(struct task_group *tg)
{
	u64 rt_runtime_us;

	if (tg->rt_bandwidth.rt_runtime == RUNTIME_INF)
		return -1;

	rt_runtime_us = tg->rt_bandwidth.rt_runtime;
	do_div(rt_runtime_us, NSEC_PER_USEC);
	return rt_runtime_us;
}

static int sched_group_set_rt_period(struct task_group *tg, u64 rt_period_us)
{
	u64 rt_runtime, rt_period;

	rt_period = rt_period_us * NSEC_PER_USEC;
	rt_runtime = tg->rt_bandwidth.rt_runtime;

	return tg_set_rt_bandwidth(tg, rt_period, rt_runtime);
}

static long sched_group_rt_period(struct task_group *tg)
{
	u64 rt_period_us;

	rt_period_us = ktime_to_ns(tg->rt_bandwidth.rt_period);
	do_div(rt_period_us, NSEC_PER_USEC);
	return rt_period_us;
}
#endif /* CONFIG_RT_GROUP_SCHED */

#ifdef CONFIG_RT_GROUP_SCHED
static int sched_rt_global_constraints(void)
{
	int ret = 0;

	mutex_lock(&rt_constraints_mutex);
	read_lock(&tasklist_lock);
	ret = __rt_schedulable(NULL, 0, 0);
	read_unlock(&tasklist_lock);
	mutex_unlock(&rt_constraints_mutex);

	return ret;
}

static int sched_rt_can_attach(struct task_group *tg, struct task_struct *tsk)
{
	/* Don't accept realtime tasks when there is no way for them to run */
	if (rt_task(tsk) && tg->rt_bandwidth.rt_runtime == 0)
		return 0;

	return 1;
}

#else /* !CONFIG_RT_GROUP_SCHED */
static int sched_rt_global_constraints(void)
{
	unsigned long flags;
	int i, ret = 0;

	raw_spin_lock_irqsave(&def_rt_bandwidth.rt_runtime_lock, flags);
	for_each_possible_cpu(i) {
		struct rt_rq *rt_rq = &cpu_rq(i)->rt;

		raw_spin_lock(&rt_rq->rt_runtime_lock);
		rt_rq->rt_runtime = global_rt_runtime();
		raw_spin_unlock(&rt_rq->rt_runtime_lock);
	}
	raw_spin_unlock_irqrestore(&def_rt_bandwidth.rt_runtime_lock, flags);

	return ret;
}
#endif /* CONFIG_RT_GROUP_SCHED */

static int sched_dl_global_validate(void)
{
	u64 runtime = global_rt_runtime();
	u64 period = global_rt_period();
	u64 new_bw = to_ratio(period, runtime);
	struct dl_bw *dl_b;
	int cpu, ret = 0;
	unsigned long flags;

	/*
	 * Here we want to check the bandwidth not being set to some
	 * value smaller than the currently allocated bandwidth in
	 * any of the root_domains.
	 *
	 * FIXME: Cycling on all the CPUs is overdoing, but simpler than
	 * cycling on root_domains... Discussion on different/better
	 * solutions is welcome!
	 */
	for_each_possible_cpu(cpu) {
		rcu_read_lock_sched();
		dl_b = dl_bw_of(cpu);

		raw_spin_lock_irqsave(&dl_b->lock, flags);
		if (new_bw < dl_b->total_bw)
			ret = -EBUSY;
		raw_spin_unlock_irqrestore(&dl_b->lock, flags);

		rcu_read_unlock_sched();

		if (ret)
			break;
	}

	return ret;
}

static void sched_dl_do_global(void)
{
	u64 new_bw = -1;
	struct dl_bw *dl_b;
	int cpu;
	unsigned long flags;

	def_dl_bandwidth.dl_period = global_rt_period();
	def_dl_bandwidth.dl_runtime = global_rt_runtime();

	if (global_rt_runtime() != RUNTIME_INF)
		new_bw = to_ratio(global_rt_period(), global_rt_runtime());

	/*
	 * FIXME: As above...
	 */
	for_each_possible_cpu(cpu) {
		rcu_read_lock_sched();
		dl_b = dl_bw_of(cpu);

		raw_spin_lock_irqsave(&dl_b->lock, flags);
		dl_b->bw = new_bw;
		raw_spin_unlock_irqrestore(&dl_b->lock, flags);

		rcu_read_unlock_sched();
	}
}

static int sched_rt_global_validate(void)
{
	if (sysctl_sched_rt_period <= 0)
		return -EINVAL;

	if ((sysctl_sched_rt_runtime != RUNTIME_INF) &&
		(sysctl_sched_rt_runtime > sysctl_sched_rt_period))
		return -EINVAL;

	return 0;
}

static void sched_rt_do_global(void)
{
	def_rt_bandwidth.rt_runtime = global_rt_runtime();
	def_rt_bandwidth.rt_period = ns_to_ktime(global_rt_period());
}

int sched_rt_handler(struct ctl_table *table, int write,
		void __user *buffer, size_t *lenp,
		loff_t *ppos)
{
	int old_period, old_runtime;
	static DEFINE_MUTEX(mutex);
	int ret;

	mutex_lock(&mutex);
	old_period = sysctl_sched_rt_period;
	old_runtime = sysctl_sched_rt_runtime;

	ret = proc_dointvec(table, write, buffer, lenp, ppos);

	if (!ret && write) {
		ret = sched_rt_global_validate();
		if (ret)
			goto undo;

		ret = sched_dl_global_validate();
		if (ret)
			goto undo;

		ret = sched_rt_global_constraints();
		if (ret)
			goto undo;

		sched_rt_do_global();
		sched_dl_do_global();
	}
	if (0) {
undo:
		sysctl_sched_rt_period = old_period;
		sysctl_sched_rt_runtime = old_runtime;
	}
	mutex_unlock(&mutex);

	return ret;
}

int sched_rr_handler(struct ctl_table *table, int write,
		void __user *buffer, size_t *lenp,
		loff_t *ppos)
{
	int ret;
	static DEFINE_MUTEX(mutex);

	mutex_lock(&mutex);
	ret = proc_dointvec(table, write, buffer, lenp, ppos);
	/* make sure that internally we keep jiffies */
	/* also, writing zero resets timeslice to default */
	if (!ret && write) {
		sched_rr_timeslice = sched_rr_timeslice <= 0 ?
			RR_TIMESLICE : msecs_to_jiffies(sched_rr_timeslice);
	}
	mutex_unlock(&mutex);
	return ret;
}

#ifdef CONFIG_CGROUP_SCHED

static inline struct task_group *css_tg(struct cgroup_subsys_state *css)
{
	return css ? container_of(css, struct task_group, css) : NULL;
}

static struct cgroup_subsys_state *
cpu_cgroup_css_alloc(struct cgroup_subsys_state *parent_css)
{
	struct task_group *parent = css_tg(parent_css);
	struct task_group *tg;

	if (!parent) {
		/* This is early initialization for the top cgroup */
		return &root_task_group.css;
	}

	tg = sched_create_group(parent);
	if (IS_ERR(tg))
		return ERR_PTR(-ENOMEM);

	return &tg->css;
}

static int cpu_cgroup_css_online(struct cgroup_subsys_state *css)
{
	struct task_group *tg = css_tg(css);
	struct task_group *parent = css_tg(css->parent);

	if (parent)
		sched_online_group(tg, parent);
	return 0;
}

static void cpu_cgroup_css_free(struct cgroup_subsys_state *css)
{
	struct task_group *tg = css_tg(css);

	sched_destroy_group(tg);
}

static void cpu_cgroup_css_offline(struct cgroup_subsys_state *css)
{
	struct task_group *tg = css_tg(css);

	sched_offline_group(tg);
}

static void cpu_cgroup_fork(struct task_struct *task, void *private)
{
	sched_move_task(task);
}

static int cpu_cgroup_can_attach(struct cgroup_taskset *tset)
{
	struct task_struct *task;
	struct cgroup_subsys_state *css;

	cgroup_taskset_for_each(task, css, tset) {
#ifdef CONFIG_RT_GROUP_SCHED
		if (!sched_rt_can_attach(css_tg(css), task))
			return -EINVAL;
#else
		/* We don't support RT-tasks being in separate groups */
		if (task->sched_class != &fair_sched_class)
			return -EINVAL;
#endif
	}
	return 0;
}

static void cpu_cgroup_attach(struct cgroup_taskset *tset)
{
	struct task_struct *task;
	struct cgroup_subsys_state *css;

	cgroup_taskset_for_each(task, css, tset)
		sched_move_task(task);
}

#ifdef CONFIG_FAIR_GROUP_SCHED
static int cpu_shares_write_u64(struct cgroup_subsys_state *css,
				struct cftype *cftype, u64 shareval)
{
	return sched_group_set_shares(css_tg(css), scale_load(shareval));
}

static u64 cpu_shares_read_u64(struct cgroup_subsys_state *css,
			       struct cftype *cft)
{
	struct task_group *tg = css_tg(css);

	return (u64) scale_load_down(tg->shares);
}

#ifdef CONFIG_CFS_BANDWIDTH
static DEFINE_MUTEX(cfs_constraints_mutex);

const u64 max_cfs_quota_period = 1 * NSEC_PER_SEC; /* 1s */
const u64 min_cfs_quota_period = 1 * NSEC_PER_MSEC; /* 1ms */

static int __cfs_schedulable(struct task_group *tg, u64 period, u64 runtime);

static int tg_set_cfs_bandwidth(struct task_group *tg, u64 period, u64 quota)
{
	int i, ret = 0, runtime_enabled, runtime_was_enabled;
	struct cfs_bandwidth *cfs_b = &tg->cfs_bandwidth;

	if (tg == &root_task_group)
		return -EINVAL;

	/*
	 * Ensure we have at some amount of bandwidth every period.  This is
	 * to prevent reaching a state of large arrears when throttled via
	 * entity_tick() resulting in prolonged exit starvation.
	 */
	if (quota < min_cfs_quota_period || period < min_cfs_quota_period)
		return -EINVAL;

	/*
	 * Likewise, bound things on the otherside by preventing insane quota
	 * periods.  This also allows us to normalize in computing quota
	 * feasibility.
	 */
	if (period > max_cfs_quota_period)
		return -EINVAL;

	/*
	 * Prevent race between setting of cfs_rq->runtime_enabled and
	 * unthrottle_offline_cfs_rqs().
	 */
	get_online_cpus();
	mutex_lock(&cfs_constraints_mutex);
	ret = __cfs_schedulable(tg, period, quota);
	if (ret)
		goto out_unlock;

	runtime_enabled = quota != RUNTIME_INF;
	runtime_was_enabled = cfs_b->quota != RUNTIME_INF;
	/*
	 * If we need to toggle cfs_bandwidth_used, off->on must occur
	 * before making related changes, and on->off must occur afterwards
	 */
	if (runtime_enabled && !runtime_was_enabled)
		cfs_bandwidth_usage_inc();
	raw_spin_lock_irq(&cfs_b->lock);
	cfs_b->period = ns_to_ktime(period);
	cfs_b->quota = quota;

	__refill_cfs_bandwidth_runtime(cfs_b);
	/* restart the period timer (if active) to handle new period expiry */
	if (runtime_enabled)
		start_cfs_bandwidth(cfs_b);
	raw_spin_unlock_irq(&cfs_b->lock);

	for_each_online_cpu(i) {
		struct cfs_rq *cfs_rq = tg->cfs_rq[i];
		struct rq *rq = cfs_rq->rq;

		raw_spin_lock_irq(&rq->lock);
		cfs_rq->runtime_enabled = runtime_enabled;
		cfs_rq->runtime_remaining = 0;

		if (cfs_rq->throttled)
			unthrottle_cfs_rq(cfs_rq);
		raw_spin_unlock_irq(&rq->lock);
	}
	if (runtime_was_enabled && !runtime_enabled)
		cfs_bandwidth_usage_dec();
out_unlock:
	mutex_unlock(&cfs_constraints_mutex);
	put_online_cpus();

	return ret;
}

int tg_set_cfs_quota(struct task_group *tg, long cfs_quota_us)
{
	u64 quota, period;

	period = ktime_to_ns(tg->cfs_bandwidth.period);
	if (cfs_quota_us < 0)
		quota = RUNTIME_INF;
	else
		quota = (u64)cfs_quota_us * NSEC_PER_USEC;

	return tg_set_cfs_bandwidth(tg, period, quota);
}

long tg_get_cfs_quota(struct task_group *tg)
{
	u64 quota_us;

	if (tg->cfs_bandwidth.quota == RUNTIME_INF)
		return -1;

	quota_us = tg->cfs_bandwidth.quota;
	do_div(quota_us, NSEC_PER_USEC);

	return quota_us;
}

int tg_set_cfs_period(struct task_group *tg, long cfs_period_us)
{
	u64 quota, period;

	period = (u64)cfs_period_us * NSEC_PER_USEC;
	quota = tg->cfs_bandwidth.quota;

	return tg_set_cfs_bandwidth(tg, period, quota);
}

long tg_get_cfs_period(struct task_group *tg)
{
	u64 cfs_period_us;

	cfs_period_us = ktime_to_ns(tg->cfs_bandwidth.period);
	do_div(cfs_period_us, NSEC_PER_USEC);

	return cfs_period_us;
}

static s64 cpu_cfs_quota_read_s64(struct cgroup_subsys_state *css,
				  struct cftype *cft)
{
	return tg_get_cfs_quota(css_tg(css));
}

static int cpu_cfs_quota_write_s64(struct cgroup_subsys_state *css,
				   struct cftype *cftype, s64 cfs_quota_us)
{
	return tg_set_cfs_quota(css_tg(css), cfs_quota_us);
}

static u64 cpu_cfs_period_read_u64(struct cgroup_subsys_state *css,
				   struct cftype *cft)
{
	return tg_get_cfs_period(css_tg(css));
}

static int cpu_cfs_period_write_u64(struct cgroup_subsys_state *css,
				    struct cftype *cftype, u64 cfs_period_us)
{
	return tg_set_cfs_period(css_tg(css), cfs_period_us);
}

struct cfs_schedulable_data {
	struct task_group *tg;
	u64 period, quota;
};

/*
 * normalize group quota/period to be quota/max_period
 * note: units are usecs
 */
static u64 normalize_cfs_quota(struct task_group *tg,
			       struct cfs_schedulable_data *d)
{
	u64 quota, period;

	if (tg == d->tg) {
		period = d->period;
		quota = d->quota;
	} else {
		period = tg_get_cfs_period(tg);
		quota = tg_get_cfs_quota(tg);
	}

	/* note: these should typically be equivalent */
	if (quota == RUNTIME_INF || quota == -1)
		return RUNTIME_INF;

	return to_ratio(period, quota);
}

static int tg_cfs_schedulable_down(struct task_group *tg, void *data)
{
	struct cfs_schedulable_data *d = data;
	struct cfs_bandwidth *cfs_b = &tg->cfs_bandwidth;
	s64 quota = 0, parent_quota = -1;

	if (!tg->parent) {
		quota = RUNTIME_INF;
	} else {
		struct cfs_bandwidth *parent_b = &tg->parent->cfs_bandwidth;

		quota = normalize_cfs_quota(tg, d);
		parent_quota = parent_b->hierarchical_quota;

		/*
		 * ensure max(child_quota) <= parent_quota, inherit when no
		 * limit is set
		 */
		if (quota == RUNTIME_INF)
			quota = parent_quota;
		else if (parent_quota != RUNTIME_INF && quota > parent_quota)
			return -EINVAL;
	}
	cfs_b->hierarchical_quota = quota;

	return 0;
}

static int __cfs_schedulable(struct task_group *tg, u64 period, u64 quota)
{
	int ret;
	struct cfs_schedulable_data data = {
		.tg = tg,
		.period = period,
		.quota = quota,
	};

	if (quota != RUNTIME_INF) {
		do_div(data.period, NSEC_PER_USEC);
		do_div(data.quota, NSEC_PER_USEC);
	}

	rcu_read_lock();
	ret = walk_tg_tree(tg_cfs_schedulable_down, tg_nop, &data);
	rcu_read_unlock();

	return ret;
}

static int cpu_stats_show(struct seq_file *sf, void *v)
{
	struct task_group *tg = css_tg(seq_css(sf));
	struct cfs_bandwidth *cfs_b = &tg->cfs_bandwidth;

	seq_printf(sf, "nr_periods %d\n", cfs_b->nr_periods);
	seq_printf(sf, "nr_throttled %d\n", cfs_b->nr_throttled);
	seq_printf(sf, "throttled_time %llu\n", cfs_b->throttled_time);

	return 0;
}
#endif /* CONFIG_CFS_BANDWIDTH */
#endif /* CONFIG_FAIR_GROUP_SCHED */

#ifdef CONFIG_RT_GROUP_SCHED
static int cpu_rt_runtime_write(struct cgroup_subsys_state *css,
				struct cftype *cft, s64 val)
{
	return sched_group_set_rt_runtime(css_tg(css), val);
}

static s64 cpu_rt_runtime_read(struct cgroup_subsys_state *css,
			       struct cftype *cft)
{
	return sched_group_rt_runtime(css_tg(css));
}

static int cpu_rt_period_write_uint(struct cgroup_subsys_state *css,
				    struct cftype *cftype, u64 rt_period_us)
{
	return sched_group_set_rt_period(css_tg(css), rt_period_us);
}

static u64 cpu_rt_period_read_uint(struct cgroup_subsys_state *css,
				   struct cftype *cft)
{
	return sched_group_rt_period(css_tg(css));
}
#endif /* CONFIG_RT_GROUP_SCHED */

static struct cftype cpu_files[] = {
#ifdef CONFIG_FAIR_GROUP_SCHED
	{
		.name = "shares",
		.read_u64 = cpu_shares_read_u64,
		.write_u64 = cpu_shares_write_u64,
	},
#endif
#ifdef CONFIG_CFS_BANDWIDTH
	{
		.name = "cfs_quota_us",
		.read_s64 = cpu_cfs_quota_read_s64,
		.write_s64 = cpu_cfs_quota_write_s64,
	},
	{
		.name = "cfs_period_us",
		.read_u64 = cpu_cfs_period_read_u64,
		.write_u64 = cpu_cfs_period_write_u64,
	},
	{
		.name = "stat",
		.seq_show = cpu_stats_show,
	},
#endif
#ifdef CONFIG_RT_GROUP_SCHED
	{
		.name = "rt_runtime_us",
		.read_s64 = cpu_rt_runtime_read,
		.write_s64 = cpu_rt_runtime_write,
	},
	{
		.name = "rt_period_us",
		.read_u64 = cpu_rt_period_read_uint,
		.write_u64 = cpu_rt_period_write_uint,
	},
#endif
	{ }	/* terminate */
};

struct cgroup_subsys cpu_cgrp_subsys = {
	.css_alloc	= cpu_cgroup_css_alloc,
	.css_free	= cpu_cgroup_css_free,
	.css_online	= cpu_cgroup_css_online,
	.css_offline	= cpu_cgroup_css_offline,
	.fork		= cpu_cgroup_fork,
	.can_attach	= cpu_cgroup_can_attach,
	.attach		= cpu_cgroup_attach,
	.legacy_cftypes	= cpu_files,
	.early_init	= 1,
};

#endif	/* CONFIG_CGROUP_SCHED */

void dump_cpu_task(int cpu)
{
	pr_info("Task dump for CPU %d:\n", cpu);
	sched_show_task(cpu_curr(cpu));
}<|MERGE_RESOLUTION|>--- conflicted
+++ resolved
@@ -1209,15 +1209,6 @@
 	p->nr_cpus_allowed = cpumask_weight(new_mask);
 }
 
-#if defined(CONFIG_PREEMPT_RT_FULL) && defined(CONFIG_SMP)
-#define MIGRATE_DISABLE_SET_AFFIN	(1<<30) /* Can't make a negative */
-#define migrate_disabled_updated(p)	((p)->migrate_disable & MIGRATE_DISABLE_SET_AFFIN)
-#define migrate_disable_count(p)	((p)->migrate_disable & ~MIGRATE_DISABLE_SET_AFFIN)
-#else
-static inline void update_migrate_disable(struct task_struct *p) { }
-#define migrate_disabled_updated(p)		0
-#endif
-
 void do_set_cpus_allowed(struct task_struct *p, const struct cpumask *new_mask)
 {
 	struct rq *rq = task_rq(p);
@@ -1225,11 +1216,7 @@
 
 	lockdep_assert_held(&p->pi_lock);
 
-<<<<<<< HEAD
-	if (migrate_disabled_updated(p)) {
-=======
 	if (__migrate_disabled(p)) {
->>>>>>> e6648ee4
 		cpumask_copy(&p->cpus_allowed, new_mask);
 		return;
 	}
@@ -3166,41 +3153,6 @@
 
 #if defined(CONFIG_PREEMPT_RT_FULL) && defined(CONFIG_SMP)
 
-<<<<<<< HEAD
-static inline void update_migrate_disable(struct task_struct *p)
-{
-	const struct cpumask *mask;
-
-	if (likely(!p->migrate_disable))
-		return;
-
-	/* Did we already update affinity? */
-	if (unlikely(migrate_disabled_updated(p)))
-		return;
-
-	/*
-	 * Since this is always current we can get away with only locking
-	 * rq->lock, the ->cpus_allowed value can normally only be changed
-	 * while holding both p->pi_lock and rq->lock, but seeing that this
-	 * is current, we cannot actually be waking up, so all code that
-	 * relies on serialization against p->pi_lock is out of scope.
-	 *
-	 * Having rq->lock serializes us against things like
-	 * set_cpus_allowed_ptr() that can still happen concurrently.
-	 */
-	mask = tsk_cpus_allowed(p);
-
-	if (p->sched_class->set_cpus_allowed)
-		p->sched_class->set_cpus_allowed(p, mask);
-	/* mask==cpumask_of(task_cpu(p)) which has a cpumask_weight==1 */
-	p->nr_cpus_allowed = 1;
-
-	/* Let migrate_enable know to fix things back up */
-	p->migrate_disable |= MIGRATE_DISABLE_SET_AFFIN;
-}
-
-=======
->>>>>>> e6648ee4
 void migrate_disable(void)
 {
 	struct task_struct *p = current;
@@ -3228,10 +3180,7 @@
 	preempt_lazy_disable();
 	pin_current_cpu();
 	p->migrate_disable = 1;
-<<<<<<< HEAD
-=======
 	p->nr_cpus_allowed = 1;
->>>>>>> e6648ee4
 	preempt_enable();
 }
 EXPORT_SYMBOL(migrate_disable);
@@ -3239,12 +3188,6 @@
 void migrate_enable(void)
 {
 	struct task_struct *p = current;
-<<<<<<< HEAD
-	const struct cpumask *mask;
-	unsigned long flags;
-	struct rq *rq;
-=======
->>>>>>> e6648ee4
 
 	if (in_atomic()) {
 #ifdef CONFIG_SCHED_DEBUG
@@ -3261,45 +3204,17 @@
 #endif
 	WARN_ON_ONCE(p->migrate_disable <= 0);
 
-<<<<<<< HEAD
-	if (migrate_disable_count(p) > 1) {
-=======
 	if (p->migrate_disable > 1) {
->>>>>>> e6648ee4
 		p->migrate_disable--;
 		return;
 	}
 
 	preempt_disable();
-<<<<<<< HEAD
-	if (unlikely(migrate_disabled_updated(p))) {
-		/*
-		 * Undo whatever update_migrate_disable() did, also see there
-		 * about locking.
-		 */
-		rq = this_rq();
-		raw_spin_lock_irqsave(&current->pi_lock, flags);
-		raw_spin_lock(&rq->lock);
-
-		/*
-		 * Clearing migrate_disable causes tsk_cpus_allowed to
-		 * show the tasks original cpu affinity.
-		 */
-		p->migrate_disable = 0;
-		mask = tsk_cpus_allowed(p);
-		do_set_cpus_allowed(p, mask);
-
-		raw_spin_unlock(&rq->lock);
-		raw_spin_unlock_irqrestore(&current->pi_lock, flags);
-	} else
-		p->migrate_disable = 0;
-=======
 	/*
 	 * Clearing migrate_disable causes tsk_cpus_allowed to
 	 * show the tasks original cpu affinity.
 	 */
 	p->migrate_disable = 0;
->>>>>>> e6648ee4
 
 	unpin_current_cpu();
 	preempt_enable();
@@ -3422,8 +3337,6 @@
 	smp_mb__before_spinlock();
 	raw_spin_lock_irq(&rq->lock);
 	lockdep_pin_lock(&rq->lock);
-
-	update_migrate_disable(prev);
 
 	rq->clock_skip_update <<= 1; /* promote REQ to ACT */
 
@@ -3466,21 +3379,7 @@
 static inline void sched_submit_work(struct task_struct *tsk)
 {
 	if (!tsk->state)
-<<<<<<< HEAD
 		return;
-	/*
-	 * If a worker went to sleep, notify and ask workqueue whether
-	 * it wants to wake up a task to maintain concurrency.
-	 */
-	if (tsk->flags & PF_WQ_WORKER)
-		wq_worker_sleeping(tsk);
-
-
-	if (tsk_is_pi_blocked(tsk))
-=======
->>>>>>> e6648ee4
-		return;
-
 	/*
 	 * If a worker went to sleep, notify and ask workqueue whether
 	 * it wants to wake up a task to maintain concurrency.
@@ -3634,14 +3533,6 @@
 	if (!preemptible_lazy())
 		return;
 
-#ifdef CONFIG_PREEMPT_LAZY
-	/*
-	 * Check for lazy preemption
-	 */
-	if (current_thread_info()->preempt_lazy_count &&
-	    !test_thread_flag(TIF_NEED_RESCHED))
-		return;
-#endif
 	do {
 		preempt_disable_notrace();
 		/*
