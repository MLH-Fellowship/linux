--- conflicted
+++ resolved
@@ -476,11 +476,6 @@
 
 &dcan1 {
 	status = "ok";
-<<<<<<< HEAD
-=======
-	pinctrl-names = "default", "sleep";
-	pinctrl-0 = <&dcan1_pins_default>;
-	pinctrl-1 = <&dcan1_pins_sleep>;
 };
 
 &mailbox5 {
@@ -501,5 +496,4 @@
 	mbox_dsp2_ipc3x: mbox_dsp2_ipc3x {
 		status = "okay";
 	};
->>>>>>> 789957f2
 };