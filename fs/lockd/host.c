--- conflicted
+++ resolved
@@ -569,11 +569,7 @@
 		nlmclnt_recovery(host);
 		nlmclnt_release_host(host);
 	}
-<<<<<<< HEAD
-	mutex_unlock(&nlm_host_mutex);
-=======
-
->>>>>>> 3cbea436
+
 	nsm_release(nsm);
 }
 
