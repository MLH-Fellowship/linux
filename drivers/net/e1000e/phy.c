/*******************************************************************************

  Intel PRO/1000 Linux driver
<<<<<<< HEAD
  Copyright(c) 1999 - 2010 Intel Corporation.
=======
  Copyright(c) 1999 - 2011 Intel Corporation.
>>>>>>> 3cbea436

  This program is free software; you can redistribute it and/or modify it
  under the terms and conditions of the GNU General Public License,
  version 2, as published by the Free Software Foundation.

  This program is distributed in the hope it will be useful, but WITHOUT
  ANY WARRANTY; without even the implied warranty of MERCHANTABILITY or
  FITNESS FOR A PARTICULAR PURPOSE.  See the GNU General Public License for
  more details.

  You should have received a copy of the GNU General Public License along with
  this program; if not, write to the Free Software Foundation, Inc.,
  51 Franklin St - Fifth Floor, Boston, MA 02110-1301 USA.

  The full GNU General Public License is included in this distribution in
  the file called "COPYING".

  Contact Information:
  Linux NICS <linux.nics@intel.com>
  e1000-devel Mailing List <e1000-devel@lists.sourceforge.net>
  Intel Corporation, 5200 N.E. Elam Young Parkway, Hillsboro, OR 97124-6497

*******************************************************************************/

#include <linux/delay.h>

#include "e1000.h"

static s32 e1000_get_phy_cfg_done(struct e1000_hw *hw);
static s32 e1000_phy_force_speed_duplex(struct e1000_hw *hw);
static s32 e1000_set_d0_lplu_state(struct e1000_hw *hw, bool active);
static s32 e1000_wait_autoneg(struct e1000_hw *hw);
static u32 e1000_get_phy_addr_for_bm_page(u32 page, u32 reg);
static s32 e1000_access_phy_wakeup_reg_bm(struct e1000_hw *hw, u32 offset,
					  u16 *data, bool read);
static u32 e1000_get_phy_addr_for_hv_page(u32 page);
static s32 e1000_access_phy_debug_regs_hv(struct e1000_hw *hw, u32 offset,
                                          u16 *data, bool read);

/* Cable length tables */
static const u16 e1000_m88_cable_length_table[] = {
	0, 50, 80, 110, 140, 140, E1000_CABLE_LENGTH_UNDEFINED };
#define M88E1000_CABLE_LENGTH_TABLE_SIZE \
		ARRAY_SIZE(e1000_m88_cable_length_table)

static const u16 e1000_igp_2_cable_length_table[] = {
	0, 0, 0, 0, 0, 0, 0, 0, 3, 5, 8, 11, 13, 16, 18, 21, 0, 0, 0, 3,
	6, 10, 13, 16, 19, 23, 26, 29, 32, 35, 38, 41, 6, 10, 14, 18, 22,
	26, 30, 33, 37, 41, 44, 48, 51, 54, 58, 61, 21, 26, 31, 35, 40,
	44, 49, 53, 57, 61, 65, 68, 72, 75, 79, 82, 40, 45, 51, 56, 61,
	66, 70, 75, 79, 83, 87, 91, 94, 98, 101, 104, 60, 66, 72, 77, 82,
	87, 92, 96, 100, 104, 108, 111, 114, 117, 119, 121, 83, 89, 95,
	100, 105, 109, 113, 116, 119, 122, 124, 104, 109, 114, 118, 121,
	124};
#define IGP02E1000_CABLE_LENGTH_TABLE_SIZE \
		ARRAY_SIZE(e1000_igp_2_cable_length_table)

#define BM_PHY_REG_PAGE(offset) \
	((u16)(((offset) >> PHY_PAGE_SHIFT) & 0xFFFF))
#define BM_PHY_REG_NUM(offset) \
	((u16)(((offset) & MAX_PHY_REG_ADDRESS) |\
	 (((offset) >> (PHY_UPPER_SHIFT - PHY_PAGE_SHIFT)) &\
		~MAX_PHY_REG_ADDRESS)))

#define HV_INTC_FC_PAGE_START             768
#define I82578_ADDR_REG                   29
#define I82577_ADDR_REG                   16
#define I82577_CFG_REG                    22
#define I82577_CFG_ASSERT_CRS_ON_TX       (1 << 15)
#define I82577_CFG_ENABLE_DOWNSHIFT       (3 << 10) /* auto downshift 100/10 */
#define I82577_CTRL_REG                   23

/* 82577 specific PHY registers */
#define I82577_PHY_CTRL_2            18
#define I82577_PHY_STATUS_2          26
#define I82577_PHY_DIAG_STATUS       31

/* I82577 PHY Status 2 */
#define I82577_PHY_STATUS2_REV_POLARITY   0x0400
#define I82577_PHY_STATUS2_MDIX           0x0800
#define I82577_PHY_STATUS2_SPEED_MASK     0x0300
#define I82577_PHY_STATUS2_SPEED_1000MBPS 0x0200

/* I82577 PHY Control 2 */
#define I82577_PHY_CTRL2_AUTO_MDIX        0x0400
#define I82577_PHY_CTRL2_FORCE_MDI_MDIX   0x0200

/* I82577 PHY Diagnostics Status */
#define I82577_DSTATUS_CABLE_LENGTH       0x03FC
#define I82577_DSTATUS_CABLE_LENGTH_SHIFT 2

/* BM PHY Copper Specific Control 1 */
#define BM_CS_CTRL1                       16

#define HV_MUX_DATA_CTRL               PHY_REG(776, 16)
#define HV_MUX_DATA_CTRL_GEN_TO_MAC    0x0400
#define HV_MUX_DATA_CTRL_FORCE_SPEED   0x0004

/**
 *  e1000e_check_reset_block_generic - Check if PHY reset is blocked
 *  @hw: pointer to the HW structure
 *
 *  Read the PHY management control register and check whether a PHY reset
 *  is blocked.  If a reset is not blocked return 0, otherwise
 *  return E1000_BLK_PHY_RESET (12).
 **/
s32 e1000e_check_reset_block_generic(struct e1000_hw *hw)
{
	u32 manc;

	manc = er32(MANC);

	return (manc & E1000_MANC_BLK_PHY_RST_ON_IDE) ?
	       E1000_BLK_PHY_RESET : 0;
}

/**
 *  e1000e_get_phy_id - Retrieve the PHY ID and revision
 *  @hw: pointer to the HW structure
 *
 *  Reads the PHY registers and stores the PHY ID and possibly the PHY
 *  revision in the hardware structure.
 **/
s32 e1000e_get_phy_id(struct e1000_hw *hw)
{
	struct e1000_phy_info *phy = &hw->phy;
	s32 ret_val = 0;
	u16 phy_id;
	u16 retry_count = 0;

	if (!(phy->ops.read_reg))
		goto out;

	while (retry_count < 2) {
		ret_val = e1e_rphy(hw, PHY_ID1, &phy_id);
		if (ret_val)
			goto out;

		phy->id = (u32)(phy_id << 16);
		udelay(20);
		ret_val = e1e_rphy(hw, PHY_ID2, &phy_id);
		if (ret_val)
			goto out;

		phy->id |= (u32)(phy_id & PHY_REVISION_MASK);
		phy->revision = (u32)(phy_id & ~PHY_REVISION_MASK);

		if (phy->id != 0 && phy->id != PHY_REVISION_MASK)
			goto out;

		retry_count++;
	}
out:
	return ret_val;
}

/**
 *  e1000e_phy_reset_dsp - Reset PHY DSP
 *  @hw: pointer to the HW structure
 *
 *  Reset the digital signal processor.
 **/
s32 e1000e_phy_reset_dsp(struct e1000_hw *hw)
{
	s32 ret_val;

	ret_val = e1e_wphy(hw, M88E1000_PHY_GEN_CONTROL, 0xC1);
	if (ret_val)
		return ret_val;

	return e1e_wphy(hw, M88E1000_PHY_GEN_CONTROL, 0);
}

/**
 *  e1000e_read_phy_reg_mdic - Read MDI control register
 *  @hw: pointer to the HW structure
 *  @offset: register offset to be read
 *  @data: pointer to the read data
 *
 *  Reads the MDI control register in the PHY at offset and stores the
 *  information read to data.
 **/
s32 e1000e_read_phy_reg_mdic(struct e1000_hw *hw, u32 offset, u16 *data)
{
	struct e1000_phy_info *phy = &hw->phy;
	u32 i, mdic = 0;

	if (offset > MAX_PHY_REG_ADDRESS) {
		e_dbg("PHY Address %d is out of range\n", offset);
		return -E1000_ERR_PARAM;
	}

	/*
	 * Set up Op-code, Phy Address, and register offset in the MDI
	 * Control register.  The MAC will take care of interfacing with the
	 * PHY to retrieve the desired data.
	 */
	mdic = ((offset << E1000_MDIC_REG_SHIFT) |
		(phy->addr << E1000_MDIC_PHY_SHIFT) |
		(E1000_MDIC_OP_READ));

	ew32(MDIC, mdic);

	/*
	 * Poll the ready bit to see if the MDI read completed
	 * Increasing the time out as testing showed failures with
	 * the lower time out
	 */
	for (i = 0; i < (E1000_GEN_POLL_TIMEOUT * 3); i++) {
		udelay(50);
		mdic = er32(MDIC);
		if (mdic & E1000_MDIC_READY)
			break;
	}
	if (!(mdic & E1000_MDIC_READY)) {
		e_dbg("MDI Read did not complete\n");
		return -E1000_ERR_PHY;
	}
	if (mdic & E1000_MDIC_ERROR) {
		e_dbg("MDI Error\n");
		return -E1000_ERR_PHY;
	}
	*data = (u16) mdic;

	/*
	 * Allow some time after each MDIC transaction to avoid
	 * reading duplicate data in the next MDIC transaction.
	 */
	if (hw->mac.type == e1000_pch2lan)
		udelay(100);

	return 0;
}

/**
 *  e1000e_write_phy_reg_mdic - Write MDI control register
 *  @hw: pointer to the HW structure
 *  @offset: register offset to write to
 *  @data: data to write to register at offset
 *
 *  Writes data to MDI control register in the PHY at offset.
 **/
s32 e1000e_write_phy_reg_mdic(struct e1000_hw *hw, u32 offset, u16 data)
{
	struct e1000_phy_info *phy = &hw->phy;
	u32 i, mdic = 0;

	if (offset > MAX_PHY_REG_ADDRESS) {
		e_dbg("PHY Address %d is out of range\n", offset);
		return -E1000_ERR_PARAM;
	}

	/*
	 * Set up Op-code, Phy Address, and register offset in the MDI
	 * Control register.  The MAC will take care of interfacing with the
	 * PHY to retrieve the desired data.
	 */
	mdic = (((u32)data) |
		(offset << E1000_MDIC_REG_SHIFT) |
		(phy->addr << E1000_MDIC_PHY_SHIFT) |
		(E1000_MDIC_OP_WRITE));

	ew32(MDIC, mdic);

	/*
	 * Poll the ready bit to see if the MDI read completed
	 * Increasing the time out as testing showed failures with
	 * the lower time out
	 */
	for (i = 0; i < (E1000_GEN_POLL_TIMEOUT * 3); i++) {
		udelay(50);
		mdic = er32(MDIC);
		if (mdic & E1000_MDIC_READY)
			break;
	}
	if (!(mdic & E1000_MDIC_READY)) {
		e_dbg("MDI Write did not complete\n");
		return -E1000_ERR_PHY;
	}
	if (mdic & E1000_MDIC_ERROR) {
		e_dbg("MDI Error\n");
		return -E1000_ERR_PHY;
	}

	/*
	 * Allow some time after each MDIC transaction to avoid
	 * reading duplicate data in the next MDIC transaction.
	 */
	if (hw->mac.type == e1000_pch2lan)
		udelay(100);

	return 0;
}

/**
 *  e1000e_read_phy_reg_m88 - Read m88 PHY register
 *  @hw: pointer to the HW structure
 *  @offset: register offset to be read
 *  @data: pointer to the read data
 *
 *  Acquires semaphore, if necessary, then reads the PHY register at offset
 *  and storing the retrieved information in data.  Release any acquired
 *  semaphores before exiting.
 **/
s32 e1000e_read_phy_reg_m88(struct e1000_hw *hw, u32 offset, u16 *data)
{
	s32 ret_val;

	ret_val = hw->phy.ops.acquire(hw);
	if (ret_val)
		return ret_val;

	ret_val = e1000e_read_phy_reg_mdic(hw, MAX_PHY_REG_ADDRESS & offset,
					   data);

	hw->phy.ops.release(hw);

	return ret_val;
}

/**
 *  e1000e_write_phy_reg_m88 - Write m88 PHY register
 *  @hw: pointer to the HW structure
 *  @offset: register offset to write to
 *  @data: data to write at register offset
 *
 *  Acquires semaphore, if necessary, then writes the data to PHY register
 *  at the offset.  Release any acquired semaphores before exiting.
 **/
s32 e1000e_write_phy_reg_m88(struct e1000_hw *hw, u32 offset, u16 data)
{
	s32 ret_val;

	ret_val = hw->phy.ops.acquire(hw);
	if (ret_val)
		return ret_val;

	ret_val = e1000e_write_phy_reg_mdic(hw, MAX_PHY_REG_ADDRESS & offset,
					    data);

	hw->phy.ops.release(hw);

	return ret_val;
}

/**
 *  __e1000e_read_phy_reg_igp - Read igp PHY register
 *  @hw: pointer to the HW structure
 *  @offset: register offset to be read
 *  @data: pointer to the read data
 *  @locked: semaphore has already been acquired or not
 *
 *  Acquires semaphore, if necessary, then reads the PHY register at offset
 *  and stores the retrieved information in data.  Release any acquired
 *  semaphores before exiting.
 **/
static s32 __e1000e_read_phy_reg_igp(struct e1000_hw *hw, u32 offset, u16 *data,
                                    bool locked)
{
	s32 ret_val = 0;

	if (!locked) {
		if (!(hw->phy.ops.acquire))
			goto out;

		ret_val = hw->phy.ops.acquire(hw);
		if (ret_val)
			goto out;
	}

	if (offset > MAX_PHY_MULTI_PAGE_REG) {
		ret_val = e1000e_write_phy_reg_mdic(hw,
						    IGP01E1000_PHY_PAGE_SELECT,
						    (u16)offset);
		if (ret_val)
			goto release;
	}

	ret_val = e1000e_read_phy_reg_mdic(hw, MAX_PHY_REG_ADDRESS & offset,
	                                  data);

release:
	if (!locked)
		hw->phy.ops.release(hw);
out:
	return ret_val;
}

/**
 *  e1000e_read_phy_reg_igp - Read igp PHY register
 *  @hw: pointer to the HW structure
 *  @offset: register offset to be read
 *  @data: pointer to the read data
 *
 *  Acquires semaphore then reads the PHY register at offset and stores the
 *  retrieved information in data.
 *  Release the acquired semaphore before exiting.
 **/
s32 e1000e_read_phy_reg_igp(struct e1000_hw *hw, u32 offset, u16 *data)
{
	return __e1000e_read_phy_reg_igp(hw, offset, data, false);
}

/**
 *  e1000e_read_phy_reg_igp_locked - Read igp PHY register
 *  @hw: pointer to the HW structure
 *  @offset: register offset to be read
 *  @data: pointer to the read data
 *
 *  Reads the PHY register at offset and stores the retrieved information
 *  in data.  Assumes semaphore already acquired.
 **/
s32 e1000e_read_phy_reg_igp_locked(struct e1000_hw *hw, u32 offset, u16 *data)
{
	return __e1000e_read_phy_reg_igp(hw, offset, data, true);
}

/**
 *  e1000e_write_phy_reg_igp - Write igp PHY register
 *  @hw: pointer to the HW structure
 *  @offset: register offset to write to
 *  @data: data to write at register offset
 *  @locked: semaphore has already been acquired or not
 *
 *  Acquires semaphore, if necessary, then writes the data to PHY register
 *  at the offset.  Release any acquired semaphores before exiting.
 **/
static s32 __e1000e_write_phy_reg_igp(struct e1000_hw *hw, u32 offset, u16 data,
                                     bool locked)
{
	s32 ret_val = 0;

	if (!locked) {
		if (!(hw->phy.ops.acquire))
			goto out;

		ret_val = hw->phy.ops.acquire(hw);
		if (ret_val)
			goto out;
	}

	if (offset > MAX_PHY_MULTI_PAGE_REG) {
		ret_val = e1000e_write_phy_reg_mdic(hw,
						    IGP01E1000_PHY_PAGE_SELECT,
						    (u16)offset);
		if (ret_val)
			goto release;
	}

	ret_val = e1000e_write_phy_reg_mdic(hw, MAX_PHY_REG_ADDRESS & offset,
					    data);

release:
	if (!locked)
		hw->phy.ops.release(hw);

out:
	return ret_val;
}

/**
 *  e1000e_write_phy_reg_igp - Write igp PHY register
 *  @hw: pointer to the HW structure
 *  @offset: register offset to write to
 *  @data: data to write at register offset
 *
 *  Acquires semaphore then writes the data to PHY register
 *  at the offset.  Release any acquired semaphores before exiting.
 **/
s32 e1000e_write_phy_reg_igp(struct e1000_hw *hw, u32 offset, u16 data)
{
	return __e1000e_write_phy_reg_igp(hw, offset, data, false);
}

/**
 *  e1000e_write_phy_reg_igp_locked - Write igp PHY register
 *  @hw: pointer to the HW structure
 *  @offset: register offset to write to
 *  @data: data to write at register offset
 *
 *  Writes the data to PHY register at the offset.
 *  Assumes semaphore already acquired.
 **/
s32 e1000e_write_phy_reg_igp_locked(struct e1000_hw *hw, u32 offset, u16 data)
{
	return __e1000e_write_phy_reg_igp(hw, offset, data, true);
}

/**
 *  __e1000_read_kmrn_reg - Read kumeran register
 *  @hw: pointer to the HW structure
 *  @offset: register offset to be read
 *  @data: pointer to the read data
 *  @locked: semaphore has already been acquired or not
 *
 *  Acquires semaphore, if necessary.  Then reads the PHY register at offset
 *  using the kumeran interface.  The information retrieved is stored in data.
 *  Release any acquired semaphores before exiting.
 **/
static s32 __e1000_read_kmrn_reg(struct e1000_hw *hw, u32 offset, u16 *data,
                                 bool locked)
{
	u32 kmrnctrlsta;
	s32 ret_val = 0;

	if (!locked) {
		if (!(hw->phy.ops.acquire))
			goto out;

		ret_val = hw->phy.ops.acquire(hw);
		if (ret_val)
			goto out;
	}

	kmrnctrlsta = ((offset << E1000_KMRNCTRLSTA_OFFSET_SHIFT) &
		       E1000_KMRNCTRLSTA_OFFSET) | E1000_KMRNCTRLSTA_REN;
	ew32(KMRNCTRLSTA, kmrnctrlsta);

	udelay(2);

	kmrnctrlsta = er32(KMRNCTRLSTA);
	*data = (u16)kmrnctrlsta;

	if (!locked)
		hw->phy.ops.release(hw);

out:
	return ret_val;
}

/**
 *  e1000e_read_kmrn_reg -  Read kumeran register
 *  @hw: pointer to the HW structure
 *  @offset: register offset to be read
 *  @data: pointer to the read data
 *
 *  Acquires semaphore then reads the PHY register at offset using the
 *  kumeran interface.  The information retrieved is stored in data.
 *  Release the acquired semaphore before exiting.
 **/
s32 e1000e_read_kmrn_reg(struct e1000_hw *hw, u32 offset, u16 *data)
{
	return __e1000_read_kmrn_reg(hw, offset, data, false);
}

/**
 *  e1000e_read_kmrn_reg_locked -  Read kumeran register
 *  @hw: pointer to the HW structure
 *  @offset: register offset to be read
 *  @data: pointer to the read data
 *
 *  Reads the PHY register at offset using the kumeran interface.  The
 *  information retrieved is stored in data.
 *  Assumes semaphore already acquired.
 **/
s32 e1000e_read_kmrn_reg_locked(struct e1000_hw *hw, u32 offset, u16 *data)
{
	return __e1000_read_kmrn_reg(hw, offset, data, true);
}

/**
 *  __e1000_write_kmrn_reg - Write kumeran register
 *  @hw: pointer to the HW structure
 *  @offset: register offset to write to
 *  @data: data to write at register offset
 *  @locked: semaphore has already been acquired or not
 *
 *  Acquires semaphore, if necessary.  Then write the data to PHY register
 *  at the offset using the kumeran interface.  Release any acquired semaphores
 *  before exiting.
 **/
static s32 __e1000_write_kmrn_reg(struct e1000_hw *hw, u32 offset, u16 data,
                                  bool locked)
{
	u32 kmrnctrlsta;
	s32 ret_val = 0;

	if (!locked) {
		if (!(hw->phy.ops.acquire))
			goto out;

		ret_val = hw->phy.ops.acquire(hw);
		if (ret_val)
			goto out;
	}

	kmrnctrlsta = ((offset << E1000_KMRNCTRLSTA_OFFSET_SHIFT) &
		       E1000_KMRNCTRLSTA_OFFSET) | data;
	ew32(KMRNCTRLSTA, kmrnctrlsta);

	udelay(2);

	if (!locked)
		hw->phy.ops.release(hw);

out:
	return ret_val;
}

/**
 *  e1000e_write_kmrn_reg -  Write kumeran register
 *  @hw: pointer to the HW structure
 *  @offset: register offset to write to
 *  @data: data to write at register offset
 *
 *  Acquires semaphore then writes the data to the PHY register at the offset
 *  using the kumeran interface.  Release the acquired semaphore before exiting.
 **/
s32 e1000e_write_kmrn_reg(struct e1000_hw *hw, u32 offset, u16 data)
{
	return __e1000_write_kmrn_reg(hw, offset, data, false);
}

/**
 *  e1000e_write_kmrn_reg_locked -  Write kumeran register
 *  @hw: pointer to the HW structure
 *  @offset: register offset to write to
 *  @data: data to write at register offset
 *
 *  Write the data to PHY register at the offset using the kumeran interface.
 *  Assumes semaphore already acquired.
 **/
s32 e1000e_write_kmrn_reg_locked(struct e1000_hw *hw, u32 offset, u16 data)
{
	return __e1000_write_kmrn_reg(hw, offset, data, true);
}

/**
 *  e1000_copper_link_setup_82577 - Setup 82577 PHY for copper link
 *  @hw: pointer to the HW structure
 *
 *  Sets up Carrier-sense on Transmit and downshift values.
 **/
s32 e1000_copper_link_setup_82577(struct e1000_hw *hw)
{
	s32 ret_val;
	u16 phy_data;

	/* Enable CRS on Tx. This must be set for half-duplex operation. */
	ret_val = e1e_rphy(hw, I82577_CFG_REG, &phy_data);
	if (ret_val)
		goto out;

	phy_data |= I82577_CFG_ASSERT_CRS_ON_TX;

	/* Enable downshift */
	phy_data |= I82577_CFG_ENABLE_DOWNSHIFT;

	ret_val = e1e_wphy(hw, I82577_CFG_REG, phy_data);

out:
	return ret_val;
}

/**
 *  e1000e_copper_link_setup_m88 - Setup m88 PHY's for copper link
 *  @hw: pointer to the HW structure
 *
 *  Sets up MDI/MDI-X and polarity for m88 PHY's.  If necessary, transmit clock
 *  and downshift values are set also.
 **/
s32 e1000e_copper_link_setup_m88(struct e1000_hw *hw)
{
	struct e1000_phy_info *phy = &hw->phy;
	s32 ret_val;
	u16 phy_data;

	/* Enable CRS on Tx. This must be set for half-duplex operation. */
	ret_val = e1e_rphy(hw, M88E1000_PHY_SPEC_CTRL, &phy_data);
	if (ret_val)
		return ret_val;

	/* For BM PHY this bit is downshift enable */
	if (phy->type != e1000_phy_bm)
		phy_data |= M88E1000_PSCR_ASSERT_CRS_ON_TX;

	/*
	 * Options:
	 *   MDI/MDI-X = 0 (default)
	 *   0 - Auto for all speeds
	 *   1 - MDI mode
	 *   2 - MDI-X mode
	 *   3 - Auto for 1000Base-T only (MDI-X for 10/100Base-T modes)
	 */
	phy_data &= ~M88E1000_PSCR_AUTO_X_MODE;

	switch (phy->mdix) {
	case 1:
		phy_data |= M88E1000_PSCR_MDI_MANUAL_MODE;
		break;
	case 2:
		phy_data |= M88E1000_PSCR_MDIX_MANUAL_MODE;
		break;
	case 3:
		phy_data |= M88E1000_PSCR_AUTO_X_1000T;
		break;
	case 0:
	default:
		phy_data |= M88E1000_PSCR_AUTO_X_MODE;
		break;
	}

	/*
	 * Options:
	 *   disable_polarity_correction = 0 (default)
	 *       Automatic Correction for Reversed Cable Polarity
	 *   0 - Disabled
	 *   1 - Enabled
	 */
	phy_data &= ~M88E1000_PSCR_POLARITY_REVERSAL;
	if (phy->disable_polarity_correction == 1)
		phy_data |= M88E1000_PSCR_POLARITY_REVERSAL;

	/* Enable downshift on BM (disabled by default) */
	if (phy->type == e1000_phy_bm)
		phy_data |= BME1000_PSCR_ENABLE_DOWNSHIFT;

	ret_val = e1e_wphy(hw, M88E1000_PHY_SPEC_CTRL, phy_data);
	if (ret_val)
		return ret_val;

	if ((phy->type == e1000_phy_m88) &&
	    (phy->revision < E1000_REVISION_4) &&
	    (phy->id != BME1000_E_PHY_ID_R2)) {
		/*
		 * Force TX_CLK in the Extended PHY Specific Control Register
		 * to 25MHz clock.
		 */
		ret_val = e1e_rphy(hw, M88E1000_EXT_PHY_SPEC_CTRL, &phy_data);
		if (ret_val)
			return ret_val;

		phy_data |= M88E1000_EPSCR_TX_CLK_25;

		if ((phy->revision == 2) &&
		    (phy->id == M88E1111_I_PHY_ID)) {
			/* 82573L PHY - set the downshift counter to 5x. */
			phy_data &= ~M88EC018_EPSCR_DOWNSHIFT_COUNTER_MASK;
			phy_data |= M88EC018_EPSCR_DOWNSHIFT_COUNTER_5X;
		} else {
			/* Configure Master and Slave downshift values */
			phy_data &= ~(M88E1000_EPSCR_MASTER_DOWNSHIFT_MASK |
				      M88E1000_EPSCR_SLAVE_DOWNSHIFT_MASK);
			phy_data |= (M88E1000_EPSCR_MASTER_DOWNSHIFT_1X |
				     M88E1000_EPSCR_SLAVE_DOWNSHIFT_1X);
		}
		ret_val = e1e_wphy(hw, M88E1000_EXT_PHY_SPEC_CTRL, phy_data);
		if (ret_val)
			return ret_val;
	}

	if ((phy->type == e1000_phy_bm) && (phy->id == BME1000_E_PHY_ID_R2)) {
		/* Set PHY page 0, register 29 to 0x0003 */
		ret_val = e1e_wphy(hw, 29, 0x0003);
		if (ret_val)
			return ret_val;

		/* Set PHY page 0, register 30 to 0x0000 */
		ret_val = e1e_wphy(hw, 30, 0x0000);
		if (ret_val)
			return ret_val;
	}

	/* Commit the changes. */
	ret_val = e1000e_commit_phy(hw);
	if (ret_val) {
		e_dbg("Error committing the PHY changes\n");
		return ret_val;
	}

	if (phy->type == e1000_phy_82578) {
		ret_val = e1e_rphy(hw, M88E1000_EXT_PHY_SPEC_CTRL, &phy_data);
		if (ret_val)
			return ret_val;

		/* 82578 PHY - set the downshift count to 1x. */
		phy_data |= I82578_EPSCR_DOWNSHIFT_ENABLE;
		phy_data &= ~I82578_EPSCR_DOWNSHIFT_COUNTER_MASK;
		ret_val = e1e_wphy(hw, M88E1000_EXT_PHY_SPEC_CTRL, phy_data);
		if (ret_val)
			return ret_val;
	}

	return 0;
}

/**
 *  e1000e_copper_link_setup_igp - Setup igp PHY's for copper link
 *  @hw: pointer to the HW structure
 *
 *  Sets up LPLU, MDI/MDI-X, polarity, Smartspeed and Master/Slave config for
 *  igp PHY's.
 **/
s32 e1000e_copper_link_setup_igp(struct e1000_hw *hw)
{
	struct e1000_phy_info *phy = &hw->phy;
	s32 ret_val;
	u16 data;

	ret_val = e1000_phy_hw_reset(hw);
	if (ret_val) {
		e_dbg("Error resetting the PHY.\n");
		return ret_val;
	}

	/*
	 * Wait 100ms for MAC to configure PHY from NVM settings, to avoid
	 * timeout issues when LFS is enabled.
	 */
	msleep(100);

	/* disable lplu d0 during driver init */
	ret_val = e1000_set_d0_lplu_state(hw, false);
	if (ret_val) {
		e_dbg("Error Disabling LPLU D0\n");
		return ret_val;
	}
	/* Configure mdi-mdix settings */
	ret_val = e1e_rphy(hw, IGP01E1000_PHY_PORT_CTRL, &data);
	if (ret_val)
		return ret_val;

	data &= ~IGP01E1000_PSCR_AUTO_MDIX;

	switch (phy->mdix) {
	case 1:
		data &= ~IGP01E1000_PSCR_FORCE_MDI_MDIX;
		break;
	case 2:
		data |= IGP01E1000_PSCR_FORCE_MDI_MDIX;
		break;
	case 0:
	default:
		data |= IGP01E1000_PSCR_AUTO_MDIX;
		break;
	}
	ret_val = e1e_wphy(hw, IGP01E1000_PHY_PORT_CTRL, data);
	if (ret_val)
		return ret_val;

	/* set auto-master slave resolution settings */
	if (hw->mac.autoneg) {
		/*
		 * when autonegotiation advertisement is only 1000Mbps then we
		 * should disable SmartSpeed and enable Auto MasterSlave
		 * resolution as hardware default.
		 */
		if (phy->autoneg_advertised == ADVERTISE_1000_FULL) {
			/* Disable SmartSpeed */
			ret_val = e1e_rphy(hw, IGP01E1000_PHY_PORT_CONFIG,
					   &data);
			if (ret_val)
				return ret_val;

			data &= ~IGP01E1000_PSCFR_SMART_SPEED;
			ret_val = e1e_wphy(hw, IGP01E1000_PHY_PORT_CONFIG,
					   data);
			if (ret_val)
				return ret_val;

			/* Set auto Master/Slave resolution process */
			ret_val = e1e_rphy(hw, PHY_1000T_CTRL, &data);
			if (ret_val)
				return ret_val;

			data &= ~CR_1000T_MS_ENABLE;
			ret_val = e1e_wphy(hw, PHY_1000T_CTRL, data);
			if (ret_val)
				return ret_val;
		}

		ret_val = e1e_rphy(hw, PHY_1000T_CTRL, &data);
		if (ret_val)
			return ret_val;

		/* load defaults for future use */
		phy->original_ms_type = (data & CR_1000T_MS_ENABLE) ?
			((data & CR_1000T_MS_VALUE) ?
			e1000_ms_force_master :
			e1000_ms_force_slave) :
			e1000_ms_auto;

		switch (phy->ms_type) {
		case e1000_ms_force_master:
			data |= (CR_1000T_MS_ENABLE | CR_1000T_MS_VALUE);
			break;
		case e1000_ms_force_slave:
			data |= CR_1000T_MS_ENABLE;
			data &= ~(CR_1000T_MS_VALUE);
			break;
		case e1000_ms_auto:
			data &= ~CR_1000T_MS_ENABLE;
		default:
			break;
		}
		ret_val = e1e_wphy(hw, PHY_1000T_CTRL, data);
	}

	return ret_val;
}

/**
 *  e1000_phy_setup_autoneg - Configure PHY for auto-negotiation
 *  @hw: pointer to the HW structure
 *
 *  Reads the MII auto-neg advertisement register and/or the 1000T control
 *  register and if the PHY is already setup for auto-negotiation, then
 *  return successful.  Otherwise, setup advertisement and flow control to
 *  the appropriate values for the wanted auto-negotiation.
 **/
static s32 e1000_phy_setup_autoneg(struct e1000_hw *hw)
{
	struct e1000_phy_info *phy = &hw->phy;
	s32 ret_val;
	u16 mii_autoneg_adv_reg;
	u16 mii_1000t_ctrl_reg = 0;

	phy->autoneg_advertised &= phy->autoneg_mask;

	/* Read the MII Auto-Neg Advertisement Register (Address 4). */
	ret_val = e1e_rphy(hw, PHY_AUTONEG_ADV, &mii_autoneg_adv_reg);
	if (ret_val)
		return ret_val;

	if (phy->autoneg_mask & ADVERTISE_1000_FULL) {
		/* Read the MII 1000Base-T Control Register (Address 9). */
		ret_val = e1e_rphy(hw, PHY_1000T_CTRL, &mii_1000t_ctrl_reg);
		if (ret_val)
			return ret_val;
	}

	/*
	 * Need to parse both autoneg_advertised and fc and set up
	 * the appropriate PHY registers.  First we will parse for
	 * autoneg_advertised software override.  Since we can advertise
	 * a plethora of combinations, we need to check each bit
	 * individually.
	 */

	/*
	 * First we clear all the 10/100 mb speed bits in the Auto-Neg
	 * Advertisement Register (Address 4) and the 1000 mb speed bits in
	 * the  1000Base-T Control Register (Address 9).
	 */
	mii_autoneg_adv_reg &= ~(NWAY_AR_100TX_FD_CAPS |
				 NWAY_AR_100TX_HD_CAPS |
				 NWAY_AR_10T_FD_CAPS   |
				 NWAY_AR_10T_HD_CAPS);
	mii_1000t_ctrl_reg &= ~(CR_1000T_HD_CAPS | CR_1000T_FD_CAPS);

	e_dbg("autoneg_advertised %x\n", phy->autoneg_advertised);

	/* Do we want to advertise 10 Mb Half Duplex? */
	if (phy->autoneg_advertised & ADVERTISE_10_HALF) {
		e_dbg("Advertise 10mb Half duplex\n");
		mii_autoneg_adv_reg |= NWAY_AR_10T_HD_CAPS;
	}

	/* Do we want to advertise 10 Mb Full Duplex? */
	if (phy->autoneg_advertised & ADVERTISE_10_FULL) {
		e_dbg("Advertise 10mb Full duplex\n");
		mii_autoneg_adv_reg |= NWAY_AR_10T_FD_CAPS;
	}

	/* Do we want to advertise 100 Mb Half Duplex? */
	if (phy->autoneg_advertised & ADVERTISE_100_HALF) {
		e_dbg("Advertise 100mb Half duplex\n");
		mii_autoneg_adv_reg |= NWAY_AR_100TX_HD_CAPS;
	}

	/* Do we want to advertise 100 Mb Full Duplex? */
	if (phy->autoneg_advertised & ADVERTISE_100_FULL) {
		e_dbg("Advertise 100mb Full duplex\n");
		mii_autoneg_adv_reg |= NWAY_AR_100TX_FD_CAPS;
	}

	/* We do not allow the Phy to advertise 1000 Mb Half Duplex */
	if (phy->autoneg_advertised & ADVERTISE_1000_HALF)
		e_dbg("Advertise 1000mb Half duplex request denied!\n");

	/* Do we want to advertise 1000 Mb Full Duplex? */
	if (phy->autoneg_advertised & ADVERTISE_1000_FULL) {
		e_dbg("Advertise 1000mb Full duplex\n");
		mii_1000t_ctrl_reg |= CR_1000T_FD_CAPS;
	}

	/*
	 * Check for a software override of the flow control settings, and
	 * setup the PHY advertisement registers accordingly.  If
	 * auto-negotiation is enabled, then software will have to set the
	 * "PAUSE" bits to the correct value in the Auto-Negotiation
	 * Advertisement Register (PHY_AUTONEG_ADV) and re-start auto-
	 * negotiation.
	 *
	 * The possible values of the "fc" parameter are:
	 *      0:  Flow control is completely disabled
	 *      1:  Rx flow control is enabled (we can receive pause frames
	 *	  but not send pause frames).
	 *      2:  Tx flow control is enabled (we can send pause frames
	 *	  but we do not support receiving pause frames).
	 *      3:  Both Rx and Tx flow control (symmetric) are enabled.
	 *  other:  No software override.  The flow control configuration
	 *	  in the EEPROM is used.
	 */
	switch (hw->fc.current_mode) {
	case e1000_fc_none:
		/*
		 * Flow control (Rx & Tx) is completely disabled by a
		 * software over-ride.
		 */
		mii_autoneg_adv_reg &= ~(NWAY_AR_ASM_DIR | NWAY_AR_PAUSE);
		break;
	case e1000_fc_rx_pause:
		/*
		 * Rx Flow control is enabled, and Tx Flow control is
		 * disabled, by a software over-ride.
		 *
		 * Since there really isn't a way to advertise that we are
		 * capable of Rx Pause ONLY, we will advertise that we
		 * support both symmetric and asymmetric Rx PAUSE.  Later
		 * (in e1000e_config_fc_after_link_up) we will disable the
		 * hw's ability to send PAUSE frames.
		 */
		mii_autoneg_adv_reg |= (NWAY_AR_ASM_DIR | NWAY_AR_PAUSE);
		break;
	case e1000_fc_tx_pause:
		/*
		 * Tx Flow control is enabled, and Rx Flow control is
		 * disabled, by a software over-ride.
		 */
		mii_autoneg_adv_reg |= NWAY_AR_ASM_DIR;
		mii_autoneg_adv_reg &= ~NWAY_AR_PAUSE;
		break;
	case e1000_fc_full:
		/*
		 * Flow control (both Rx and Tx) is enabled by a software
		 * over-ride.
		 */
		mii_autoneg_adv_reg |= (NWAY_AR_ASM_DIR | NWAY_AR_PAUSE);
		break;
	default:
		e_dbg("Flow control param set incorrectly\n");
		ret_val = -E1000_ERR_CONFIG;
		return ret_val;
	}

	ret_val = e1e_wphy(hw, PHY_AUTONEG_ADV, mii_autoneg_adv_reg);
	if (ret_val)
		return ret_val;

	e_dbg("Auto-Neg Advertising %x\n", mii_autoneg_adv_reg);

	if (phy->autoneg_mask & ADVERTISE_1000_FULL)
		ret_val = e1e_wphy(hw, PHY_1000T_CTRL, mii_1000t_ctrl_reg);

	return ret_val;
}

/**
 *  e1000_copper_link_autoneg - Setup/Enable autoneg for copper link
 *  @hw: pointer to the HW structure
 *
 *  Performs initial bounds checking on autoneg advertisement parameter, then
 *  configure to advertise the full capability.  Setup the PHY to autoneg
 *  and restart the negotiation process between the link partner.  If
 *  autoneg_wait_to_complete, then wait for autoneg to complete before exiting.
 **/
static s32 e1000_copper_link_autoneg(struct e1000_hw *hw)
{
	struct e1000_phy_info *phy = &hw->phy;
	s32 ret_val;
	u16 phy_ctrl;

	/*
	 * Perform some bounds checking on the autoneg advertisement
	 * parameter.
	 */
	phy->autoneg_advertised &= phy->autoneg_mask;

	/*
	 * If autoneg_advertised is zero, we assume it was not defaulted
	 * by the calling code so we set to advertise full capability.
	 */
	if (phy->autoneg_advertised == 0)
		phy->autoneg_advertised = phy->autoneg_mask;

	e_dbg("Reconfiguring auto-neg advertisement params\n");
	ret_val = e1000_phy_setup_autoneg(hw);
	if (ret_val) {
		e_dbg("Error Setting up Auto-Negotiation\n");
		return ret_val;
	}
	e_dbg("Restarting Auto-Neg\n");

	/*
	 * Restart auto-negotiation by setting the Auto Neg Enable bit and
	 * the Auto Neg Restart bit in the PHY control register.
	 */
	ret_val = e1e_rphy(hw, PHY_CONTROL, &phy_ctrl);
	if (ret_val)
		return ret_val;

	phy_ctrl |= (MII_CR_AUTO_NEG_EN | MII_CR_RESTART_AUTO_NEG);
	ret_val = e1e_wphy(hw, PHY_CONTROL, phy_ctrl);
	if (ret_val)
		return ret_val;

	/*
	 * Does the user want to wait for Auto-Neg to complete here, or
	 * check at a later time (for example, callback routine).
	 */
	if (phy->autoneg_wait_to_complete) {
		ret_val = e1000_wait_autoneg(hw);
		if (ret_val) {
			e_dbg("Error while waiting for "
				 "autoneg to complete\n");
			return ret_val;
		}
	}

	hw->mac.get_link_status = 1;

	return ret_val;
}

/**
 *  e1000e_setup_copper_link - Configure copper link settings
 *  @hw: pointer to the HW structure
 *
 *  Calls the appropriate function to configure the link for auto-neg or forced
 *  speed and duplex.  Then we check for link, once link is established calls
 *  to configure collision distance and flow control are called.  If link is
 *  not established, we return -E1000_ERR_PHY (-2).
 **/
s32 e1000e_setup_copper_link(struct e1000_hw *hw)
{
	s32 ret_val;
	bool link;

	if (hw->mac.autoneg) {
		/*
		 * Setup autoneg and flow control advertisement and perform
		 * autonegotiation.
		 */
		ret_val = e1000_copper_link_autoneg(hw);
		if (ret_val)
			return ret_val;
	} else {
		/*
		 * PHY will be set to 10H, 10F, 100H or 100F
		 * depending on user settings.
		 */
		e_dbg("Forcing Speed and Duplex\n");
		ret_val = e1000_phy_force_speed_duplex(hw);
		if (ret_val) {
			e_dbg("Error Forcing Speed and Duplex\n");
			return ret_val;
		}
	}

	/*
	 * Check link status. Wait up to 100 microseconds for link to become
	 * valid.
	 */
	ret_val = e1000e_phy_has_link_generic(hw,
					     COPPER_LINK_UP_LIMIT,
					     10,
					     &link);
	if (ret_val)
		return ret_val;

	if (link) {
		e_dbg("Valid link established!!!\n");
		e1000e_config_collision_dist(hw);
		ret_val = e1000e_config_fc_after_link_up(hw);
	} else {
		e_dbg("Unable to establish link!!!\n");
	}

	return ret_val;
}

/**
 *  e1000e_phy_force_speed_duplex_igp - Force speed/duplex for igp PHY
 *  @hw: pointer to the HW structure
 *
 *  Calls the PHY setup function to force speed and duplex.  Clears the
 *  auto-crossover to force MDI manually.  Waits for link and returns
 *  successful if link up is successful, else -E1000_ERR_PHY (-2).
 **/
s32 e1000e_phy_force_speed_duplex_igp(struct e1000_hw *hw)
{
	struct e1000_phy_info *phy = &hw->phy;
	s32 ret_val;
	u16 phy_data;
	bool link;

	ret_val = e1e_rphy(hw, PHY_CONTROL, &phy_data);
	if (ret_val)
		return ret_val;

	e1000e_phy_force_speed_duplex_setup(hw, &phy_data);

	ret_val = e1e_wphy(hw, PHY_CONTROL, phy_data);
	if (ret_val)
		return ret_val;

	/*
	 * Clear Auto-Crossover to force MDI manually.  IGP requires MDI
	 * forced whenever speed and duplex are forced.
	 */
	ret_val = e1e_rphy(hw, IGP01E1000_PHY_PORT_CTRL, &phy_data);
	if (ret_val)
		return ret_val;

	phy_data &= ~IGP01E1000_PSCR_AUTO_MDIX;
	phy_data &= ~IGP01E1000_PSCR_FORCE_MDI_MDIX;

	ret_val = e1e_wphy(hw, IGP01E1000_PHY_PORT_CTRL, phy_data);
	if (ret_val)
		return ret_val;

	e_dbg("IGP PSCR: %X\n", phy_data);

	udelay(1);

	if (phy->autoneg_wait_to_complete) {
		e_dbg("Waiting for forced speed/duplex link on IGP phy.\n");

		ret_val = e1000e_phy_has_link_generic(hw,
						     PHY_FORCE_LIMIT,
						     100000,
						     &link);
		if (ret_val)
			return ret_val;

		if (!link)
			e_dbg("Link taking longer than expected.\n");

		/* Try once more */
		ret_val = e1000e_phy_has_link_generic(hw,
						     PHY_FORCE_LIMIT,
						     100000,
						     &link);
		if (ret_val)
			return ret_val;
	}

	return ret_val;
}

/**
 *  e1000e_phy_force_speed_duplex_m88 - Force speed/duplex for m88 PHY
 *  @hw: pointer to the HW structure
 *
 *  Calls the PHY setup function to force speed and duplex.  Clears the
 *  auto-crossover to force MDI manually.  Resets the PHY to commit the
 *  changes.  If time expires while waiting for link up, we reset the DSP.
 *  After reset, TX_CLK and CRS on Tx must be set.  Return successful upon
 *  successful completion, else return corresponding error code.
 **/
s32 e1000e_phy_force_speed_duplex_m88(struct e1000_hw *hw)
{
	struct e1000_phy_info *phy = &hw->phy;
	s32 ret_val;
	u16 phy_data;
	bool link;

	/*
	 * Clear Auto-Crossover to force MDI manually.  M88E1000 requires MDI
	 * forced whenever speed and duplex are forced.
	 */
	ret_val = e1e_rphy(hw, M88E1000_PHY_SPEC_CTRL, &phy_data);
	if (ret_val)
		return ret_val;

	phy_data &= ~M88E1000_PSCR_AUTO_X_MODE;
	ret_val = e1e_wphy(hw, M88E1000_PHY_SPEC_CTRL, phy_data);
	if (ret_val)
		return ret_val;

	e_dbg("M88E1000 PSCR: %X\n", phy_data);

	ret_val = e1e_rphy(hw, PHY_CONTROL, &phy_data);
	if (ret_val)
		return ret_val;

	e1000e_phy_force_speed_duplex_setup(hw, &phy_data);

	ret_val = e1e_wphy(hw, PHY_CONTROL, phy_data);
	if (ret_val)
		return ret_val;

	/* Reset the phy to commit changes. */
	ret_val = e1000e_commit_phy(hw);
	if (ret_val)
		return ret_val;

	if (phy->autoneg_wait_to_complete) {
		e_dbg("Waiting for forced speed/duplex link on M88 phy.\n");

		ret_val = e1000e_phy_has_link_generic(hw, PHY_FORCE_LIMIT,
						     100000, &link);
		if (ret_val)
			return ret_val;

		if (!link) {
			if (hw->phy.type != e1000_phy_m88) {
				e_dbg("Link taking longer than expected.\n");
			} else {
				/*
				 * We didn't get link.
				 * Reset the DSP and cross our fingers.
				 */
				ret_val = e1e_wphy(hw, M88E1000_PHY_PAGE_SELECT,
						   0x001d);
				if (ret_val)
					return ret_val;
				ret_val = e1000e_phy_reset_dsp(hw);
				if (ret_val)
					return ret_val;
			}
		}

		/* Try once more */
		ret_val = e1000e_phy_has_link_generic(hw, PHY_FORCE_LIMIT,
						     100000, &link);
		if (ret_val)
			return ret_val;
	}

	if (hw->phy.type != e1000_phy_m88)
		return 0;

	ret_val = e1e_rphy(hw, M88E1000_EXT_PHY_SPEC_CTRL, &phy_data);
	if (ret_val)
		return ret_val;

	/*
	 * Resetting the phy means we need to re-force TX_CLK in the
	 * Extended PHY Specific Control Register to 25MHz clock from
	 * the reset value of 2.5MHz.
	 */
	phy_data |= M88E1000_EPSCR_TX_CLK_25;
	ret_val = e1e_wphy(hw, M88E1000_EXT_PHY_SPEC_CTRL, phy_data);
	if (ret_val)
		return ret_val;

	/*
	 * In addition, we must re-enable CRS on Tx for both half and full
	 * duplex.
	 */
	ret_val = e1e_rphy(hw, M88E1000_PHY_SPEC_CTRL, &phy_data);
	if (ret_val)
		return ret_val;

	phy_data |= M88E1000_PSCR_ASSERT_CRS_ON_TX;
	ret_val = e1e_wphy(hw, M88E1000_PHY_SPEC_CTRL, phy_data);

	return ret_val;
}

/**
 *  e1000_phy_force_speed_duplex_ife - Force PHY speed & duplex
 *  @hw: pointer to the HW structure
 *
 *  Forces the speed and duplex settings of the PHY.
 *  This is a function pointer entry point only called by
 *  PHY setup routines.
 **/
s32 e1000_phy_force_speed_duplex_ife(struct e1000_hw *hw)
{
	struct e1000_phy_info *phy = &hw->phy;
	s32 ret_val;
	u16 data;
	bool link;

	ret_val = e1e_rphy(hw, PHY_CONTROL, &data);
	if (ret_val)
		goto out;

	e1000e_phy_force_speed_duplex_setup(hw, &data);

	ret_val = e1e_wphy(hw, PHY_CONTROL, data);
	if (ret_val)
		goto out;

	/* Disable MDI-X support for 10/100 */
	ret_val = e1e_rphy(hw, IFE_PHY_MDIX_CONTROL, &data);
	if (ret_val)
		goto out;

	data &= ~IFE_PMC_AUTO_MDIX;
	data &= ~IFE_PMC_FORCE_MDIX;

	ret_val = e1e_wphy(hw, IFE_PHY_MDIX_CONTROL, data);
	if (ret_val)
		goto out;

	e_dbg("IFE PMC: %X\n", data);

	udelay(1);

	if (phy->autoneg_wait_to_complete) {
		e_dbg("Waiting for forced speed/duplex link on IFE phy.\n");

		ret_val = e1000e_phy_has_link_generic(hw,
		                                     PHY_FORCE_LIMIT,
		                                     100000,
		                                     &link);
		if (ret_val)
			goto out;

		if (!link)
			e_dbg("Link taking longer than expected.\n");

		/* Try once more */
		ret_val = e1000e_phy_has_link_generic(hw,
		                                     PHY_FORCE_LIMIT,
		                                     100000,
		                                     &link);
		if (ret_val)
			goto out;
	}

out:
	return ret_val;
}

/**
 *  e1000e_phy_force_speed_duplex_setup - Configure forced PHY speed/duplex
 *  @hw: pointer to the HW structure
 *  @phy_ctrl: pointer to current value of PHY_CONTROL
 *
 *  Forces speed and duplex on the PHY by doing the following: disable flow
 *  control, force speed/duplex on the MAC, disable auto speed detection,
 *  disable auto-negotiation, configure duplex, configure speed, configure
 *  the collision distance, write configuration to CTRL register.  The
 *  caller must write to the PHY_CONTROL register for these settings to
 *  take affect.
 **/
void e1000e_phy_force_speed_duplex_setup(struct e1000_hw *hw, u16 *phy_ctrl)
{
	struct e1000_mac_info *mac = &hw->mac;
	u32 ctrl;

	/* Turn off flow control when forcing speed/duplex */
	hw->fc.current_mode = e1000_fc_none;

	/* Force speed/duplex on the mac */
	ctrl = er32(CTRL);
	ctrl |= (E1000_CTRL_FRCSPD | E1000_CTRL_FRCDPX);
	ctrl &= ~E1000_CTRL_SPD_SEL;

	/* Disable Auto Speed Detection */
	ctrl &= ~E1000_CTRL_ASDE;

	/* Disable autoneg on the phy */
	*phy_ctrl &= ~MII_CR_AUTO_NEG_EN;

	/* Forcing Full or Half Duplex? */
	if (mac->forced_speed_duplex & E1000_ALL_HALF_DUPLEX) {
		ctrl &= ~E1000_CTRL_FD;
		*phy_ctrl &= ~MII_CR_FULL_DUPLEX;
		e_dbg("Half Duplex\n");
	} else {
		ctrl |= E1000_CTRL_FD;
		*phy_ctrl |= MII_CR_FULL_DUPLEX;
		e_dbg("Full Duplex\n");
	}

	/* Forcing 10mb or 100mb? */
	if (mac->forced_speed_duplex & E1000_ALL_100_SPEED) {
		ctrl |= E1000_CTRL_SPD_100;
		*phy_ctrl |= MII_CR_SPEED_100;
		*phy_ctrl &= ~(MII_CR_SPEED_1000 | MII_CR_SPEED_10);
		e_dbg("Forcing 100mb\n");
	} else {
		ctrl &= ~(E1000_CTRL_SPD_1000 | E1000_CTRL_SPD_100);
		*phy_ctrl |= MII_CR_SPEED_10;
		*phy_ctrl &= ~(MII_CR_SPEED_1000 | MII_CR_SPEED_100);
		e_dbg("Forcing 10mb\n");
	}

	e1000e_config_collision_dist(hw);

	ew32(CTRL, ctrl);
}

/**
 *  e1000e_set_d3_lplu_state - Sets low power link up state for D3
 *  @hw: pointer to the HW structure
 *  @active: boolean used to enable/disable lplu
 *
 *  Success returns 0, Failure returns 1
 *
 *  The low power link up (lplu) state is set to the power management level D3
 *  and SmartSpeed is disabled when active is true, else clear lplu for D3
 *  and enable Smartspeed.  LPLU and Smartspeed are mutually exclusive.  LPLU
 *  is used during Dx states where the power conservation is most important.
 *  During driver activity, SmartSpeed should be enabled so performance is
 *  maintained.
 **/
s32 e1000e_set_d3_lplu_state(struct e1000_hw *hw, bool active)
{
	struct e1000_phy_info *phy = &hw->phy;
	s32 ret_val;
	u16 data;

	ret_val = e1e_rphy(hw, IGP02E1000_PHY_POWER_MGMT, &data);
	if (ret_val)
		return ret_val;

	if (!active) {
		data &= ~IGP02E1000_PM_D3_LPLU;
		ret_val = e1e_wphy(hw, IGP02E1000_PHY_POWER_MGMT, data);
		if (ret_val)
			return ret_val;
		/*
		 * LPLU and SmartSpeed are mutually exclusive.  LPLU is used
		 * during Dx states where the power conservation is most
		 * important.  During driver activity we should enable
		 * SmartSpeed, so performance is maintained.
		 */
		if (phy->smart_speed == e1000_smart_speed_on) {
			ret_val = e1e_rphy(hw, IGP01E1000_PHY_PORT_CONFIG,
					   &data);
			if (ret_val)
				return ret_val;

			data |= IGP01E1000_PSCFR_SMART_SPEED;
			ret_val = e1e_wphy(hw, IGP01E1000_PHY_PORT_CONFIG,
					   data);
			if (ret_val)
				return ret_val;
		} else if (phy->smart_speed == e1000_smart_speed_off) {
			ret_val = e1e_rphy(hw, IGP01E1000_PHY_PORT_CONFIG,
					   &data);
			if (ret_val)
				return ret_val;

			data &= ~IGP01E1000_PSCFR_SMART_SPEED;
			ret_val = e1e_wphy(hw, IGP01E1000_PHY_PORT_CONFIG,
					   data);
			if (ret_val)
				return ret_val;
		}
	} else if ((phy->autoneg_advertised == E1000_ALL_SPEED_DUPLEX) ||
		   (phy->autoneg_advertised == E1000_ALL_NOT_GIG) ||
		   (phy->autoneg_advertised == E1000_ALL_10_SPEED)) {
		data |= IGP02E1000_PM_D3_LPLU;
		ret_val = e1e_wphy(hw, IGP02E1000_PHY_POWER_MGMT, data);
		if (ret_val)
			return ret_val;

		/* When LPLU is enabled, we should disable SmartSpeed */
		ret_val = e1e_rphy(hw, IGP01E1000_PHY_PORT_CONFIG, &data);
		if (ret_val)
			return ret_val;

		data &= ~IGP01E1000_PSCFR_SMART_SPEED;
		ret_val = e1e_wphy(hw, IGP01E1000_PHY_PORT_CONFIG, data);
	}

	return ret_val;
}

/**
 *  e1000e_check_downshift - Checks whether a downshift in speed occurred
 *  @hw: pointer to the HW structure
 *
 *  Success returns 0, Failure returns 1
 *
 *  A downshift is detected by querying the PHY link health.
 **/
s32 e1000e_check_downshift(struct e1000_hw *hw)
{
	struct e1000_phy_info *phy = &hw->phy;
	s32 ret_val;
	u16 phy_data, offset, mask;

	switch (phy->type) {
	case e1000_phy_m88:
	case e1000_phy_gg82563:
	case e1000_phy_bm:
	case e1000_phy_82578:
		offset	= M88E1000_PHY_SPEC_STATUS;
		mask	= M88E1000_PSSR_DOWNSHIFT;
		break;
	case e1000_phy_igp_2:
	case e1000_phy_igp_3:
		offset	= IGP01E1000_PHY_LINK_HEALTH;
		mask	= IGP01E1000_PLHR_SS_DOWNGRADE;
		break;
	default:
		/* speed downshift not supported */
		phy->speed_downgraded = false;
		return 0;
	}

	ret_val = e1e_rphy(hw, offset, &phy_data);

	if (!ret_val)
		phy->speed_downgraded = (phy_data & mask);

	return ret_val;
}

/**
 *  e1000_check_polarity_m88 - Checks the polarity.
 *  @hw: pointer to the HW structure
 *
 *  Success returns 0, Failure returns -E1000_ERR_PHY (-2)
 *
 *  Polarity is determined based on the PHY specific status register.
 **/
s32 e1000_check_polarity_m88(struct e1000_hw *hw)
{
	struct e1000_phy_info *phy = &hw->phy;
	s32 ret_val;
	u16 data;

	ret_val = e1e_rphy(hw, M88E1000_PHY_SPEC_STATUS, &data);

	if (!ret_val)
		phy->cable_polarity = (data & M88E1000_PSSR_REV_POLARITY)
				      ? e1000_rev_polarity_reversed
				      : e1000_rev_polarity_normal;

	return ret_val;
}

/**
 *  e1000_check_polarity_igp - Checks the polarity.
 *  @hw: pointer to the HW structure
 *
 *  Success returns 0, Failure returns -E1000_ERR_PHY (-2)
 *
 *  Polarity is determined based on the PHY port status register, and the
 *  current speed (since there is no polarity at 100Mbps).
 **/
s32 e1000_check_polarity_igp(struct e1000_hw *hw)
{
	struct e1000_phy_info *phy = &hw->phy;
	s32 ret_val;
	u16 data, offset, mask;

	/*
	 * Polarity is determined based on the speed of
	 * our connection.
	 */
	ret_val = e1e_rphy(hw, IGP01E1000_PHY_PORT_STATUS, &data);
	if (ret_val)
		return ret_val;

	if ((data & IGP01E1000_PSSR_SPEED_MASK) ==
	    IGP01E1000_PSSR_SPEED_1000MBPS) {
		offset	= IGP01E1000_PHY_PCS_INIT_REG;
		mask	= IGP01E1000_PHY_POLARITY_MASK;
	} else {
		/*
		 * This really only applies to 10Mbps since
		 * there is no polarity for 100Mbps (always 0).
		 */
		offset	= IGP01E1000_PHY_PORT_STATUS;
		mask	= IGP01E1000_PSSR_POLARITY_REVERSED;
	}

	ret_val = e1e_rphy(hw, offset, &data);

	if (!ret_val)
		phy->cable_polarity = (data & mask)
				      ? e1000_rev_polarity_reversed
				      : e1000_rev_polarity_normal;

	return ret_val;
}

/**
 *  e1000_check_polarity_ife - Check cable polarity for IFE PHY
 *  @hw: pointer to the HW structure
 *
 *  Polarity is determined on the polarity reversal feature being enabled.
 **/
s32 e1000_check_polarity_ife(struct e1000_hw *hw)
{
	struct e1000_phy_info *phy = &hw->phy;
	s32 ret_val;
	u16 phy_data, offset, mask;

	/*
	 * Polarity is determined based on the reversal feature being enabled.
	 */
	if (phy->polarity_correction) {
		offset = IFE_PHY_EXTENDED_STATUS_CONTROL;
		mask = IFE_PESC_POLARITY_REVERSED;
	} else {
		offset = IFE_PHY_SPECIAL_CONTROL;
		mask = IFE_PSC_FORCE_POLARITY;
	}

	ret_val = e1e_rphy(hw, offset, &phy_data);

	if (!ret_val)
		phy->cable_polarity = (phy_data & mask)
		                       ? e1000_rev_polarity_reversed
		                       : e1000_rev_polarity_normal;

	return ret_val;
}

/**
 *  e1000_wait_autoneg - Wait for auto-neg completion
 *  @hw: pointer to the HW structure
 *
 *  Waits for auto-negotiation to complete or for the auto-negotiation time
 *  limit to expire, which ever happens first.
 **/
static s32 e1000_wait_autoneg(struct e1000_hw *hw)
{
	s32 ret_val = 0;
	u16 i, phy_status;

	/* Break after autoneg completes or PHY_AUTO_NEG_LIMIT expires. */
	for (i = PHY_AUTO_NEG_LIMIT; i > 0; i--) {
		ret_val = e1e_rphy(hw, PHY_STATUS, &phy_status);
		if (ret_val)
			break;
		ret_val = e1e_rphy(hw, PHY_STATUS, &phy_status);
		if (ret_val)
			break;
		if (phy_status & MII_SR_AUTONEG_COMPLETE)
			break;
		msleep(100);
	}

	/*
	 * PHY_AUTO_NEG_TIME expiration doesn't guarantee auto-negotiation
	 * has completed.
	 */
	return ret_val;
}

/**
 *  e1000e_phy_has_link_generic - Polls PHY for link
 *  @hw: pointer to the HW structure
 *  @iterations: number of times to poll for link
 *  @usec_interval: delay between polling attempts
 *  @success: pointer to whether polling was successful or not
 *
 *  Polls the PHY status register for link, 'iterations' number of times.
 **/
s32 e1000e_phy_has_link_generic(struct e1000_hw *hw, u32 iterations,
			       u32 usec_interval, bool *success)
{
	s32 ret_val = 0;
	u16 i, phy_status;

	for (i = 0; i < iterations; i++) {
		/*
		 * Some PHYs require the PHY_STATUS register to be read
		 * twice due to the link bit being sticky.  No harm doing
		 * it across the board.
		 */
		ret_val = e1e_rphy(hw, PHY_STATUS, &phy_status);
		if (ret_val)
			/*
			 * If the first read fails, another entity may have
			 * ownership of the resources, wait and try again to
			 * see if they have relinquished the resources yet.
			 */
			udelay(usec_interval);
		ret_val = e1e_rphy(hw, PHY_STATUS, &phy_status);
		if (ret_val)
			break;
		if (phy_status & MII_SR_LINK_STATUS)
			break;
		if (usec_interval >= 1000)
			mdelay(usec_interval/1000);
		else
			udelay(usec_interval);
	}

	*success = (i < iterations);

	return ret_val;
}

/**
 *  e1000e_get_cable_length_m88 - Determine cable length for m88 PHY
 *  @hw: pointer to the HW structure
 *
 *  Reads the PHY specific status register to retrieve the cable length
 *  information.  The cable length is determined by averaging the minimum and
 *  maximum values to get the "average" cable length.  The m88 PHY has four
 *  possible cable length values, which are:
 *	Register Value		Cable Length
 *	0			< 50 meters
 *	1			50 - 80 meters
 *	2			80 - 110 meters
 *	3			110 - 140 meters
 *	4			> 140 meters
 **/
s32 e1000e_get_cable_length_m88(struct e1000_hw *hw)
{
	struct e1000_phy_info *phy = &hw->phy;
	s32 ret_val;
	u16 phy_data, index;

	ret_val = e1e_rphy(hw, M88E1000_PHY_SPEC_STATUS, &phy_data);
	if (ret_val)
		goto out;

	index = (phy_data & M88E1000_PSSR_CABLE_LENGTH) >>
	        M88E1000_PSSR_CABLE_LENGTH_SHIFT;
	if (index >= M88E1000_CABLE_LENGTH_TABLE_SIZE - 1) {
		ret_val = -E1000_ERR_PHY;
		goto out;
	}

	phy->min_cable_length = e1000_m88_cable_length_table[index];
	phy->max_cable_length = e1000_m88_cable_length_table[index + 1];

	phy->cable_length = (phy->min_cable_length + phy->max_cable_length) / 2;

out:
	return ret_val;
}

/**
 *  e1000e_get_cable_length_igp_2 - Determine cable length for igp2 PHY
 *  @hw: pointer to the HW structure
 *
 *  The automatic gain control (agc) normalizes the amplitude of the
 *  received signal, adjusting for the attenuation produced by the
 *  cable.  By reading the AGC registers, which represent the
 *  combination of coarse and fine gain value, the value can be put
 *  into a lookup table to obtain the approximate cable length
 *  for each channel.
 **/
s32 e1000e_get_cable_length_igp_2(struct e1000_hw *hw)
{
	struct e1000_phy_info *phy = &hw->phy;
	s32 ret_val;
	u16 phy_data, i, agc_value = 0;
	u16 cur_agc_index, max_agc_index = 0;
	u16 min_agc_index = IGP02E1000_CABLE_LENGTH_TABLE_SIZE - 1;
	static const u16 agc_reg_array[IGP02E1000_PHY_CHANNEL_NUM] = {
	       IGP02E1000_PHY_AGC_A,
	       IGP02E1000_PHY_AGC_B,
	       IGP02E1000_PHY_AGC_C,
	       IGP02E1000_PHY_AGC_D
	};

	/* Read the AGC registers for all channels */
	for (i = 0; i < IGP02E1000_PHY_CHANNEL_NUM; i++) {
		ret_val = e1e_rphy(hw, agc_reg_array[i], &phy_data);
		if (ret_val)
			return ret_val;

		/*
		 * Getting bits 15:9, which represent the combination of
		 * coarse and fine gain values.  The result is a number
		 * that can be put into the lookup table to obtain the
		 * approximate cable length.
		 */
		cur_agc_index = (phy_data >> IGP02E1000_AGC_LENGTH_SHIFT) &
				IGP02E1000_AGC_LENGTH_MASK;

		/* Array index bound check. */
		if ((cur_agc_index >= IGP02E1000_CABLE_LENGTH_TABLE_SIZE) ||
		    (cur_agc_index == 0))
			return -E1000_ERR_PHY;

		/* Remove min & max AGC values from calculation. */
		if (e1000_igp_2_cable_length_table[min_agc_index] >
		    e1000_igp_2_cable_length_table[cur_agc_index])
			min_agc_index = cur_agc_index;
		if (e1000_igp_2_cable_length_table[max_agc_index] <
		    e1000_igp_2_cable_length_table[cur_agc_index])
			max_agc_index = cur_agc_index;

		agc_value += e1000_igp_2_cable_length_table[cur_agc_index];
	}

	agc_value -= (e1000_igp_2_cable_length_table[min_agc_index] +
		      e1000_igp_2_cable_length_table[max_agc_index]);
	agc_value /= (IGP02E1000_PHY_CHANNEL_NUM - 2);

	/* Calculate cable length with the error range of +/- 10 meters. */
	phy->min_cable_length = ((agc_value - IGP02E1000_AGC_RANGE) > 0) ?
				 (agc_value - IGP02E1000_AGC_RANGE) : 0;
	phy->max_cable_length = agc_value + IGP02E1000_AGC_RANGE;

	phy->cable_length = (phy->min_cable_length + phy->max_cable_length) / 2;

	return ret_val;
}

/**
 *  e1000e_get_phy_info_m88 - Retrieve PHY information
 *  @hw: pointer to the HW structure
 *
 *  Valid for only copper links.  Read the PHY status register (sticky read)
 *  to verify that link is up.  Read the PHY special control register to
 *  determine the polarity and 10base-T extended distance.  Read the PHY
 *  special status register to determine MDI/MDIx and current speed.  If
 *  speed is 1000, then determine cable length, local and remote receiver.
 **/
s32 e1000e_get_phy_info_m88(struct e1000_hw *hw)
{
	struct e1000_phy_info *phy = &hw->phy;
	s32  ret_val;
	u16 phy_data;
	bool link;

	if (phy->media_type != e1000_media_type_copper) {
		e_dbg("Phy info is only valid for copper media\n");
		return -E1000_ERR_CONFIG;
	}

	ret_val = e1000e_phy_has_link_generic(hw, 1, 0, &link);
	if (ret_val)
		return ret_val;

	if (!link) {
		e_dbg("Phy info is only valid if link is up\n");
		return -E1000_ERR_CONFIG;
	}

	ret_val = e1e_rphy(hw, M88E1000_PHY_SPEC_CTRL, &phy_data);
	if (ret_val)
		return ret_val;

	phy->polarity_correction = (phy_data &
				    M88E1000_PSCR_POLARITY_REVERSAL);

	ret_val = e1000_check_polarity_m88(hw);
	if (ret_val)
		return ret_val;

	ret_val = e1e_rphy(hw, M88E1000_PHY_SPEC_STATUS, &phy_data);
	if (ret_val)
		return ret_val;

	phy->is_mdix = (phy_data & M88E1000_PSSR_MDIX);

	if ((phy_data & M88E1000_PSSR_SPEED) == M88E1000_PSSR_1000MBS) {
		ret_val = e1000_get_cable_length(hw);
		if (ret_val)
			return ret_val;

		ret_val = e1e_rphy(hw, PHY_1000T_STATUS, &phy_data);
		if (ret_val)
			return ret_val;

		phy->local_rx = (phy_data & SR_1000T_LOCAL_RX_STATUS)
				? e1000_1000t_rx_status_ok
				: e1000_1000t_rx_status_not_ok;

		phy->remote_rx = (phy_data & SR_1000T_REMOTE_RX_STATUS)
				 ? e1000_1000t_rx_status_ok
				 : e1000_1000t_rx_status_not_ok;
	} else {
		/* Set values to "undefined" */
		phy->cable_length = E1000_CABLE_LENGTH_UNDEFINED;
		phy->local_rx = e1000_1000t_rx_status_undefined;
		phy->remote_rx = e1000_1000t_rx_status_undefined;
	}

	return ret_val;
}

/**
 *  e1000e_get_phy_info_igp - Retrieve igp PHY information
 *  @hw: pointer to the HW structure
 *
 *  Read PHY status to determine if link is up.  If link is up, then
 *  set/determine 10base-T extended distance and polarity correction.  Read
 *  PHY port status to determine MDI/MDIx and speed.  Based on the speed,
 *  determine on the cable length, local and remote receiver.
 **/
s32 e1000e_get_phy_info_igp(struct e1000_hw *hw)
{
	struct e1000_phy_info *phy = &hw->phy;
	s32 ret_val;
	u16 data;
	bool link;

	ret_val = e1000e_phy_has_link_generic(hw, 1, 0, &link);
	if (ret_val)
		return ret_val;

	if (!link) {
		e_dbg("Phy info is only valid if link is up\n");
		return -E1000_ERR_CONFIG;
	}

	phy->polarity_correction = true;

	ret_val = e1000_check_polarity_igp(hw);
	if (ret_val)
		return ret_val;

	ret_val = e1e_rphy(hw, IGP01E1000_PHY_PORT_STATUS, &data);
	if (ret_val)
		return ret_val;

	phy->is_mdix = (data & IGP01E1000_PSSR_MDIX);

	if ((data & IGP01E1000_PSSR_SPEED_MASK) ==
	    IGP01E1000_PSSR_SPEED_1000MBPS) {
		ret_val = e1000_get_cable_length(hw);
		if (ret_val)
			return ret_val;

		ret_val = e1e_rphy(hw, PHY_1000T_STATUS, &data);
		if (ret_val)
			return ret_val;

		phy->local_rx = (data & SR_1000T_LOCAL_RX_STATUS)
				? e1000_1000t_rx_status_ok
				: e1000_1000t_rx_status_not_ok;

		phy->remote_rx = (data & SR_1000T_REMOTE_RX_STATUS)
				 ? e1000_1000t_rx_status_ok
				 : e1000_1000t_rx_status_not_ok;
	} else {
		phy->cable_length = E1000_CABLE_LENGTH_UNDEFINED;
		phy->local_rx = e1000_1000t_rx_status_undefined;
		phy->remote_rx = e1000_1000t_rx_status_undefined;
	}

	return ret_val;
}

/**
 *  e1000_get_phy_info_ife - Retrieves various IFE PHY states
 *  @hw: pointer to the HW structure
 *
 *  Populates "phy" structure with various feature states.
 **/
s32 e1000_get_phy_info_ife(struct e1000_hw *hw)
{
	struct e1000_phy_info *phy = &hw->phy;
	s32 ret_val;
	u16 data;
	bool link;

	ret_val = e1000e_phy_has_link_generic(hw, 1, 0, &link);
	if (ret_val)
		goto out;

	if (!link) {
		e_dbg("Phy info is only valid if link is up\n");
		ret_val = -E1000_ERR_CONFIG;
		goto out;
	}

	ret_val = e1e_rphy(hw, IFE_PHY_SPECIAL_CONTROL, &data);
	if (ret_val)
		goto out;
	phy->polarity_correction = (data & IFE_PSC_AUTO_POLARITY_DISABLE)
	                           ? false : true;

	if (phy->polarity_correction) {
		ret_val = e1000_check_polarity_ife(hw);
		if (ret_val)
			goto out;
	} else {
		/* Polarity is forced */
		phy->cable_polarity = (data & IFE_PSC_FORCE_POLARITY)
		                      ? e1000_rev_polarity_reversed
		                      : e1000_rev_polarity_normal;
	}

	ret_val = e1e_rphy(hw, IFE_PHY_MDIX_CONTROL, &data);
	if (ret_val)
		goto out;

	phy->is_mdix = (data & IFE_PMC_MDIX_STATUS) ? true : false;

	/* The following parameters are undefined for 10/100 operation. */
	phy->cable_length = E1000_CABLE_LENGTH_UNDEFINED;
	phy->local_rx = e1000_1000t_rx_status_undefined;
	phy->remote_rx = e1000_1000t_rx_status_undefined;

out:
	return ret_val;
}

/**
 *  e1000e_phy_sw_reset - PHY software reset
 *  @hw: pointer to the HW structure
 *
 *  Does a software reset of the PHY by reading the PHY control register and
 *  setting/write the control register reset bit to the PHY.
 **/
s32 e1000e_phy_sw_reset(struct e1000_hw *hw)
{
	s32 ret_val;
	u16 phy_ctrl;

	ret_val = e1e_rphy(hw, PHY_CONTROL, &phy_ctrl);
	if (ret_val)
		return ret_val;

	phy_ctrl |= MII_CR_RESET;
	ret_val = e1e_wphy(hw, PHY_CONTROL, phy_ctrl);
	if (ret_val)
		return ret_val;

	udelay(1);

	return ret_val;
}

/**
 *  e1000e_phy_hw_reset_generic - PHY hardware reset
 *  @hw: pointer to the HW structure
 *
 *  Verify the reset block is not blocking us from resetting.  Acquire
 *  semaphore (if necessary) and read/set/write the device control reset
 *  bit in the PHY.  Wait the appropriate delay time for the device to
 *  reset and release the semaphore (if necessary).
 **/
s32 e1000e_phy_hw_reset_generic(struct e1000_hw *hw)
{
	struct e1000_phy_info *phy = &hw->phy;
	s32 ret_val;
	u32 ctrl;

	ret_val = e1000_check_reset_block(hw);
	if (ret_val)
		return 0;

	ret_val = phy->ops.acquire(hw);
	if (ret_val)
		return ret_val;

	ctrl = er32(CTRL);
	ew32(CTRL, ctrl | E1000_CTRL_PHY_RST);
	e1e_flush();

	udelay(phy->reset_delay_us);

	ew32(CTRL, ctrl);
	e1e_flush();

	udelay(150);

	phy->ops.release(hw);

	return e1000_get_phy_cfg_done(hw);
}

/**
 *  e1000e_get_cfg_done - Generic configuration done
 *  @hw: pointer to the HW structure
 *
 *  Generic function to wait 10 milli-seconds for configuration to complete
 *  and return success.
 **/
s32 e1000e_get_cfg_done(struct e1000_hw *hw)
{
	mdelay(10);
	return 0;
}

/**
 *  e1000e_phy_init_script_igp3 - Inits the IGP3 PHY
 *  @hw: pointer to the HW structure
 *
 *  Initializes a Intel Gigabit PHY3 when an EEPROM is not present.
 **/
s32 e1000e_phy_init_script_igp3(struct e1000_hw *hw)
{
	e_dbg("Running IGP 3 PHY init script\n");

	/* PHY init IGP 3 */
	/* Enable rise/fall, 10-mode work in class-A */
	e1e_wphy(hw, 0x2F5B, 0x9018);
	/* Remove all caps from Replica path filter */
	e1e_wphy(hw, 0x2F52, 0x0000);
	/* Bias trimming for ADC, AFE and Driver (Default) */
	e1e_wphy(hw, 0x2FB1, 0x8B24);
	/* Increase Hybrid poly bias */
	e1e_wphy(hw, 0x2FB2, 0xF8F0);
	/* Add 4% to Tx amplitude in Gig mode */
	e1e_wphy(hw, 0x2010, 0x10B0);
	/* Disable trimming (TTT) */
	e1e_wphy(hw, 0x2011, 0x0000);
	/* Poly DC correction to 94.6% + 2% for all channels */
	e1e_wphy(hw, 0x20DD, 0x249A);
	/* ABS DC correction to 95.9% */
	e1e_wphy(hw, 0x20DE, 0x00D3);
	/* BG temp curve trim */
	e1e_wphy(hw, 0x28B4, 0x04CE);
	/* Increasing ADC OPAMP stage 1 currents to max */
	e1e_wphy(hw, 0x2F70, 0x29E4);
	/* Force 1000 ( required for enabling PHY regs configuration) */
	e1e_wphy(hw, 0x0000, 0x0140);
	/* Set upd_freq to 6 */
	e1e_wphy(hw, 0x1F30, 0x1606);
	/* Disable NPDFE */
	e1e_wphy(hw, 0x1F31, 0xB814);
	/* Disable adaptive fixed FFE (Default) */
	e1e_wphy(hw, 0x1F35, 0x002A);
	/* Enable FFE hysteresis */
	e1e_wphy(hw, 0x1F3E, 0x0067);
	/* Fixed FFE for short cable lengths */
	e1e_wphy(hw, 0x1F54, 0x0065);
	/* Fixed FFE for medium cable lengths */
	e1e_wphy(hw, 0x1F55, 0x002A);
	/* Fixed FFE for long cable lengths */
	e1e_wphy(hw, 0x1F56, 0x002A);
	/* Enable Adaptive Clip Threshold */
	e1e_wphy(hw, 0x1F72, 0x3FB0);
	/* AHT reset limit to 1 */
	e1e_wphy(hw, 0x1F76, 0xC0FF);
	/* Set AHT master delay to 127 msec */
	e1e_wphy(hw, 0x1F77, 0x1DEC);
	/* Set scan bits for AHT */
	e1e_wphy(hw, 0x1F78, 0xF9EF);
	/* Set AHT Preset bits */
	e1e_wphy(hw, 0x1F79, 0x0210);
	/* Change integ_factor of channel A to 3 */
	e1e_wphy(hw, 0x1895, 0x0003);
	/* Change prop_factor of channels BCD to 8 */
	e1e_wphy(hw, 0x1796, 0x0008);
	/* Change cg_icount + enable integbp for channels BCD */
	e1e_wphy(hw, 0x1798, 0xD008);
	/*
	 * Change cg_icount + enable integbp + change prop_factor_master
	 * to 8 for channel A
	 */
	e1e_wphy(hw, 0x1898, 0xD918);
	/* Disable AHT in Slave mode on channel A */
	e1e_wphy(hw, 0x187A, 0x0800);
	/*
	 * Enable LPLU and disable AN to 1000 in non-D0a states,
	 * Enable SPD+B2B
	 */
	e1e_wphy(hw, 0x0019, 0x008D);
	/* Enable restart AN on an1000_dis change */
	e1e_wphy(hw, 0x001B, 0x2080);
	/* Enable wh_fifo read clock in 10/100 modes */
	e1e_wphy(hw, 0x0014, 0x0045);
	/* Restart AN, Speed selection is 1000 */
	e1e_wphy(hw, 0x0000, 0x1340);

	return 0;
}

/* Internal function pointers */

/**
 *  e1000_get_phy_cfg_done - Generic PHY configuration done
 *  @hw: pointer to the HW structure
 *
 *  Return success if silicon family did not implement a family specific
 *  get_cfg_done function.
 **/
static s32 e1000_get_phy_cfg_done(struct e1000_hw *hw)
{
	if (hw->phy.ops.get_cfg_done)
		return hw->phy.ops.get_cfg_done(hw);

	return 0;
}

/**
 *  e1000_phy_force_speed_duplex - Generic force PHY speed/duplex
 *  @hw: pointer to the HW structure
 *
 *  When the silicon family has not implemented a forced speed/duplex
 *  function for the PHY, simply return 0.
 **/
static s32 e1000_phy_force_speed_duplex(struct e1000_hw *hw)
{
	if (hw->phy.ops.force_speed_duplex)
		return hw->phy.ops.force_speed_duplex(hw);

	return 0;
}

/**
 *  e1000e_get_phy_type_from_id - Get PHY type from id
 *  @phy_id: phy_id read from the phy
 *
 *  Returns the phy type from the id.
 **/
enum e1000_phy_type e1000e_get_phy_type_from_id(u32 phy_id)
{
	enum e1000_phy_type phy_type = e1000_phy_unknown;

	switch (phy_id) {
	case M88E1000_I_PHY_ID:
	case M88E1000_E_PHY_ID:
	case M88E1111_I_PHY_ID:
	case M88E1011_I_PHY_ID:
		phy_type = e1000_phy_m88;
		break;
	case IGP01E1000_I_PHY_ID: /* IGP 1 & 2 share this */
		phy_type = e1000_phy_igp_2;
		break;
	case GG82563_E_PHY_ID:
		phy_type = e1000_phy_gg82563;
		break;
	case IGP03E1000_E_PHY_ID:
		phy_type = e1000_phy_igp_3;
		break;
	case IFE_E_PHY_ID:
	case IFE_PLUS_E_PHY_ID:
	case IFE_C_E_PHY_ID:
		phy_type = e1000_phy_ife;
		break;
	case BME1000_E_PHY_ID:
	case BME1000_E_PHY_ID_R2:
		phy_type = e1000_phy_bm;
		break;
	case I82578_E_PHY_ID:
		phy_type = e1000_phy_82578;
		break;
	case I82577_E_PHY_ID:
		phy_type = e1000_phy_82577;
		break;
	case I82579_E_PHY_ID:
		phy_type = e1000_phy_82579;
		break;
	default:
		phy_type = e1000_phy_unknown;
		break;
	}
	return phy_type;
}

/**
 *  e1000e_determine_phy_address - Determines PHY address.
 *  @hw: pointer to the HW structure
 *
 *  This uses a trial and error method to loop through possible PHY
 *  addresses. It tests each by reading the PHY ID registers and
 *  checking for a match.
 **/
s32 e1000e_determine_phy_address(struct e1000_hw *hw)
{
	s32 ret_val = -E1000_ERR_PHY_TYPE;
	u32 phy_addr = 0;
	u32 i;
	enum e1000_phy_type phy_type = e1000_phy_unknown;

	hw->phy.id = phy_type;

	for (phy_addr = 0; phy_addr < E1000_MAX_PHY_ADDR; phy_addr++) {
		hw->phy.addr = phy_addr;
		i = 0;

		do {
			e1000e_get_phy_id(hw);
			phy_type = e1000e_get_phy_type_from_id(hw->phy.id);

			/*
			 * If phy_type is valid, break - we found our
			 * PHY address
			 */
			if (phy_type  != e1000_phy_unknown) {
				ret_val = 0;
				goto out;
			}
			msleep(1);
			i++;
		} while (i < 10);
	}

out:
	return ret_val;
}

/**
 *  e1000_get_phy_addr_for_bm_page - Retrieve PHY page address
 *  @page: page to access
 *
 *  Returns the phy address for the page requested.
 **/
static u32 e1000_get_phy_addr_for_bm_page(u32 page, u32 reg)
{
	u32 phy_addr = 2;

	if ((page >= 768) || (page == 0 && reg == 25) || (reg == 31))
		phy_addr = 1;

	return phy_addr;
}

/**
 *  e1000e_write_phy_reg_bm - Write BM PHY register
 *  @hw: pointer to the HW structure
 *  @offset: register offset to write to
 *  @data: data to write at register offset
 *
 *  Acquires semaphore, if necessary, then writes the data to PHY register
 *  at the offset.  Release any acquired semaphores before exiting.
 **/
s32 e1000e_write_phy_reg_bm(struct e1000_hw *hw, u32 offset, u16 data)
{
	s32 ret_val;
	u32 page_select = 0;
	u32 page = offset >> IGP_PAGE_SHIFT;
	u32 page_shift = 0;

	ret_val = hw->phy.ops.acquire(hw);
	if (ret_val)
		return ret_val;

	/* Page 800 works differently than the rest so it has its own func */
	if (page == BM_WUC_PAGE) {
		ret_val = e1000_access_phy_wakeup_reg_bm(hw, offset, &data,
							 false);
		goto out;
	}

	hw->phy.addr = e1000_get_phy_addr_for_bm_page(page, offset);

	if (offset > MAX_PHY_MULTI_PAGE_REG) {
		/*
		 * Page select is register 31 for phy address 1 and 22 for
		 * phy address 2 and 3. Page select is shifted only for
		 * phy address 1.
		 */
		if (hw->phy.addr == 1) {
			page_shift = IGP_PAGE_SHIFT;
			page_select = IGP01E1000_PHY_PAGE_SELECT;
		} else {
			page_shift = 0;
			page_select = BM_PHY_PAGE_SELECT;
		}

		/* Page is shifted left, PHY expects (page x 32) */
		ret_val = e1000e_write_phy_reg_mdic(hw, page_select,
		                                    (page << page_shift));
		if (ret_val)
			goto out;
	}

	ret_val = e1000e_write_phy_reg_mdic(hw, MAX_PHY_REG_ADDRESS & offset,
	                                    data);

out:
	hw->phy.ops.release(hw);
	return ret_val;
}

/**
 *  e1000e_read_phy_reg_bm - Read BM PHY register
 *  @hw: pointer to the HW structure
 *  @offset: register offset to be read
 *  @data: pointer to the read data
 *
 *  Acquires semaphore, if necessary, then reads the PHY register at offset
 *  and storing the retrieved information in data.  Release any acquired
 *  semaphores before exiting.
 **/
s32 e1000e_read_phy_reg_bm(struct e1000_hw *hw, u32 offset, u16 *data)
{
	s32 ret_val;
	u32 page_select = 0;
	u32 page = offset >> IGP_PAGE_SHIFT;
	u32 page_shift = 0;

	ret_val = hw->phy.ops.acquire(hw);
	if (ret_val)
		return ret_val;

	/* Page 800 works differently than the rest so it has its own func */
	if (page == BM_WUC_PAGE) {
		ret_val = e1000_access_phy_wakeup_reg_bm(hw, offset, data,
							 true);
		goto out;
	}

	hw->phy.addr = e1000_get_phy_addr_for_bm_page(page, offset);

	if (offset > MAX_PHY_MULTI_PAGE_REG) {
		/*
		 * Page select is register 31 for phy address 1 and 22 for
		 * phy address 2 and 3. Page select is shifted only for
		 * phy address 1.
		 */
		if (hw->phy.addr == 1) {
			page_shift = IGP_PAGE_SHIFT;
			page_select = IGP01E1000_PHY_PAGE_SELECT;
		} else {
			page_shift = 0;
			page_select = BM_PHY_PAGE_SELECT;
		}

		/* Page is shifted left, PHY expects (page x 32) */
		ret_val = e1000e_write_phy_reg_mdic(hw, page_select,
		                                    (page << page_shift));
		if (ret_val)
			goto out;
	}

	ret_val = e1000e_read_phy_reg_mdic(hw, MAX_PHY_REG_ADDRESS & offset,
	                                   data);
out:
	hw->phy.ops.release(hw);
	return ret_val;
}

/**
 *  e1000e_read_phy_reg_bm2 - Read BM PHY register
 *  @hw: pointer to the HW structure
 *  @offset: register offset to be read
 *  @data: pointer to the read data
 *
 *  Acquires semaphore, if necessary, then reads the PHY register at offset
 *  and storing the retrieved information in data.  Release any acquired
 *  semaphores before exiting.
 **/
s32 e1000e_read_phy_reg_bm2(struct e1000_hw *hw, u32 offset, u16 *data)
{
	s32 ret_val;
	u16 page = (u16)(offset >> IGP_PAGE_SHIFT);

	ret_val = hw->phy.ops.acquire(hw);
	if (ret_val)
		return ret_val;

	/* Page 800 works differently than the rest so it has its own func */
	if (page == BM_WUC_PAGE) {
		ret_val = e1000_access_phy_wakeup_reg_bm(hw, offset, data,
							 true);
		goto out;
	}

	hw->phy.addr = 1;

	if (offset > MAX_PHY_MULTI_PAGE_REG) {

		/* Page is shifted left, PHY expects (page x 32) */
		ret_val = e1000e_write_phy_reg_mdic(hw, BM_PHY_PAGE_SELECT,
						    page);

		if (ret_val)
			goto out;
	}

	ret_val = e1000e_read_phy_reg_mdic(hw, MAX_PHY_REG_ADDRESS & offset,
					   data);
out:
	hw->phy.ops.release(hw);
	return ret_val;
}

/**
 *  e1000e_write_phy_reg_bm2 - Write BM PHY register
 *  @hw: pointer to the HW structure
 *  @offset: register offset to write to
 *  @data: data to write at register offset
 *
 *  Acquires semaphore, if necessary, then writes the data to PHY register
 *  at the offset.  Release any acquired semaphores before exiting.
 **/
s32 e1000e_write_phy_reg_bm2(struct e1000_hw *hw, u32 offset, u16 data)
{
	s32 ret_val;
	u16 page = (u16)(offset >> IGP_PAGE_SHIFT);

	ret_val = hw->phy.ops.acquire(hw);
	if (ret_val)
		return ret_val;

	/* Page 800 works differently than the rest so it has its own func */
	if (page == BM_WUC_PAGE) {
		ret_val = e1000_access_phy_wakeup_reg_bm(hw, offset, &data,
							 false);
		goto out;
	}

	hw->phy.addr = 1;

	if (offset > MAX_PHY_MULTI_PAGE_REG) {
		/* Page is shifted left, PHY expects (page x 32) */
		ret_val = e1000e_write_phy_reg_mdic(hw, BM_PHY_PAGE_SELECT,
						    page);

		if (ret_val)
			goto out;
	}

	ret_val = e1000e_write_phy_reg_mdic(hw, MAX_PHY_REG_ADDRESS & offset,
					    data);

out:
	hw->phy.ops.release(hw);
	return ret_val;
}

/**
 *  e1000_access_phy_wakeup_reg_bm - Read BM PHY wakeup register
 *  @hw: pointer to the HW structure
 *  @offset: register offset to be read or written
 *  @data: pointer to the data to read or write
 *  @read: determines if operation is read or write
 *
 *  Acquires semaphore, if necessary, then reads the PHY register at offset
 *  and storing the retrieved information in data.  Release any acquired
 *  semaphores before exiting. Note that procedure to read the wakeup
 *  registers are different. It works as such:
 *  1) Set page 769, register 17, bit 2 = 1
 *  2) Set page to 800 for host (801 if we were manageability)
 *  3) Write the address using the address opcode (0x11)
 *  4) Read or write the data using the data opcode (0x12)
 *  5) Restore 769_17.2 to its original value
 *
 *  Assumes semaphore already acquired.
 **/
static s32 e1000_access_phy_wakeup_reg_bm(struct e1000_hw *hw, u32 offset,
					  u16 *data, bool read)
{
	s32 ret_val;
	u16 reg = BM_PHY_REG_NUM(offset);
	u16 phy_reg = 0;

	/* Gig must be disabled for MDIO accesses to page 800 */
	if ((hw->mac.type == e1000_pchlan) &&
	   (!(er32(PHY_CTRL) & E1000_PHY_CTRL_GBE_DISABLE)))
		e_dbg("Attempting to access page 800 while gig enabled.\n");

	/* All operations in this function are phy address 1 */
	hw->phy.addr = 1;

	/* Set page 769 */
	e1000e_write_phy_reg_mdic(hw, IGP01E1000_PHY_PAGE_SELECT,
	                          (BM_WUC_ENABLE_PAGE << IGP_PAGE_SHIFT));

	ret_val = e1000e_read_phy_reg_mdic(hw, BM_WUC_ENABLE_REG, &phy_reg);
	if (ret_val) {
		e_dbg("Could not read PHY page 769\n");
		goto out;
	}

	/* First clear bit 4 to avoid a power state change */
	phy_reg &= ~(BM_WUC_HOST_WU_BIT);
	ret_val = e1000e_write_phy_reg_mdic(hw, BM_WUC_ENABLE_REG, phy_reg);
	if (ret_val) {
		e_dbg("Could not clear PHY page 769 bit 4\n");
		goto out;
	}

	/* Write bit 2 = 1, and clear bit 4 to 769_17 */
	ret_val = e1000e_write_phy_reg_mdic(hw, BM_WUC_ENABLE_REG,
	                                    phy_reg | BM_WUC_ENABLE_BIT);
	if (ret_val) {
		e_dbg("Could not write PHY page 769 bit 2\n");
		goto out;
	}

	/* Select page 800 */
	ret_val = e1000e_write_phy_reg_mdic(hw, IGP01E1000_PHY_PAGE_SELECT,
	                                    (BM_WUC_PAGE << IGP_PAGE_SHIFT));

	/* Write the page 800 offset value using opcode 0x11 */
	ret_val = e1000e_write_phy_reg_mdic(hw, BM_WUC_ADDRESS_OPCODE, reg);
	if (ret_val) {
		e_dbg("Could not write address opcode to page 800\n");
		goto out;
	}

	if (read) {
	        /* Read the page 800 value using opcode 0x12 */
		ret_val = e1000e_read_phy_reg_mdic(hw, BM_WUC_DATA_OPCODE,
		                                   data);
	} else {
	        /* Write the page 800 value using opcode 0x12 */
		ret_val = e1000e_write_phy_reg_mdic(hw, BM_WUC_DATA_OPCODE,
						    *data);
	}

	if (ret_val) {
		e_dbg("Could not access data value from page 800\n");
		goto out;
	}

	/*
	 * Restore 769_17.2 to its original value
	 * Set page 769
	 */
	e1000e_write_phy_reg_mdic(hw, IGP01E1000_PHY_PAGE_SELECT,
	                          (BM_WUC_ENABLE_PAGE << IGP_PAGE_SHIFT));

	/* Clear 769_17.2 */
	ret_val = e1000e_write_phy_reg_mdic(hw, BM_WUC_ENABLE_REG, phy_reg);
	if (ret_val) {
		e_dbg("Could not clear PHY page 769 bit 2\n");
		goto out;
	}

out:
	return ret_val;
}

/**
 * e1000_power_up_phy_copper - Restore copper link in case of PHY power down
 * @hw: pointer to the HW structure
 *
 * In the case of a PHY power down to save power, or to turn off link during a
 * driver unload, or wake on lan is not enabled, restore the link to previous
 * settings.
 **/
void e1000_power_up_phy_copper(struct e1000_hw *hw)
{
	u16 mii_reg = 0;

	/* The PHY will retain its settings across a power down/up cycle */
	e1e_rphy(hw, PHY_CONTROL, &mii_reg);
	mii_reg &= ~MII_CR_POWER_DOWN;
	e1e_wphy(hw, PHY_CONTROL, mii_reg);
}

/**
 * e1000_power_down_phy_copper - Restore copper link in case of PHY power down
 * @hw: pointer to the HW structure
 *
 * In the case of a PHY power down to save power, or to turn off link during a
 * driver unload, or wake on lan is not enabled, restore the link to previous
 * settings.
 **/
void e1000_power_down_phy_copper(struct e1000_hw *hw)
{
	u16 mii_reg = 0;

	/* The PHY will retain its settings across a power down/up cycle */
	e1e_rphy(hw, PHY_CONTROL, &mii_reg);
	mii_reg |= MII_CR_POWER_DOWN;
	e1e_wphy(hw, PHY_CONTROL, mii_reg);
	msleep(1);
}

/**
 *  e1000e_commit_phy - Soft PHY reset
 *  @hw: pointer to the HW structure
 *
 *  Performs a soft PHY reset on those that apply. This is a function pointer
 *  entry point called by drivers.
 **/
s32 e1000e_commit_phy(struct e1000_hw *hw)
{
	if (hw->phy.ops.commit)
		return hw->phy.ops.commit(hw);

	return 0;
}

/**
 *  e1000_set_d0_lplu_state - Sets low power link up state for D0
 *  @hw: pointer to the HW structure
 *  @active: boolean used to enable/disable lplu
 *
 *  Success returns 0, Failure returns 1
 *
 *  The low power link up (lplu) state is set to the power management level D0
 *  and SmartSpeed is disabled when active is true, else clear lplu for D0
 *  and enable Smartspeed.  LPLU and Smartspeed are mutually exclusive.  LPLU
 *  is used during Dx states where the power conservation is most important.
 *  During driver activity, SmartSpeed should be enabled so performance is
 *  maintained.  This is a function pointer entry point called by drivers.
 **/
static s32 e1000_set_d0_lplu_state(struct e1000_hw *hw, bool active)
{
	if (hw->phy.ops.set_d0_lplu_state)
		return hw->phy.ops.set_d0_lplu_state(hw, active);

	return 0;
}

/**
 *  __e1000_read_phy_reg_hv -  Read HV PHY register
 *  @hw: pointer to the HW structure
 *  @offset: register offset to be read
 *  @data: pointer to the read data
 *  @locked: semaphore has already been acquired or not
 *
 *  Acquires semaphore, if necessary, then reads the PHY register at offset
 *  and stores the retrieved information in data.  Release any acquired
 *  semaphore before exiting.
 **/
static s32 __e1000_read_phy_reg_hv(struct e1000_hw *hw, u32 offset, u16 *data,
                                   bool locked)
{
	s32 ret_val;
	u16 page = BM_PHY_REG_PAGE(offset);
	u16 reg = BM_PHY_REG_NUM(offset);

	if (!locked) {
		ret_val = hw->phy.ops.acquire(hw);
		if (ret_val)
			return ret_val;
	}

	/* Page 800 works differently than the rest so it has its own func */
	if (page == BM_WUC_PAGE) {
		ret_val = e1000_access_phy_wakeup_reg_bm(hw, offset,
		                                         data, true);
		goto out;
	}

	if (page > 0 && page < HV_INTC_FC_PAGE_START) {
		ret_val = e1000_access_phy_debug_regs_hv(hw, offset,
		                                         data, true);
		goto out;
	}

	hw->phy.addr = e1000_get_phy_addr_for_hv_page(page);

	if (page == HV_INTC_FC_PAGE_START)
		page = 0;

	if (reg > MAX_PHY_MULTI_PAGE_REG) {
		u32 phy_addr = hw->phy.addr;

		hw->phy.addr = 1;

		/* Page is shifted left, PHY expects (page x 32) */
		ret_val = e1000e_write_phy_reg_mdic(hw,
					     IGP01E1000_PHY_PAGE_SELECT,
					     (page << IGP_PAGE_SHIFT));
		hw->phy.addr = phy_addr;

		if (ret_val)
			goto out;
	}

	ret_val = e1000e_read_phy_reg_mdic(hw, MAX_PHY_REG_ADDRESS & reg,
	                                  data);
out:
	if (!locked)
		hw->phy.ops.release(hw);

	return ret_val;
}

/**
 *  e1000_read_phy_reg_hv -  Read HV PHY register
 *  @hw: pointer to the HW structure
 *  @offset: register offset to be read
 *  @data: pointer to the read data
 *
 *  Acquires semaphore then reads the PHY register at offset and stores
 *  the retrieved information in data.  Release the acquired semaphore
 *  before exiting.
 **/
s32 e1000_read_phy_reg_hv(struct e1000_hw *hw, u32 offset, u16 *data)
{
	return __e1000_read_phy_reg_hv(hw, offset, data, false);
}

/**
 *  e1000_read_phy_reg_hv_locked -  Read HV PHY register
 *  @hw: pointer to the HW structure
 *  @offset: register offset to be read
 *  @data: pointer to the read data
 *
 *  Reads the PHY register at offset and stores the retrieved information
 *  in data.  Assumes semaphore already acquired.
 **/
s32 e1000_read_phy_reg_hv_locked(struct e1000_hw *hw, u32 offset, u16 *data)
{
	return __e1000_read_phy_reg_hv(hw, offset, data, true);
}

/**
 *  __e1000_write_phy_reg_hv - Write HV PHY register
 *  @hw: pointer to the HW structure
 *  @offset: register offset to write to
 *  @data: data to write at register offset
 *  @locked: semaphore has already been acquired or not
 *
 *  Acquires semaphore, if necessary, then writes the data to PHY register
 *  at the offset.  Release any acquired semaphores before exiting.
 **/
static s32 __e1000_write_phy_reg_hv(struct e1000_hw *hw, u32 offset, u16 data,
                                    bool locked)
{
	s32 ret_val;
	u16 page = BM_PHY_REG_PAGE(offset);
	u16 reg = BM_PHY_REG_NUM(offset);

	if (!locked) {
		ret_val = hw->phy.ops.acquire(hw);
		if (ret_val)
			return ret_val;
	}

	/* Page 800 works differently than the rest so it has its own func */
	if (page == BM_WUC_PAGE) {
		ret_val = e1000_access_phy_wakeup_reg_bm(hw, offset,
		                                         &data, false);
		goto out;
	}

	if (page > 0 && page < HV_INTC_FC_PAGE_START) {
		ret_val = e1000_access_phy_debug_regs_hv(hw, offset,
		                                         &data, false);
		goto out;
	}

	hw->phy.addr = e1000_get_phy_addr_for_hv_page(page);

	if (page == HV_INTC_FC_PAGE_START)
		page = 0;

	/*
	 * Workaround MDIO accesses being disabled after entering IEEE Power
	 * Down (whenever bit 11 of the PHY Control register is set)
	 */
	if ((hw->phy.type == e1000_phy_82578) &&
	    (hw->phy.revision >= 1) &&
	    (hw->phy.addr == 2) &&
	    ((MAX_PHY_REG_ADDRESS & reg) == 0) &&
	    (data & (1 << 11))) {
		u16 data2 = 0x7EFF;
		ret_val = e1000_access_phy_debug_regs_hv(hw, (1 << 6) | 0x3,
		                                         &data2, false);
		if (ret_val)
			goto out;
	}

	if (reg > MAX_PHY_MULTI_PAGE_REG) {
		u32 phy_addr = hw->phy.addr;

		hw->phy.addr = 1;

		/* Page is shifted left, PHY expects (page x 32) */
		ret_val = e1000e_write_phy_reg_mdic(hw,
					     IGP01E1000_PHY_PAGE_SELECT,
					     (page << IGP_PAGE_SHIFT));
		hw->phy.addr = phy_addr;

		if (ret_val)
			goto out;
	}

	ret_val = e1000e_write_phy_reg_mdic(hw, MAX_PHY_REG_ADDRESS & reg,
	                                  data);

out:
	if (!locked)
		hw->phy.ops.release(hw);

	return ret_val;
}

/**
 *  e1000_write_phy_reg_hv - Write HV PHY register
 *  @hw: pointer to the HW structure
 *  @offset: register offset to write to
 *  @data: data to write at register offset
 *
 *  Acquires semaphore then writes the data to PHY register at the offset.
 *  Release the acquired semaphores before exiting.
 **/
s32 e1000_write_phy_reg_hv(struct e1000_hw *hw, u32 offset, u16 data)
{
	return __e1000_write_phy_reg_hv(hw, offset, data, false);
}

/**
 *  e1000_write_phy_reg_hv_locked - Write HV PHY register
 *  @hw: pointer to the HW structure
 *  @offset: register offset to write to
 *  @data: data to write at register offset
 *
 *  Writes the data to PHY register at the offset.  Assumes semaphore
 *  already acquired.
 **/
s32 e1000_write_phy_reg_hv_locked(struct e1000_hw *hw, u32 offset, u16 data)
{
	return __e1000_write_phy_reg_hv(hw, offset, data, true);
}

/**
 *  e1000_get_phy_addr_for_hv_page - Get PHY address based on page
 *  @page: page to be accessed
 **/
static u32 e1000_get_phy_addr_for_hv_page(u32 page)
{
	u32 phy_addr = 2;

	if (page >= HV_INTC_FC_PAGE_START)
		phy_addr = 1;

	return phy_addr;
}

/**
 *  e1000_access_phy_debug_regs_hv - Read HV PHY vendor specific high registers
 *  @hw: pointer to the HW structure
 *  @offset: register offset to be read or written
 *  @data: pointer to the data to be read or written
 *  @read: determines if operation is read or written
 *
 *  Reads the PHY register at offset and stores the retreived information
 *  in data.  Assumes semaphore already acquired.  Note that the procedure
 *  to read these regs uses the address port and data port to read/write.
 **/
static s32 e1000_access_phy_debug_regs_hv(struct e1000_hw *hw, u32 offset,
                                          u16 *data, bool read)
{
	s32 ret_val;
	u32 addr_reg = 0;
	u32 data_reg = 0;

	/* This takes care of the difference with desktop vs mobile phy */
	addr_reg = (hw->phy.type == e1000_phy_82578) ?
	           I82578_ADDR_REG : I82577_ADDR_REG;
	data_reg = addr_reg + 1;

	/* All operations in this function are phy address 2 */
	hw->phy.addr = 2;

	/* masking with 0x3F to remove the page from offset */
	ret_val = e1000e_write_phy_reg_mdic(hw, addr_reg, (u16)offset & 0x3F);
	if (ret_val) {
		e_dbg("Could not write PHY the HV address register\n");
		goto out;
	}

	/* Read or write the data value next */
	if (read)
		ret_val = e1000e_read_phy_reg_mdic(hw, data_reg, data);
	else
		ret_val = e1000e_write_phy_reg_mdic(hw, data_reg, *data);

	if (ret_val) {
		e_dbg("Could not read data value from HV data register\n");
		goto out;
	}

out:
	return ret_val;
}

/**
 *  e1000_link_stall_workaround_hv - Si workaround
 *  @hw: pointer to the HW structure
 *
 *  This function works around a Si bug where the link partner can get
 *  a link up indication before the PHY does.  If small packets are sent
 *  by the link partner they can be placed in the packet buffer without
 *  being properly accounted for by the PHY and will stall preventing
 *  further packets from being received.  The workaround is to clear the
 *  packet buffer after the PHY detects link up.
 **/
s32 e1000_link_stall_workaround_hv(struct e1000_hw *hw)
{
	s32 ret_val = 0;
	u16 data;

	if (hw->phy.type != e1000_phy_82578)
		goto out;

	/* Do not apply workaround if in PHY loopback bit 14 set */
	e1e_rphy(hw, PHY_CONTROL, &data);
	if (data & PHY_CONTROL_LB)
		goto out;

	/* check if link is up and at 1Gbps */
	ret_val = e1e_rphy(hw, BM_CS_STATUS, &data);
	if (ret_val)
		goto out;

	data &= BM_CS_STATUS_LINK_UP |
	        BM_CS_STATUS_RESOLVED |
	        BM_CS_STATUS_SPEED_MASK;

	if (data != (BM_CS_STATUS_LINK_UP |
	             BM_CS_STATUS_RESOLVED |
	             BM_CS_STATUS_SPEED_1000))
		goto out;

	mdelay(200);

	/* flush the packets in the fifo buffer */
	ret_val = e1e_wphy(hw, HV_MUX_DATA_CTRL, HV_MUX_DATA_CTRL_GEN_TO_MAC |
			   HV_MUX_DATA_CTRL_FORCE_SPEED);
	if (ret_val)
		goto out;

	ret_val = e1e_wphy(hw, HV_MUX_DATA_CTRL, HV_MUX_DATA_CTRL_GEN_TO_MAC);

out:
	return ret_val;
}

/**
 *  e1000_check_polarity_82577 - Checks the polarity.
 *  @hw: pointer to the HW structure
 *
 *  Success returns 0, Failure returns -E1000_ERR_PHY (-2)
 *
 *  Polarity is determined based on the PHY specific status register.
 **/
s32 e1000_check_polarity_82577(struct e1000_hw *hw)
{
	struct e1000_phy_info *phy = &hw->phy;
	s32 ret_val;
	u16 data;

	ret_val = e1e_rphy(hw, I82577_PHY_STATUS_2, &data);

	if (!ret_val)
		phy->cable_polarity = (data & I82577_PHY_STATUS2_REV_POLARITY)
		                      ? e1000_rev_polarity_reversed
		                      : e1000_rev_polarity_normal;

	return ret_val;
}

/**
 *  e1000_phy_force_speed_duplex_82577 - Force speed/duplex for I82577 PHY
 *  @hw: pointer to the HW structure
 *
 *  Calls the PHY setup function to force speed and duplex.
 **/
s32 e1000_phy_force_speed_duplex_82577(struct e1000_hw *hw)
{
	struct e1000_phy_info *phy = &hw->phy;
	s32 ret_val;
	u16 phy_data;
	bool link;

	ret_val = e1e_rphy(hw, PHY_CONTROL, &phy_data);
	if (ret_val)
		goto out;

	e1000e_phy_force_speed_duplex_setup(hw, &phy_data);

<<<<<<< HEAD
	ret_val = phy->ops.write_reg(hw, PHY_CONTROL, phy_data);
=======
	ret_val = e1e_wphy(hw, PHY_CONTROL, phy_data);
>>>>>>> 3cbea436
	if (ret_val)
		goto out;

	udelay(1);

	if (phy->autoneg_wait_to_complete) {
		e_dbg("Waiting for forced speed/duplex link on 82577 phy\n");

		ret_val = e1000e_phy_has_link_generic(hw,
		                                     PHY_FORCE_LIMIT,
		                                     100000,
		                                     &link);
		if (ret_val)
			goto out;

		if (!link)
			e_dbg("Link taking longer than expected.\n");

		/* Try once more */
		ret_val = e1000e_phy_has_link_generic(hw,
		                                     PHY_FORCE_LIMIT,
		                                     100000,
		                                     &link);
		if (ret_val)
			goto out;
	}

out:
	return ret_val;
}

/**
 *  e1000_get_phy_info_82577 - Retrieve I82577 PHY information
 *  @hw: pointer to the HW structure
 *
 *  Read PHY status to determine if link is up.  If link is up, then
 *  set/determine 10base-T extended distance and polarity correction.  Read
 *  PHY port status to determine MDI/MDIx and speed.  Based on the speed,
 *  determine on the cable length, local and remote receiver.
 **/
s32 e1000_get_phy_info_82577(struct e1000_hw *hw)
{
	struct e1000_phy_info *phy = &hw->phy;
	s32 ret_val;
	u16 data;
	bool link;

	ret_val = e1000e_phy_has_link_generic(hw, 1, 0, &link);
	if (ret_val)
		goto out;

	if (!link) {
		e_dbg("Phy info is only valid if link is up\n");
		ret_val = -E1000_ERR_CONFIG;
		goto out;
	}

	phy->polarity_correction = true;

	ret_val = e1000_check_polarity_82577(hw);
	if (ret_val)
		goto out;

	ret_val = e1e_rphy(hw, I82577_PHY_STATUS_2, &data);
	if (ret_val)
		goto out;

	phy->is_mdix = (data & I82577_PHY_STATUS2_MDIX) ? true : false;

	if ((data & I82577_PHY_STATUS2_SPEED_MASK) ==
	    I82577_PHY_STATUS2_SPEED_1000MBPS) {
		ret_val = hw->phy.ops.get_cable_length(hw);
		if (ret_val)
			goto out;

		ret_val = e1e_rphy(hw, PHY_1000T_STATUS, &data);
		if (ret_val)
			goto out;

		phy->local_rx = (data & SR_1000T_LOCAL_RX_STATUS)
		                ? e1000_1000t_rx_status_ok
		                : e1000_1000t_rx_status_not_ok;

		phy->remote_rx = (data & SR_1000T_REMOTE_RX_STATUS)
		                 ? e1000_1000t_rx_status_ok
		                 : e1000_1000t_rx_status_not_ok;
	} else {
		phy->cable_length = E1000_CABLE_LENGTH_UNDEFINED;
		phy->local_rx = e1000_1000t_rx_status_undefined;
		phy->remote_rx = e1000_1000t_rx_status_undefined;
	}

out:
	return ret_val;
}

/**
 *  e1000_get_cable_length_82577 - Determine cable length for 82577 PHY
 *  @hw: pointer to the HW structure
 *
 * Reads the diagnostic status register and verifies result is valid before
 * placing it in the phy_cable_length field.
 **/
s32 e1000_get_cable_length_82577(struct e1000_hw *hw)
{
	struct e1000_phy_info *phy = &hw->phy;
	s32 ret_val;
	u16 phy_data, length;

	ret_val = e1e_rphy(hw, I82577_PHY_DIAG_STATUS, &phy_data);
	if (ret_val)
		goto out;

	length = (phy_data & I82577_DSTATUS_CABLE_LENGTH) >>
	         I82577_DSTATUS_CABLE_LENGTH_SHIFT;

	if (length == E1000_CABLE_LENGTH_UNDEFINED)
		ret_val = -E1000_ERR_PHY;

	phy->cable_length = length;

out:
	return ret_val;
}<|MERGE_RESOLUTION|>--- conflicted
+++ resolved
@@ -1,11 +1,7 @@
 /*******************************************************************************
 
   Intel PRO/1000 Linux driver
-<<<<<<< HEAD
-  Copyright(c) 1999 - 2010 Intel Corporation.
-=======
   Copyright(c) 1999 - 2011 Intel Corporation.
->>>>>>> 3cbea436
 
   This program is free software; you can redistribute it and/or modify it
   under the terms and conditions of the GNU General Public License,
@@ -3146,11 +3142,7 @@
 
 	e1000e_phy_force_speed_duplex_setup(hw, &phy_data);
 
-<<<<<<< HEAD
-	ret_val = phy->ops.write_reg(hw, PHY_CONTROL, phy_data);
-=======
 	ret_val = e1e_wphy(hw, PHY_CONTROL, phy_data);
->>>>>>> 3cbea436
 	if (ret_val)
 		goto out;
 
