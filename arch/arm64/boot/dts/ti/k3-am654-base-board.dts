// SPDX-License-Identifier: GPL-2.0
/*
 * Copyright (C) 2016-2018 Texas Instruments Incorporated - http://www.ti.com/
 */

/dts-v1/;

#include "k3-am654.dtsi"
#include <dt-bindings/input/input.h>
#include <dt-bindings/net/ti-dp83867.h>

/ {
	compatible =  "ti,am654-evm", "ti,am654";
	model = "Texas Instruments AM654 Base Board";

	chosen {
		stdout-path = "serial2:115200n8";
		bootargs = "earlycon=ns16550a,mmio32,0x02800000";
	};

	memory@80000000 {
		device_type = "memory";
		/* 4G RAM */
		reg = <0x00000000 0x80000000 0x00000000 0x80000000>,
		      <0x00000008 0x80000000 0x00000000 0x80000000>;
	};

	reserved-memory {
		#address-cells = <2>;
		#size-cells = <2>;
		ranges;

		mcu_r5fss0_core1_dma_memory_region: r5f-dma-memory@9b000000 {
			compatible = "shared-dma-pool";
			reg = <0 0x9b000000 0 0x100000>;
			no-map;
		};

		mcu_r5fss0_core1_memory_region: r5f-memory@9b100000 {
			compatible = "shared-dma-pool";
			reg = <0 0x9b100000 0 0xf00000>;
			no-map;
		};

		mcu_r5fss0_core0_dma_memory_region: r5f-dma-memory@9c000000 {
			compatible = "shared-dma-pool";
			reg = <0 0x9c000000 0 0x100000>;
			no-map;
		};

		mcu_r5fss0_core0_memory_region: r5f-memory@9c100000 {
			compatible = "shared-dma-pool";
			reg = <0 0x9c100000 0 0x700000>;
			no-map;
		};

		secure_ddr: secure_ddr@9e800000 {
			reg = <0 0x9e800000 0 0x01800000>; /* for OP-TEE */
			alignment = <0x1000>;
			no-map;
		};
	};

	gpio-keys {
		compatible = "gpio-keys";
		autorepeat;
		pinctrl-names = "default";
		pinctrl-0 = <&push_button_pins_default>;

		sw5 {
			label = "GPIO Key USER1";
			linux,code = <BTN_0>;
			gpios = <&wkup_gpio0 24 GPIO_ACTIVE_LOW>;
		};

		sw6 {
			label = "GPIO Key USER2";
			linux,code = <BTN_1>;
			gpios = <&wkup_gpio0 27 GPIO_ACTIVE_LOW>;
		};
	};
};

&wkup_pmx0 {
	wkup_i2c0_pins_default: wkup-i2c0-pins-default {
		pinctrl-single,pins = <
			AM65X_WKUP_IOPAD(0x00e0, PIN_INPUT, 0) /* (AC7) WKUP_I2C0_SCL */
			AM65X_WKUP_IOPAD(0x00e4, PIN_INPUT, 0) /* (AD6) WKUP_I2C0_SDA */
		>;
	};

	push_button_pins_default: push_button__pins_default {
		pinctrl-single,pins = <
			AM65X_WKUP_IOPAD(0x0030, PIN_INPUT, 7) /* (R5) WKUP_GPIO0_24 */
			AM65X_WKUP_IOPAD(0x003c, PIN_INPUT, 7) /* (P2) WKUP_GPIO0_27 */
		>;
	};

	mcu_cpsw_pins_default: mcu_cpsw_pins_default {
		pinctrl-single,pins = <
			AM65X_WKUP_IOPAD(0x0058, PIN_OUTPUT, 0) /* (N4) MCU_RGMII1_TX_CTL */
			AM65X_WKUP_IOPAD(0x005c, PIN_INPUT, 0) /* (N5) MCU_RGMII1_RX_CTL */
			AM65X_WKUP_IOPAD(0x0060, PIN_OUTPUT, 0) /* (M2) MCU_RGMII1_TD3 */
			AM65X_WKUP_IOPAD(0x0064, PIN_OUTPUT, 0) /* (M3) MCU_RGMII1_TD2 */
			AM65X_WKUP_IOPAD(0x0068, PIN_OUTPUT, 0) /* (M4) MCU_RGMII1_TD1 */
			AM65X_WKUP_IOPAD(0x006c, PIN_OUTPUT, 0) /* (M5) MCU_RGMII1_TD0 */
			AM65X_WKUP_IOPAD(0x0078, PIN_INPUT, 0) /* (L2) MCU_RGMII1_RD3 */
			AM65X_WKUP_IOPAD(0x007c, PIN_INPUT, 0) /* (L5) MCU_RGMII1_RD2 */
			AM65X_WKUP_IOPAD(0x0080, PIN_INPUT, 0) /* (M6) MCU_RGMII1_RD1 */
			AM65X_WKUP_IOPAD(0x0084, PIN_INPUT, 0) /* (L6) MCU_RGMII1_RD0 */
			AM65X_WKUP_IOPAD(0x0070, PIN_INPUT, 0) /* (N1) MCU_RGMII1_TXC */
			AM65X_WKUP_IOPAD(0x0074, PIN_INPUT, 0) /* (M1) MCU_RGMII1_RXC */
		>;
	};

	mcu_mdio_pins_default: mcu_mdio1_pins_default {
		pinctrl-single,pins = <
			AM65X_WKUP_IOPAD(0x008c, PIN_OUTPUT, 0) /* (L1) MCU_MDIO0_MDC */
			AM65X_WKUP_IOPAD(0x0088, PIN_INPUT, 0) /* (L4) MCU_MDIO0_MDIO */
		>;
	};

	wkup_pca554_default: wkup_pca554_default {
		pinctrl-single,pins = <
			AM65X_WKUP_IOPAD(0x0034, PIN_INPUT, 7) /* (T1) MCU_OSPI1_CLK.WKUP_GPIO0_25 */

		>;
	};
};

&main_pmx0 {
	main_uart0_pins_default: main-uart0-pins-default {
		pinctrl-single,pins = <
			AM65X_IOPAD(0x01e4, PIN_INPUT, 0)	/* (AF11) UART0_RXD */
			AM65X_IOPAD(0x01e8, PIN_OUTPUT, 0)	/* (AE11) UART0_TXD */
			AM65X_IOPAD(0x01ec, PIN_INPUT, 0)	/* (AG11) UART0_CTSn */
			AM65X_IOPAD(0x01f0, PIN_OUTPUT, 0)	/* (AD11) UART0_RTSn */
		>;
	};

	main_i2c2_pins_default: main-i2c2-pins-default {
		pinctrl-single,pins = <
			AM65X_IOPAD(0x0074, PIN_INPUT, 5) /* (T27) GPMC0_CSn3.I2C2_SCL */
			AM65X_IOPAD(0x0070, PIN_INPUT, 5) /* (R25) GPMC0_CSn2.I2C2_SDA */
		>;
	};

	main_mmc0_pins_default: main-mmc0-pins-default {
		pinctrl-single,pins = <
			AM65X_IOPAD(0x01a8, PIN_INPUT_PULLDOWN, 0) /* (B25) MMC0_CLK */
			AM65X_IOPAD(0x01ac, PIN_INPUT_PULLUP, 0) /* (B27) MMC0_CMD */
			AM65X_IOPAD(0x01a4, PIN_INPUT_PULLUP, 0) /* (A26) MMC0_DAT0 */
			AM65X_IOPAD(0x01a0, PIN_INPUT_PULLUP, 0) /* (E25) MMC0_DAT1 */
			AM65X_IOPAD(0x019c, PIN_INPUT_PULLUP, 0) /* (C26) MMC0_DAT2 */
			AM65X_IOPAD(0x0198, PIN_INPUT_PULLUP, 0) /* (A25) MMC0_DAT3 */
			AM65X_IOPAD(0x0194, PIN_INPUT_PULLUP, 0) /* (E24) MMC0_DAT4 */
			AM65X_IOPAD(0x0190, PIN_INPUT_PULLUP, 0) /* (A24) MMC0_DAT5 */
			AM65X_IOPAD(0x018c, PIN_INPUT_PULLUP, 0) /* (B26) MMC0_DAT6 */
			AM65X_IOPAD(0x0188, PIN_INPUT_PULLUP, 0) /* (D25) MMC0_DAT7 */
			AM65X_IOPAD(0x01b4, PIN_INPUT_PULLUP, 0) /* (A23) MMC0_SDCD */
			AM65X_IOPAD(0x01b0, PIN_INPUT, 0) /* (C25) MMC0_DS */
		>;
	};

	usb1_pins_default: usb1_pins_default {
		pinctrl-single,pins = <
			AM65X_IOPAD(0x02c0, PIN_OUTPUT, 0) /* (AC8) USB1_DRVVBUS */
		>;
	};

	main_spi0_pins_default: main-spi0-pins-default {
		pinctrl-single,pins = <
			AM65X_IOPAD(0x01c4, PIN_INPUT, 0) /* (AH13) SPI0_CLK */
			AM65X_IOPAD(0x01c8, PIN_INPUT, 0) /* (AE13) SPI0_D0 */
			AM65X_IOPAD(0x01cc, PIN_INPUT, 0) /* (AD13) SPI0_D1 */
			AM65X_IOPAD(0x01bc, PIN_OUTPUT, 0) /* (AG13) SPI0_CS0 */
		>;
	};
};

&main_pmx1 {
	main_i2c0_pins_default: main-i2c0-pins-default {
		pinctrl-single,pins = <
			AM65X_IOPAD(0x0000, PIN_INPUT, 0) /* (D20) I2C0_SCL */
			AM65X_IOPAD(0x0004, PIN_INPUT, 0) /* (C21) I2C0_SDA */
		>;
	};

	main_i2c1_pins_default: main-i2c1-pins-default {
		pinctrl-single,pins = <
			AM65X_IOPAD(0x0008, PIN_INPUT, 0) /* (B21) I2C1_SCL */
			AM65X_IOPAD(0x000c, PIN_INPUT, 0) /* (E21) I2C1_SDA */
		>;
	};

	ecap0_pins_default: ecap0-pins-default {
		pinctrl-single,pins = <
			AM65X_IOPAD(0x0010, PIN_INPUT, 0) /* (D21) ECAP0_IN_APWM_OUT */
		>;
	};
};

&wkup_uart0 {
	/* Wakeup UART is used by System firmware */
	status = "disabled";
};

&main_uart0 {
	pinctrl-names = "default";
	pinctrl-0 = <&main_uart0_pins_default>;
};

&wkup_i2c0 {
	pinctrl-names = "default";
	pinctrl-0 = <&wkup_i2c0_pins_default>;
	clock-frequency = <400000>;

	pca9554: gpio@39 {
		compatible = "nxp,pca9554";
		reg = <0x39>;
		gpio-controller;
		#gpio-cells = <2>;
		pinctrl-names = "default";
		pinctrl-0 = <&wkup_pca554_default>;
		interrupt-parent = <&wkup_gpio0>;
		interrupts = <25 IRQ_TYPE_EDGE_FALLING>;
		interrupt-controller;
		#interrupt-cells = <2>;
	};
};

&main_i2c0 {
	pinctrl-names = "default";
	pinctrl-0 = <&main_i2c0_pins_default>;
	clock-frequency = <400000>;

	pca9555: gpio@21 {
		compatible = "nxp,pca9555";
		reg = <0x21>;
		gpio-controller;
		#gpio-cells = <2>;
	};
};

&main_i2c1 {
	pinctrl-names = "default";
	pinctrl-0 = <&main_i2c1_pins_default>;
	clock-frequency = <400000>;
};

&main_i2c2 {
	pinctrl-names = "default";
	pinctrl-0 = <&main_i2c2_pins_default>;
	clock-frequency = <400000>;
};

<<<<<<< HEAD
&mcu_cpsw {
	pinctrl-names = "default";
	pinctrl-0 = <&mcu_cpsw_pins_default &mcu_mdio_pins_default>;
};

&davinci_mdio {
	phy0: ethernet-phy@0 {
		reg = <0>;
		/* TODO: phy reset: TCA9555RTWR(i2c:0x21)[p04].GPIO_MCU_RGMII_RSTN */
		ti,rx-internal-delay = <DP83867_RGMIIDCTL_2_00_NS>;
		ti,tx-internal-delay = <DP83867_RGMIIDCTL_2_00_NS>;
		ti,fifo-depth = <DP83867_PHYCR_FIFO_DEPTH_4_B_NIB>;
	};
};

&cpsw_port1 {
	phy-mode = "rgmii-id";
	phy-handle = <&phy0>;
};

&ecap0 {
	pinctrl-names = "default";
	pinctrl-0 = <&ecap0_pins_default>;
};

&sdhci0 {
	pinctrl-names = "default";
	pinctrl-0 = <&main_mmc0_pins_default>;
	bus-width = <8>;
	non-removable;
	ti,driver-strength-ohm = <50>;
};

&gpu {
	status = "okay";
};

&dwc3_1 {
	status = "okay";
};

&usb1_phy {
	status = "okay";
};

&usb1 {
	pinctrl-names = "default";
	pinctrl-0 = <&usb1_pins_default>;
	dr_mode = "otg";
};

&dwc3_0 {
	status = "disabled";
};

&usb0_phy {
	status = "disabled";
};

&main_spi0 {
	pinctrl-names = "default";
	pinctrl-0 = <&main_spi0_pins_default>;
	#address-cells = <1>;
	#size-cells= <0>;
	ti,pindir-d0-out-d1-in = <1>;

	flash@0{
		compatible = "jedec,spi-nor";
		reg = <0x0>;
		spi-tx-bus-width = <1>;
		spi-rx-bus-width = <1>;
		spi-max-frequency = <48000000>;
		#address-cells = <1>;
		#size-cells= <1>;
	};
};

&tscadc0 {
	adc {
		ti,adc-channels = <0 1 2 3 4 5 6 7>;
	};
};

&tscadc1 {
	adc {
		ti,adc-channels = <0 1 2 3 4 5 6 7>;
	};
=======
&mcu_r5fss0_core0 {
	memory-region = <&mcu_r5fss0_core0_dma_memory_region>,
			<&mcu_r5fss0_core0_memory_region>;
};

&mcu_r5fss0_core1 {
	memory-region = <&mcu_r5fss0_core1_dma_memory_region>,
			<&mcu_r5fss0_core1_memory_region>;
>>>>>>> 638a343b
};<|MERGE_RESOLUTION|>--- conflicted
+++ resolved
@@ -254,7 +254,6 @@
 	clock-frequency = <400000>;
 };
 
-<<<<<<< HEAD
 &mcu_cpsw {
 	pinctrl-names = "default";
 	pinctrl-0 = <&mcu_cpsw_pins_default &mcu_mdio_pins_default>;
@@ -342,7 +341,8 @@
 	adc {
 		ti,adc-channels = <0 1 2 3 4 5 6 7>;
 	};
-=======
+};
+
 &mcu_r5fss0_core0 {
 	memory-region = <&mcu_r5fss0_core0_dma_memory_region>,
 			<&mcu_r5fss0_core0_memory_region>;
@@ -351,5 +351,4 @@
 &mcu_r5fss0_core1 {
 	memory-region = <&mcu_r5fss0_core1_dma_memory_region>,
 			<&mcu_r5fss0_core1_memory_region>;
->>>>>>> 638a343b
 };