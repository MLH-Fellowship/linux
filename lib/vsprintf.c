--- conflicted
+++ resolved
@@ -910,25 +910,12 @@
 			if (spec.field_width == -1)
 				spec.field_width = 2 * sizeof(void *);
 			return string(buf, end, "pK-error", spec);
-<<<<<<< HEAD
-		} else if ((kptr_restrict == 0) ||
-			 (kptr_restrict == 1 &&
-			  has_capability_noaudit(current, CAP_SYSLOG)))
-			break;
-
-		if (spec.field_width == -1) {
-			spec.field_width = 2 * sizeof(void *);
-			spec.flags |= ZEROPAD;
-		}
-		return number(buf, end, 0, spec);
-=======
 		}
 		if (!((kptr_restrict == 0) ||
 		      (kptr_restrict == 1 &&
 		       has_capability_noaudit(current, CAP_SYSLOG))))
 			ptr = NULL;
 		break;
->>>>>>> 105e53f8
 	}
 	spec.flags |= SMALL;
 	if (spec.field_width == -1) {
