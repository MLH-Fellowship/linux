// include/asm-arm/mach-omap/usb.h

#ifndef	__ASM_ARCH_OMAP_USB_H
#define	__ASM_ARCH_OMAP_USB_H

#include <mach/board.h>

<<<<<<< HEAD
=======
#define OMAP3_HS_USB_PORTS	3
>>>>>>> 53e4096a
enum ehci_hcd_omap_mode {
	EHCI_HCD_OMAP_MODE_UNKNOWN,
	EHCI_HCD_OMAP_MODE_PHY,
	EHCI_HCD_OMAP_MODE_TLL,
};

struct ehci_hcd_omap_platform_data {
<<<<<<< HEAD
	enum ehci_hcd_omap_mode		phy_mode;
	unsigned			chargepump:1;
	unsigned			phy_reset:1;

	/* have to be valid if phy_reset is true */
	int				reset_gpio_port1;
	int				reset_gpio_port2;
=======
	enum ehci_hcd_omap_mode		port_mode[OMAP3_HS_USB_PORTS];
	unsigned			chargepump:1;
	unsigned			phy_reset:1;

	/* have to be valid if phy_reset is true and portx is in phy mode */
	int	reset_gpio_port[OMAP3_HS_USB_PORTS];
>>>>>>> 53e4096a
};

/*-------------------------------------------------------------------------*/

#define OMAP1_OTG_BASE			0xfffb0400
#define OMAP1_UDC_BASE			0xfffb4000
#define OMAP1_OHCI_BASE			0xfffba000

#define OMAP2_OHCI_BASE			0x4805e000
#define OMAP2_UDC_BASE			0x4805e200
#define OMAP2_OTG_BASE			0x4805e300

#ifdef CONFIG_ARCH_OMAP1

#define OTG_BASE			OMAP1_OTG_BASE
#define UDC_BASE			OMAP1_UDC_BASE
#define OMAP_OHCI_BASE			OMAP1_OHCI_BASE

#else

#define OTG_BASE			OMAP2_OTG_BASE
#define UDC_BASE			OMAP2_UDC_BASE
#define OMAP_OHCI_BASE			OMAP2_OHCI_BASE

extern void usb_musb_init(void);

<<<<<<< HEAD
extern void usb_ehci_init(enum ehci_hcd_omap_mode phy_mode,
		int chargepump, int phy_reset, int reset_gpio_port1,
		int reset_gpio_port2);
=======
extern void usb_ehci_init(struct ehci_hcd_omap_platform_data *pdata);
>>>>>>> 53e4096a

#endif

void omap_usb_init(struct omap_usb_config *pdata);

/*-------------------------------------------------------------------------*/

/*
 * OTG and transceiver registers, for OMAPs starting with ARM926
 */
#define OTG_REV				(OTG_BASE + 0x00)
#define OTG_SYSCON_1			(OTG_BASE + 0x04)
#	define	 USB2_TRX_MODE(w)	(((w)>>24)&0x07)
#	define	 USB1_TRX_MODE(w)	(((w)>>20)&0x07)
#	define	 USB0_TRX_MODE(w)	(((w)>>16)&0x07)
#	define	 OTG_IDLE_EN		(1 << 15)
#	define	 HST_IDLE_EN		(1 << 14)
#	define	 DEV_IDLE_EN		(1 << 13)
#	define	 OTG_RESET_DONE		(1 << 2)
#	define	 OTG_SOFT_RESET		(1 << 1)
#define OTG_SYSCON_2			(OTG_BASE + 0x08)
#	define	 OTG_EN			(1 << 31)
#	define	 USBX_SYNCHRO		(1 << 30)
#	define	 OTG_MST16		(1 << 29)
#	define	 SRP_GPDATA		(1 << 28)
#	define	 SRP_GPDVBUS		(1 << 27)
#	define	 SRP_GPUVBUS(w)		(((w)>>24)&0x07)
#	define	 A_WAIT_VRISE(w)	(((w)>>20)&0x07)
#	define	 B_ASE_BRST(w)		(((w)>>16)&0x07)
#	define	 SRP_DPW		(1 << 14)
#	define	 SRP_DATA		(1 << 13)
#	define	 SRP_VBUS		(1 << 12)
#	define	 OTG_PADEN		(1 << 10)
#	define	 HMC_PADEN		(1 << 9)
#	define	 UHOST_EN		(1 << 8)
#	define	 HMC_TLLSPEED		(1 << 7)
#	define	 HMC_TLLATTACH		(1 << 6)
#	define	 OTG_HMC(w)		(((w)>>0)&0x3f)
#define OTG_CTRL			(OTG_BASE + 0x0c)
#	define	 OTG_USB2_EN		(1 << 29)
#	define	 OTG_USB2_DP		(1 << 28)
#	define	 OTG_USB2_DM		(1 << 27)
#	define	 OTG_USB1_EN		(1 << 26)
#	define	 OTG_USB1_DP		(1 << 25)
#	define	 OTG_USB1_DM		(1 << 24)
#	define	 OTG_USB0_EN		(1 << 23)
#	define	 OTG_USB0_DP		(1 << 22)
#	define	 OTG_USB0_DM		(1 << 21)
#	define	 OTG_ASESSVLD		(1 << 20)
#	define	 OTG_BSESSEND		(1 << 19)
#	define	 OTG_BSESSVLD		(1 << 18)
#	define	 OTG_VBUSVLD		(1 << 17)
#	define	 OTG_ID			(1 << 16)
#	define	 OTG_DRIVER_SEL		(1 << 15)
#	define	 OTG_A_SETB_HNPEN	(1 << 12)
#	define	 OTG_A_BUSREQ		(1 << 11)
#	define	 OTG_B_HNPEN		(1 << 9)
#	define	 OTG_B_BUSREQ		(1 << 8)
#	define	 OTG_BUSDROP		(1 << 7)
#	define	 OTG_PULLDOWN		(1 << 5)
#	define	 OTG_PULLUP		(1 << 4)
#	define	 OTG_DRV_VBUS		(1 << 3)
#	define	 OTG_PD_VBUS		(1 << 2)
#	define	 OTG_PU_VBUS		(1 << 1)
#	define	 OTG_PU_ID		(1 << 0)
#define OTG_IRQ_EN			(OTG_BASE + 0x10)	/* 16-bit */
#	define	 DRIVER_SWITCH		(1 << 15)
#	define	 A_VBUS_ERR		(1 << 13)
#	define	 A_REQ_TMROUT		(1 << 12)
#	define	 A_SRP_DETECT		(1 << 11)
#	define	 B_HNP_FAIL		(1 << 10)
#	define	 B_SRP_TMROUT		(1 << 9)
#	define	 B_SRP_DONE		(1 << 8)
#	define	 B_SRP_STARTED		(1 << 7)
#	define	 OPRT_CHG		(1 << 0)
#define OTG_IRQ_SRC			(OTG_BASE + 0x14)	/* 16-bit */
	// same bits as in IRQ_EN
#define OTG_OUTCTRL			(OTG_BASE + 0x18)	/* 16-bit */
#	define	 OTGVPD			(1 << 14)
#	define	 OTGVPU			(1 << 13)
#	define	 OTGPUID		(1 << 12)
#	define	 USB2VDR		(1 << 10)
#	define	 USB2PDEN		(1 << 9)
#	define	 USB2PUEN		(1 << 8)
#	define	 USB1VDR		(1 << 6)
#	define	 USB1PDEN		(1 << 5)
#	define	 USB1PUEN		(1 << 4)
#	define	 USB0VDR		(1 << 2)
#	define	 USB0PDEN		(1 << 1)
#	define	 USB0PUEN		(1 << 0)
#define OTG_TEST			(OTG_BASE + 0x20)	/* 16-bit */
#define OTG_VENDOR_CODE			(OTG_BASE + 0xfc)	/* 16-bit */

/*-------------------------------------------------------------------------*/

/* OMAP1 */
#define	USB_TRANSCEIVER_CTRL		(0xfffe1000 + 0x0064)
#	define	CONF_USB2_UNI_R		(1 << 8)
#	define	CONF_USB1_UNI_R		(1 << 7)
#	define	CONF_USB_PORT0_R(x)	(((x)>>4)&0x7)
#	define	CONF_USB0_ISOLATE_R	(1 << 3)
#	define	CONF_USB_PWRDN_DM_R	(1 << 2)
#	define	CONF_USB_PWRDN_DP_R	(1 << 1)

/* OMAP2 */
#	define	USB_UNIDIR			0x0
#	define	USB_UNIDIR_TLL			0x1
#	define	USB_BIDIR			0x2
#	define	USB_BIDIR_TLL			0x3
#	define	USBTXWRMODEI(port, x)	((x) << (22 - (port * 2)))
#	define	USBT2TLL5PI		(1 << 17)
#	define	USB0PUENACTLOI		(1 << 16)
#	define	USBSTANDBYCTRL		(1 << 15)

#endif	/* __ASM_ARCH_OMAP_USB_H */<|MERGE_RESOLUTION|>--- conflicted
+++ resolved
@@ -5,10 +5,7 @@
 
 #include <mach/board.h>
 
-<<<<<<< HEAD
-=======
 #define OMAP3_HS_USB_PORTS	3
->>>>>>> 53e4096a
 enum ehci_hcd_omap_mode {
 	EHCI_HCD_OMAP_MODE_UNKNOWN,
 	EHCI_HCD_OMAP_MODE_PHY,
@@ -16,22 +13,12 @@
 };
 
 struct ehci_hcd_omap_platform_data {
-<<<<<<< HEAD
-	enum ehci_hcd_omap_mode		phy_mode;
-	unsigned			chargepump:1;
-	unsigned			phy_reset:1;
-
-	/* have to be valid if phy_reset is true */
-	int				reset_gpio_port1;
-	int				reset_gpio_port2;
-=======
 	enum ehci_hcd_omap_mode		port_mode[OMAP3_HS_USB_PORTS];
 	unsigned			chargepump:1;
 	unsigned			phy_reset:1;
 
 	/* have to be valid if phy_reset is true and portx is in phy mode */
 	int	reset_gpio_port[OMAP3_HS_USB_PORTS];
->>>>>>> 53e4096a
 };
 
 /*-------------------------------------------------------------------------*/
@@ -58,13 +45,7 @@
 
 extern void usb_musb_init(void);
 
-<<<<<<< HEAD
-extern void usb_ehci_init(enum ehci_hcd_omap_mode phy_mode,
-		int chargepump, int phy_reset, int reset_gpio_port1,
-		int reset_gpio_port2);
-=======
 extern void usb_ehci_init(struct ehci_hcd_omap_platform_data *pdata);
->>>>>>> 53e4096a
 
 #endif
 
