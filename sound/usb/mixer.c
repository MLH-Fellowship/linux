--- conflicted
+++ resolved
@@ -759,8 +759,6 @@
  */
 static int get_min_max(struct usb_mixer_elem_info *cval, int default_min)
 {
-	struct snd_usb_audio *chip = cval->mixer->chip;
-
 	/* for failsafe */
 	cval->min = default_min;
 	cval->max = cval->min + 1;
@@ -783,11 +781,7 @@
 		if (get_ctl_value(cval, UAC_GET_MAX, (cval->control << 8) | minchn, &cval->max) < 0 ||
 		    get_ctl_value(cval, UAC_GET_MIN, (cval->control << 8) | minchn, &cval->min) < 0) {
 			snd_printd(KERN_ERR "%d:%d: cannot get min/max values for control %d (id %d)\n",
-<<<<<<< HEAD
-				   cval->id, snd_usb_ctrl_intf(chip), cval->control, cval->id);
-=======
 				   cval->id, snd_usb_ctrl_intf(cval->mixer->chip), cval->control, cval->id);
->>>>>>> 45f53cc9
 			return -EINVAL;
 		}
 		if (get_ctl_value(cval, UAC_GET_RES, (cval->control << 8) | minchn, &cval->res) < 0) {
