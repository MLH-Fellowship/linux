--- conflicted
+++ resolved
@@ -245,14 +245,6 @@
 }
 #endif /* CONFIG_SPARSEMEM */
 
-<<<<<<< HEAD
-int __get_user_pages(struct task_struct *tsk, struct mm_struct *mm,
-		     unsigned long start, int len, unsigned int foll_flags,
-		     struct page **pages, struct vm_area_struct **vmas,
-		     int *nonblocking);
-
-=======
->>>>>>> 105e53f8
 #define ZONE_RECLAIM_NOSCAN	-2
 #define ZONE_RECLAIM_FULL	-1
 #define ZONE_RECLAIM_SOME	0
