/*
 * USB driver for Gigaset 307x base via direct USB connection.
 *
 * Copyright (c) 2001 by Hansjoerg Lipp <hjlipp@web.de>,
 *                       Tilman Schmidt <tilman@imap.cc>,
 *                       Stefan Eilers.
 *
 * =====================================================================
 *	This program is free software; you can redistribute it and/or
 *	modify it under the terms of the GNU General Public License as
 *	published by the Free Software Foundation; either version 2 of
 *	the License, or (at your option) any later version.
 * =====================================================================
 */

#include "gigaset.h"
#include <linux/usb.h>
#include <linux/module.h>
#include <linux/moduleparam.h>

/* Version Information */
#define DRIVER_AUTHOR "Tilman Schmidt <tilman@imap.cc>, Hansjoerg Lipp <hjlipp@web.de>, Stefan Eilers"
#define DRIVER_DESC "USB Driver for Gigaset 307x"


/* Module parameters */

static int startmode = SM_ISDN;
static int cidmode = 1;

module_param(startmode, int, S_IRUGO);
module_param(cidmode, int, S_IRUGO);
MODULE_PARM_DESC(startmode, "start in isdn4linux mode");
MODULE_PARM_DESC(cidmode, "Call-ID mode");

#define GIGASET_MINORS     1
#define GIGASET_MINOR      16
#define GIGASET_MODULENAME "bas_gigaset"
#define GIGASET_DEVNAME    "ttyGB"

/* length limit according to Siemens 3070usb-protokoll.doc ch. 2.1 */
#define IF_WRITEBUF 264

/* interrupt pipe message size according to ibid. ch. 2.2 */
#define IP_MSGSIZE 3

/* Values for the Gigaset 307x */
#define USB_GIGA_VENDOR_ID      0x0681
#define USB_3070_PRODUCT_ID     0x0001
#define USB_3075_PRODUCT_ID     0x0002
#define USB_SX303_PRODUCT_ID    0x0021
#define USB_SX353_PRODUCT_ID    0x0022

/* table of devices that work with this driver */
static const struct usb_device_id gigaset_table[] = {
	{ USB_DEVICE(USB_GIGA_VENDOR_ID, USB_3070_PRODUCT_ID) },
	{ USB_DEVICE(USB_GIGA_VENDOR_ID, USB_3075_PRODUCT_ID) },
	{ USB_DEVICE(USB_GIGA_VENDOR_ID, USB_SX303_PRODUCT_ID) },
	{ USB_DEVICE(USB_GIGA_VENDOR_ID, USB_SX353_PRODUCT_ID) },
	{ } /* Terminating entry */
};

MODULE_DEVICE_TABLE(usb, gigaset_table);

/*======================= local function prototypes ==========================*/

/* function called if a new device belonging to this driver is connected */
static int gigaset_probe(struct usb_interface *interface,
			 const struct usb_device_id *id);

/* Function will be called if the device is unplugged */
static void gigaset_disconnect(struct usb_interface *interface);

/* functions called before/after suspend */
static int gigaset_suspend(struct usb_interface *intf, pm_message_t message);
static int gigaset_resume(struct usb_interface *intf);

/* functions called before/after device reset */
static int gigaset_pre_reset(struct usb_interface *intf);
static int gigaset_post_reset(struct usb_interface *intf);

static int atread_submit(struct cardstate *, int);
static void stopurbs(struct bas_bc_state *);
static int req_submit(struct bc_state *, int, int, int);
static int atwrite_submit(struct cardstate *, unsigned char *, int);
static int start_cbsend(struct cardstate *);

/*============================================================================*/

struct bas_cardstate {
	struct usb_device	*udev;		/* USB device pointer */
	struct usb_interface	*interface;	/* interface for this device */
	unsigned char		minor;		/* starting minor number */

	struct urb		*urb_ctrl;	/* control pipe default URB */
	struct usb_ctrlrequest	dr_ctrl;
	struct timer_list	timer_ctrl;	/* control request timeout */
	int			retry_ctrl;

	struct timer_list	timer_atrdy;	/* AT command ready timeout */
	struct urb		*urb_cmd_out;	/* for sending AT commands */
	struct usb_ctrlrequest	dr_cmd_out;
	int			retry_cmd_out;

	struct urb		*urb_cmd_in;	/* for receiving AT replies */
	struct usb_ctrlrequest	dr_cmd_in;
	struct timer_list	timer_cmd_in;	/* receive request timeout */
	unsigned char		*rcvbuf;	/* AT reply receive buffer */

	struct urb		*urb_int_in;	/* URB for interrupt pipe */
	unsigned char		*int_in_buf;
	struct work_struct	int_in_wq;	/* for usb_clear_halt() */
	struct timer_list	timer_int_in;	/* int read retry delay */
	int			retry_int_in;

	spinlock_t		lock;		/* locks all following */
	int			basstate;	/* bitmap (BS_*) */
	int			pending;	/* uncompleted base request */
	wait_queue_head_t	waitqueue;
	int			rcvbuf_size;	/* size of AT receive buffer */
						/* 0: no receive in progress */
	int			retry_cmd_in;	/* receive req retry count */
};

/* status of direct USB connection to 307x base (bits in basstate) */
#define BS_ATOPEN	0x001	/* AT channel open */
#define BS_B1OPEN	0x002	/* B channel 1 open */
#define BS_B2OPEN	0x004	/* B channel 2 open */
#define BS_ATREADY	0x008	/* base ready for AT command */
#define BS_INIT		0x010	/* base has signalled INIT_OK */
#define BS_ATTIMER	0x020	/* waiting for HD_READY_SEND_ATDATA */
#define BS_ATRDPEND	0x040	/* urb_cmd_in in use */
#define BS_ATWRPEND	0x080	/* urb_cmd_out in use */
#define BS_SUSPEND	0x100	/* USB port suspended */
#define BS_RESETTING	0x200	/* waiting for HD_RESET_INTERRUPT_PIPE_ACK */


static struct gigaset_driver *driver;

/* usb specific object needed to register this driver with the usb subsystem */
static struct usb_driver gigaset_usb_driver = {
	.name =         GIGASET_MODULENAME,
	.probe =        gigaset_probe,
	.disconnect =   gigaset_disconnect,
	.id_table =     gigaset_table,
	.suspend =	gigaset_suspend,
	.resume =	gigaset_resume,
	.reset_resume =	gigaset_post_reset,
	.pre_reset =	gigaset_pre_reset,
	.post_reset =	gigaset_post_reset,
};

/* get message text for usb_submit_urb return code
 */
static char *get_usb_rcmsg(int rc)
{
	static char unkmsg[28];

	switch (rc) {
	case 0:
		return "success";
	case -ENOMEM:
		return "out of memory";
	case -ENODEV:
		return "device not present";
	case -ENOENT:
		return "endpoint not present";
	case -ENXIO:
		return "URB type not supported";
	case -EINVAL:
		return "invalid argument";
	case -EAGAIN:
		return "start frame too early or too much scheduled";
	case -EFBIG:
		return "too many isoc frames requested";
	case -EPIPE:
		return "endpoint stalled";
	case -EMSGSIZE:
		return "invalid packet size";
	case -ENOSPC:
		return "would overcommit USB bandwidth";
	case -ESHUTDOWN:
		return "device shut down";
	case -EPERM:
		return "reject flag set";
	case -EHOSTUNREACH:
		return "device suspended";
	default:
		snprintf(unkmsg, sizeof(unkmsg), "unknown error %d", rc);
		return unkmsg;
	}
}

/* get message text for USB status code
 */
static char *get_usb_statmsg(int status)
{
	static char unkmsg[28];

	switch (status) {
	case 0:
		return "success";
	case -ENOENT:
		return "unlinked (sync)";
	case -EINPROGRESS:
		return "URB still pending";
	case -EPROTO:
		return "bitstuff error, timeout, or unknown USB error";
	case -EILSEQ:
		return "CRC mismatch, timeout, or unknown USB error";
	case -ETIME:
		return "USB response timeout";
	case -EPIPE:
		return "endpoint stalled";
	case -ECOMM:
		return "IN buffer overrun";
	case -ENOSR:
		return "OUT buffer underrun";
	case -EOVERFLOW:
		return "endpoint babble";
	case -EREMOTEIO:
		return "short packet";
	case -ENODEV:
		return "device removed";
	case -EXDEV:
		return "partial isoc transfer";
	case -EINVAL:
		return "ISO madness";
	case -ECONNRESET:
		return "unlinked (async)";
	case -ESHUTDOWN:
		return "device shut down";
	default:
		snprintf(unkmsg, sizeof(unkmsg), "unknown status %d", status);
		return unkmsg;
	}
}

/* usb_pipetype_str
 * retrieve string representation of USB pipe type
 */
static inline char *usb_pipetype_str(int pipe)
{
	if (usb_pipeisoc(pipe))
		return "Isoc";
	if (usb_pipeint(pipe))
		return "Int";
	if (usb_pipecontrol(pipe))
		return "Ctrl";
	if (usb_pipebulk(pipe))
		return "Bulk";
	return "?";
}

/* dump_urb
 * write content of URB to syslog for debugging
 */
static inline void dump_urb(enum debuglevel level, const char *tag,
			    struct urb *urb)
{
#ifdef CONFIG_GIGASET_DEBUG
	int i;
	gig_dbg(level, "%s urb(0x%08lx)->{", tag, (unsigned long) urb);
	if (urb) {
		gig_dbg(level,
			"  dev=0x%08lx, pipe=%s:EP%d/DV%d:%s, "
			"hcpriv=0x%08lx, transfer_flags=0x%x,",
			(unsigned long) urb->dev,
			usb_pipetype_str(urb->pipe),
			usb_pipeendpoint(urb->pipe), usb_pipedevice(urb->pipe),
			usb_pipein(urb->pipe) ? "in" : "out",
			(unsigned long) urb->hcpriv,
			urb->transfer_flags);
		gig_dbg(level,
			"  transfer_buffer=0x%08lx[%d], actual_length=%d, "
			"setup_packet=0x%08lx,",
			(unsigned long) urb->transfer_buffer,
			urb->transfer_buffer_length, urb->actual_length,
			(unsigned long) urb->setup_packet);
		gig_dbg(level,
			"  start_frame=%d, number_of_packets=%d, interval=%d, "
			"error_count=%d,",
			urb->start_frame, urb->number_of_packets, urb->interval,
			urb->error_count);
		gig_dbg(level,
			"  context=0x%08lx, complete=0x%08lx, "
			"iso_frame_desc[]={",
			(unsigned long) urb->context,
			(unsigned long) urb->complete);
		for (i = 0; i < urb->number_of_packets; i++) {
			struct usb_iso_packet_descriptor *pifd
				= &urb->iso_frame_desc[i];
			gig_dbg(level,
				"    {offset=%u, length=%u, actual_length=%u, "
				"status=%u}",
				pifd->offset, pifd->length, pifd->actual_length,
				pifd->status);
		}
	}
	gig_dbg(level, "}}");
#endif
}

/* read/set modem control bits etc. (m10x only) */
static int gigaset_set_modem_ctrl(struct cardstate *cs, unsigned old_state,
				  unsigned new_state)
{
	return -EINVAL;
}

static int gigaset_baud_rate(struct cardstate *cs, unsigned cflag)
{
	return -EINVAL;
}

static int gigaset_set_line_ctrl(struct cardstate *cs, unsigned cflag)
{
	return -EINVAL;
}

/* set/clear bits in base connection state, return previous state
 */
static inline int update_basstate(struct bas_cardstate *ucs,
				  int set, int clear)
{
	unsigned long flags;
	int state;

	spin_lock_irqsave(&ucs->lock, flags);
	state = ucs->basstate;
	ucs->basstate = (state & ~clear) | set;
	spin_unlock_irqrestore(&ucs->lock, flags);
	return state;
}

/* error_hangup
 * hang up any existing connection because of an unrecoverable error
 * This function may be called from any context and takes care of scheduling
 * the necessary actions for execution outside of interrupt context.
 * cs->lock must not be held.
 * argument:
 *	B channel control structure
 */
static inline void error_hangup(struct bc_state *bcs)
{
	struct cardstate *cs = bcs->cs;

	gigaset_add_event(cs, &bcs->at_state, EV_HUP, NULL, 0, NULL);
	gigaset_schedule_event(cs);
}

/* error_reset
 * reset Gigaset device because of an unrecoverable error
 * This function may be called from any context, and takes care of
 * scheduling the necessary actions for execution outside of interrupt context.
 * cs->hw.bas->lock must not be held.
 * argument:
 *	controller state structure
 */
static inline void error_reset(struct cardstate *cs)
{
	/* reset interrupt pipe to recover (ignore errors) */
	update_basstate(cs->hw.bas, BS_RESETTING, 0);
	if (req_submit(cs->bcs, HD_RESET_INTERRUPT_PIPE, 0, BAS_TIMEOUT))
		/* submission failed, escalate to USB port reset */
		usb_queue_reset_device(cs->hw.bas->interface);
}

/* check_pending
 * check for completion of pending control request
 * parameter:
 *	ucs	hardware specific controller state structure
 */
static void check_pending(struct bas_cardstate *ucs)
{
	unsigned long flags;

	spin_lock_irqsave(&ucs->lock, flags);
	switch (ucs->pending) {
	case 0:
		break;
	case HD_OPEN_ATCHANNEL:
		if (ucs->basstate & BS_ATOPEN)
			ucs->pending = 0;
		break;
	case HD_OPEN_B1CHANNEL:
		if (ucs->basstate & BS_B1OPEN)
			ucs->pending = 0;
		break;
	case HD_OPEN_B2CHANNEL:
		if (ucs->basstate & BS_B2OPEN)
			ucs->pending = 0;
		break;
	case HD_CLOSE_ATCHANNEL:
		if (!(ucs->basstate & BS_ATOPEN))
			ucs->pending = 0;
		break;
	case HD_CLOSE_B1CHANNEL:
		if (!(ucs->basstate & BS_B1OPEN))
			ucs->pending = 0;
		break;
	case HD_CLOSE_B2CHANNEL:
		if (!(ucs->basstate & BS_B2OPEN))
			ucs->pending = 0;
		break;
	case HD_DEVICE_INIT_ACK:		/* no reply expected */
		ucs->pending = 0;
		break;
	case HD_RESET_INTERRUPT_PIPE:
		if (!(ucs->basstate & BS_RESETTING))
			ucs->pending = 0;
		break;
	/*
	 * HD_READ_ATMESSAGE and HD_WRITE_ATMESSAGE are handled separately
	 * and should never end up here
	 */
	default:
		dev_warn(&ucs->interface->dev,
			 "unknown pending request 0x%02x cleared\n",
			 ucs->pending);
		ucs->pending = 0;
	}

	if (!ucs->pending)
		del_timer(&ucs->timer_ctrl);

	spin_unlock_irqrestore(&ucs->lock, flags);
}

/* cmd_in_timeout
 * timeout routine for command input request
 * argument:
 *	controller state structure
 */
static void cmd_in_timeout(unsigned long data)
{
	struct cardstate *cs = (struct cardstate *) data;
	struct bas_cardstate *ucs = cs->hw.bas;
	int rc;

	if (!ucs->rcvbuf_size) {
		gig_dbg(DEBUG_USBREQ, "%s: no receive in progress", __func__);
		return;
	}

	if (ucs->retry_cmd_in++ >= BAS_RETRY) {
		dev_err(cs->dev,
			"control read: timeout, giving up after %d tries\n",
			ucs->retry_cmd_in);
		kfree(ucs->rcvbuf);
		ucs->rcvbuf = NULL;
		ucs->rcvbuf_size = 0;
		error_reset(cs);
		return;
	}

	gig_dbg(DEBUG_USBREQ, "%s: timeout, retry %d",
		__func__, ucs->retry_cmd_in);
	rc = atread_submit(cs, BAS_TIMEOUT);
	if (rc < 0) {
		kfree(ucs->rcvbuf);
		ucs->rcvbuf = NULL;
		ucs->rcvbuf_size = 0;
		if (rc != -ENODEV)
			error_reset(cs);
	}
}

/* read_ctrl_callback
 * USB completion handler for control pipe input
 * called by the USB subsystem in interrupt context
 * parameter:
 *	urb	USB request block
 *		urb->context = inbuf structure for controller state
 */
static void read_ctrl_callback(struct urb *urb)
{
	struct inbuf_t *inbuf = urb->context;
	struct cardstate *cs = inbuf->cs;
	struct bas_cardstate *ucs = cs->hw.bas;
	int status = urb->status;
	unsigned numbytes;
	int rc;

	update_basstate(ucs, 0, BS_ATRDPEND);
	wake_up(&ucs->waitqueue);
	del_timer(&ucs->timer_cmd_in);

	switch (status) {
	case 0:				/* normal completion */
		numbytes = urb->actual_length;
		if (unlikely(numbytes != ucs->rcvbuf_size)) {
			dev_warn(cs->dev,
			       "control read: received %d chars, expected %d\n",
				 numbytes, ucs->rcvbuf_size);
			if (numbytes > ucs->rcvbuf_size)
				numbytes = ucs->rcvbuf_size;
		}

		/* copy received bytes to inbuf, notify event layer */
		if (gigaset_fill_inbuf(inbuf, ucs->rcvbuf, numbytes)) {
			gig_dbg(DEBUG_INTR, "%s-->BH", __func__);
			gigaset_schedule_event(cs);
		}
		break;

	case -ENOENT:			/* cancelled */
	case -ECONNRESET:		/* cancelled (async) */
	case -EINPROGRESS:		/* pending */
	case -ENODEV:			/* device removed */
	case -ESHUTDOWN:		/* device shut down */
		/* no further action necessary */
		gig_dbg(DEBUG_USBREQ, "%s: %s",
			__func__, get_usb_statmsg(status));
		break;

	default:			/* other errors: retry */
		if (ucs->retry_cmd_in++ < BAS_RETRY) {
			gig_dbg(DEBUG_USBREQ, "%s: %s, retry %d", __func__,
				get_usb_statmsg(status), ucs->retry_cmd_in);
			rc = atread_submit(cs, BAS_TIMEOUT);
			if (rc >= 0)
				/* successfully resubmitted, skip freeing */
				return;
			if (rc == -ENODEV)
				/* disconnect, no further action necessary */
				break;
		}
		dev_err(cs->dev, "control read: %s, giving up after %d tries\n",
			get_usb_statmsg(status), ucs->retry_cmd_in);
		error_reset(cs);
	}

	/* read finished, free buffer */
	kfree(ucs->rcvbuf);
	ucs->rcvbuf = NULL;
	ucs->rcvbuf_size = 0;
}

/* atread_submit
 * submit an HD_READ_ATMESSAGE command URB and optionally start a timeout
 * parameters:
 *	cs	controller state structure
 *	timeout	timeout in 1/10 sec., 0: none
 * return value:
 *	0 on success
 *	-EBUSY if another request is pending
 *	any URB submission error code
 */
static int atread_submit(struct cardstate *cs, int timeout)
{
	struct bas_cardstate *ucs = cs->hw.bas;
	int basstate;
	int ret;

	gig_dbg(DEBUG_USBREQ, "-------> HD_READ_ATMESSAGE (%d)",
		ucs->rcvbuf_size);

	basstate = update_basstate(ucs, BS_ATRDPEND, 0);
	if (basstate & BS_ATRDPEND) {
		dev_err(cs->dev,
			"could not submit HD_READ_ATMESSAGE: URB busy\n");
		return -EBUSY;
	}

	if (basstate & BS_SUSPEND) {
		dev_notice(cs->dev,
			   "HD_READ_ATMESSAGE not submitted, "
			   "suspend in progress\n");
		update_basstate(ucs, 0, BS_ATRDPEND);
		/* treat like disconnect */
		return -ENODEV;
	}

	ucs->dr_cmd_in.bRequestType = IN_VENDOR_REQ;
	ucs->dr_cmd_in.bRequest = HD_READ_ATMESSAGE;
	ucs->dr_cmd_in.wValue = 0;
	ucs->dr_cmd_in.wIndex = 0;
	ucs->dr_cmd_in.wLength = cpu_to_le16(ucs->rcvbuf_size);
	usb_fill_control_urb(ucs->urb_cmd_in, ucs->udev,
			     usb_rcvctrlpipe(ucs->udev, 0),
			     (unsigned char *) &ucs->dr_cmd_in,
			     ucs->rcvbuf, ucs->rcvbuf_size,
			     read_ctrl_callback, cs->inbuf);

	ret = usb_submit_urb(ucs->urb_cmd_in, GFP_ATOMIC);
	if (ret != 0) {
		update_basstate(ucs, 0, BS_ATRDPEND);
		dev_err(cs->dev, "could not submit HD_READ_ATMESSAGE: %s\n",
			get_usb_rcmsg(ret));
		return ret;
	}

	if (timeout > 0) {
		gig_dbg(DEBUG_USBREQ, "setting timeout of %d/10 secs", timeout);
		mod_timer(&ucs->timer_cmd_in, jiffies + timeout * HZ / 10);
	}
	return 0;
}

/* int_in_work
 * workqueue routine to clear halt on interrupt in endpoint
 */

static void int_in_work(struct work_struct *work)
{
	struct bas_cardstate *ucs =
		container_of(work, struct bas_cardstate, int_in_wq);
	struct urb *urb = ucs->urb_int_in;
	struct cardstate *cs = urb->context;
	int rc;

	/* clear halt condition */
	rc = usb_clear_halt(ucs->udev, urb->pipe);
	gig_dbg(DEBUG_USBREQ, "clear_halt: %s", get_usb_rcmsg(rc));
	if (rc == 0)
		/* success, resubmit interrupt read URB */
		rc = usb_submit_urb(urb, GFP_ATOMIC);
	if (rc != 0 && rc != -ENODEV) {
		dev_err(cs->dev, "clear halt failed: %s\n", get_usb_rcmsg(rc));
		rc = usb_lock_device_for_reset(ucs->udev, ucs->interface);
		if (rc == 0) {
			rc = usb_reset_device(ucs->udev);
			usb_unlock_device(ucs->udev);
		}
	}
	ucs->retry_int_in = 0;
}

/* int_in_resubmit
 * timer routine for interrupt read delayed resubmit
 * argument:
 *	controller state structure
 */
static void int_in_resubmit(unsigned long data)
{
	struct cardstate *cs = (struct cardstate *) data;
	struct bas_cardstate *ucs = cs->hw.bas;
	int rc;

	if (ucs->retry_int_in++ >= BAS_RETRY) {
		dev_err(cs->dev, "interrupt read: giving up after %d tries\n",
			ucs->retry_int_in);
		usb_queue_reset_device(ucs->interface);
		return;
	}

	gig_dbg(DEBUG_USBREQ, "%s: retry %d", __func__, ucs->retry_int_in);
	rc = usb_submit_urb(ucs->urb_int_in, GFP_ATOMIC);
	if (rc != 0 && rc != -ENODEV) {
		dev_err(cs->dev, "could not resubmit interrupt URB: %s\n",
			get_usb_rcmsg(rc));
		usb_queue_reset_device(ucs->interface);
	}
}

/* read_int_callback
 * USB completion handler for interrupt pipe input
 * called by the USB subsystem in interrupt context
 * parameter:
 *	urb	USB request block
 *		urb->context = controller state structure
 */
static void read_int_callback(struct urb *urb)
{
	struct cardstate *cs = urb->context;
	struct bas_cardstate *ucs = cs->hw.bas;
	struct bc_state *bcs;
	int status = urb->status;
	unsigned long flags;
	int rc;
	unsigned l;
	int channel;

	switch (status) {
	case 0:			/* success */
		ucs->retry_int_in = 0;
		break;
	case -EPIPE:			/* endpoint stalled */
		schedule_work(&ucs->int_in_wq);
		/* fall through */
	case -ENOENT:			/* cancelled */
	case -ECONNRESET:		/* cancelled (async) */
	case -EINPROGRESS:		/* pending */
	case -ENODEV:			/* device removed */
	case -ESHUTDOWN:		/* device shut down */
		/* no further action necessary */
		gig_dbg(DEBUG_USBREQ, "%s: %s",
			__func__, get_usb_statmsg(status));
		return;
	case -EPROTO:			/* protocol error or unplug */
	case -EILSEQ:
	case -ETIME:
		/* resubmit after delay */
		gig_dbg(DEBUG_USBREQ, "%s: %s",
			__func__, get_usb_statmsg(status));
		mod_timer(&ucs->timer_int_in, jiffies + HZ / 10);
		return;
	default:		/* other errors: just resubmit */
		dev_warn(cs->dev, "interrupt read: %s\n",
			 get_usb_statmsg(status));
		goto resubmit;
	}

	/* drop incomplete packets even if the missing bytes wouldn't matter */
	if (unlikely(urb->actual_length < IP_MSGSIZE)) {
		dev_warn(cs->dev, "incomplete interrupt packet (%d bytes)\n",
			 urb->actual_length);
		goto resubmit;
	}

	l = (unsigned) ucs->int_in_buf[1] +
	    (((unsigned) ucs->int_in_buf[2]) << 8);

	gig_dbg(DEBUG_USBREQ, "<-------%d: 0x%02x (%u [0x%02x 0x%02x])",
		urb->actual_length, (int)ucs->int_in_buf[0], l,
		(int)ucs->int_in_buf[1], (int)ucs->int_in_buf[2]);

	channel = 0;

	switch (ucs->int_in_buf[0]) {
	case HD_DEVICE_INIT_OK:
		update_basstate(ucs, BS_INIT, 0);
		break;

	case HD_READY_SEND_ATDATA:
		del_timer(&ucs->timer_atrdy);
		update_basstate(ucs, BS_ATREADY, BS_ATTIMER);
		start_cbsend(cs);
		break;

	case HD_OPEN_B2CHANNEL_ACK:
		++channel;
	case HD_OPEN_B1CHANNEL_ACK:
		bcs = cs->bcs + channel;
		update_basstate(ucs, BS_B1OPEN << channel, 0);
		gigaset_bchannel_up(bcs);
		break;

	case HD_OPEN_ATCHANNEL_ACK:
		update_basstate(ucs, BS_ATOPEN, 0);
		start_cbsend(cs);
		break;

	case HD_CLOSE_B2CHANNEL_ACK:
		++channel;
	case HD_CLOSE_B1CHANNEL_ACK:
		bcs = cs->bcs + channel;
		update_basstate(ucs, 0, BS_B1OPEN << channel);
		stopurbs(bcs->hw.bas);
		gigaset_bchannel_down(bcs);
		break;

	case HD_CLOSE_ATCHANNEL_ACK:
		update_basstate(ucs, 0, BS_ATOPEN);
		break;

	case HD_B2_FLOW_CONTROL:
		++channel;
	case HD_B1_FLOW_CONTROL:
		bcs = cs->bcs + channel;
		atomic_add((l - BAS_NORMFRAME) * BAS_CORRFRAMES,
			   &bcs->hw.bas->corrbytes);
		gig_dbg(DEBUG_ISO,
			"Flow control (channel %d, sub %d): 0x%02x => %d",
			channel, bcs->hw.bas->numsub, l,
			atomic_read(&bcs->hw.bas->corrbytes));
		break;

	case HD_RECEIVEATDATA_ACK:	/* AT response ready to be received */
		if (!l) {
			dev_warn(cs->dev,
				"HD_RECEIVEATDATA_ACK with length 0 ignored\n");
			break;
		}
		spin_lock_irqsave(&cs->lock, flags);
		if (ucs->basstate & BS_ATRDPEND) {
			spin_unlock_irqrestore(&cs->lock, flags);
			dev_warn(cs->dev,
	"HD_RECEIVEATDATA_ACK(%d) during HD_READ_ATMESSAGE(%d) ignored\n",
				 l, ucs->rcvbuf_size);
			break;
		}
		if (ucs->rcvbuf_size) {
			/* throw away previous buffer - we have no queue */
			dev_err(cs->dev,
				"receive AT data overrun, %d bytes lost\n",
				ucs->rcvbuf_size);
			kfree(ucs->rcvbuf);
			ucs->rcvbuf_size = 0;
		}
		ucs->rcvbuf = kmalloc(l, GFP_ATOMIC);
		if (ucs->rcvbuf == NULL) {
			spin_unlock_irqrestore(&cs->lock, flags);
			dev_err(cs->dev, "out of memory receiving AT data\n");
			break;
		}
		ucs->rcvbuf_size = l;
		ucs->retry_cmd_in = 0;
		rc = atread_submit(cs, BAS_TIMEOUT);
		if (rc < 0) {
			kfree(ucs->rcvbuf);
			ucs->rcvbuf = NULL;
			ucs->rcvbuf_size = 0;
		}
		spin_unlock_irqrestore(&cs->lock, flags);
		if (rc < 0 && rc != -ENODEV)
			error_reset(cs);
		break;

	case HD_RESET_INTERRUPT_PIPE_ACK:
		update_basstate(ucs, 0, BS_RESETTING);
		dev_notice(cs->dev, "interrupt pipe reset\n");
		break;

	case HD_SUSPEND_END:
		gig_dbg(DEBUG_USBREQ, "HD_SUSPEND_END");
		break;

	default:
		dev_warn(cs->dev,
			 "unknown Gigaset signal 0x%02x (%u) ignored\n",
			 (int) ucs->int_in_buf[0], l);
	}

	check_pending(ucs);
	wake_up(&ucs->waitqueue);

resubmit:
	rc = usb_submit_urb(urb, GFP_ATOMIC);
	if (unlikely(rc != 0 && rc != -ENODEV)) {
		dev_err(cs->dev, "could not resubmit interrupt URB: %s\n",
			get_usb_rcmsg(rc));
		error_reset(cs);
	}
}

/* read_iso_callback
 * USB completion handler for B channel isochronous input
 * called by the USB subsystem in interrupt context
 * parameter:
 *	urb	USB request block of completed request
 *		urb->context = bc_state structure
 */
static void read_iso_callback(struct urb *urb)
{
	struct bc_state *bcs;
	struct bas_bc_state *ubc;
	int status = urb->status;
	unsigned long flags;
	int i, rc;

	/* status codes not worth bothering the tasklet with */
	if (unlikely(status == -ENOENT ||
		     status == -ECONNRESET ||
		     status == -EINPROGRESS ||
		     status == -ENODEV ||
		     status == -ESHUTDOWN)) {
		gig_dbg(DEBUG_ISO, "%s: %s",
			__func__, get_usb_statmsg(status));
		return;
	}

	bcs = urb->context;
	ubc = bcs->hw.bas;

	spin_lock_irqsave(&ubc->isoinlock, flags);
	if (likely(ubc->isoindone == NULL)) {
		/* pass URB to tasklet */
		ubc->isoindone = urb;
		ubc->isoinstatus = status;
		tasklet_hi_schedule(&ubc->rcvd_tasklet);
	} else {
		/* tasklet still busy, drop data and resubmit URB */
		gig_dbg(DEBUG_ISO, "%s: overrun", __func__);
		ubc->loststatus = status;
		for (i = 0; i < BAS_NUMFRAMES; i++) {
			ubc->isoinlost += urb->iso_frame_desc[i].actual_length;
			if (unlikely(urb->iso_frame_desc[i].status != 0 &&
				     urb->iso_frame_desc[i].status !=
								-EINPROGRESS))
				ubc->loststatus = urb->iso_frame_desc[i].status;
			urb->iso_frame_desc[i].status = 0;
			urb->iso_frame_desc[i].actual_length = 0;
		}
		if (likely(ubc->running)) {
			/* urb->dev is clobbered by USB subsystem */
			urb->dev = bcs->cs->hw.bas->udev;
			urb->transfer_flags = URB_ISO_ASAP;
			urb->number_of_packets = BAS_NUMFRAMES;
			rc = usb_submit_urb(urb, GFP_ATOMIC);
			if (unlikely(rc != 0 && rc != -ENODEV)) {
				dev_err(bcs->cs->dev,
				       "could not resubmit isoc read URB: %s\n",
					get_usb_rcmsg(rc));
				dump_urb(DEBUG_ISO, "isoc read", urb);
				error_hangup(bcs);
			}
		}
	}
	spin_unlock_irqrestore(&ubc->isoinlock, flags);
}

/* write_iso_callback
 * USB completion handler for B channel isochronous output
 * called by the USB subsystem in interrupt context
 * parameter:
 *	urb	USB request block of completed request
 *		urb->context = isow_urbctx_t structure
 */
static void write_iso_callback(struct urb *urb)
{
	struct isow_urbctx_t *ucx;
	struct bas_bc_state *ubc;
	int status = urb->status;
	unsigned long flags;

	/* status codes not worth bothering the tasklet with */
	if (unlikely(status == -ENOENT ||
		     status == -ECONNRESET ||
		     status == -EINPROGRESS ||
		     status == -ENODEV ||
		     status == -ESHUTDOWN)) {
		gig_dbg(DEBUG_ISO, "%s: %s",
			__func__, get_usb_statmsg(status));
		return;
	}

	/* pass URB context to tasklet */
	ucx = urb->context;
	ubc = ucx->bcs->hw.bas;
	ucx->status = status;

	spin_lock_irqsave(&ubc->isooutlock, flags);
	ubc->isooutovfl = ubc->isooutdone;
	ubc->isooutdone = ucx;
	spin_unlock_irqrestore(&ubc->isooutlock, flags);
	tasklet_hi_schedule(&ubc->sent_tasklet);
}

/* starturbs
 * prepare and submit USB request blocks for isochronous input and output
 * argument:
 *	B channel control structure
 * return value:
 *	0 on success
 *	< 0 on error (no URBs submitted)
 */
static int starturbs(struct bc_state *bcs)
{
	struct bas_bc_state *ubc = bcs->hw.bas;
	struct urb *urb;
	int j, k;
	int rc;

	/* initialize L2 reception */
	if (bcs->proto2 == L2_HDLC)
		bcs->inputstate |= INS_flag_hunt;

	/* submit all isochronous input URBs */
	ubc->running = 1;
	for (k = 0; k < BAS_INURBS; k++) {
		urb = ubc->isoinurbs[k];
		if (!urb) {
			rc = -EFAULT;
			goto error;
		}

		urb->dev = bcs->cs->hw.bas->udev;
		urb->pipe = usb_rcvisocpipe(urb->dev, 3 + 2 * bcs->channel);
		urb->transfer_flags = URB_ISO_ASAP;
		urb->transfer_buffer = ubc->isoinbuf + k * BAS_INBUFSIZE;
		urb->transfer_buffer_length = BAS_INBUFSIZE;
		urb->number_of_packets = BAS_NUMFRAMES;
		urb->interval = BAS_FRAMETIME;
		urb->complete = read_iso_callback;
		urb->context = bcs;
		for (j = 0; j < BAS_NUMFRAMES; j++) {
			urb->iso_frame_desc[j].offset = j * BAS_MAXFRAME;
			urb->iso_frame_desc[j].length = BAS_MAXFRAME;
			urb->iso_frame_desc[j].status = 0;
			urb->iso_frame_desc[j].actual_length = 0;
		}

		dump_urb(DEBUG_ISO, "Initial isoc read", urb);
		rc = usb_submit_urb(urb, GFP_ATOMIC);
		if (rc != 0)
			goto error;
	}

	/* initialize L2 transmission */
	gigaset_isowbuf_init(ubc->isooutbuf, PPP_FLAG);

	/* set up isochronous output URBs for flag idling */
	for (k = 0; k < BAS_OUTURBS; ++k) {
		urb = ubc->isoouturbs[k].urb;
		if (!urb) {
			rc = -EFAULT;
			goto error;
		}
		urb->dev = bcs->cs->hw.bas->udev;
		urb->pipe = usb_sndisocpipe(urb->dev, 4 + 2 * bcs->channel);
		urb->transfer_flags = URB_ISO_ASAP;
		urb->transfer_buffer = ubc->isooutbuf->data;
		urb->transfer_buffer_length = sizeof(ubc->isooutbuf->data);
		urb->number_of_packets = BAS_NUMFRAMES;
		urb->interval = BAS_FRAMETIME;
		urb->complete = write_iso_callback;
		urb->context = &ubc->isoouturbs[k];
		for (j = 0; j < BAS_NUMFRAMES; ++j) {
			urb->iso_frame_desc[j].offset = BAS_OUTBUFSIZE;
			urb->iso_frame_desc[j].length = BAS_NORMFRAME;
			urb->iso_frame_desc[j].status = 0;
			urb->iso_frame_desc[j].actual_length = 0;
		}
		ubc->isoouturbs[k].limit = -1;
	}

	/* keep one URB free, submit the others */
	for (k = 0; k < BAS_OUTURBS-1; ++k) {
		dump_urb(DEBUG_ISO, "Initial isoc write", urb);
		rc = usb_submit_urb(ubc->isoouturbs[k].urb, GFP_ATOMIC);
		if (rc != 0)
			goto error;
	}
	dump_urb(DEBUG_ISO, "Initial isoc write (free)", urb);
	ubc->isooutfree = &ubc->isoouturbs[BAS_OUTURBS-1];
	ubc->isooutdone = ubc->isooutovfl = NULL;
	return 0;
 error:
	stopurbs(ubc);
	return rc;
}

/* stopurbs
 * cancel the USB request blocks for isochronous input and output
 * errors are silently ignored
 * argument:
 *	B channel control structure
 */
static void stopurbs(struct bas_bc_state *ubc)
{
	int k, rc;

	ubc->running = 0;

	for (k = 0; k < BAS_INURBS; ++k) {
		rc = usb_unlink_urb(ubc->isoinurbs[k]);
		gig_dbg(DEBUG_ISO,
			"%s: isoc input URB %d unlinked, result = %s",
			__func__, k, get_usb_rcmsg(rc));
	}

	for (k = 0; k < BAS_OUTURBS; ++k) {
		rc = usb_unlink_urb(ubc->isoouturbs[k].urb);
		gig_dbg(DEBUG_ISO,
			"%s: isoc output URB %d unlinked, result = %s",
			__func__, k, get_usb_rcmsg(rc));
	}
}

/* Isochronous Write - Bottom Half */
/* =============================== */

/* submit_iso_write_urb
 * fill and submit the next isochronous write URB
 * parameters:
 *	ucx	context structure containing URB
 * return value:
 *	number of frames submitted in URB
 *	0 if URB not submitted because no data available (isooutbuf busy)
 *	error code < 0 on error
 */
static int submit_iso_write_urb(struct isow_urbctx_t *ucx)
{
	struct urb *urb = ucx->urb;
	struct bas_bc_state *ubc = ucx->bcs->hw.bas;
	struct usb_iso_packet_descriptor *ifd;
	int corrbytes, nframe, rc;

	/* urb->dev is clobbered by USB subsystem */
	urb->dev = ucx->bcs->cs->hw.bas->udev;
	urb->transfer_flags = URB_ISO_ASAP;
	urb->transfer_buffer = ubc->isooutbuf->data;
	urb->transfer_buffer_length = sizeof(ubc->isooutbuf->data);

	for (nframe = 0; nframe < BAS_NUMFRAMES; nframe++) {
		ifd = &urb->iso_frame_desc[nframe];

		/* compute frame length according to flow control */
		ifd->length = BAS_NORMFRAME;
		corrbytes = atomic_read(&ubc->corrbytes);
		if (corrbytes != 0) {
			gig_dbg(DEBUG_ISO, "%s: corrbytes=%d",
				__func__, corrbytes);
			if (corrbytes > BAS_HIGHFRAME - BAS_NORMFRAME)
				corrbytes = BAS_HIGHFRAME - BAS_NORMFRAME;
			else if (corrbytes < BAS_LOWFRAME - BAS_NORMFRAME)
				corrbytes = BAS_LOWFRAME - BAS_NORMFRAME;
			ifd->length += corrbytes;
			atomic_add(-corrbytes, &ubc->corrbytes);
		}

		/* retrieve block of data to send */
		rc = gigaset_isowbuf_getbytes(ubc->isooutbuf, ifd->length);
		if (rc < 0) {
			if (rc == -EBUSY) {
				gig_dbg(DEBUG_ISO,
					"%s: buffer busy at frame %d",
					__func__, nframe);
				/* tasklet will be restarted from
				   gigaset_isoc_send_skb() */
			} else {
				dev_err(ucx->bcs->cs->dev,
					"%s: buffer error %d at frame %d\n",
					__func__, rc, nframe);
				return rc;
			}
			break;
		}
		ifd->offset = rc;
		ucx->limit = ubc->isooutbuf->nextread;
		ifd->status = 0;
		ifd->actual_length = 0;
	}
	if (unlikely(nframe == 0))
		return 0;	/* no data to send */
	urb->number_of_packets = nframe;

	rc = usb_submit_urb(urb, GFP_ATOMIC);
	if (unlikely(rc)) {
		if (rc == -ENODEV)
			/* device removed - give up silently */
			gig_dbg(DEBUG_ISO, "%s: disconnected", __func__);
		else
			dev_err(ucx->bcs->cs->dev,
				"could not submit isoc write URB: %s\n",
				get_usb_rcmsg(rc));
		return rc;
	}
	++ubc->numsub;
	return nframe;
}

/* write_iso_tasklet
 * tasklet scheduled when an isochronous output URB from the Gigaset device
 * has completed
 * parameter:
 *	data	B channel state structure
 */
static void write_iso_tasklet(unsigned long data)
{
	struct bc_state *bcs = (struct bc_state *) data;
	struct bas_bc_state *ubc = bcs->hw.bas;
	struct cardstate *cs = bcs->cs;
	struct isow_urbctx_t *done, *next, *ovfl;
	struct urb *urb;
	int status;
	struct usb_iso_packet_descriptor *ifd;
	int offset;
	unsigned long flags;
	int i;
	struct sk_buff *skb;
	int len;
	int rc;

	/* loop while completed URBs arrive in time */
	for (;;) {
		if (unlikely(!(ubc->running))) {
			gig_dbg(DEBUG_ISO, "%s: not running", __func__);
			return;
		}

		/* retrieve completed URBs */
		spin_lock_irqsave(&ubc->isooutlock, flags);
		done = ubc->isooutdone;
		ubc->isooutdone = NULL;
		ovfl = ubc->isooutovfl;
		ubc->isooutovfl = NULL;
		spin_unlock_irqrestore(&ubc->isooutlock, flags);
		if (ovfl) {
			dev_err(cs->dev, "isoc write underrun\n");
			error_hangup(bcs);
			break;
		}
		if (!done)
			break;

		/* submit free URB if available */
		spin_lock_irqsave(&ubc->isooutlock, flags);
		next = ubc->isooutfree;
		ubc->isooutfree = NULL;
		spin_unlock_irqrestore(&ubc->isooutlock, flags);
		if (next) {
			rc = submit_iso_write_urb(next);
			if (unlikely(rc <= 0 && rc != -ENODEV)) {
				/* could not submit URB, put it back */
				spin_lock_irqsave(&ubc->isooutlock, flags);
				if (ubc->isooutfree == NULL) {
					ubc->isooutfree = next;
					next = NULL;
				}
				spin_unlock_irqrestore(&ubc->isooutlock, flags);
				if (next) {
					/* couldn't put it back */
					dev_err(cs->dev,
						"losing isoc write URB\n");
					error_hangup(bcs);
				}
			}
		}

		/* process completed URB */
		urb = done->urb;
		status = done->status;
		switch (status) {
		case -EXDEV:			/* partial completion */
			gig_dbg(DEBUG_ISO, "%s: URB partially completed",
				__func__);
			/* fall through - what's the difference anyway? */
		case 0:				/* normal completion */
			/* inspect individual frames
			 * assumptions (for lack of documentation):
			 * - actual_length bytes of first frame in error are
			 *   successfully sent
			 * - all following frames are not sent at all
			 */
			offset = done->limit;	/* default (no error) */
			for (i = 0; i < BAS_NUMFRAMES; i++) {
				ifd = &urb->iso_frame_desc[i];
				if (ifd->status ||
				    ifd->actual_length != ifd->length) {
					dev_warn(cs->dev,
					    "isoc write: frame %d[%d/%d]: %s\n",
						 i, ifd->actual_length,
						 ifd->length,
						 get_usb_statmsg(ifd->status));
					offset = (ifd->offset +
						  ifd->actual_length)
						 % BAS_OUTBUFSIZE;
					break;
				}
			}
			break;
		case -EPIPE:			/* stall - probably underrun */
			dev_err(cs->dev, "isoc write: stalled\n");
			error_hangup(bcs);
			break;
		default:			/* other errors */
			dev_warn(cs->dev, "isoc write: %s\n",
				 get_usb_statmsg(status));
		}

		/* mark the write buffer area covered by this URB as free */
		if (done->limit >= 0)
			ubc->isooutbuf->read = done->limit;

		/* mark URB as free */
		spin_lock_irqsave(&ubc->isooutlock, flags);
		next = ubc->isooutfree;
		ubc->isooutfree = done;
		spin_unlock_irqrestore(&ubc->isooutlock, flags);
		if (next) {
			/* only one URB still active - resubmit one */
			rc = submit_iso_write_urb(next);
			if (unlikely(rc <= 0 && rc != -ENODEV)) {
				/* couldn't submit */
				error_hangup(bcs);
			}
		}
	}

	/* process queued SKBs */
	while ((skb = skb_dequeue(&bcs->squeue))) {
		/* copy to output buffer, doing L2 encapsulation */
		len = skb->len;
		if (gigaset_isoc_buildframe(bcs, skb->data, len) == -EAGAIN) {
			/* insufficient buffer space, push back onto queue */
			skb_queue_head(&bcs->squeue, skb);
			gig_dbg(DEBUG_ISO, "%s: skb requeued, qlen=%d",
				__func__, skb_queue_len(&bcs->squeue));
			break;
		}
		skb_pull(skb, len);
		gigaset_skb_sent(bcs, skb);
		dev_kfree_skb_any(skb);
	}
}

/* Isochronous Read - Bottom Half */
/* ============================== */

/* read_iso_tasklet
 * tasklet scheduled when an isochronous input URB from the Gigaset device
 * has completed
 * parameter:
 *	data	B channel state structure
 */
static void read_iso_tasklet(unsigned long data)
{
	struct bc_state *bcs = (struct bc_state *) data;
	struct bas_bc_state *ubc = bcs->hw.bas;
	struct cardstate *cs = bcs->cs;
	struct urb *urb;
	int status;
	struct usb_iso_packet_descriptor *ifd;
	char *rcvbuf;
	unsigned long flags;
	int totleft, numbytes, offset, frame, rc;

	/* loop while more completed URBs arrive in the meantime */
	for (;;) {
		/* retrieve URB */
		spin_lock_irqsave(&ubc->isoinlock, flags);
		urb = ubc->isoindone;
		if (!urb) {
			spin_unlock_irqrestore(&ubc->isoinlock, flags);
			return;
		}
		status = ubc->isoinstatus;
		ubc->isoindone = NULL;
		if (unlikely(ubc->loststatus != -EINPROGRESS)) {
			dev_warn(cs->dev,
		"isoc read overrun, URB dropped (status: %s, %d bytes)\n",
				 get_usb_statmsg(ubc->loststatus),
				 ubc->isoinlost);
			ubc->loststatus = -EINPROGRESS;
		}
		spin_unlock_irqrestore(&ubc->isoinlock, flags);

		if (unlikely(!(ubc->running))) {
			gig_dbg(DEBUG_ISO,
				"%s: channel not running, "
				"dropped URB with status: %s",
				__func__, get_usb_statmsg(status));
			return;
		}

		switch (status) {
		case 0:				/* normal completion */
			break;
		case -EXDEV:			/* inspect individual frames
						   (we do that anyway) */
			gig_dbg(DEBUG_ISO, "%s: URB partially completed",
				__func__);
			break;
		case -ENOENT:
		case -ECONNRESET:
		case -EINPROGRESS:
			gig_dbg(DEBUG_ISO, "%s: %s",
				__func__, get_usb_statmsg(status));
			continue;		/* -> skip */
		case -EPIPE:
			dev_err(cs->dev, "isoc read: stalled\n");
			error_hangup(bcs);
			continue;		/* -> skip */
		default:			/* other error */
			dev_warn(cs->dev, "isoc read: %s\n",
				 get_usb_statmsg(status));
			goto error;
		}

		rcvbuf = urb->transfer_buffer;
		totleft = urb->actual_length;
		for (frame = 0; totleft > 0 && frame < BAS_NUMFRAMES; frame++) {
			ifd = &urb->iso_frame_desc[frame];
			numbytes = ifd->actual_length;
			switch (ifd->status) {
			case 0:			/* success */
				break;
			case -EPROTO:		/* protocol error or unplug */
			case -EILSEQ:
			case -ETIME:
				/* probably just disconnected, ignore */
				gig_dbg(DEBUG_ISO,
					"isoc read: frame %d[%d]: %s\n",
					frame, numbytes,
					get_usb_statmsg(ifd->status));
				break;
			default:		/* other error */
				/* report, assume transferred bytes are ok */
				dev_warn(cs->dev,
					 "isoc read: frame %d[%d]: %s\n",
					 frame, numbytes,
					 get_usb_statmsg(ifd->status));
			}
			if (unlikely(numbytes > BAS_MAXFRAME))
				dev_warn(cs->dev,
					 "isoc read: frame %d[%d]: %s\n",
					 frame, numbytes,
					 "exceeds max frame size");
			if (unlikely(numbytes > totleft)) {
				dev_warn(cs->dev,
					 "isoc read: frame %d[%d]: %s\n",
					 frame, numbytes,
					 "exceeds total transfer length");
				numbytes = totleft;
			}
			offset = ifd->offset;
			if (unlikely(offset + numbytes > BAS_INBUFSIZE)) {
				dev_warn(cs->dev,
					 "isoc read: frame %d[%d]: %s\n",
					 frame, numbytes,
					 "exceeds end of buffer");
				numbytes = BAS_INBUFSIZE - offset;
			}
			gigaset_isoc_receive(rcvbuf + offset, numbytes, bcs);
			totleft -= numbytes;
		}
		if (unlikely(totleft > 0))
			dev_warn(cs->dev, "isoc read: %d data bytes missing\n",
				 totleft);

error:
		/* URB processed, resubmit */
		for (frame = 0; frame < BAS_NUMFRAMES; frame++) {
			urb->iso_frame_desc[frame].status = 0;
			urb->iso_frame_desc[frame].actual_length = 0;
		}
		/* urb->dev is clobbered by USB subsystem */
		urb->dev = bcs->cs->hw.bas->udev;
		urb->transfer_flags = URB_ISO_ASAP;
		urb->number_of_packets = BAS_NUMFRAMES;
		rc = usb_submit_urb(urb, GFP_ATOMIC);
		if (unlikely(rc != 0 && rc != -ENODEV)) {
			dev_err(cs->dev,
				"could not resubmit isoc read URB: %s\n",
				get_usb_rcmsg(rc));
			dump_urb(DEBUG_ISO, "resubmit isoc read", urb);
			error_hangup(bcs);
		}
	}
}

/* Channel Operations */
/* ================== */

/* req_timeout
 * timeout routine for control output request
 * argument:
 *	controller state structure
 */
static void req_timeout(unsigned long data)
{
	struct cardstate *cs = (struct cardstate *) data;
	struct bas_cardstate *ucs = cs->hw.bas;
	int pending;
	unsigned long flags;

	check_pending(ucs);

	spin_lock_irqsave(&ucs->lock, flags);
	pending = ucs->pending;
	ucs->pending = 0;
	spin_unlock_irqrestore(&ucs->lock, flags);

	switch (pending) {
	case 0:					/* no pending request */
		gig_dbg(DEBUG_USBREQ, "%s: no request pending", __func__);
		break;

	case HD_OPEN_ATCHANNEL:
		dev_err(cs->dev, "timeout opening AT channel\n");
		error_reset(cs);
		break;

	case HD_OPEN_B1CHANNEL:
		dev_err(cs->dev, "timeout opening channel 1\n");
		error_hangup(&cs->bcs[0]);
		break;

	case HD_OPEN_B2CHANNEL:
		dev_err(cs->dev, "timeout opening channel 2\n");
		error_hangup(&cs->bcs[1]);
		break;

	case HD_CLOSE_ATCHANNEL:
		dev_err(cs->dev, "timeout closing AT channel\n");
		error_reset(cs);
		break;

	case HD_CLOSE_B1CHANNEL:
		dev_err(cs->dev, "timeout closing channel 1\n");
		error_reset(cs);
		break;

	case HD_CLOSE_B2CHANNEL:
		dev_err(cs->dev, "timeout closing channel 2\n");
		error_reset(cs);
		break;

	case HD_RESET_INTERRUPT_PIPE:
		/* error recovery escalation */
		dev_err(cs->dev,
			"reset interrupt pipe timeout, attempting USB reset\n");
		usb_queue_reset_device(ucs->interface);
		break;

	default:
		dev_warn(cs->dev, "request 0x%02x timed out, clearing\n",
			 pending);
	}

	wake_up(&ucs->waitqueue);
}

/* write_ctrl_callback
 * USB completion handler for control pipe output
 * called by the USB subsystem in interrupt context
 * parameter:
 *	urb	USB request block of completed request
 *		urb->context = hardware specific controller state structure
 */
static void write_ctrl_callback(struct urb *urb)
{
	struct bas_cardstate *ucs = urb->context;
	int status = urb->status;
	int rc;
	unsigned long flags;

	/* check status */
	switch (status) {
	case 0:					/* normal completion */
		spin_lock_irqsave(&ucs->lock, flags);
		switch (ucs->pending) {
		case HD_DEVICE_INIT_ACK:	/* no reply expected */
			del_timer(&ucs->timer_ctrl);
			ucs->pending = 0;
			break;
		}
		spin_unlock_irqrestore(&ucs->lock, flags);
		return;

	case -ENOENT:			/* cancelled */
	case -ECONNRESET:		/* cancelled (async) */
	case -EINPROGRESS:		/* pending */
	case -ENODEV:			/* device removed */
	case -ESHUTDOWN:		/* device shut down */
		/* ignore silently */
		gig_dbg(DEBUG_USBREQ, "%s: %s",
			__func__, get_usb_statmsg(status));
		break;

	default:				/* any failure */
		/* don't retry if suspend requested */
		if (++ucs->retry_ctrl > BAS_RETRY ||
		    (ucs->basstate & BS_SUSPEND)) {
			dev_err(&ucs->interface->dev,
				"control request 0x%02x failed: %s\n",
				ucs->dr_ctrl.bRequest,
				get_usb_statmsg(status));
			break;		/* give up */
		}
		dev_notice(&ucs->interface->dev,
			   "control request 0x%02x: %s, retry %d\n",
			   ucs->dr_ctrl.bRequest, get_usb_statmsg(status),
			   ucs->retry_ctrl);
		/* urb->dev is clobbered by USB subsystem */
		urb->dev = ucs->udev;
		rc = usb_submit_urb(urb, GFP_ATOMIC);
		if (unlikely(rc)) {
			dev_err(&ucs->interface->dev,
				"could not resubmit request 0x%02x: %s\n",
				ucs->dr_ctrl.bRequest, get_usb_rcmsg(rc));
			break;
		}
		/* resubmitted */
		return;
	}

	/* failed, clear pending request */
	spin_lock_irqsave(&ucs->lock, flags);
	del_timer(&ucs->timer_ctrl);
	ucs->pending = 0;
	spin_unlock_irqrestore(&ucs->lock, flags);
	wake_up(&ucs->waitqueue);
}

/* req_submit
 * submit a control output request without message buffer to the Gigaset base
 * and optionally start a timeout
 * parameters:
 *	bcs	B channel control structure
 *	req	control request code (HD_*)
 *	val	control request parameter value (set to 0 if unused)
 *	timeout	timeout in seconds (0: no timeout)
 * return value:
 *	0 on success
 *	-EBUSY if another request is pending
 *	any URB submission error code
 */
static int req_submit(struct bc_state *bcs, int req, int val, int timeout)
{
	struct bas_cardstate *ucs = bcs->cs->hw.bas;
	int ret;
	unsigned long flags;

	gig_dbg(DEBUG_USBREQ, "-------> 0x%02x (%d)", req, val);

	spin_lock_irqsave(&ucs->lock, flags);
	if (ucs->pending) {
		spin_unlock_irqrestore(&ucs->lock, flags);
		dev_err(bcs->cs->dev,
			"submission of request 0x%02x failed: "
			"request 0x%02x still pending\n",
			req, ucs->pending);
		return -EBUSY;
	}

	ucs->dr_ctrl.bRequestType = OUT_VENDOR_REQ;
	ucs->dr_ctrl.bRequest = req;
	ucs->dr_ctrl.wValue = cpu_to_le16(val);
	ucs->dr_ctrl.wIndex = 0;
	ucs->dr_ctrl.wLength = 0;
	usb_fill_control_urb(ucs->urb_ctrl, ucs->udev,
			     usb_sndctrlpipe(ucs->udev, 0),
			     (unsigned char *) &ucs->dr_ctrl, NULL, 0,
			     write_ctrl_callback, ucs);
	ucs->retry_ctrl = 0;
	ret = usb_submit_urb(ucs->urb_ctrl, GFP_ATOMIC);
	if (unlikely(ret)) {
		dev_err(bcs->cs->dev, "could not submit request 0x%02x: %s\n",
			req, get_usb_rcmsg(ret));
		spin_unlock_irqrestore(&ucs->lock, flags);
		return ret;
	}
	ucs->pending = req;

	if (timeout > 0) {
		gig_dbg(DEBUG_USBREQ, "setting timeout of %d/10 secs", timeout);
		mod_timer(&ucs->timer_ctrl, jiffies + timeout * HZ / 10);
	}

	spin_unlock_irqrestore(&ucs->lock, flags);
	return 0;
}

/* gigaset_init_bchannel
 * called by common.c to connect a B channel
 * initialize isochronous I/O and tell the Gigaset base to open the channel
 * argument:
 *	B channel control structure
 * return value:
 *	0 on success, error code < 0 on error
 */
static int gigaset_init_bchannel(struct bc_state *bcs)
{
	struct cardstate *cs = bcs->cs;
	int req, ret;
	unsigned long flags;

	spin_lock_irqsave(&cs->lock, flags);
	if (unlikely(!cs->connected)) {
		gig_dbg(DEBUG_USBREQ, "%s: not connected", __func__);
		spin_unlock_irqrestore(&cs->lock, flags);
		return -ENODEV;
	}

	if (cs->hw.bas->basstate & BS_SUSPEND) {
		dev_notice(cs->dev,
			   "not starting isoc I/O, suspend in progress\n");
		spin_unlock_irqrestore(&cs->lock, flags);
		return -EHOSTUNREACH;
	}

	ret = starturbs(bcs);
	if (ret < 0) {
		spin_unlock_irqrestore(&cs->lock, flags);
		dev_err(cs->dev,
			"could not start isoc I/O for channel B%d: %s\n",
			bcs->channel + 1,
			ret == -EFAULT ? "null URB" : get_usb_rcmsg(ret));
		if (ret != -ENODEV)
			error_hangup(bcs);
		return ret;
	}

	req = bcs->channel ? HD_OPEN_B2CHANNEL : HD_OPEN_B1CHANNEL;
	ret = req_submit(bcs, req, 0, BAS_TIMEOUT);
	if (ret < 0) {
		dev_err(cs->dev, "could not open channel B%d\n",
			bcs->channel + 1);
		stopurbs(bcs->hw.bas);
	}

	spin_unlock_irqrestore(&cs->lock, flags);
	if (ret < 0 && ret != -ENODEV)
		error_hangup(bcs);
	return ret;
}

/* gigaset_close_bchannel
 * called by common.c to disconnect a B channel
 * tell the Gigaset base to close the channel
 * stopping isochronous I/O and LL notification will be done when the
 * acknowledgement for the close arrives
 * argument:
 *	B channel control structure
 * return value:
 *	0 on success, error code < 0 on error
 */
static int gigaset_close_bchannel(struct bc_state *bcs)
{
	struct cardstate *cs = bcs->cs;
	int req, ret;
	unsigned long flags;

	spin_lock_irqsave(&cs->lock, flags);
	if (unlikely(!cs->connected)) {
		spin_unlock_irqrestore(&cs->lock, flags);
		gig_dbg(DEBUG_USBREQ, "%s: not connected", __func__);
		return -ENODEV;
	}

	if (!(cs->hw.bas->basstate & (bcs->channel ? BS_B2OPEN : BS_B1OPEN))) {
		/* channel not running: just signal common.c */
		spin_unlock_irqrestore(&cs->lock, flags);
		gigaset_bchannel_down(bcs);
		return 0;
	}

	/* channel running: tell device to close it */
	req = bcs->channel ? HD_CLOSE_B2CHANNEL : HD_CLOSE_B1CHANNEL;
	ret = req_submit(bcs, req, 0, BAS_TIMEOUT);
	if (ret < 0)
		dev_err(cs->dev, "closing channel B%d failed\n",
			bcs->channel + 1);

	spin_unlock_irqrestore(&cs->lock, flags);
	return ret;
}

/* Device Operations */
/* ================= */

/* complete_cb
 * unqueue first command buffer from queue, waking any sleepers
 * must be called with cs->cmdlock held
 * parameter:
 *	cs	controller state structure
 */
static void complete_cb(struct cardstate *cs)
{
	struct cmdbuf_t *cb = cs->cmdbuf;

	/* unqueue completed buffer */
	cs->cmdbytes -= cs->curlen;
	gig_dbg(DEBUG_OUTPUT, "write_command: sent %u bytes, %u left",
		cs->curlen, cs->cmdbytes);
	if (cb->next != NULL) {
		cs->cmdbuf = cb->next;
		cs->cmdbuf->prev = NULL;
		cs->curlen = cs->cmdbuf->len;
	} else {
		cs->cmdbuf = NULL;
		cs->lastcmdbuf = NULL;
		cs->curlen = 0;
	}

	if (cb->wake_tasklet)
		tasklet_schedule(cb->wake_tasklet);

	kfree(cb);
}

/* write_command_callback
 * USB completion handler for AT command transmission
 * called by the USB subsystem in interrupt context
 * parameter:
 *	urb	USB request block of completed request
 *		urb->context = controller state structure
 */
static void write_command_callback(struct urb *urb)
{
	struct cardstate *cs = urb->context;
	struct bas_cardstate *ucs = cs->hw.bas;
	int status = urb->status;
	unsigned long flags;

	update_basstate(ucs, 0, BS_ATWRPEND);
	wake_up(&ucs->waitqueue);

	/* check status */
	switch (status) {
	case 0:					/* normal completion */
		break;
	case -ENOENT:			/* cancelled */
	case -ECONNRESET:		/* cancelled (async) */
	case -EINPROGRESS:		/* pending */
	case -ENODEV:			/* device removed */
	case -ESHUTDOWN:		/* device shut down */
		/* ignore silently */
		gig_dbg(DEBUG_USBREQ, "%s: %s",
			__func__, get_usb_statmsg(status));
		return;
	default:				/* any failure */
		if (++ucs->retry_cmd_out > BAS_RETRY) {
			dev_warn(cs->dev,
				 "command write: %s, "
				 "giving up after %d retries\n",
				 get_usb_statmsg(status),
				 ucs->retry_cmd_out);
			break;
		}
		if (ucs->basstate & BS_SUSPEND) {
			dev_warn(cs->dev,
				 "command write: %s, "
				 "won't retry - suspend requested\n",
				 get_usb_statmsg(status));
			break;
		}
		if (cs->cmdbuf == NULL) {
			dev_warn(cs->dev,
				 "command write: %s, "
				 "cannot retry - cmdbuf gone\n",
				 get_usb_statmsg(status));
			break;
		}
		dev_notice(cs->dev, "command write: %s, retry %d\n",
			   get_usb_statmsg(status), ucs->retry_cmd_out);
		if (atwrite_submit(cs, cs->cmdbuf->buf, cs->cmdbuf->len) >= 0)
			/* resubmitted - bypass regular exit block */
			return;
		/* command send failed, assume base still waiting */
		update_basstate(ucs, BS_ATREADY, 0);
	}

	spin_lock_irqsave(&cs->cmdlock, flags);
	if (cs->cmdbuf != NULL)
		complete_cb(cs);
	spin_unlock_irqrestore(&cs->cmdlock, flags);
}

/* atrdy_timeout
 * timeout routine for AT command transmission
 * argument:
 *	controller state structure
 */
static void atrdy_timeout(unsigned long data)
{
	struct cardstate *cs = (struct cardstate *) data;
	struct bas_cardstate *ucs = cs->hw.bas;

	dev_warn(cs->dev, "timeout waiting for HD_READY_SEND_ATDATA\n");

	/* fake the missing signal - what else can I do? */
	update_basstate(ucs, BS_ATREADY, BS_ATTIMER);
	start_cbsend(cs);
}

/* atwrite_submit
 * submit an HD_WRITE_ATMESSAGE command URB
 * parameters:
 *	cs	controller state structure
 *	buf	buffer containing command to send
 *	len	length of command to send
 * return value:
 *	0 on success
 *	-EBUSY if another request is pending
 *	any URB submission error code
 */
static int atwrite_submit(struct cardstate *cs, unsigned char *buf, int len)
{
	struct bas_cardstate *ucs = cs->hw.bas;
	int rc;

	gig_dbg(DEBUG_USBREQ, "-------> HD_WRITE_ATMESSAGE (%d)", len);

	if (update_basstate(ucs, BS_ATWRPEND, 0) & BS_ATWRPEND) {
		dev_err(cs->dev,
			"could not submit HD_WRITE_ATMESSAGE: URB busy\n");
		return -EBUSY;
	}

	ucs->dr_cmd_out.bRequestType = OUT_VENDOR_REQ;
	ucs->dr_cmd_out.bRequest = HD_WRITE_ATMESSAGE;
	ucs->dr_cmd_out.wValue = 0;
	ucs->dr_cmd_out.wIndex = 0;
	ucs->dr_cmd_out.wLength = cpu_to_le16(len);
	usb_fill_control_urb(ucs->urb_cmd_out, ucs->udev,
			     usb_sndctrlpipe(ucs->udev, 0),
			     (unsigned char *) &ucs->dr_cmd_out, buf, len,
			     write_command_callback, cs);
	rc = usb_submit_urb(ucs->urb_cmd_out, GFP_ATOMIC);
	if (unlikely(rc)) {
		update_basstate(ucs, 0, BS_ATWRPEND);
		dev_err(cs->dev, "could not submit HD_WRITE_ATMESSAGE: %s\n",
			get_usb_rcmsg(rc));
		return rc;
	}

	/* submitted successfully, start timeout if necessary */
	if (!(update_basstate(ucs, BS_ATTIMER, BS_ATREADY) & BS_ATTIMER)) {
		gig_dbg(DEBUG_OUTPUT, "setting ATREADY timeout of %d/10 secs",
			ATRDY_TIMEOUT);
		mod_timer(&ucs->timer_atrdy, jiffies + ATRDY_TIMEOUT * HZ / 10);
	}
	return 0;
}

/* start_cbsend
 * start transmission of AT command queue if necessary
 * parameter:
 *	cs		controller state structure
 * return value:
 *	0 on success
 *	error code < 0 on error
 */
static int start_cbsend(struct cardstate *cs)
{
	struct cmdbuf_t *cb;
	struct bas_cardstate *ucs = cs->hw.bas;
	unsigned long flags;
	int rc;
	int retval = 0;

	/* check if suspend requested */
	if (ucs->basstate & BS_SUSPEND) {
		gig_dbg(DEBUG_OUTPUT, "suspending");
		return -EHOSTUNREACH;
	}

	/* check if AT channel is open */
	if (!(ucs->basstate & BS_ATOPEN)) {
		gig_dbg(DEBUG_OUTPUT, "AT channel not open");
		rc = req_submit(cs->bcs, HD_OPEN_ATCHANNEL, 0, BAS_TIMEOUT);
		if (rc < 0) {
			/* flush command queue */
			spin_lock_irqsave(&cs->cmdlock, flags);
			while (cs->cmdbuf != NULL)
				complete_cb(cs);
			spin_unlock_irqrestore(&cs->cmdlock, flags);
		}
		return rc;
	}

	/* try to send first command in queue */
	spin_lock_irqsave(&cs->cmdlock, flags);

	while ((cb = cs->cmdbuf) != NULL && (ucs->basstate & BS_ATREADY)) {
		ucs->retry_cmd_out = 0;
		rc = atwrite_submit(cs, cb->buf, cb->len);
		if (unlikely(rc)) {
			retval = rc;
			complete_cb(cs);
		}
	}

	spin_unlock_irqrestore(&cs->cmdlock, flags);
	return retval;
}

/* gigaset_write_cmd
 * This function is called by the device independent part of the driver
 * to transmit an AT command string to the Gigaset device.
 * It encapsulates the device specific method for transmission over the
 * direct USB connection to the base.
 * The command string is added to the queue of commands to send, and
 * USB transmission is started if necessary.
 * parameters:
 *	cs		controller state structure
 *	cb		command buffer structure
 * return value:
 *	number of bytes queued on success
 *	error code < 0 on error
 */
static int gigaset_write_cmd(struct cardstate *cs, struct cmdbuf_t *cb)
{
	unsigned long flags;
	int rc;

	gigaset_dbg_buffer(cs->mstate != MS_LOCKED ?
			     DEBUG_TRANSCMD : DEBUG_LOCKCMD,
			   "CMD Transmit", cb->len, cb->buf);

	/* translate "+++" escape sequence sent as a single separate command
	 * into "close AT channel" command for error recovery
	 * The next command will reopen the AT channel automatically.
	 */
	if (cb->len == 3 && !memcmp(cb->buf, "+++", 3)) {
<<<<<<< HEAD
=======
		/* If an HD_RECEIVEATDATA_ACK message remains unhandled
		 * because of an error, the base never sends another one.
		 * The response channel is thus effectively blocked.
		 * Closing and reopening the AT channel does *not* clear
		 * this condition.
		 * As a stopgap measure, submit a zero-length AT read
		 * before closing the AT channel. This has the undocumented
		 * effect of triggering a new HD_RECEIVEATDATA_ACK message
		 * from the base if necessary.
		 * The subsequent AT channel close then discards any pending
		 * messages.
		 */
		spin_lock_irqsave(&cs->lock, flags);
		if (!(cs->hw.bas->basstate & BS_ATRDPEND)) {
			kfree(cs->hw.bas->rcvbuf);
			cs->hw.bas->rcvbuf = NULL;
			cs->hw.bas->rcvbuf_size = 0;
			cs->hw.bas->retry_cmd_in = 0;
			atread_submit(cs, 0);
		}
		spin_unlock_irqrestore(&cs->lock, flags);

>>>>>>> 45f53cc9
		rc = req_submit(cs->bcs, HD_CLOSE_ATCHANNEL, 0, BAS_TIMEOUT);
		if (cb->wake_tasklet)
			tasklet_schedule(cb->wake_tasklet);
		if (!rc)
			rc = cb->len;
		kfree(cb);
		return rc;
	}

	spin_lock_irqsave(&cs->cmdlock, flags);
	cb->prev = cs->lastcmdbuf;
	if (cs->lastcmdbuf)
		cs->lastcmdbuf->next = cb;
	else {
		cs->cmdbuf = cb;
		cs->curlen = cb->len;
	}
	cs->cmdbytes += cb->len;
	cs->lastcmdbuf = cb;
	spin_unlock_irqrestore(&cs->cmdlock, flags);

	spin_lock_irqsave(&cs->lock, flags);
	if (unlikely(!cs->connected)) {
		spin_unlock_irqrestore(&cs->lock, flags);
		gig_dbg(DEBUG_USBREQ, "%s: not connected", __func__);
		/* flush command queue */
		spin_lock_irqsave(&cs->cmdlock, flags);
		while (cs->cmdbuf != NULL)
			complete_cb(cs);
		spin_unlock_irqrestore(&cs->cmdlock, flags);
		return -ENODEV;
	}
	rc = start_cbsend(cs);
	spin_unlock_irqrestore(&cs->lock, flags);
	return rc < 0 ? rc : cb->len;
}

/* gigaset_write_room
 * tty_driver.write_room interface routine
 * return number of characters the driver will accept to be written via
 * gigaset_write_cmd
 * parameter:
 *	controller state structure
 * return value:
 *	number of characters
 */
static int gigaset_write_room(struct cardstate *cs)
{
	return IF_WRITEBUF;
}

/* gigaset_chars_in_buffer
 * tty_driver.chars_in_buffer interface routine
 * return number of characters waiting to be sent
 * parameter:
 *	controller state structure
 * return value:
 *	number of characters
 */
static int gigaset_chars_in_buffer(struct cardstate *cs)
{
	return cs->cmdbytes;
}

/* gigaset_brkchars
 * implementation of ioctl(GIGASET_BRKCHARS)
 * parameter:
 *	controller state structure
 * return value:
 *	-EINVAL (unimplemented function)
 */
static int gigaset_brkchars(struct cardstate *cs, const unsigned char buf[6])
{
	return -EINVAL;
}


/* Device Initialization/Shutdown */
/* ============================== */

/* Free hardware dependent part of the B channel structure
 * parameter:
 *	bcs	B channel structure
 * return value:
 *	!=0 on success
 */
static int gigaset_freebcshw(struct bc_state *bcs)
{
	struct bas_bc_state *ubc = bcs->hw.bas;
	int i;

	if (!ubc)
		return 0;

	/* kill URBs and tasklets before freeing - better safe than sorry */
	ubc->running = 0;
	gig_dbg(DEBUG_INIT, "%s: killing isoc URBs", __func__);
	for (i = 0; i < BAS_OUTURBS; ++i) {
		usb_kill_urb(ubc->isoouturbs[i].urb);
		usb_free_urb(ubc->isoouturbs[i].urb);
	}
	for (i = 0; i < BAS_INURBS; ++i) {
		usb_kill_urb(ubc->isoinurbs[i]);
		usb_free_urb(ubc->isoinurbs[i]);
	}
	tasklet_kill(&ubc->sent_tasklet);
	tasklet_kill(&ubc->rcvd_tasklet);
	kfree(ubc->isooutbuf);
	kfree(ubc);
	bcs->hw.bas = NULL;
	return 1;
}

/* Initialize hardware dependent part of the B channel structure
 * parameter:
 *	bcs	B channel structure
 * return value:
 *	!=0 on success
 */
static int gigaset_initbcshw(struct bc_state *bcs)
{
	int i;
	struct bas_bc_state *ubc;

	bcs->hw.bas = ubc = kmalloc(sizeof(struct bas_bc_state), GFP_KERNEL);
	if (!ubc) {
		pr_err("out of memory\n");
		return 0;
	}

	ubc->running = 0;
	atomic_set(&ubc->corrbytes, 0);
	spin_lock_init(&ubc->isooutlock);
	for (i = 0; i < BAS_OUTURBS; ++i) {
		ubc->isoouturbs[i].urb = NULL;
		ubc->isoouturbs[i].bcs = bcs;
	}
	ubc->isooutdone = ubc->isooutfree = ubc->isooutovfl = NULL;
	ubc->numsub = 0;
	ubc->isooutbuf = kmalloc(sizeof(struct isowbuf_t), GFP_KERNEL);
	if (!ubc->isooutbuf) {
		pr_err("out of memory\n");
		kfree(ubc);
		bcs->hw.bas = NULL;
		return 0;
	}
	tasklet_init(&ubc->sent_tasklet,
		     write_iso_tasklet, (unsigned long) bcs);

	spin_lock_init(&ubc->isoinlock);
	for (i = 0; i < BAS_INURBS; ++i)
		ubc->isoinurbs[i] = NULL;
	ubc->isoindone = NULL;
	ubc->loststatus = -EINPROGRESS;
	ubc->isoinlost = 0;
	ubc->seqlen = 0;
	ubc->inbyte = 0;
	ubc->inbits = 0;
	ubc->goodbytes = 0;
	ubc->alignerrs = 0;
	ubc->fcserrs = 0;
	ubc->frameerrs = 0;
	ubc->giants = 0;
	ubc->runts = 0;
	ubc->aborts = 0;
	ubc->shared0s = 0;
	ubc->stolen0s = 0;
	tasklet_init(&ubc->rcvd_tasklet,
		     read_iso_tasklet, (unsigned long) bcs);
	return 1;
}

static void gigaset_reinitbcshw(struct bc_state *bcs)
{
	struct bas_bc_state *ubc = bcs->hw.bas;

	bcs->hw.bas->running = 0;
	atomic_set(&bcs->hw.bas->corrbytes, 0);
	bcs->hw.bas->numsub = 0;
	spin_lock_init(&ubc->isooutlock);
	spin_lock_init(&ubc->isoinlock);
	ubc->loststatus = -EINPROGRESS;
}

static void gigaset_freecshw(struct cardstate *cs)
{
	/* timers, URBs and rcvbuf are disposed of in disconnect */
	kfree(cs->hw.bas->int_in_buf);
	kfree(cs->hw.bas);
	cs->hw.bas = NULL;
}

static int gigaset_initcshw(struct cardstate *cs)
{
	struct bas_cardstate *ucs;

	cs->hw.bas = ucs = kmalloc(sizeof *ucs, GFP_KERNEL);
	if (!ucs) {
		pr_err("out of memory\n");
		return 0;
	}
	ucs->int_in_buf = kmalloc(IP_MSGSIZE, GFP_KERNEL);
	if (!ucs->int_in_buf) {
		kfree(ucs);
		pr_err("out of memory\n");
		return 0;
	}

	ucs->urb_cmd_in = NULL;
	ucs->urb_cmd_out = NULL;
	ucs->rcvbuf = NULL;
	ucs->rcvbuf_size = 0;

	spin_lock_init(&ucs->lock);
	ucs->pending = 0;

	ucs->basstate = 0;
	setup_timer(&ucs->timer_ctrl, req_timeout, (unsigned long) cs);
	setup_timer(&ucs->timer_atrdy, atrdy_timeout, (unsigned long) cs);
	setup_timer(&ucs->timer_cmd_in, cmd_in_timeout, (unsigned long) cs);
	setup_timer(&ucs->timer_int_in, int_in_resubmit, (unsigned long) cs);
	init_waitqueue_head(&ucs->waitqueue);
	INIT_WORK(&ucs->int_in_wq, int_in_work);

	return 1;
}

/* freeurbs
 * unlink and deallocate all URBs unconditionally
 * caller must make sure that no commands are still in progress
 * parameter:
 *	cs	controller state structure
 */
static void freeurbs(struct cardstate *cs)
{
	struct bas_cardstate *ucs = cs->hw.bas;
	struct bas_bc_state *ubc;
	int i, j;

	gig_dbg(DEBUG_INIT, "%s: killing URBs", __func__);
	for (j = 0; j < BAS_CHANNELS; ++j) {
		ubc = cs->bcs[j].hw.bas;
		for (i = 0; i < BAS_OUTURBS; ++i) {
			usb_kill_urb(ubc->isoouturbs[i].urb);
			usb_free_urb(ubc->isoouturbs[i].urb);
			ubc->isoouturbs[i].urb = NULL;
		}
		for (i = 0; i < BAS_INURBS; ++i) {
			usb_kill_urb(ubc->isoinurbs[i]);
			usb_free_urb(ubc->isoinurbs[i]);
			ubc->isoinurbs[i] = NULL;
		}
	}
	usb_kill_urb(ucs->urb_int_in);
	usb_free_urb(ucs->urb_int_in);
	ucs->urb_int_in = NULL;
	usb_kill_urb(ucs->urb_cmd_out);
	usb_free_urb(ucs->urb_cmd_out);
	ucs->urb_cmd_out = NULL;
	usb_kill_urb(ucs->urb_cmd_in);
	usb_free_urb(ucs->urb_cmd_in);
	ucs->urb_cmd_in = NULL;
	usb_kill_urb(ucs->urb_ctrl);
	usb_free_urb(ucs->urb_ctrl);
	ucs->urb_ctrl = NULL;
}

/* gigaset_probe
 * This function is called when a new USB device is connected.
 * It checks whether the new device is handled by this driver.
 */
static int gigaset_probe(struct usb_interface *interface,
			 const struct usb_device_id *id)
{
	struct usb_host_interface *hostif;
	struct usb_device *udev = interface_to_usbdev(interface);
	struct cardstate *cs = NULL;
	struct bas_cardstate *ucs = NULL;
	struct bas_bc_state *ubc;
	struct usb_endpoint_descriptor *endpoint;
	int i, j;
	int rc;

	gig_dbg(DEBUG_INIT,
		"%s: Check if device matches .. (Vendor: 0x%x, Product: 0x%x)",
		__func__, le16_to_cpu(udev->descriptor.idVendor),
		le16_to_cpu(udev->descriptor.idProduct));

	/* set required alternate setting */
	hostif = interface->cur_altsetting;
	if (hostif->desc.bAlternateSetting != 3) {
		gig_dbg(DEBUG_INIT,
			"%s: wrong alternate setting %d - trying to switch",
			__func__, hostif->desc.bAlternateSetting);
		if (usb_set_interface(udev, hostif->desc.bInterfaceNumber, 3)
		    < 0) {
			dev_warn(&udev->dev, "usb_set_interface failed, "
				 "device %d interface %d altsetting %d\n",
				 udev->devnum, hostif->desc.bInterfaceNumber,
				 hostif->desc.bAlternateSetting);
			return -ENODEV;
		}
		hostif = interface->cur_altsetting;
	}

	/* Reject application specific interfaces
	 */
	if (hostif->desc.bInterfaceClass != 255) {
		dev_warn(&udev->dev, "%s: bInterfaceClass == %d\n",
			 __func__, hostif->desc.bInterfaceClass);
		return -ENODEV;
	}

	dev_info(&udev->dev,
		 "%s: Device matched (Vendor: 0x%x, Product: 0x%x)\n",
		 __func__, le16_to_cpu(udev->descriptor.idVendor),
		 le16_to_cpu(udev->descriptor.idProduct));

	/* allocate memory for our device state and intialize it */
	cs = gigaset_initcs(driver, BAS_CHANNELS, 0, 0, cidmode,
			    GIGASET_MODULENAME);
	if (!cs)
		return -ENODEV;
	ucs = cs->hw.bas;

	/* save off device structure ptrs for later use */
	usb_get_dev(udev);
	ucs->udev = udev;
	ucs->interface = interface;
	cs->dev = &interface->dev;

	/* allocate URBs:
	 * - one for the interrupt pipe
	 * - three for the different uses of the default control pipe
	 * - three for each isochronous pipe
	 */
	if (!(ucs->urb_int_in = usb_alloc_urb(0, GFP_KERNEL)) ||
	    !(ucs->urb_cmd_in = usb_alloc_urb(0, GFP_KERNEL)) ||
	    !(ucs->urb_cmd_out = usb_alloc_urb(0, GFP_KERNEL)) ||
	    !(ucs->urb_ctrl = usb_alloc_urb(0, GFP_KERNEL)))
		goto allocerr;

	for (j = 0; j < BAS_CHANNELS; ++j) {
		ubc = cs->bcs[j].hw.bas;
		for (i = 0; i < BAS_OUTURBS; ++i)
			if (!(ubc->isoouturbs[i].urb =
			      usb_alloc_urb(BAS_NUMFRAMES, GFP_KERNEL)))
				goto allocerr;
		for (i = 0; i < BAS_INURBS; ++i)
			if (!(ubc->isoinurbs[i] =
			      usb_alloc_urb(BAS_NUMFRAMES, GFP_KERNEL)))
				goto allocerr;
	}

	ucs->rcvbuf = NULL;
	ucs->rcvbuf_size = 0;

	/* Fill the interrupt urb and send it to the core */
	endpoint = &hostif->endpoint[0].desc;
	usb_fill_int_urb(ucs->urb_int_in, udev,
			 usb_rcvintpipe(udev,
					(endpoint->bEndpointAddress) & 0x0f),
			 ucs->int_in_buf, IP_MSGSIZE, read_int_callback, cs,
			 endpoint->bInterval);
	rc = usb_submit_urb(ucs->urb_int_in, GFP_KERNEL);
	if (rc != 0) {
		dev_err(cs->dev, "could not submit interrupt URB: %s\n",
			get_usb_rcmsg(rc));
		goto error;
	}
	ucs->retry_int_in = 0;

	/* tell the device that the driver is ready */
	rc = req_submit(cs->bcs, HD_DEVICE_INIT_ACK, 0, 0);
	if (rc != 0)
		goto error;

	/* tell common part that the device is ready */
	if (startmode == SM_LOCKED)
		cs->mstate = MS_LOCKED;

	/* save address of controller structure */
	usb_set_intfdata(interface, cs);

	if (!gigaset_start(cs))
		goto error;

	return 0;

allocerr:
	dev_err(cs->dev, "could not allocate URBs\n");
error:
	freeurbs(cs);
	usb_set_intfdata(interface, NULL);
	gigaset_freecs(cs);
	return -ENODEV;
}

/* gigaset_disconnect
 * This function is called when the Gigaset base is unplugged.
 */
static void gigaset_disconnect(struct usb_interface *interface)
{
	struct cardstate *cs;
	struct bas_cardstate *ucs;
	int j;

	cs = usb_get_intfdata(interface);

	ucs = cs->hw.bas;

	dev_info(cs->dev, "disconnecting Gigaset base\n");

	/* mark base as not ready, all channels disconnected */
	ucs->basstate = 0;

	/* tell LL all channels are down */
	for (j = 0; j < BAS_CHANNELS; ++j)
		gigaset_bchannel_down(cs->bcs + j);

	/* stop driver (common part) */
	gigaset_stop(cs);

	/* stop delayed work and URBs, free ressources */
	del_timer_sync(&ucs->timer_ctrl);
	del_timer_sync(&ucs->timer_atrdy);
	del_timer_sync(&ucs->timer_cmd_in);
	del_timer_sync(&ucs->timer_int_in);
	cancel_work_sync(&ucs->int_in_wq);
	freeurbs(cs);
	usb_set_intfdata(interface, NULL);
	kfree(ucs->rcvbuf);
	ucs->rcvbuf = NULL;
	ucs->rcvbuf_size = 0;
	usb_put_dev(ucs->udev);
	ucs->interface = NULL;
	ucs->udev = NULL;
	cs->dev = NULL;
	gigaset_freecs(cs);
}

/* gigaset_suspend
 * This function is called before the USB connection is suspended.
 */
static int gigaset_suspend(struct usb_interface *intf, pm_message_t message)
{
	struct cardstate *cs = usb_get_intfdata(intf);
	struct bas_cardstate *ucs = cs->hw.bas;
	int rc;

	/* set suspend flag; this stops AT command/response traffic */
	if (update_basstate(ucs, BS_SUSPEND, 0) & BS_SUSPEND) {
		gig_dbg(DEBUG_SUSPEND, "already suspended");
		return 0;
	}

	/* wait a bit for blocking conditions to go away */
	rc = wait_event_timeout(ucs->waitqueue,
			!(ucs->basstate &
			  (BS_B1OPEN|BS_B2OPEN|BS_ATRDPEND|BS_ATWRPEND)),
			BAS_TIMEOUT*HZ/10);
	gig_dbg(DEBUG_SUSPEND, "wait_event_timeout() -> %d", rc);

	/* check for conditions preventing suspend */
	if (ucs->basstate & (BS_B1OPEN|BS_B2OPEN|BS_ATRDPEND|BS_ATWRPEND)) {
		dev_warn(cs->dev, "cannot suspend:\n");
		if (ucs->basstate & BS_B1OPEN)
			dev_warn(cs->dev, " B channel 1 open\n");
		if (ucs->basstate & BS_B2OPEN)
			dev_warn(cs->dev, " B channel 2 open\n");
		if (ucs->basstate & BS_ATRDPEND)
			dev_warn(cs->dev, " receiving AT reply\n");
		if (ucs->basstate & BS_ATWRPEND)
			dev_warn(cs->dev, " sending AT command\n");
		update_basstate(ucs, 0, BS_SUSPEND);
		return -EBUSY;
	}

	/* close AT channel if open */
	if (ucs->basstate & BS_ATOPEN) {
		gig_dbg(DEBUG_SUSPEND, "closing AT channel");
		rc = req_submit(cs->bcs, HD_CLOSE_ATCHANNEL, 0, 0);
		if (rc) {
			update_basstate(ucs, 0, BS_SUSPEND);
			return rc;
		}
		wait_event_timeout(ucs->waitqueue, !ucs->pending,
				   BAS_TIMEOUT*HZ/10);
		/* in case of timeout, proceed anyway */
	}

	/* kill all URBs and delayed work that might still be pending */
	usb_kill_urb(ucs->urb_ctrl);
	usb_kill_urb(ucs->urb_int_in);
	del_timer_sync(&ucs->timer_ctrl);
	del_timer_sync(&ucs->timer_atrdy);
	del_timer_sync(&ucs->timer_cmd_in);
	del_timer_sync(&ucs->timer_int_in);
	cancel_work_sync(&ucs->int_in_wq);

	gig_dbg(DEBUG_SUSPEND, "suspend complete");
	return 0;
}

/* gigaset_resume
 * This function is called after the USB connection has been resumed.
 */
static int gigaset_resume(struct usb_interface *intf)
{
	struct cardstate *cs = usb_get_intfdata(intf);
	struct bas_cardstate *ucs = cs->hw.bas;
	int rc;

	/* resubmit interrupt URB for spontaneous messages from base */
	rc = usb_submit_urb(ucs->urb_int_in, GFP_KERNEL);
	if (rc) {
		dev_err(cs->dev, "could not resubmit interrupt URB: %s\n",
			get_usb_rcmsg(rc));
		return rc;
	}
	ucs->retry_int_in = 0;

	/* clear suspend flag to reallow activity */
	update_basstate(ucs, 0, BS_SUSPEND);

	gig_dbg(DEBUG_SUSPEND, "resume complete");
	return 0;
}

/* gigaset_pre_reset
 * This function is called before the USB connection is reset.
 */
static int gigaset_pre_reset(struct usb_interface *intf)
{
	/* handle just like suspend */
	return gigaset_suspend(intf, PMSG_ON);
}

/* gigaset_post_reset
 * This function is called after the USB connection has been reset.
 */
static int gigaset_post_reset(struct usb_interface *intf)
{
	/* FIXME: send HD_DEVICE_INIT_ACK? */

	/* resume operations */
	return gigaset_resume(intf);
}


static const struct gigaset_ops gigops = {
	gigaset_write_cmd,
	gigaset_write_room,
	gigaset_chars_in_buffer,
	gigaset_brkchars,
	gigaset_init_bchannel,
	gigaset_close_bchannel,
	gigaset_initbcshw,
	gigaset_freebcshw,
	gigaset_reinitbcshw,
	gigaset_initcshw,
	gigaset_freecshw,
	gigaset_set_modem_ctrl,
	gigaset_baud_rate,
	gigaset_set_line_ctrl,
	gigaset_isoc_send_skb,
	gigaset_isoc_input,
};

/* bas_gigaset_init
 * This function is called after the kernel module is loaded.
 */
static int __init bas_gigaset_init(void)
{
	int result;

	/* allocate memory for our driver state and intialize it */
	driver = gigaset_initdriver(GIGASET_MINOR, GIGASET_MINORS,
				    GIGASET_MODULENAME, GIGASET_DEVNAME,
				    &gigops, THIS_MODULE);
	if (driver == NULL)
		goto error;

	/* register this driver with the USB subsystem */
	result = usb_register(&gigaset_usb_driver);
	if (result < 0) {
		pr_err("error %d registering USB driver\n", -result);
		goto error;
	}

	pr_info(DRIVER_DESC "\n");
	return 0;

error:
	if (driver)
		gigaset_freedriver(driver);
	driver = NULL;
	return -1;
}

/* bas_gigaset_exit
 * This function is called before the kernel module is unloaded.
 */
static void __exit bas_gigaset_exit(void)
{
	struct bas_cardstate *ucs;
	int i;

	gigaset_blockdriver(driver); /* => probe will fail
				      * => no gigaset_start any more
				      */

	/* stop all connected devices */
	for (i = 0; i < driver->minors; i++) {
		if (gigaset_shutdown(driver->cs + i) < 0)
			continue;		/* no device */
		/* from now on, no isdn callback should be possible */

		/* close all still open channels */
		ucs = driver->cs[i].hw.bas;
		if (ucs->basstate & BS_B1OPEN) {
			gig_dbg(DEBUG_INIT, "closing B1 channel");
			usb_control_msg(ucs->udev,
					usb_sndctrlpipe(ucs->udev, 0),
					HD_CLOSE_B1CHANNEL, OUT_VENDOR_REQ,
					0, 0, NULL, 0, BAS_TIMEOUT);
		}
		if (ucs->basstate & BS_B2OPEN) {
			gig_dbg(DEBUG_INIT, "closing B2 channel");
			usb_control_msg(ucs->udev,
					usb_sndctrlpipe(ucs->udev, 0),
					HD_CLOSE_B2CHANNEL, OUT_VENDOR_REQ,
					0, 0, NULL, 0, BAS_TIMEOUT);
		}
		if (ucs->basstate & BS_ATOPEN) {
			gig_dbg(DEBUG_INIT, "closing AT channel");
			usb_control_msg(ucs->udev,
					usb_sndctrlpipe(ucs->udev, 0),
					HD_CLOSE_ATCHANNEL, OUT_VENDOR_REQ,
					0, 0, NULL, 0, BAS_TIMEOUT);
		}
		ucs->basstate = 0;
	}

	/* deregister this driver with the USB subsystem */
	usb_deregister(&gigaset_usb_driver);
	/* this will call the disconnect-callback */
	/* from now on, no disconnect/probe callback should be running */

	gigaset_freedriver(driver);
	driver = NULL;
}


module_init(bas_gigaset_init);
module_exit(bas_gigaset_exit);

MODULE_AUTHOR(DRIVER_AUTHOR);
MODULE_DESCRIPTION(DRIVER_DESC);
MODULE_LICENSE("GPL");<|MERGE_RESOLUTION|>--- conflicted
+++ resolved
@@ -1978,8 +1978,6 @@
 	 * The next command will reopen the AT channel automatically.
 	 */
 	if (cb->len == 3 && !memcmp(cb->buf, "+++", 3)) {
-<<<<<<< HEAD
-=======
 		/* If an HD_RECEIVEATDATA_ACK message remains unhandled
 		 * because of an error, the base never sends another one.
 		 * The response channel is thus effectively blocked.
@@ -2002,7 +2000,6 @@
 		}
 		spin_unlock_irqrestore(&cs->lock, flags);
 
->>>>>>> 45f53cc9
 		rc = req_submit(cs->bcs, HD_CLOSE_ATCHANNEL, 0, BAS_TIMEOUT);
 		if (cb->wake_tasklet)
 			tasklet_schedule(cb->wake_tasklet);
