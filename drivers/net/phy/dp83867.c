--- conflicted
+++ resolved
@@ -305,9 +305,6 @@
 		}
 	}
 
-<<<<<<< HEAD
-	val = phy_read(phydev, DP83867_CFG3);
-=======
 	if (phydev->interface == PHY_INTERFACE_MODE_SGMII) {
 		/* For support SPEED_10 in SGMII mode
 		 * DP83867_10M_SGMII_RATE_ADAPT bit
@@ -336,7 +333,8 @@
 		if (ret)
 			return ret;
 	}
->>>>>>> 7d120bf2
+
+	val = phy_read(phydev, DP83867_CFG3);
 
 	/* Enable Interrupt output INT_OE in CFG3 register */
 	if (phy_interrupt_is_valid(phydev))
