--- conflicted
+++ resolved
@@ -91,20 +91,11 @@
 		I2C devices get this attribute created automatically.
 		RO
 
-<<<<<<< HEAD
-update_rate	The rate at which the chip will update readings.
-		Unit: millisecond
-		RW
-		Some devices have a variable update rate. This attribute
-		can be used to change the update rate to the desired
-		frequency.
-=======
 update_interval	The interval at which the chip will update readings.
 		Unit: millisecond
 		RW
 		Some devices have a variable update rate or interval.
 		This attribute can be used to change it to the desired value.
->>>>>>> 062c1825
 
 
 ************
