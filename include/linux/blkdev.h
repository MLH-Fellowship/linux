--- conflicted
+++ resolved
@@ -456,11 +456,7 @@
 	struct throtl_data *td;
 #endif
 	struct rcu_head		rcu_head;
-<<<<<<< HEAD
-	struct swait_head	mq_freeze_wq;
-=======
 	struct swait_queue_head	mq_freeze_wq;
->>>>>>> 412f52db
 	struct percpu_ref	q_usage_counter;
 	struct list_head	all_q_node;
 
