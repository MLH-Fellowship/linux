/*
   drbd_nl.c

   This file is part of DRBD by Philipp Reisner and Lars Ellenberg.

   Copyright (C) 2001-2008, LINBIT Information Technologies GmbH.
   Copyright (C) 1999-2008, Philipp Reisner <philipp.reisner@linbit.com>.
   Copyright (C) 2002-2008, Lars Ellenberg <lars.ellenberg@linbit.com>.

   drbd is free software; you can redistribute it and/or modify
   it under the terms of the GNU General Public License as published by
   the Free Software Foundation; either version 2, or (at your option)
   any later version.

   drbd is distributed in the hope that it will be useful,
   but WITHOUT ANY WARRANTY; without even the implied warranty of
   MERCHANTABILITY or FITNESS FOR A PARTICULAR PURPOSE.  See the
   GNU General Public License for more details.

   You should have received a copy of the GNU General Public License
   along with drbd; see the file COPYING.  If not, write to
   the Free Software Foundation, 675 Mass Ave, Cambridge, MA 02139, USA.

 */

#include <linux/module.h>
#include <linux/drbd.h>
#include <linux/in.h>
#include <linux/fs.h>
#include <linux/file.h>
#include <linux/slab.h>
#include <linux/connector.h>
#include <linux/blkpg.h>
#include <linux/cpumask.h>
#include "drbd_int.h"
#include "drbd_req.h"
#include "drbd_wrappers.h"
#include <asm/unaligned.h>
#include <linux/drbd_tag_magic.h>
#include <linux/drbd_limits.h>
#include <linux/compiler.h>
#include <linux/kthread.h>

static unsigned short *tl_add_blob(unsigned short *, enum drbd_tags, const void *, int);
static unsigned short *tl_add_str(unsigned short *, enum drbd_tags, const char *);
static unsigned short *tl_add_int(unsigned short *, enum drbd_tags, const void *);

/* see get_sb_bdev and bd_claim */
static char *drbd_m_holder = "Hands off! this is DRBD's meta data device.";

/* Generate the tag_list to struct functions */
#define NL_PACKET(name, number, fields) \
static int name ## _from_tags(struct drbd_conf *mdev, \
	unsigned short *tags, struct name *arg) __attribute__ ((unused)); \
static int name ## _from_tags(struct drbd_conf *mdev, \
	unsigned short *tags, struct name *arg) \
{ \
	int tag; \
	int dlen; \
	\
	while ((tag = get_unaligned(tags++)) != TT_END) {	\
		dlen = get_unaligned(tags++);			\
		switch (tag_number(tag)) { \
		fields \
		default: \
			if (tag & T_MANDATORY) { \
				dev_err(DEV, "Unknown tag: %d\n", tag_number(tag)); \
				return 0; \
			} \
		} \
		tags = (unsigned short *)((char *)tags + dlen); \
	} \
	return 1; \
}
#define NL_INTEGER(pn, pr, member) \
	case pn: /* D_ASSERT( tag_type(tag) == TT_INTEGER ); */ \
		arg->member = get_unaligned((int *)(tags));	\
		break;
#define NL_INT64(pn, pr, member) \
	case pn: /* D_ASSERT( tag_type(tag) == TT_INT64 ); */ \
		arg->member = get_unaligned((u64 *)(tags));	\
		break;
#define NL_BIT(pn, pr, member) \
	case pn: /* D_ASSERT( tag_type(tag) == TT_BIT ); */ \
		arg->member = *(char *)(tags) ? 1 : 0; \
		break;
#define NL_STRING(pn, pr, member, len) \
	case pn: /* D_ASSERT( tag_type(tag) == TT_STRING ); */ \
		if (dlen > len) { \
			dev_err(DEV, "arg too long: %s (%u wanted, max len: %u bytes)\n", \
				#member, dlen, (unsigned int)len); \
			return 0; \
		} \
		 arg->member ## _len = dlen; \
		 memcpy(arg->member, tags, min_t(size_t, dlen, len)); \
		 break;
#include "linux/drbd_nl.h"

/* Generate the struct to tag_list functions */
#define NL_PACKET(name, number, fields) \
static unsigned short* \
name ## _to_tags(struct drbd_conf *mdev, \
	struct name *arg, unsigned short *tags) __attribute__ ((unused)); \
static unsigned short* \
name ## _to_tags(struct drbd_conf *mdev, \
	struct name *arg, unsigned short *tags) \
{ \
	fields \
	return tags; \
}

#define NL_INTEGER(pn, pr, member) \
	put_unaligned(pn | pr | TT_INTEGER, tags++);	\
	put_unaligned(sizeof(int), tags++);		\
	put_unaligned(arg->member, (int *)tags);	\
	tags = (unsigned short *)((char *)tags+sizeof(int));
#define NL_INT64(pn, pr, member) \
	put_unaligned(pn | pr | TT_INT64, tags++);	\
	put_unaligned(sizeof(u64), tags++);		\
	put_unaligned(arg->member, (u64 *)tags);	\
	tags = (unsigned short *)((char *)tags+sizeof(u64));
#define NL_BIT(pn, pr, member) \
	put_unaligned(pn | pr | TT_BIT, tags++);	\
	put_unaligned(sizeof(char), tags++);		\
	*(char *)tags = arg->member; \
	tags = (unsigned short *)((char *)tags+sizeof(char));
#define NL_STRING(pn, pr, member, len) \
	put_unaligned(pn | pr | TT_STRING, tags++);	\
	put_unaligned(arg->member ## _len, tags++);	\
	memcpy(tags, arg->member, arg->member ## _len); \
	tags = (unsigned short *)((char *)tags + arg->member ## _len);
#include "linux/drbd_nl.h"

void drbd_bcast_ev_helper(struct drbd_conf *mdev, char *helper_name);
void drbd_nl_send_reply(struct cn_msg *, int);

int drbd_khelper(struct drbd_conf *mdev, char *cmd)
{
	char *envp[] = { "HOME=/",
			"TERM=linux",
			"PATH=/sbin:/usr/sbin:/bin:/usr/bin",
			NULL, /* Will be set to address family */
			NULL, /* Will be set to address */
			NULL };

	char mb[12], af[20], ad[60], *afs;
	char *argv[] = {usermode_helper, cmd, mb, NULL };
	int ret;

	snprintf(mb, 12, "minor-%d", mdev_to_minor(mdev));

	if (get_net_conf(mdev)) {
		switch (((struct sockaddr *)mdev->net_conf->peer_addr)->sa_family) {
		case AF_INET6:
			afs = "ipv6";
			snprintf(ad, 60, "DRBD_PEER_ADDRESS=%pI6",
				 &((struct sockaddr_in6 *)mdev->net_conf->peer_addr)->sin6_addr);
			break;
		case AF_INET:
			afs = "ipv4";
			snprintf(ad, 60, "DRBD_PEER_ADDRESS=%pI4",
				 &((struct sockaddr_in *)mdev->net_conf->peer_addr)->sin_addr);
			break;
		default:
			afs = "ssocks";
			snprintf(ad, 60, "DRBD_PEER_ADDRESS=%pI4",
				 &((struct sockaddr_in *)mdev->net_conf->peer_addr)->sin_addr);
		}
		snprintf(af, 20, "DRBD_PEER_AF=%s", afs);
		envp[3]=af;
		envp[4]=ad;
		put_net_conf(mdev);
	}

	/* The helper may take some time.
	 * write out any unsynced meta data changes now */
	drbd_md_sync(mdev);

	dev_info(DEV, "helper command: %s %s %s\n", usermode_helper, cmd, mb);

	drbd_bcast_ev_helper(mdev, cmd);
	ret = call_usermodehelper(usermode_helper, argv, envp, 1);
	if (ret)
		dev_warn(DEV, "helper command: %s %s %s exit code %u (0x%x)\n",
				usermode_helper, cmd, mb,
				(ret >> 8) & 0xff, ret);
	else
		dev_info(DEV, "helper command: %s %s %s exit code %u (0x%x)\n",
				usermode_helper, cmd, mb,
				(ret >> 8) & 0xff, ret);

	if (ret < 0) /* Ignore any ERRNOs we got. */
		ret = 0;

	return ret;
}

enum drbd_disk_state drbd_try_outdate_peer(struct drbd_conf *mdev)
{
	char *ex_to_string;
	int r;
	enum drbd_disk_state nps;
	enum drbd_fencing_p fp;

	D_ASSERT(mdev->state.pdsk == D_UNKNOWN);

	if (get_ldev_if_state(mdev, D_CONSISTENT)) {
		fp = mdev->ldev->dc.fencing;
		put_ldev(mdev);
	} else {
		dev_warn(DEV, "Not fencing peer, I'm not even Consistent myself.\n");
		nps = mdev->state.pdsk;
		goto out;
	}

	r = drbd_khelper(mdev, "fence-peer");

	switch ((r>>8) & 0xff) {
	case 3: /* peer is inconsistent */
		ex_to_string = "peer is inconsistent or worse";
		nps = D_INCONSISTENT;
		break;
	case 4: /* peer got outdated, or was already outdated */
		ex_to_string = "peer was fenced";
		nps = D_OUTDATED;
		break;
	case 5: /* peer was down */
		if (mdev->state.disk == D_UP_TO_DATE) {
			/* we will(have) create(d) a new UUID anyways... */
			ex_to_string = "peer is unreachable, assumed to be dead";
			nps = D_OUTDATED;
		} else {
			ex_to_string = "peer unreachable, doing nothing since disk != UpToDate";
			nps = mdev->state.pdsk;
		}
		break;
	case 6: /* Peer is primary, voluntarily outdate myself.
		 * This is useful when an unconnected R_SECONDARY is asked to
		 * become R_PRIMARY, but finds the other peer being active. */
		ex_to_string = "peer is active";
		dev_warn(DEV, "Peer is primary, outdating myself.\n");
		nps = D_UNKNOWN;
		_drbd_request_state(mdev, NS(disk, D_OUTDATED), CS_WAIT_COMPLETE);
		break;
	case 7:
		if (fp != FP_STONITH)
			dev_err(DEV, "fence-peer() = 7 && fencing != Stonith !!!\n");
		ex_to_string = "peer was stonithed";
		nps = D_OUTDATED;
		break;
	default:
		/* The script is broken ... */
		nps = D_UNKNOWN;
		dev_err(DEV, "fence-peer helper broken, returned %d\n", (r>>8)&0xff);
		return nps;
	}

	dev_info(DEV, "fence-peer helper returned %d (%s)\n",
			(r>>8) & 0xff, ex_to_string);

out:
	if (mdev->state.susp_fen && nps >= D_UNKNOWN) {
		/* The handler was not successful... unfreeze here, the
		   state engine can not unfreeze... */
		_drbd_request_state(mdev, NS(susp_fen, 0), CS_VERBOSE);
	}

	return nps;
}

static int _try_outdate_peer_async(void *data)
{
	struct drbd_conf *mdev = (struct drbd_conf *)data;
	enum drbd_disk_state nps;

	nps = drbd_try_outdate_peer(mdev);
	drbd_request_state(mdev, NS(pdsk, nps));

	return 0;
}

void drbd_try_outdate_peer_async(struct drbd_conf *mdev)
{
	struct task_struct *opa;

	opa = kthread_run(_try_outdate_peer_async, mdev, "drbd%d_a_helper", mdev_to_minor(mdev));
	if (IS_ERR(opa))
		dev_err(DEV, "out of mem, failed to invoke fence-peer helper\n");
}

enum drbd_state_rv
drbd_set_role(struct drbd_conf *mdev, enum drbd_role new_role, int force)
{
	const int max_tries = 4;
	enum drbd_state_rv rv = SS_UNKNOWN_ERROR;
	int try = 0;
	int forced = 0;
	union drbd_state mask, val;
	enum drbd_disk_state nps;

	if (new_role == R_PRIMARY)
		request_ping(mdev); /* Detect a dead peer ASAP */

	mutex_lock(&mdev->state_mutex);

	mask.i = 0; mask.role = R_MASK;
	val.i  = 0; val.role  = new_role;

	while (try++ < max_tries) {
		rv = _drbd_request_state(mdev, mask, val, CS_WAIT_COMPLETE);

		/* in case we first succeeded to outdate,
		 * but now suddenly could establish a connection */
		if (rv == SS_CW_FAILED_BY_PEER && mask.pdsk != 0) {
			val.pdsk = 0;
			mask.pdsk = 0;
			continue;
		}

		if (rv == SS_NO_UP_TO_DATE_DISK && force &&
		    (mdev->state.disk < D_UP_TO_DATE &&
		     mdev->state.disk >= D_INCONSISTENT)) {
			mask.disk = D_MASK;
			val.disk  = D_UP_TO_DATE;
			forced = 1;
			continue;
		}

		if (rv == SS_NO_UP_TO_DATE_DISK &&
		    mdev->state.disk == D_CONSISTENT && mask.pdsk == 0) {
			D_ASSERT(mdev->state.pdsk == D_UNKNOWN);
			nps = drbd_try_outdate_peer(mdev);

			if (nps == D_OUTDATED || nps == D_INCONSISTENT) {
				val.disk = D_UP_TO_DATE;
				mask.disk = D_MASK;
			}

			val.pdsk = nps;
			mask.pdsk = D_MASK;

			continue;
		}

		if (rv == SS_NOTHING_TO_DO)
			goto fail;
		if (rv == SS_PRIMARY_NOP && mask.pdsk == 0) {
			nps = drbd_try_outdate_peer(mdev);

			if (force && nps > D_OUTDATED) {
				dev_warn(DEV, "Forced into split brain situation!\n");
				nps = D_OUTDATED;
			}

			mask.pdsk = D_MASK;
			val.pdsk  = nps;

			continue;
		}
		if (rv == SS_TWO_PRIMARIES) {
			/* Maybe the peer is detected as dead very soon...
			   retry at most once more in this case. */
			schedule_timeout_interruptible((mdev->net_conf->ping_timeo+1)*HZ/10);
			if (try < max_tries)
				try = max_tries - 1;
			continue;
		}
		if (rv < SS_SUCCESS) {
			rv = _drbd_request_state(mdev, mask, val,
						CS_VERBOSE + CS_WAIT_COMPLETE);
			if (rv < SS_SUCCESS)
				goto fail;
		}
		break;
	}

	if (rv < SS_SUCCESS)
		goto fail;

	if (forced)
		dev_warn(DEV, "Forced to consider local data as UpToDate!\n");

	/* Wait until nothing is on the fly :) */
	wait_event(mdev->misc_wait, atomic_read(&mdev->ap_pending_cnt) == 0);

	if (new_role == R_SECONDARY) {
		set_disk_ro(mdev->vdisk, true);
		if (get_ldev(mdev)) {
			mdev->ldev->md.uuid[UI_CURRENT] &= ~(u64)1;
			put_ldev(mdev);
		}
	} else {
		if (get_net_conf(mdev)) {
			mdev->net_conf->want_lose = 0;
			put_net_conf(mdev);
		}
		set_disk_ro(mdev->vdisk, false);
		if (get_ldev(mdev)) {
			if (((mdev->state.conn < C_CONNECTED ||
			       mdev->state.pdsk <= D_FAILED)
			      && mdev->ldev->md.uuid[UI_BITMAP] == 0) || forced)
				drbd_uuid_new_current(mdev);

			mdev->ldev->md.uuid[UI_CURRENT] |=  (u64)1;
			put_ldev(mdev);
		}
	}

	/* writeout of activity log covered areas of the bitmap
	 * to stable storage done in after state change already */

	if (mdev->state.conn >= C_WF_REPORT_PARAMS) {
		/* if this was forced, we should consider sync */
		if (forced)
			drbd_send_uuids(mdev);
		drbd_send_state(mdev);
	}

	drbd_md_sync(mdev);

	kobject_uevent(&disk_to_dev(mdev->vdisk)->kobj, KOBJ_CHANGE);
 fail:
	mutex_unlock(&mdev->state_mutex);
	return rv;
}

static struct drbd_conf *ensure_mdev(int minor, int create)
{
	struct drbd_conf *mdev;

	if (minor >= minor_count)
		return NULL;

	mdev = minor_to_mdev(minor);

	if (!mdev && create) {
		struct gendisk *disk = NULL;
		mdev = drbd_new_device(minor);

		spin_lock_irq(&drbd_pp_lock);
		if (minor_table[minor] == NULL) {
			minor_table[minor] = mdev;
			disk = mdev->vdisk;
			mdev = NULL;
		} /* else: we lost the race */
		spin_unlock_irq(&drbd_pp_lock);

		if (disk) /* we won the race above */
			/* in case we ever add a drbd_delete_device(),
			 * don't forget the del_gendisk! */
			add_disk(disk);
		else /* we lost the race above */
			drbd_free_mdev(mdev);

		mdev = minor_to_mdev(minor);
	}

	return mdev;
}

static int drbd_nl_primary(struct drbd_conf *mdev, struct drbd_nl_cfg_req *nlp,
			   struct drbd_nl_cfg_reply *reply)
{
	struct primary primary_args;

	memset(&primary_args, 0, sizeof(struct primary));
	if (!primary_from_tags(mdev, nlp->tag_list, &primary_args)) {
		reply->ret_code = ERR_MANDATORY_TAG;
		return 0;
	}

	reply->ret_code =
		drbd_set_role(mdev, R_PRIMARY, primary_args.primary_force);

	return 0;
}

static int drbd_nl_secondary(struct drbd_conf *mdev, struct drbd_nl_cfg_req *nlp,
			     struct drbd_nl_cfg_reply *reply)
{
	reply->ret_code = drbd_set_role(mdev, R_SECONDARY, 0);

	return 0;
}

/* initializes the md.*_offset members, so we are able to find
 * the on disk meta data */
static void drbd_md_set_sector_offsets(struct drbd_conf *mdev,
				       struct drbd_backing_dev *bdev)
{
	sector_t md_size_sect = 0;
	switch (bdev->dc.meta_dev_idx) {
	default:
		/* v07 style fixed size indexed meta data */
		bdev->md.md_size_sect = MD_RESERVED_SECT;
		bdev->md.md_offset = drbd_md_ss__(mdev, bdev);
		bdev->md.al_offset = MD_AL_OFFSET;
		bdev->md.bm_offset = MD_BM_OFFSET;
		break;
	case DRBD_MD_INDEX_FLEX_EXT:
		/* just occupy the full device; unit: sectors */
		bdev->md.md_size_sect = drbd_get_capacity(bdev->md_bdev);
		bdev->md.md_offset = 0;
		bdev->md.al_offset = MD_AL_OFFSET;
		bdev->md.bm_offset = MD_BM_OFFSET;
		break;
	case DRBD_MD_INDEX_INTERNAL:
	case DRBD_MD_INDEX_FLEX_INT:
		bdev->md.md_offset = drbd_md_ss__(mdev, bdev);
		/* al size is still fixed */
		bdev->md.al_offset = -MD_AL_MAX_SIZE;
		/* we need (slightly less than) ~ this much bitmap sectors: */
		md_size_sect = drbd_get_capacity(bdev->backing_bdev);
		md_size_sect = ALIGN(md_size_sect, BM_SECT_PER_EXT);
		md_size_sect = BM_SECT_TO_EXT(md_size_sect);
		md_size_sect = ALIGN(md_size_sect, 8);

		/* plus the "drbd meta data super block",
		 * and the activity log; */
		md_size_sect += MD_BM_OFFSET;

		bdev->md.md_size_sect = md_size_sect;
		/* bitmap offset is adjusted by 'super' block size */
		bdev->md.bm_offset   = -md_size_sect + MD_AL_OFFSET;
		break;
	}
}

/* input size is expected to be in KB */
char *ppsize(char *buf, unsigned long long size)
{
	/* Needs 9 bytes at max including trailing NUL:
	 * -1ULL ==> "16384 EB" */
	static char units[] = { 'K', 'M', 'G', 'T', 'P', 'E' };
	int base = 0;
	while (size >= 10000 && base < sizeof(units)-1) {
		/* shift + round */
		size = (size >> 10) + !!(size & (1<<9));
		base++;
	}
	sprintf(buf, "%u %cB", (unsigned)size, units[base]);

	return buf;
}

/* there is still a theoretical deadlock when called from receiver
 * on an D_INCONSISTENT R_PRIMARY:
 *  remote READ does inc_ap_bio, receiver would need to receive answer
 *  packet from remote to dec_ap_bio again.
 *  receiver receive_sizes(), comes here,
 *  waits for ap_bio_cnt == 0. -> deadlock.
 * but this cannot happen, actually, because:
 *  R_PRIMARY D_INCONSISTENT, and peer's disk is unreachable
 *  (not connected, or bad/no disk on peer):
 *  see drbd_fail_request_early, ap_bio_cnt is zero.
 *  R_PRIMARY D_INCONSISTENT, and C_SYNC_TARGET:
 *  peer may not initiate a resize.
 */
void drbd_suspend_io(struct drbd_conf *mdev)
{
	set_bit(SUSPEND_IO, &mdev->flags);
	if (is_susp(mdev->state))
		return;
	wait_event(mdev->misc_wait, !atomic_read(&mdev->ap_bio_cnt));
}

void drbd_resume_io(struct drbd_conf *mdev)
{
	clear_bit(SUSPEND_IO, &mdev->flags);
	wake_up(&mdev->misc_wait);
}

/**
 * drbd_determine_dev_size() -  Sets the right device size obeying all constraints
 * @mdev:	DRBD device.
 *
 * Returns 0 on success, negative return values indicate errors.
 * You should call drbd_md_sync() after calling this function.
 */
enum determine_dev_size drbd_determin_dev_size(struct drbd_conf *mdev, enum dds_flags flags) __must_hold(local)
{
	sector_t prev_first_sect, prev_size; /* previous meta location */
	sector_t la_size;
	sector_t size;
	char ppb[10];

	int md_moved, la_size_changed;
	enum determine_dev_size rv = unchanged;

	/* race:
	 * application request passes inc_ap_bio,
	 * but then cannot get an AL-reference.
	 * this function later may wait on ap_bio_cnt == 0. -> deadlock.
	 *
	 * to avoid that:
	 * Suspend IO right here.
	 * still lock the act_log to not trigger ASSERTs there.
	 */
	drbd_suspend_io(mdev);

	/* no wait necessary anymore, actually we could assert that */
	wait_event(mdev->al_wait, lc_try_lock(mdev->act_log));

	prev_first_sect = drbd_md_first_sector(mdev->ldev);
	prev_size = mdev->ldev->md.md_size_sect;
	la_size = mdev->ldev->md.la_size_sect;

	/* TODO: should only be some assert here, not (re)init... */
	drbd_md_set_sector_offsets(mdev, mdev->ldev);

	size = drbd_new_dev_size(mdev, mdev->ldev, flags & DDSF_FORCED);

	if (drbd_get_capacity(mdev->this_bdev) != size ||
	    drbd_bm_capacity(mdev) != size) {
		int err;
		err = drbd_bm_resize(mdev, size, !(flags & DDSF_NO_RESYNC));
		if (unlikely(err)) {
			/* currently there is only one error: ENOMEM! */
			size = drbd_bm_capacity(mdev)>>1;
			if (size == 0) {
				dev_err(DEV, "OUT OF MEMORY! "
				    "Could not allocate bitmap!\n");
			} else {
				dev_err(DEV, "BM resizing failed. "
				    "Leaving size unchanged at size = %lu KB\n",
				    (unsigned long)size);
			}
			rv = dev_size_error;
		}
		/* racy, see comments above. */
		drbd_set_my_capacity(mdev, size);
		mdev->ldev->md.la_size_sect = size;
		dev_info(DEV, "size = %s (%llu KB)\n", ppsize(ppb, size>>1),
		     (unsigned long long)size>>1);
	}
	if (rv == dev_size_error)
		goto out;

	la_size_changed = (la_size != mdev->ldev->md.la_size_sect);

	md_moved = prev_first_sect != drbd_md_first_sector(mdev->ldev)
		|| prev_size	   != mdev->ldev->md.md_size_sect;

	if (la_size_changed || md_moved) {
		int err;

		drbd_al_shrink(mdev); /* All extents inactive. */
		dev_info(DEV, "Writing the whole bitmap, %s\n",
			 la_size_changed && md_moved ? "size changed and md moved" :
			 la_size_changed ? "size changed" : "md moved");
		/* next line implicitly does drbd_suspend_io()+drbd_resume_io() */
		err = drbd_bitmap_io(mdev, &drbd_bm_write,
				"size changed", BM_LOCKED_MASK);
		if (err) {
			rv = dev_size_error;
			goto out;
		}
		drbd_md_mark_dirty(mdev);
	}

	if (size > la_size)
		rv = grew;
	if (size < la_size)
		rv = shrunk;
out:
	lc_unlock(mdev->act_log);
	wake_up(&mdev->al_wait);
	drbd_resume_io(mdev);

	return rv;
}

sector_t
drbd_new_dev_size(struct drbd_conf *mdev, struct drbd_backing_dev *bdev, int assume_peer_has_space)
{
	sector_t p_size = mdev->p_size;   /* partner's disk size. */
	sector_t la_size = bdev->md.la_size_sect; /* last agreed size. */
	sector_t m_size; /* my size */
	sector_t u_size = bdev->dc.disk_size; /* size requested by user. */
	sector_t size = 0;

	m_size = drbd_get_max_capacity(bdev);

	if (mdev->state.conn < C_CONNECTED && assume_peer_has_space) {
		dev_warn(DEV, "Resize while not connected was forced by the user!\n");
		p_size = m_size;
	}

	if (p_size && m_size) {
		size = min_t(sector_t, p_size, m_size);
	} else {
		if (la_size) {
			size = la_size;
			if (m_size && m_size < size)
				size = m_size;
			if (p_size && p_size < size)
				size = p_size;
		} else {
			if (m_size)
				size = m_size;
			if (p_size)
				size = p_size;
		}
	}

	if (size == 0)
		dev_err(DEV, "Both nodes diskless!\n");

	if (u_size) {
		if (u_size > size)
			dev_err(DEV, "Requested disk size is too big (%lu > %lu)\n",
			    (unsigned long)u_size>>1, (unsigned long)size>>1);
		else
			size = u_size;
	}

	return size;
}

/**
 * drbd_check_al_size() - Ensures that the AL is of the right size
 * @mdev:	DRBD device.
 *
 * Returns -EBUSY if current al lru is still used, -ENOMEM when allocation
 * failed, and 0 on success. You should call drbd_md_sync() after you called
 * this function.
 */
static int drbd_check_al_size(struct drbd_conf *mdev)
{
	struct lru_cache *n, *t;
	struct lc_element *e;
	unsigned int in_use;
	int i;

	ERR_IF(mdev->sync_conf.al_extents < 7)
		mdev->sync_conf.al_extents = 127;

	if (mdev->act_log &&
	    mdev->act_log->nr_elements == mdev->sync_conf.al_extents)
		return 0;

	in_use = 0;
	t = mdev->act_log;
	n = lc_create("act_log", drbd_al_ext_cache,
		mdev->sync_conf.al_extents, sizeof(struct lc_element), 0);

	if (n == NULL) {
		dev_err(DEV, "Cannot allocate act_log lru!\n");
		return -ENOMEM;
	}
	spin_lock_irq(&mdev->al_lock);
	if (t) {
		for (i = 0; i < t->nr_elements; i++) {
			e = lc_element_by_index(t, i);
			if (e->refcnt)
				dev_err(DEV, "refcnt(%d)==%d\n",
				    e->lc_number, e->refcnt);
			in_use += e->refcnt;
		}
	}
	if (!in_use)
		mdev->act_log = n;
	spin_unlock_irq(&mdev->al_lock);
	if (in_use) {
		dev_err(DEV, "Activity log still in use!\n");
		lc_destroy(n);
		return -EBUSY;
	} else {
		if (t)
			lc_destroy(t);
	}
	drbd_md_mark_dirty(mdev); /* we changed mdev->act_log->nr_elemens */
	return 0;
}

void drbd_setup_queue_param(struct drbd_conf *mdev, unsigned int max_bio_size) __must_hold(local)
{
	struct request_queue * const q = mdev->rq_queue;
	struct request_queue * const b = mdev->ldev->backing_bdev->bd_disk->queue;
	int max_segments = mdev->ldev->dc.max_bio_bvecs;
	int max_hw_sectors = min(queue_max_hw_sectors(b), max_bio_size >> 9);

	blk_queue_logical_block_size(q, 512);
	blk_queue_max_hw_sectors(q, max_hw_sectors);
	/* This is the workaround for "bio would need to, but cannot, be split" */
	blk_queue_max_segments(q, max_segments ? max_segments : BLK_MAX_SEGMENTS);
	blk_queue_segment_boundary(q, PAGE_CACHE_SIZE-1);
	blk_queue_stack_limits(q, b);

	dev_info(DEV, "max BIO size = %u\n", queue_max_hw_sectors(q) << 9);

	if (q->backing_dev_info.ra_pages != b->backing_dev_info.ra_pages) {
		dev_info(DEV, "Adjusting my ra_pages to backing device's (%lu -> %lu)\n",
		     q->backing_dev_info.ra_pages,
		     b->backing_dev_info.ra_pages);
		q->backing_dev_info.ra_pages = b->backing_dev_info.ra_pages;
	}
}

/* serialize deconfig (worker exiting, doing cleanup)
 * and reconfig (drbdsetup disk, drbdsetup net)
 *
 * Wait for a potentially exiting worker, then restart it,
 * or start a new one.  Flush any pending work, there may still be an
 * after_state_change queued.
 */
static void drbd_reconfig_start(struct drbd_conf *mdev)
{
	wait_event(mdev->state_wait, !test_and_set_bit(CONFIG_PENDING, &mdev->flags));
	wait_event(mdev->state_wait, !test_bit(DEVICE_DYING, &mdev->flags));
	drbd_thread_start(&mdev->worker);
	drbd_flush_workqueue(mdev);
}

/* if still unconfigured, stops worker again.
 * if configured now, clears CONFIG_PENDING.
 * wakes potential waiters */
static void drbd_reconfig_done(struct drbd_conf *mdev)
{
	spin_lock_irq(&mdev->req_lock);
	if (mdev->state.disk == D_DISKLESS &&
	    mdev->state.conn == C_STANDALONE &&
	    mdev->state.role == R_SECONDARY) {
		set_bit(DEVICE_DYING, &mdev->flags);
		drbd_thread_stop_nowait(&mdev->worker);
	} else
		clear_bit(CONFIG_PENDING, &mdev->flags);
	spin_unlock_irq(&mdev->req_lock);
	wake_up(&mdev->state_wait);
}

/* Make sure IO is suspended before calling this function(). */
static void drbd_suspend_al(struct drbd_conf *mdev)
{
	int s = 0;

	if (lc_try_lock(mdev->act_log)) {
		drbd_al_shrink(mdev);
		lc_unlock(mdev->act_log);
	} else {
		dev_warn(DEV, "Failed to lock al in drbd_suspend_al()\n");
		return;
	}

	spin_lock_irq(&mdev->req_lock);
	if (mdev->state.conn < C_CONNECTED)
		s = !test_and_set_bit(AL_SUSPENDED, &mdev->flags);

	spin_unlock_irq(&mdev->req_lock);

	if (s)
		dev_info(DEV, "Suspended AL updates\n");
}

/* does always return 0;
 * interesting return code is in reply->ret_code */
static int drbd_nl_disk_conf(struct drbd_conf *mdev, struct drbd_nl_cfg_req *nlp,
			     struct drbd_nl_cfg_reply *reply)
{
	enum drbd_ret_code retcode;
	enum determine_dev_size dd;
	sector_t max_possible_sectors;
	sector_t min_md_device_sectors;
	struct drbd_backing_dev *nbc = NULL; /* new_backing_conf */
	struct block_device *bdev;
	struct lru_cache *resync_lru = NULL;
	union drbd_state ns, os;
	unsigned int max_bio_size;
	enum drbd_state_rv rv;
	int cp_discovered = 0;
	int logical_block_size;

	drbd_reconfig_start(mdev);

	/* if you want to reconfigure, please tear down first */
	if (mdev->state.disk > D_DISKLESS) {
		retcode = ERR_DISK_CONFIGURED;
		goto fail;
	}
	/* It may just now have detached because of IO error.  Make sure
	 * drbd_ldev_destroy is done already, we may end up here very fast,
	 * e.g. if someone calls attach from the on-io-error handler,
	 * to realize a "hot spare" feature (not that I'd recommend that) */
	wait_event(mdev->misc_wait, !atomic_read(&mdev->local_cnt));

	/* allocation not in the IO path, cqueue thread context */
	nbc = kzalloc(sizeof(struct drbd_backing_dev), GFP_KERNEL);
	if (!nbc) {
		retcode = ERR_NOMEM;
		goto fail;
	}

	nbc->dc.disk_size     = DRBD_DISK_SIZE_SECT_DEF;
	nbc->dc.on_io_error   = DRBD_ON_IO_ERROR_DEF;
	nbc->dc.fencing       = DRBD_FENCING_DEF;
	nbc->dc.max_bio_bvecs = DRBD_MAX_BIO_BVECS_DEF;

	if (!disk_conf_from_tags(mdev, nlp->tag_list, &nbc->dc)) {
		retcode = ERR_MANDATORY_TAG;
		goto fail;
	}

	if (nbc->dc.meta_dev_idx < DRBD_MD_INDEX_FLEX_INT) {
		retcode = ERR_MD_IDX_INVALID;
		goto fail;
	}

	if (get_net_conf(mdev)) {
		int prot = mdev->net_conf->wire_protocol;
		put_net_conf(mdev);
		if (nbc->dc.fencing == FP_STONITH && prot == DRBD_PROT_A) {
			retcode = ERR_STONITH_AND_PROT_A;
			goto fail;
		}
	}

	bdev = blkdev_get_by_path(nbc->dc.backing_dev,
				  FMODE_READ | FMODE_WRITE | FMODE_EXCL, mdev);
	if (IS_ERR(bdev)) {
		dev_err(DEV, "open(\"%s\") failed with %ld\n", nbc->dc.backing_dev,
			PTR_ERR(bdev));
		retcode = ERR_OPEN_DISK;
		goto fail;
	}
	nbc->backing_bdev = bdev;

	/*
	 * meta_dev_idx >= 0: external fixed size, possibly multiple
	 * drbd sharing one meta device.  TODO in that case, paranoia
	 * check that [md_bdev, meta_dev_idx] is not yet used by some
	 * other drbd minor!  (if you use drbd.conf + drbdadm, that
	 * should check it for you already; but if you don't, or
	 * someone fooled it, we need to double check here)
	 */
	bdev = blkdev_get_by_path(nbc->dc.meta_dev,
				  FMODE_READ | FMODE_WRITE | FMODE_EXCL,
				  (nbc->dc.meta_dev_idx < 0) ?
				  (void *)mdev : (void *)drbd_m_holder);
	if (IS_ERR(bdev)) {
		dev_err(DEV, "open(\"%s\") failed with %ld\n", nbc->dc.meta_dev,
			PTR_ERR(bdev));
		retcode = ERR_OPEN_MD_DISK;
		goto fail;
	}
	nbc->md_bdev = bdev;

	if ((nbc->backing_bdev == nbc->md_bdev) !=
	    (nbc->dc.meta_dev_idx == DRBD_MD_INDEX_INTERNAL ||
	     nbc->dc.meta_dev_idx == DRBD_MD_INDEX_FLEX_INT)) {
		retcode = ERR_MD_IDX_INVALID;
		goto fail;
	}

	resync_lru = lc_create("resync", drbd_bm_ext_cache,
			61, sizeof(struct bm_extent),
			offsetof(struct bm_extent, lce));
	if (!resync_lru) {
		retcode = ERR_NOMEM;
		goto fail;
	}

	/* RT - for drbd_get_max_capacity() DRBD_MD_INDEX_FLEX_INT */
	drbd_md_set_sector_offsets(mdev, nbc);

	if (drbd_get_max_capacity(nbc) < nbc->dc.disk_size) {
		dev_err(DEV, "max capacity %llu smaller than disk size %llu\n",
			(unsigned long long) drbd_get_max_capacity(nbc),
			(unsigned long long) nbc->dc.disk_size);
		retcode = ERR_DISK_TO_SMALL;
		goto fail;
	}

	if (nbc->dc.meta_dev_idx < 0) {
		max_possible_sectors = DRBD_MAX_SECTORS_FLEX;
		/* at least one MB, otherwise it does not make sense */
		min_md_device_sectors = (2<<10);
	} else {
		max_possible_sectors = DRBD_MAX_SECTORS;
		min_md_device_sectors = MD_RESERVED_SECT * (nbc->dc.meta_dev_idx + 1);
	}

	if (drbd_get_capacity(nbc->md_bdev) < min_md_device_sectors) {
		retcode = ERR_MD_DISK_TO_SMALL;
		dev_warn(DEV, "refusing attach: md-device too small, "
		     "at least %llu sectors needed for this meta-disk type\n",
		     (unsigned long long) min_md_device_sectors);
		goto fail;
	}

	/* Make sure the new disk is big enough
	 * (we may currently be R_PRIMARY with no local disk...) */
	if (drbd_get_max_capacity(nbc) <
	    drbd_get_capacity(mdev->this_bdev)) {
		retcode = ERR_DISK_TO_SMALL;
		goto fail;
	}

	nbc->known_size = drbd_get_capacity(nbc->backing_bdev);

	if (nbc->known_size > max_possible_sectors) {
		dev_warn(DEV, "==> truncating very big lower level device "
			"to currently maximum possible %llu sectors <==\n",
			(unsigned long long) max_possible_sectors);
		if (nbc->dc.meta_dev_idx >= 0)
			dev_warn(DEV, "==>> using internal or flexible "
				      "meta data may help <<==\n");
	}

	drbd_suspend_io(mdev);
	/* also wait for the last barrier ack. */
	wait_event(mdev->misc_wait, !atomic_read(&mdev->ap_pending_cnt) || is_susp(mdev->state));
	/* and for any other previously queued work */
	drbd_flush_workqueue(mdev);

	rv = _drbd_request_state(mdev, NS(disk, D_ATTACHING), CS_VERBOSE);
	retcode = rv;  /* FIXME: Type mismatch. */
	drbd_resume_io(mdev);
<<<<<<< HEAD
	if (retcode < SS_SUCCESS)
=======
	if (rv < SS_SUCCESS)
>>>>>>> 105e53f8
		goto fail;

	if (!get_ldev_if_state(mdev, D_ATTACHING))
		goto force_diskless;

	drbd_md_set_sector_offsets(mdev, nbc);

	/* allocate a second IO page if logical_block_size != 512 */
	logical_block_size = bdev_logical_block_size(nbc->md_bdev);
	if (logical_block_size == 0)
		logical_block_size = MD_SECTOR_SIZE;

	if (logical_block_size != MD_SECTOR_SIZE) {
		if (!mdev->md_io_tmpp) {
			struct page *page = alloc_page(GFP_NOIO);
			if (!page)
				goto force_diskless_dec;

			dev_warn(DEV, "Meta data's bdev logical_block_size = %d != %d\n",
			     logical_block_size, MD_SECTOR_SIZE);
			dev_warn(DEV, "Workaround engaged (has performance impact).\n");

			mdev->md_io_tmpp = page;
		}
	}

	if (!mdev->bitmap) {
		if (drbd_bm_init(mdev)) {
			retcode = ERR_NOMEM;
			goto force_diskless_dec;
		}
	}

	retcode = drbd_md_read(mdev, nbc);
	if (retcode != NO_ERROR)
		goto force_diskless_dec;

	if (mdev->state.conn < C_CONNECTED &&
	    mdev->state.role == R_PRIMARY &&
	    (mdev->ed_uuid & ~((u64)1)) != (nbc->md.uuid[UI_CURRENT] & ~((u64)1))) {
		dev_err(DEV, "Can only attach to data with current UUID=%016llX\n",
		    (unsigned long long)mdev->ed_uuid);
		retcode = ERR_DATA_NOT_CURRENT;
		goto force_diskless_dec;
	}

	/* Since we are diskless, fix the activity log first... */
	if (drbd_check_al_size(mdev)) {
		retcode = ERR_NOMEM;
		goto force_diskless_dec;
	}

	/* Prevent shrinking of consistent devices ! */
	if (drbd_md_test_flag(nbc, MDF_CONSISTENT) &&
	    drbd_new_dev_size(mdev, nbc, 0) < nbc->md.la_size_sect) {
		dev_warn(DEV, "refusing to truncate a consistent device\n");
		retcode = ERR_DISK_TO_SMALL;
		goto force_diskless_dec;
	}

	if (!drbd_al_read_log(mdev, nbc)) {
		retcode = ERR_IO_MD_DISK;
		goto force_diskless_dec;
	}

	/* Reset the "barriers don't work" bits here, then force meta data to
	 * be written, to ensure we determine if barriers are supported. */
	if (nbc->dc.no_md_flush)
		set_bit(MD_NO_FUA, &mdev->flags);
	else
		clear_bit(MD_NO_FUA, &mdev->flags);

	/* Point of no return reached.
	 * Devices and memory are no longer released by error cleanup below.
	 * now mdev takes over responsibility, and the state engine should
	 * clean it up somewhere.  */
	D_ASSERT(mdev->ldev == NULL);
	mdev->ldev = nbc;
	mdev->resync = resync_lru;
	nbc = NULL;
	resync_lru = NULL;

	mdev->write_ordering = WO_bdev_flush;
	drbd_bump_write_ordering(mdev, WO_bdev_flush);

	if (drbd_md_test_flag(mdev->ldev, MDF_CRASHED_PRIMARY))
		set_bit(CRASHED_PRIMARY, &mdev->flags);
	else
		clear_bit(CRASHED_PRIMARY, &mdev->flags);

	if (drbd_md_test_flag(mdev->ldev, MDF_PRIMARY_IND) &&
	    !(mdev->state.role == R_PRIMARY && mdev->state.susp_nod)) {
		set_bit(CRASHED_PRIMARY, &mdev->flags);
		cp_discovered = 1;
	}

	mdev->send_cnt = 0;
	mdev->recv_cnt = 0;
	mdev->read_cnt = 0;
	mdev->writ_cnt = 0;

	max_bio_size = DRBD_MAX_BIO_SIZE;
	if (mdev->state.conn == C_CONNECTED) {
		/* We are Primary, Connected, and now attach a new local
		 * backing store. We must not increase the user visible maximum
		 * bio size on this device to something the peer may not be
		 * able to handle. */
		if (mdev->agreed_pro_version < 94)
			max_bio_size = queue_max_hw_sectors(mdev->rq_queue) << 9;
		else if (mdev->agreed_pro_version == 94)
			max_bio_size = DRBD_MAX_SIZE_H80_PACKET;
		/* else: drbd 8.3.9 and later, stay with default */
	}

	drbd_setup_queue_param(mdev, max_bio_size);

	/* If I am currently not R_PRIMARY,
	 * but meta data primary indicator is set,
	 * I just now recover from a hard crash,
	 * and have been R_PRIMARY before that crash.
	 *
	 * Now, if I had no connection before that crash
	 * (have been degraded R_PRIMARY), chances are that
	 * I won't find my peer now either.
	 *
	 * In that case, and _only_ in that case,
	 * we use the degr-wfc-timeout instead of the default,
	 * so we can automatically recover from a crash of a
	 * degraded but active "cluster" after a certain timeout.
	 */
	clear_bit(USE_DEGR_WFC_T, &mdev->flags);
	if (mdev->state.role != R_PRIMARY &&
	     drbd_md_test_flag(mdev->ldev, MDF_PRIMARY_IND) &&
	    !drbd_md_test_flag(mdev->ldev, MDF_CONNECTED_IND))
		set_bit(USE_DEGR_WFC_T, &mdev->flags);

	dd = drbd_determin_dev_size(mdev, 0);
	if (dd == dev_size_error) {
		retcode = ERR_NOMEM_BITMAP;
		goto force_diskless_dec;
	} else if (dd == grew)
		set_bit(RESYNC_AFTER_NEG, &mdev->flags);

	if (drbd_md_test_flag(mdev->ldev, MDF_FULL_SYNC)) {
		dev_info(DEV, "Assuming that all blocks are out of sync "
		     "(aka FullSync)\n");
		if (drbd_bitmap_io(mdev, &drbd_bmio_set_n_write,
			"set_n_write from attaching", BM_LOCKED_MASK)) {
			retcode = ERR_IO_MD_DISK;
			goto force_diskless_dec;
		}
	} else {
		if (drbd_bitmap_io(mdev, &drbd_bm_read,
			"read from attaching", BM_LOCKED_MASK) < 0) {
			retcode = ERR_IO_MD_DISK;
			goto force_diskless_dec;
		}
	}

	if (cp_discovered) {
		drbd_al_apply_to_bm(mdev);
		if (drbd_bitmap_io(mdev, &drbd_bm_write,
			"crashed primary apply AL", BM_LOCKED_MASK)) {
			retcode = ERR_IO_MD_DISK;
			goto force_diskless_dec;
		}
	}

	if (_drbd_bm_total_weight(mdev) == drbd_bm_bits(mdev))
		drbd_suspend_al(mdev); /* IO is still suspended here... */

	spin_lock_irq(&mdev->req_lock);
	os = mdev->state;
	ns.i = os.i;
	/* If MDF_CONSISTENT is not set go into inconsistent state,
	   otherwise investigate MDF_WasUpToDate...
	   If MDF_WAS_UP_TO_DATE is not set go into D_OUTDATED disk state,
	   otherwise into D_CONSISTENT state.
	*/
	if (drbd_md_test_flag(mdev->ldev, MDF_CONSISTENT)) {
		if (drbd_md_test_flag(mdev->ldev, MDF_WAS_UP_TO_DATE))
			ns.disk = D_CONSISTENT;
		else
			ns.disk = D_OUTDATED;
	} else {
		ns.disk = D_INCONSISTENT;
	}

	if (drbd_md_test_flag(mdev->ldev, MDF_PEER_OUT_DATED))
		ns.pdsk = D_OUTDATED;

	if ( ns.disk == D_CONSISTENT &&
	    (ns.pdsk == D_OUTDATED || mdev->ldev->dc.fencing == FP_DONT_CARE))
		ns.disk = D_UP_TO_DATE;

	/* All tests on MDF_PRIMARY_IND, MDF_CONNECTED_IND,
	   MDF_CONSISTENT and MDF_WAS_UP_TO_DATE must happen before
	   this point, because drbd_request_state() modifies these
	   flags. */

	/* In case we are C_CONNECTED postpone any decision on the new disk
	   state after the negotiation phase. */
	if (mdev->state.conn == C_CONNECTED) {
		mdev->new_state_tmp.i = ns.i;
		ns.i = os.i;
		ns.disk = D_NEGOTIATING;

		/* We expect to receive up-to-date UUIDs soon.
		   To avoid a race in receive_state, free p_uuid while
		   holding req_lock. I.e. atomic with the state change */
		kfree(mdev->p_uuid);
		mdev->p_uuid = NULL;
	}

	rv = _drbd_set_state(mdev, ns, CS_VERBOSE, NULL);
	ns = mdev->state;
	spin_unlock_irq(&mdev->req_lock);

	if (rv < SS_SUCCESS)
		goto force_diskless_dec;

	if (mdev->state.role == R_PRIMARY)
		mdev->ldev->md.uuid[UI_CURRENT] |=  (u64)1;
	else
		mdev->ldev->md.uuid[UI_CURRENT] &= ~(u64)1;

	drbd_md_mark_dirty(mdev);
	drbd_md_sync(mdev);

	kobject_uevent(&disk_to_dev(mdev->vdisk)->kobj, KOBJ_CHANGE);
	put_ldev(mdev);
	reply->ret_code = retcode;
	drbd_reconfig_done(mdev);
	return 0;

 force_diskless_dec:
	put_ldev(mdev);
 force_diskless:
	drbd_force_state(mdev, NS(disk, D_FAILED));
	drbd_md_sync(mdev);
 fail:
	if (nbc) {
		if (nbc->backing_bdev)
			blkdev_put(nbc->backing_bdev,
				   FMODE_READ | FMODE_WRITE | FMODE_EXCL);
		if (nbc->md_bdev)
			blkdev_put(nbc->md_bdev,
				   FMODE_READ | FMODE_WRITE | FMODE_EXCL);
		kfree(nbc);
	}
	lc_destroy(resync_lru);

	reply->ret_code = retcode;
	drbd_reconfig_done(mdev);
	return 0;
}

/* Detaching the disk is a process in multiple stages.  First we need to lock
 * out application IO, in-flight IO, IO stuck in drbd_al_begin_io.
 * Then we transition to D_DISKLESS, and wait for put_ldev() to return all
 * internal references as well.
 * Only then we have finally detached. */
static int drbd_nl_detach(struct drbd_conf *mdev, struct drbd_nl_cfg_req *nlp,
			  struct drbd_nl_cfg_reply *reply)
{
	drbd_suspend_io(mdev); /* so no-one is stuck in drbd_al_begin_io */
	reply->ret_code = drbd_request_state(mdev, NS(disk, D_DISKLESS));
	if (mdev->state.disk == D_DISKLESS)
		wait_event(mdev->misc_wait, !atomic_read(&mdev->local_cnt));
	drbd_resume_io(mdev);
	return 0;
}

static int drbd_nl_net_conf(struct drbd_conf *mdev, struct drbd_nl_cfg_req *nlp,
			    struct drbd_nl_cfg_reply *reply)
{
	int i, ns;
	enum drbd_ret_code retcode;
	struct net_conf *new_conf = NULL;
	struct crypto_hash *tfm = NULL;
	struct crypto_hash *integrity_w_tfm = NULL;
	struct crypto_hash *integrity_r_tfm = NULL;
	struct hlist_head *new_tl_hash = NULL;
	struct hlist_head *new_ee_hash = NULL;
	struct drbd_conf *odev;
	char hmac_name[CRYPTO_MAX_ALG_NAME];
	void *int_dig_out = NULL;
	void *int_dig_in = NULL;
	void *int_dig_vv = NULL;
	struct sockaddr *new_my_addr, *new_peer_addr, *taken_addr;

	drbd_reconfig_start(mdev);

	if (mdev->state.conn > C_STANDALONE) {
		retcode = ERR_NET_CONFIGURED;
		goto fail;
	}

	/* allocation not in the IO path, cqueue thread context */
	new_conf = kzalloc(sizeof(struct net_conf), GFP_KERNEL);
	if (!new_conf) {
		retcode = ERR_NOMEM;
		goto fail;
	}

	new_conf->timeout	   = DRBD_TIMEOUT_DEF;
	new_conf->try_connect_int  = DRBD_CONNECT_INT_DEF;
	new_conf->ping_int	   = DRBD_PING_INT_DEF;
	new_conf->max_epoch_size   = DRBD_MAX_EPOCH_SIZE_DEF;
	new_conf->max_buffers	   = DRBD_MAX_BUFFERS_DEF;
	new_conf->unplug_watermark = DRBD_UNPLUG_WATERMARK_DEF;
	new_conf->sndbuf_size	   = DRBD_SNDBUF_SIZE_DEF;
	new_conf->rcvbuf_size	   = DRBD_RCVBUF_SIZE_DEF;
	new_conf->ko_count	   = DRBD_KO_COUNT_DEF;
	new_conf->after_sb_0p	   = DRBD_AFTER_SB_0P_DEF;
	new_conf->after_sb_1p	   = DRBD_AFTER_SB_1P_DEF;
	new_conf->after_sb_2p	   = DRBD_AFTER_SB_2P_DEF;
	new_conf->want_lose	   = 0;
	new_conf->two_primaries    = 0;
	new_conf->wire_protocol    = DRBD_PROT_C;
	new_conf->ping_timeo	   = DRBD_PING_TIMEO_DEF;
	new_conf->rr_conflict	   = DRBD_RR_CONFLICT_DEF;
	new_conf->on_congestion    = DRBD_ON_CONGESTION_DEF;
	new_conf->cong_extents     = DRBD_CONG_EXTENTS_DEF;

	if (!net_conf_from_tags(mdev, nlp->tag_list, new_conf)) {
		retcode = ERR_MANDATORY_TAG;
		goto fail;
	}

	if (new_conf->two_primaries
	    && (new_conf->wire_protocol != DRBD_PROT_C)) {
		retcode = ERR_NOT_PROTO_C;
		goto fail;
	}

	if (get_ldev(mdev)) {
		enum drbd_fencing_p fp = mdev->ldev->dc.fencing;
		put_ldev(mdev);
		if (new_conf->wire_protocol == DRBD_PROT_A && fp == FP_STONITH) {
			retcode = ERR_STONITH_AND_PROT_A;
			goto fail;
		}
	}

	if (new_conf->on_congestion != OC_BLOCK && new_conf->wire_protocol != DRBD_PROT_A) {
		retcode = ERR_CONG_NOT_PROTO_A;
		goto fail;
	}

	if (mdev->state.role == R_PRIMARY && new_conf->want_lose) {
		retcode = ERR_DISCARD;
		goto fail;
	}

	retcode = NO_ERROR;

	new_my_addr = (struct sockaddr *)&new_conf->my_addr;
	new_peer_addr = (struct sockaddr *)&new_conf->peer_addr;
	for (i = 0; i < minor_count; i++) {
		odev = minor_to_mdev(i);
		if (!odev || odev == mdev)
			continue;
		if (get_net_conf(odev)) {
			taken_addr = (struct sockaddr *)&odev->net_conf->my_addr;
			if (new_conf->my_addr_len == odev->net_conf->my_addr_len &&
			    !memcmp(new_my_addr, taken_addr, new_conf->my_addr_len))
				retcode = ERR_LOCAL_ADDR;

			taken_addr = (struct sockaddr *)&odev->net_conf->peer_addr;
			if (new_conf->peer_addr_len == odev->net_conf->peer_addr_len &&
			    !memcmp(new_peer_addr, taken_addr, new_conf->peer_addr_len))
				retcode = ERR_PEER_ADDR;

			put_net_conf(odev);
			if (retcode != NO_ERROR)
				goto fail;
		}
	}

	if (new_conf->cram_hmac_alg[0] != 0) {
		snprintf(hmac_name, CRYPTO_MAX_ALG_NAME, "hmac(%s)",
			new_conf->cram_hmac_alg);
		tfm = crypto_alloc_hash(hmac_name, 0, CRYPTO_ALG_ASYNC);
		if (IS_ERR(tfm)) {
			tfm = NULL;
			retcode = ERR_AUTH_ALG;
			goto fail;
		}

		if (!drbd_crypto_is_hash(crypto_hash_tfm(tfm))) {
			retcode = ERR_AUTH_ALG_ND;
			goto fail;
		}
	}

	if (new_conf->integrity_alg[0]) {
		integrity_w_tfm = crypto_alloc_hash(new_conf->integrity_alg, 0, CRYPTO_ALG_ASYNC);
		if (IS_ERR(integrity_w_tfm)) {
			integrity_w_tfm = NULL;
			retcode=ERR_INTEGRITY_ALG;
			goto fail;
		}

		if (!drbd_crypto_is_hash(crypto_hash_tfm(integrity_w_tfm))) {
			retcode=ERR_INTEGRITY_ALG_ND;
			goto fail;
		}

		integrity_r_tfm = crypto_alloc_hash(new_conf->integrity_alg, 0, CRYPTO_ALG_ASYNC);
		if (IS_ERR(integrity_r_tfm)) {
			integrity_r_tfm = NULL;
			retcode=ERR_INTEGRITY_ALG;
			goto fail;
		}
	}

	ns = new_conf->max_epoch_size/8;
	if (mdev->tl_hash_s != ns) {
		new_tl_hash = kzalloc(ns*sizeof(void *), GFP_KERNEL);
		if (!new_tl_hash) {
			retcode = ERR_NOMEM;
			goto fail;
		}
	}

	ns = new_conf->max_buffers/8;
	if (new_conf->two_primaries && (mdev->ee_hash_s != ns)) {
		new_ee_hash = kzalloc(ns*sizeof(void *), GFP_KERNEL);
		if (!new_ee_hash) {
			retcode = ERR_NOMEM;
			goto fail;
		}
	}

	((char *)new_conf->shared_secret)[SHARED_SECRET_MAX-1] = 0;

	if (integrity_w_tfm) {
		i = crypto_hash_digestsize(integrity_w_tfm);
		int_dig_out = kmalloc(i, GFP_KERNEL);
		if (!int_dig_out) {
			retcode = ERR_NOMEM;
			goto fail;
		}
		int_dig_in = kmalloc(i, GFP_KERNEL);
		if (!int_dig_in) {
			retcode = ERR_NOMEM;
			goto fail;
		}
		int_dig_vv = kmalloc(i, GFP_KERNEL);
		if (!int_dig_vv) {
			retcode = ERR_NOMEM;
			goto fail;
		}
	}

	if (!mdev->bitmap) {
		if(drbd_bm_init(mdev)) {
			retcode = ERR_NOMEM;
			goto fail;
		}
	}

	drbd_flush_workqueue(mdev);
	spin_lock_irq(&mdev->req_lock);
	if (mdev->net_conf != NULL) {
		retcode = ERR_NET_CONFIGURED;
		spin_unlock_irq(&mdev->req_lock);
		goto fail;
	}
	mdev->net_conf = new_conf;

	mdev->send_cnt = 0;
	mdev->recv_cnt = 0;

	if (new_tl_hash) {
		kfree(mdev->tl_hash);
		mdev->tl_hash_s = mdev->net_conf->max_epoch_size/8;
		mdev->tl_hash = new_tl_hash;
	}

	if (new_ee_hash) {
		kfree(mdev->ee_hash);
		mdev->ee_hash_s = mdev->net_conf->max_buffers/8;
		mdev->ee_hash = new_ee_hash;
	}

	crypto_free_hash(mdev->cram_hmac_tfm);
	mdev->cram_hmac_tfm = tfm;

	crypto_free_hash(mdev->integrity_w_tfm);
	mdev->integrity_w_tfm = integrity_w_tfm;

	crypto_free_hash(mdev->integrity_r_tfm);
	mdev->integrity_r_tfm = integrity_r_tfm;

	kfree(mdev->int_dig_out);
	kfree(mdev->int_dig_in);
	kfree(mdev->int_dig_vv);
	mdev->int_dig_out=int_dig_out;
	mdev->int_dig_in=int_dig_in;
	mdev->int_dig_vv=int_dig_vv;
	retcode = _drbd_set_state(_NS(mdev, conn, C_UNCONNECTED), CS_VERBOSE, NULL);
	spin_unlock_irq(&mdev->req_lock);

	kobject_uevent(&disk_to_dev(mdev->vdisk)->kobj, KOBJ_CHANGE);
	reply->ret_code = retcode;
	drbd_reconfig_done(mdev);
	return 0;

fail:
	kfree(int_dig_out);
	kfree(int_dig_in);
	kfree(int_dig_vv);
	crypto_free_hash(tfm);
	crypto_free_hash(integrity_w_tfm);
	crypto_free_hash(integrity_r_tfm);
	kfree(new_tl_hash);
	kfree(new_ee_hash);
	kfree(new_conf);

	reply->ret_code = retcode;
	drbd_reconfig_done(mdev);
	return 0;
}

static int drbd_nl_disconnect(struct drbd_conf *mdev, struct drbd_nl_cfg_req *nlp,
			      struct drbd_nl_cfg_reply *reply)
{
	int retcode;
	struct disconnect dc;

	memset(&dc, 0, sizeof(struct disconnect));
	if (!disconnect_from_tags(mdev, nlp->tag_list, &dc)) {
		retcode = ERR_MANDATORY_TAG;
		goto fail;
	}

	if (dc.force) {
		spin_lock_irq(&mdev->req_lock);
		if (mdev->state.conn >= C_WF_CONNECTION)
			_drbd_set_state(_NS(mdev, conn, C_DISCONNECTING), CS_HARD, NULL);
		spin_unlock_irq(&mdev->req_lock);
		goto done;
	}

	retcode = _drbd_request_state(mdev, NS(conn, C_DISCONNECTING), CS_ORDERED);

	if (retcode == SS_NOTHING_TO_DO)
		goto done;
	else if (retcode == SS_ALREADY_STANDALONE)
		goto done;
	else if (retcode == SS_PRIMARY_NOP) {
		/* Our statche checking code wants to see the peer outdated. */
		retcode = drbd_request_state(mdev, NS2(conn, C_DISCONNECTING,
						      pdsk, D_OUTDATED));
	} else if (retcode == SS_CW_FAILED_BY_PEER) {
		/* The peer probably wants to see us outdated. */
		retcode = _drbd_request_state(mdev, NS2(conn, C_DISCONNECTING,
							disk, D_OUTDATED),
					      CS_ORDERED);
		if (retcode == SS_IS_DISKLESS || retcode == SS_LOWER_THAN_OUTDATED) {
			drbd_force_state(mdev, NS(conn, C_DISCONNECTING));
			retcode = SS_SUCCESS;
		}
	}

	if (retcode < SS_SUCCESS)
		goto fail;

	if (wait_event_interruptible(mdev->state_wait,
				     mdev->state.conn != C_DISCONNECTING)) {
		/* Do not test for mdev->state.conn == C_STANDALONE, since
		   someone else might connect us in the mean time! */
		retcode = ERR_INTR;
		goto fail;
	}

 done:
	retcode = NO_ERROR;
 fail:
	drbd_md_sync(mdev);
	reply->ret_code = retcode;
	return 0;
}

void resync_after_online_grow(struct drbd_conf *mdev)
{
	int iass; /* I am sync source */

	dev_info(DEV, "Resync of new storage after online grow\n");
	if (mdev->state.role != mdev->state.peer)
		iass = (mdev->state.role == R_PRIMARY);
	else
		iass = test_bit(DISCARD_CONCURRENT, &mdev->flags);

	if (iass)
		drbd_start_resync(mdev, C_SYNC_SOURCE);
	else
		_drbd_request_state(mdev, NS(conn, C_WF_SYNC_UUID), CS_VERBOSE + CS_SERIALIZE);
}

static int drbd_nl_resize(struct drbd_conf *mdev, struct drbd_nl_cfg_req *nlp,
			  struct drbd_nl_cfg_reply *reply)
{
	struct resize rs;
	int retcode = NO_ERROR;
	enum determine_dev_size dd;
	enum dds_flags ddsf;

	memset(&rs, 0, sizeof(struct resize));
	if (!resize_from_tags(mdev, nlp->tag_list, &rs)) {
		retcode = ERR_MANDATORY_TAG;
		goto fail;
	}

	if (mdev->state.conn > C_CONNECTED) {
		retcode = ERR_RESIZE_RESYNC;
		goto fail;
	}

	if (mdev->state.role == R_SECONDARY &&
	    mdev->state.peer == R_SECONDARY) {
		retcode = ERR_NO_PRIMARY;
		goto fail;
	}

	if (!get_ldev(mdev)) {
		retcode = ERR_NO_DISK;
		goto fail;
	}

	if (rs.no_resync && mdev->agreed_pro_version < 93) {
		retcode = ERR_NEED_APV_93;
		goto fail;
	}

	if (mdev->ldev->known_size != drbd_get_capacity(mdev->ldev->backing_bdev))
		mdev->ldev->known_size = drbd_get_capacity(mdev->ldev->backing_bdev);

	mdev->ldev->dc.disk_size = (sector_t)rs.resize_size;
	ddsf = (rs.resize_force ? DDSF_FORCED : 0) | (rs.no_resync ? DDSF_NO_RESYNC : 0);
	dd = drbd_determin_dev_size(mdev, ddsf);
	drbd_md_sync(mdev);
	put_ldev(mdev);
	if (dd == dev_size_error) {
		retcode = ERR_NOMEM_BITMAP;
		goto fail;
	}

	if (mdev->state.conn == C_CONNECTED) {
		if (dd == grew)
			set_bit(RESIZE_PENDING, &mdev->flags);

		drbd_send_uuids(mdev);
		drbd_send_sizes(mdev, 1, ddsf);
	}

 fail:
	reply->ret_code = retcode;
	return 0;
}

static int drbd_nl_syncer_conf(struct drbd_conf *mdev, struct drbd_nl_cfg_req *nlp,
			       struct drbd_nl_cfg_reply *reply)
{
	int retcode = NO_ERROR;
	int err;
	int ovr; /* online verify running */
	int rsr; /* re-sync running */
	struct crypto_hash *verify_tfm = NULL;
	struct crypto_hash *csums_tfm = NULL;
	struct syncer_conf sc;
	cpumask_var_t new_cpu_mask;
	int *rs_plan_s = NULL;
	int fifo_size;

	if (!zalloc_cpumask_var(&new_cpu_mask, GFP_KERNEL)) {
		retcode = ERR_NOMEM;
		goto fail;
	}

	if (nlp->flags & DRBD_NL_SET_DEFAULTS) {
		memset(&sc, 0, sizeof(struct syncer_conf));
		sc.rate       = DRBD_RATE_DEF;
		sc.after      = DRBD_AFTER_DEF;
		sc.al_extents = DRBD_AL_EXTENTS_DEF;
		sc.on_no_data  = DRBD_ON_NO_DATA_DEF;
		sc.c_plan_ahead = DRBD_C_PLAN_AHEAD_DEF;
		sc.c_delay_target = DRBD_C_DELAY_TARGET_DEF;
		sc.c_fill_target = DRBD_C_FILL_TARGET_DEF;
		sc.c_max_rate = DRBD_C_MAX_RATE_DEF;
		sc.c_min_rate = DRBD_C_MIN_RATE_DEF;
	} else
		memcpy(&sc, &mdev->sync_conf, sizeof(struct syncer_conf));

	if (!syncer_conf_from_tags(mdev, nlp->tag_list, &sc)) {
		retcode = ERR_MANDATORY_TAG;
		goto fail;
	}

	/* re-sync running */
	rsr = (	mdev->state.conn == C_SYNC_SOURCE ||
		mdev->state.conn == C_SYNC_TARGET ||
		mdev->state.conn == C_PAUSED_SYNC_S ||
		mdev->state.conn == C_PAUSED_SYNC_T );

	if (rsr && strcmp(sc.csums_alg, mdev->sync_conf.csums_alg)) {
		retcode = ERR_CSUMS_RESYNC_RUNNING;
		goto fail;
	}

	if (!rsr && sc.csums_alg[0]) {
		csums_tfm = crypto_alloc_hash(sc.csums_alg, 0, CRYPTO_ALG_ASYNC);
		if (IS_ERR(csums_tfm)) {
			csums_tfm = NULL;
			retcode = ERR_CSUMS_ALG;
			goto fail;
		}

		if (!drbd_crypto_is_hash(crypto_hash_tfm(csums_tfm))) {
			retcode = ERR_CSUMS_ALG_ND;
			goto fail;
		}
	}

	/* online verify running */
	ovr = (mdev->state.conn == C_VERIFY_S || mdev->state.conn == C_VERIFY_T);

	if (ovr) {
		if (strcmp(sc.verify_alg, mdev->sync_conf.verify_alg)) {
			retcode = ERR_VERIFY_RUNNING;
			goto fail;
		}
	}

	if (!ovr && sc.verify_alg[0]) {
		verify_tfm = crypto_alloc_hash(sc.verify_alg, 0, CRYPTO_ALG_ASYNC);
		if (IS_ERR(verify_tfm)) {
			verify_tfm = NULL;
			retcode = ERR_VERIFY_ALG;
			goto fail;
		}

		if (!drbd_crypto_is_hash(crypto_hash_tfm(verify_tfm))) {
			retcode = ERR_VERIFY_ALG_ND;
			goto fail;
		}
	}

	/* silently ignore cpu mask on UP kernel */
	if (nr_cpu_ids > 1 && sc.cpu_mask[0] != 0) {
		err = __bitmap_parse(sc.cpu_mask, 32, 0,
				cpumask_bits(new_cpu_mask), nr_cpu_ids);
		if (err) {
			dev_warn(DEV, "__bitmap_parse() failed with %d\n", err);
			retcode = ERR_CPU_MASK_PARSE;
			goto fail;
		}
	}

	ERR_IF (sc.rate < 1) sc.rate = 1;
	ERR_IF (sc.al_extents < 7) sc.al_extents = 127; /* arbitrary minimum */
#define AL_MAX ((MD_AL_MAX_SIZE-1) * AL_EXTENTS_PT)
	if (sc.al_extents > AL_MAX) {
		dev_err(DEV, "sc.al_extents > %d\n", AL_MAX);
		sc.al_extents = AL_MAX;
	}
#undef AL_MAX

	/* to avoid spurious errors when configuring minors before configuring
	 * the minors they depend on: if necessary, first create the minor we
	 * depend on */
	if (sc.after >= 0)
		ensure_mdev(sc.after, 1);

	/* most sanity checks done, try to assign the new sync-after
	 * dependency.  need to hold the global lock in there,
	 * to avoid a race in the dependency loop check. */
	retcode = drbd_alter_sa(mdev, sc.after);
	if (retcode != NO_ERROR)
		goto fail;

	fifo_size = (sc.c_plan_ahead * 10 * SLEEP_TIME) / HZ;
	if (fifo_size != mdev->rs_plan_s.size && fifo_size > 0) {
		rs_plan_s   = kzalloc(sizeof(int) * fifo_size, GFP_KERNEL);
		if (!rs_plan_s) {
			dev_err(DEV, "kmalloc of fifo_buffer failed");
			retcode = ERR_NOMEM;
			goto fail;
		}
	}

	/* ok, assign the rest of it as well.
	 * lock against receive_SyncParam() */
	spin_lock(&mdev->peer_seq_lock);
	mdev->sync_conf = sc;

	if (!rsr) {
		crypto_free_hash(mdev->csums_tfm);
		mdev->csums_tfm = csums_tfm;
		csums_tfm = NULL;
	}

	if (!ovr) {
		crypto_free_hash(mdev->verify_tfm);
		mdev->verify_tfm = verify_tfm;
		verify_tfm = NULL;
	}

	if (fifo_size != mdev->rs_plan_s.size) {
		kfree(mdev->rs_plan_s.values);
		mdev->rs_plan_s.values = rs_plan_s;
		mdev->rs_plan_s.size   = fifo_size;
		mdev->rs_planed = 0;
		rs_plan_s = NULL;
	}

	spin_unlock(&mdev->peer_seq_lock);

	if (get_ldev(mdev)) {
		wait_event(mdev->al_wait, lc_try_lock(mdev->act_log));
		drbd_al_shrink(mdev);
		err = drbd_check_al_size(mdev);
		lc_unlock(mdev->act_log);
		wake_up(&mdev->al_wait);

		put_ldev(mdev);
		drbd_md_sync(mdev);

		if (err) {
			retcode = ERR_NOMEM;
			goto fail;
		}
	}

	if (mdev->state.conn >= C_CONNECTED)
		drbd_send_sync_param(mdev, &sc);

	if (!cpumask_equal(mdev->cpu_mask, new_cpu_mask)) {
		cpumask_copy(mdev->cpu_mask, new_cpu_mask);
		drbd_calc_cpu_mask(mdev);
		mdev->receiver.reset_cpu_mask = 1;
		mdev->asender.reset_cpu_mask = 1;
		mdev->worker.reset_cpu_mask = 1;
	}

	kobject_uevent(&disk_to_dev(mdev->vdisk)->kobj, KOBJ_CHANGE);
fail:
	kfree(rs_plan_s);
	free_cpumask_var(new_cpu_mask);
	crypto_free_hash(csums_tfm);
	crypto_free_hash(verify_tfm);
	reply->ret_code = retcode;
	return 0;
}

static int drbd_nl_invalidate(struct drbd_conf *mdev, struct drbd_nl_cfg_req *nlp,
			      struct drbd_nl_cfg_reply *reply)
{
	int retcode;

	/* If there is still bitmap IO pending, probably because of a previous
	 * resync just being finished, wait for it before requesting a new resync. */
	wait_event(mdev->misc_wait, !test_bit(BITMAP_IO, &mdev->flags));

	retcode = _drbd_request_state(mdev, NS(conn, C_STARTING_SYNC_T), CS_ORDERED);

	if (retcode < SS_SUCCESS && retcode != SS_NEED_CONNECTION)
		retcode = drbd_request_state(mdev, NS(conn, C_STARTING_SYNC_T));

	while (retcode == SS_NEED_CONNECTION) {
		spin_lock_irq(&mdev->req_lock);
		if (mdev->state.conn < C_CONNECTED)
			retcode = _drbd_set_state(_NS(mdev, disk, D_INCONSISTENT), CS_VERBOSE, NULL);
		spin_unlock_irq(&mdev->req_lock);

		if (retcode != SS_NEED_CONNECTION)
			break;

		retcode = drbd_request_state(mdev, NS(conn, C_STARTING_SYNC_T));
	}

	reply->ret_code = retcode;
	return 0;
}

static int drbd_bmio_set_susp_al(struct drbd_conf *mdev)
{
	int rv;

	rv = drbd_bmio_set_n_write(mdev);
	drbd_suspend_al(mdev);
	return rv;
}

static int drbd_nl_invalidate_peer(struct drbd_conf *mdev, struct drbd_nl_cfg_req *nlp,
				   struct drbd_nl_cfg_reply *reply)
{
	int retcode;

	/* If there is still bitmap IO pending, probably because of a previous
	 * resync just being finished, wait for it before requesting a new resync. */
	wait_event(mdev->misc_wait, !test_bit(BITMAP_IO, &mdev->flags));

	retcode = _drbd_request_state(mdev, NS(conn, C_STARTING_SYNC_S), CS_ORDERED);

	if (retcode < SS_SUCCESS) {
		if (retcode == SS_NEED_CONNECTION && mdev->state.role == R_PRIMARY) {
			/* The peer will get a resync upon connect anyways. Just make that
			   into a full resync. */
			retcode = drbd_request_state(mdev, NS(pdsk, D_INCONSISTENT));
			if (retcode >= SS_SUCCESS) {
				if (drbd_bitmap_io(mdev, &drbd_bmio_set_susp_al,
					"set_n_write from invalidate_peer",
					BM_LOCKED_SET_ALLOWED))
					retcode = ERR_IO_MD_DISK;
			}
		} else
			retcode = drbd_request_state(mdev, NS(conn, C_STARTING_SYNC_S));
	}

	reply->ret_code = retcode;
	return 0;
}

static int drbd_nl_pause_sync(struct drbd_conf *mdev, struct drbd_nl_cfg_req *nlp,
			      struct drbd_nl_cfg_reply *reply)
{
	int retcode = NO_ERROR;

	if (drbd_request_state(mdev, NS(user_isp, 1)) == SS_NOTHING_TO_DO)
		retcode = ERR_PAUSE_IS_SET;

	reply->ret_code = retcode;
	return 0;
}

static int drbd_nl_resume_sync(struct drbd_conf *mdev, struct drbd_nl_cfg_req *nlp,
			       struct drbd_nl_cfg_reply *reply)
{
	int retcode = NO_ERROR;
	union drbd_state s;

	if (drbd_request_state(mdev, NS(user_isp, 0)) == SS_NOTHING_TO_DO) {
		s = mdev->state;
		if (s.conn == C_PAUSED_SYNC_S || s.conn == C_PAUSED_SYNC_T) {
			retcode = s.aftr_isp ? ERR_PIC_AFTER_DEP :
				  s.peer_isp ? ERR_PIC_PEER_DEP : ERR_PAUSE_IS_CLEAR;
		} else {
			retcode = ERR_PAUSE_IS_CLEAR;
		}
	}

	reply->ret_code = retcode;
	return 0;
}

static int drbd_nl_suspend_io(struct drbd_conf *mdev, struct drbd_nl_cfg_req *nlp,
			      struct drbd_nl_cfg_reply *reply)
{
	reply->ret_code = drbd_request_state(mdev, NS(susp, 1));

	return 0;
}

static int drbd_nl_resume_io(struct drbd_conf *mdev, struct drbd_nl_cfg_req *nlp,
			     struct drbd_nl_cfg_reply *reply)
{
	if (test_bit(NEW_CUR_UUID, &mdev->flags)) {
		drbd_uuid_new_current(mdev);
		clear_bit(NEW_CUR_UUID, &mdev->flags);
	}
	drbd_suspend_io(mdev);
	reply->ret_code = drbd_request_state(mdev, NS3(susp, 0, susp_nod, 0, susp_fen, 0));
	if (reply->ret_code == SS_SUCCESS) {
		if (mdev->state.conn < C_CONNECTED)
			tl_clear(mdev);
		if (mdev->state.disk == D_DISKLESS || mdev->state.disk == D_FAILED)
			tl_restart(mdev, fail_frozen_disk_io);
	}
	drbd_resume_io(mdev);

	return 0;
}

static int drbd_nl_outdate(struct drbd_conf *mdev, struct drbd_nl_cfg_req *nlp,
			   struct drbd_nl_cfg_reply *reply)
{
	reply->ret_code = drbd_request_state(mdev, NS(disk, D_OUTDATED));
	return 0;
}

static int drbd_nl_get_config(struct drbd_conf *mdev, struct drbd_nl_cfg_req *nlp,
			   struct drbd_nl_cfg_reply *reply)
{
	unsigned short *tl;

	tl = reply->tag_list;

	if (get_ldev(mdev)) {
		tl = disk_conf_to_tags(mdev, &mdev->ldev->dc, tl);
		put_ldev(mdev);
	}

	if (get_net_conf(mdev)) {
		tl = net_conf_to_tags(mdev, mdev->net_conf, tl);
		put_net_conf(mdev);
	}
	tl = syncer_conf_to_tags(mdev, &mdev->sync_conf, tl);

	put_unaligned(TT_END, tl++); /* Close the tag list */

	return (int)((char *)tl - (char *)reply->tag_list);
}

static int drbd_nl_get_state(struct drbd_conf *mdev, struct drbd_nl_cfg_req *nlp,
			     struct drbd_nl_cfg_reply *reply)
{
	unsigned short *tl = reply->tag_list;
	union drbd_state s = mdev->state;
	unsigned long rs_left;
	unsigned int res;

	tl = get_state_to_tags(mdev, (struct get_state *)&s, tl);

	/* no local ref, no bitmap, no syncer progress. */
	if (s.conn >= C_SYNC_SOURCE && s.conn <= C_PAUSED_SYNC_T) {
		if (get_ldev(mdev)) {
			drbd_get_syncer_progress(mdev, &rs_left, &res);
			tl = tl_add_int(tl, T_sync_progress, &res);
			put_ldev(mdev);
		}
	}
	put_unaligned(TT_END, tl++); /* Close the tag list */

	return (int)((char *)tl - (char *)reply->tag_list);
}

static int drbd_nl_get_uuids(struct drbd_conf *mdev, struct drbd_nl_cfg_req *nlp,
			     struct drbd_nl_cfg_reply *reply)
{
	unsigned short *tl;

	tl = reply->tag_list;

	if (get_ldev(mdev)) {
		tl = tl_add_blob(tl, T_uuids, mdev->ldev->md.uuid, UI_SIZE*sizeof(u64));
		tl = tl_add_int(tl, T_uuids_flags, &mdev->ldev->md.flags);
		put_ldev(mdev);
	}
	put_unaligned(TT_END, tl++); /* Close the tag list */

	return (int)((char *)tl - (char *)reply->tag_list);
}

/**
 * drbd_nl_get_timeout_flag() - Used by drbdsetup to find out which timeout value to use
 * @mdev:	DRBD device.
 * @nlp:	Netlink/connector packet from drbdsetup
 * @reply:	Reply packet for drbdsetup
 */
static int drbd_nl_get_timeout_flag(struct drbd_conf *mdev, struct drbd_nl_cfg_req *nlp,
				    struct drbd_nl_cfg_reply *reply)
{
	unsigned short *tl;
	char rv;

	tl = reply->tag_list;

	rv = mdev->state.pdsk == D_OUTDATED        ? UT_PEER_OUTDATED :
	  test_bit(USE_DEGR_WFC_T, &mdev->flags) ? UT_DEGRADED : UT_DEFAULT;

	tl = tl_add_blob(tl, T_use_degraded, &rv, sizeof(rv));
	put_unaligned(TT_END, tl++); /* Close the tag list */

	return (int)((char *)tl - (char *)reply->tag_list);
}

static int drbd_nl_start_ov(struct drbd_conf *mdev, struct drbd_nl_cfg_req *nlp,
				    struct drbd_nl_cfg_reply *reply)
{
	/* default to resume from last known position, if possible */
	struct start_ov args =
		{ .start_sector = mdev->ov_start_sector };

	if (!start_ov_from_tags(mdev, nlp->tag_list, &args)) {
		reply->ret_code = ERR_MANDATORY_TAG;
		return 0;
	}

	/* If there is still bitmap IO pending, e.g. previous resync or verify
	 * just being finished, wait for it before requesting a new resync. */
	wait_event(mdev->misc_wait, !test_bit(BITMAP_IO, &mdev->flags));

	/* w_make_ov_request expects position to be aligned */
	mdev->ov_start_sector = args.start_sector & ~BM_SECT_PER_BIT;
	reply->ret_code = drbd_request_state(mdev,NS(conn,C_VERIFY_S));
	return 0;
}


static int drbd_nl_new_c_uuid(struct drbd_conf *mdev, struct drbd_nl_cfg_req *nlp,
			      struct drbd_nl_cfg_reply *reply)
{
	int retcode = NO_ERROR;
	int skip_initial_sync = 0;
	int err;

	struct new_c_uuid args;

	memset(&args, 0, sizeof(struct new_c_uuid));
	if (!new_c_uuid_from_tags(mdev, nlp->tag_list, &args)) {
		reply->ret_code = ERR_MANDATORY_TAG;
		return 0;
	}

	mutex_lock(&mdev->state_mutex); /* Protects us against serialized state changes. */

	if (!get_ldev(mdev)) {
		retcode = ERR_NO_DISK;
		goto out;
	}

	/* this is "skip initial sync", assume to be clean */
	if (mdev->state.conn == C_CONNECTED && mdev->agreed_pro_version >= 90 &&
	    mdev->ldev->md.uuid[UI_CURRENT] == UUID_JUST_CREATED && args.clear_bm) {
		dev_info(DEV, "Preparing to skip initial sync\n");
		skip_initial_sync = 1;
	} else if (mdev->state.conn != C_STANDALONE) {
		retcode = ERR_CONNECTED;
		goto out_dec;
	}

	drbd_uuid_set(mdev, UI_BITMAP, 0); /* Rotate UI_BITMAP to History 1, etc... */
	drbd_uuid_new_current(mdev); /* New current, previous to UI_BITMAP */

	if (args.clear_bm) {
		err = drbd_bitmap_io(mdev, &drbd_bmio_clear_n_write,
			"clear_n_write from new_c_uuid", BM_LOCKED_MASK);
		if (err) {
			dev_err(DEV, "Writing bitmap failed with %d\n",err);
			retcode = ERR_IO_MD_DISK;
		}
		if (skip_initial_sync) {
			drbd_send_uuids_skip_initial_sync(mdev);
			_drbd_uuid_set(mdev, UI_BITMAP, 0);
			drbd_print_uuids(mdev, "cleared bitmap UUID");
			spin_lock_irq(&mdev->req_lock);
			_drbd_set_state(_NS2(mdev, disk, D_UP_TO_DATE, pdsk, D_UP_TO_DATE),
					CS_VERBOSE, NULL);
			spin_unlock_irq(&mdev->req_lock);
		}
	}

	drbd_md_sync(mdev);
out_dec:
	put_ldev(mdev);
out:
	mutex_unlock(&mdev->state_mutex);

	reply->ret_code = retcode;
	return 0;
}

struct cn_handler_struct {
	int (*function)(struct drbd_conf *,
			 struct drbd_nl_cfg_req *,
			 struct drbd_nl_cfg_reply *);
	int reply_body_size;
};

static struct cn_handler_struct cnd_table[] = {
	[ P_primary ]		= { &drbd_nl_primary,		0 },
	[ P_secondary ]		= { &drbd_nl_secondary,		0 },
	[ P_disk_conf ]		= { &drbd_nl_disk_conf,		0 },
	[ P_detach ]		= { &drbd_nl_detach,		0 },
	[ P_net_conf ]		= { &drbd_nl_net_conf,		0 },
	[ P_disconnect ]	= { &drbd_nl_disconnect,	0 },
	[ P_resize ]		= { &drbd_nl_resize,		0 },
	[ P_syncer_conf ]	= { &drbd_nl_syncer_conf,	0 },
	[ P_invalidate ]	= { &drbd_nl_invalidate,	0 },
	[ P_invalidate_peer ]	= { &drbd_nl_invalidate_peer,	0 },
	[ P_pause_sync ]	= { &drbd_nl_pause_sync,	0 },
	[ P_resume_sync ]	= { &drbd_nl_resume_sync,	0 },
	[ P_suspend_io ]	= { &drbd_nl_suspend_io,	0 },
	[ P_resume_io ]		= { &drbd_nl_resume_io,		0 },
	[ P_outdate ]		= { &drbd_nl_outdate,		0 },
	[ P_get_config ]	= { &drbd_nl_get_config,
				    sizeof(struct syncer_conf_tag_len_struct) +
				    sizeof(struct disk_conf_tag_len_struct) +
				    sizeof(struct net_conf_tag_len_struct) },
	[ P_get_state ]		= { &drbd_nl_get_state,
				    sizeof(struct get_state_tag_len_struct) +
				    sizeof(struct sync_progress_tag_len_struct)	},
	[ P_get_uuids ]		= { &drbd_nl_get_uuids,
				    sizeof(struct get_uuids_tag_len_struct) },
	[ P_get_timeout_flag ]	= { &drbd_nl_get_timeout_flag,
				    sizeof(struct get_timeout_flag_tag_len_struct)},
	[ P_start_ov ]		= { &drbd_nl_start_ov,		0 },
	[ P_new_c_uuid ]	= { &drbd_nl_new_c_uuid,	0 },
};

static void drbd_connector_callback(struct cn_msg *req, struct netlink_skb_parms *nsp)
{
	struct drbd_nl_cfg_req *nlp = (struct drbd_nl_cfg_req *)req->data;
	struct cn_handler_struct *cm;
	struct cn_msg *cn_reply;
	struct drbd_nl_cfg_reply *reply;
	struct drbd_conf *mdev;
	int retcode, rr;
	int reply_size = sizeof(struct cn_msg)
		+ sizeof(struct drbd_nl_cfg_reply)
		+ sizeof(short int);

	if (!try_module_get(THIS_MODULE)) {
		printk(KERN_ERR "drbd: try_module_get() failed!\n");
		return;
	}

	if (!cap_raised(current_cap(), CAP_SYS_ADMIN)) {
		retcode = ERR_PERM;
		goto fail;
	}

	mdev = ensure_mdev(nlp->drbd_minor,
			(nlp->flags & DRBD_NL_CREATE_DEVICE));
	if (!mdev) {
		retcode = ERR_MINOR_INVALID;
		goto fail;
	}

	if (nlp->packet_type >= P_nl_after_last_packet ||
	    nlp->packet_type == P_return_code_only) {
		retcode = ERR_PACKET_NR;
		goto fail;
	}

	cm = cnd_table + nlp->packet_type;

	/* This may happen if packet number is 0: */
	if (cm->function == NULL) {
		retcode = ERR_PACKET_NR;
		goto fail;
	}

	reply_size += cm->reply_body_size;

	/* allocation not in the IO path, cqueue thread context */
	cn_reply = kzalloc(reply_size, GFP_KERNEL);
	if (!cn_reply) {
		retcode = ERR_NOMEM;
		goto fail;
	}
	reply = (struct drbd_nl_cfg_reply *) cn_reply->data;

	reply->packet_type =
		cm->reply_body_size ? nlp->packet_type : P_return_code_only;
	reply->minor = nlp->drbd_minor;
	reply->ret_code = NO_ERROR; /* Might by modified by cm->function. */
	/* reply->tag_list; might be modified by cm->function. */

	rr = cm->function(mdev, nlp, reply);

	cn_reply->id = req->id;
	cn_reply->seq = req->seq;
	cn_reply->ack = req->ack  + 1;
	cn_reply->len = sizeof(struct drbd_nl_cfg_reply) + rr;
	cn_reply->flags = 0;

	rr = cn_netlink_send(cn_reply, CN_IDX_DRBD, GFP_KERNEL);
	if (rr && rr != -ESRCH)
		printk(KERN_INFO "drbd: cn_netlink_send()=%d\n", rr);

	kfree(cn_reply);
	module_put(THIS_MODULE);
	return;
 fail:
	drbd_nl_send_reply(req, retcode);
	module_put(THIS_MODULE);
}

static atomic_t drbd_nl_seq = ATOMIC_INIT(2); /* two. */

static unsigned short *
__tl_add_blob(unsigned short *tl, enum drbd_tags tag, const void *data,
	unsigned short len, int nul_terminated)
{
	unsigned short l = tag_descriptions[tag_number(tag)].max_len;
	len = (len < l) ? len :  l;
	put_unaligned(tag, tl++);
	put_unaligned(len, tl++);
	memcpy(tl, data, len);
	tl = (unsigned short*)((char*)tl + len);
	if (nul_terminated)
		*((char*)tl - 1) = 0;
	return tl;
}

static unsigned short *
tl_add_blob(unsigned short *tl, enum drbd_tags tag, const void *data, int len)
{
	return __tl_add_blob(tl, tag, data, len, 0);
}

static unsigned short *
tl_add_str(unsigned short *tl, enum drbd_tags tag, const char *str)
{
	return __tl_add_blob(tl, tag, str, strlen(str)+1, 0);
}

static unsigned short *
tl_add_int(unsigned short *tl, enum drbd_tags tag, const void *val)
{
	put_unaligned(tag, tl++);
	switch(tag_type(tag)) {
	case TT_INTEGER:
		put_unaligned(sizeof(int), tl++);
		put_unaligned(*(int *)val, (int *)tl);
		tl = (unsigned short*)((char*)tl+sizeof(int));
		break;
	case TT_INT64:
		put_unaligned(sizeof(u64), tl++);
		put_unaligned(*(u64 *)val, (u64 *)tl);
		tl = (unsigned short*)((char*)tl+sizeof(u64));
		break;
	default:
		/* someone did something stupid. */
		;
	}
	return tl;
}

void drbd_bcast_state(struct drbd_conf *mdev, union drbd_state state)
{
	char buffer[sizeof(struct cn_msg)+
		    sizeof(struct drbd_nl_cfg_reply)+
		    sizeof(struct get_state_tag_len_struct)+
		    sizeof(short int)];
	struct cn_msg *cn_reply = (struct cn_msg *) buffer;
	struct drbd_nl_cfg_reply *reply =
		(struct drbd_nl_cfg_reply *)cn_reply->data;
	unsigned short *tl = reply->tag_list;

	/* dev_warn(DEV, "drbd_bcast_state() got called\n"); */

	tl = get_state_to_tags(mdev, (struct get_state *)&state, tl);

	put_unaligned(TT_END, tl++); /* Close the tag list */

	cn_reply->id.idx = CN_IDX_DRBD;
	cn_reply->id.val = CN_VAL_DRBD;

	cn_reply->seq = atomic_add_return(1, &drbd_nl_seq);
	cn_reply->ack = 0; /* not used here. */
	cn_reply->len = sizeof(struct drbd_nl_cfg_reply) +
		(int)((char *)tl - (char *)reply->tag_list);
	cn_reply->flags = 0;

	reply->packet_type = P_get_state;
	reply->minor = mdev_to_minor(mdev);
	reply->ret_code = NO_ERROR;

	cn_netlink_send(cn_reply, CN_IDX_DRBD, GFP_NOIO);
}

void drbd_bcast_ev_helper(struct drbd_conf *mdev, char *helper_name)
{
	char buffer[sizeof(struct cn_msg)+
		    sizeof(struct drbd_nl_cfg_reply)+
		    sizeof(struct call_helper_tag_len_struct)+
		    sizeof(short int)];
	struct cn_msg *cn_reply = (struct cn_msg *) buffer;
	struct drbd_nl_cfg_reply *reply =
		(struct drbd_nl_cfg_reply *)cn_reply->data;
	unsigned short *tl = reply->tag_list;

	/* dev_warn(DEV, "drbd_bcast_state() got called\n"); */

	tl = tl_add_str(tl, T_helper, helper_name);
	put_unaligned(TT_END, tl++); /* Close the tag list */

	cn_reply->id.idx = CN_IDX_DRBD;
	cn_reply->id.val = CN_VAL_DRBD;

	cn_reply->seq = atomic_add_return(1, &drbd_nl_seq);
	cn_reply->ack = 0; /* not used here. */
	cn_reply->len = sizeof(struct drbd_nl_cfg_reply) +
		(int)((char *)tl - (char *)reply->tag_list);
	cn_reply->flags = 0;

	reply->packet_type = P_call_helper;
	reply->minor = mdev_to_minor(mdev);
	reply->ret_code = NO_ERROR;

	cn_netlink_send(cn_reply, CN_IDX_DRBD, GFP_NOIO);
}

void drbd_bcast_ee(struct drbd_conf *mdev,
		const char *reason, const int dgs,
		const char* seen_hash, const char* calc_hash,
		const struct drbd_epoch_entry* e)
{
	struct cn_msg *cn_reply;
	struct drbd_nl_cfg_reply *reply;
	unsigned short *tl;
	struct page *page;
	unsigned len;

	if (!e)
		return;
	if (!reason || !reason[0])
		return;

	/* apparently we have to memcpy twice, first to prepare the data for the
	 * struct cn_msg, then within cn_netlink_send from the cn_msg to the
	 * netlink skb. */
	/* receiver thread context, which is not in the writeout path (of this node),
	 * but may be in the writeout path of the _other_ node.
	 * GFP_NOIO to avoid potential "distributed deadlock". */
	cn_reply = kzalloc(
		sizeof(struct cn_msg)+
		sizeof(struct drbd_nl_cfg_reply)+
		sizeof(struct dump_ee_tag_len_struct)+
		sizeof(short int),
		GFP_NOIO);

	if (!cn_reply) {
		dev_err(DEV, "could not kmalloc buffer for drbd_bcast_ee, sector %llu, size %u\n",
				(unsigned long long)e->sector, e->size);
		return;
	}

	reply = (struct drbd_nl_cfg_reply*)cn_reply->data;
	tl = reply->tag_list;

	tl = tl_add_str(tl, T_dump_ee_reason, reason);
	tl = tl_add_blob(tl, T_seen_digest, seen_hash, dgs);
	tl = tl_add_blob(tl, T_calc_digest, calc_hash, dgs);
	tl = tl_add_int(tl, T_ee_sector, &e->sector);
	tl = tl_add_int(tl, T_ee_block_id, &e->block_id);

	/* dump the first 32k */
	len = min_t(unsigned, e->size, 32 << 10);
	put_unaligned(T_ee_data, tl++);
	put_unaligned(len, tl++);

	page = e->pages;
	page_chain_for_each(page) {
		void *d = kmap_atomic(page, KM_USER0);
		unsigned l = min_t(unsigned, len, PAGE_SIZE);
		memcpy(tl, d, l);
		kunmap_atomic(d, KM_USER0);
		tl = (unsigned short*)((char*)tl + l);
		len -= l;
		if (len == 0)
			break;
	}
	put_unaligned(TT_END, tl++); /* Close the tag list */

	cn_reply->id.idx = CN_IDX_DRBD;
	cn_reply->id.val = CN_VAL_DRBD;

	cn_reply->seq = atomic_add_return(1,&drbd_nl_seq);
	cn_reply->ack = 0; // not used here.
	cn_reply->len = sizeof(struct drbd_nl_cfg_reply) +
		(int)((char*)tl - (char*)reply->tag_list);
	cn_reply->flags = 0;

	reply->packet_type = P_dump_ee;
	reply->minor = mdev_to_minor(mdev);
	reply->ret_code = NO_ERROR;

	cn_netlink_send(cn_reply, CN_IDX_DRBD, GFP_NOIO);
	kfree(cn_reply);
}

void drbd_bcast_sync_progress(struct drbd_conf *mdev)
{
	char buffer[sizeof(struct cn_msg)+
		    sizeof(struct drbd_nl_cfg_reply)+
		    sizeof(struct sync_progress_tag_len_struct)+
		    sizeof(short int)];
	struct cn_msg *cn_reply = (struct cn_msg *) buffer;
	struct drbd_nl_cfg_reply *reply =
		(struct drbd_nl_cfg_reply *)cn_reply->data;
	unsigned short *tl = reply->tag_list;
	unsigned long rs_left;
	unsigned int res;

	/* no local ref, no bitmap, no syncer progress, no broadcast. */
	if (!get_ldev(mdev))
		return;
	drbd_get_syncer_progress(mdev, &rs_left, &res);
	put_ldev(mdev);

	tl = tl_add_int(tl, T_sync_progress, &res);
	put_unaligned(TT_END, tl++); /* Close the tag list */

	cn_reply->id.idx = CN_IDX_DRBD;
	cn_reply->id.val = CN_VAL_DRBD;

	cn_reply->seq = atomic_add_return(1, &drbd_nl_seq);
	cn_reply->ack = 0; /* not used here. */
	cn_reply->len = sizeof(struct drbd_nl_cfg_reply) +
		(int)((char *)tl - (char *)reply->tag_list);
	cn_reply->flags = 0;

	reply->packet_type = P_sync_progress;
	reply->minor = mdev_to_minor(mdev);
	reply->ret_code = NO_ERROR;

	cn_netlink_send(cn_reply, CN_IDX_DRBD, GFP_NOIO);
}

int __init drbd_nl_init(void)
{
	static struct cb_id cn_id_drbd;
	int err, try=10;

	cn_id_drbd.val = CN_VAL_DRBD;
	do {
		cn_id_drbd.idx = cn_idx;
		err = cn_add_callback(&cn_id_drbd, "cn_drbd", &drbd_connector_callback);
		if (!err)
			break;
		cn_idx = (cn_idx + CN_IDX_STEP);
	} while (try--);

	if (err) {
		printk(KERN_ERR "drbd: cn_drbd failed to register\n");
		return err;
	}

	return 0;
}

void drbd_nl_cleanup(void)
{
	static struct cb_id cn_id_drbd;

	cn_id_drbd.idx = cn_idx;
	cn_id_drbd.val = CN_VAL_DRBD;

	cn_del_callback(&cn_id_drbd);
}

void drbd_nl_send_reply(struct cn_msg *req, int ret_code)
{
	char buffer[sizeof(struct cn_msg)+sizeof(struct drbd_nl_cfg_reply)];
	struct cn_msg *cn_reply = (struct cn_msg *) buffer;
	struct drbd_nl_cfg_reply *reply =
		(struct drbd_nl_cfg_reply *)cn_reply->data;
	int rr;

	memset(buffer, 0, sizeof(buffer));
	cn_reply->id = req->id;

	cn_reply->seq = req->seq;
	cn_reply->ack = req->ack  + 1;
	cn_reply->len = sizeof(struct drbd_nl_cfg_reply);
	cn_reply->flags = 0;

	reply->packet_type = P_return_code_only;
	reply->minor = ((struct drbd_nl_cfg_req *)req->data)->drbd_minor;
	reply->ret_code = ret_code;

	rr = cn_netlink_send(cn_reply, CN_IDX_DRBD, GFP_NOIO);
	if (rr && rr != -ESRCH)
		printk(KERN_INFO "drbd: cn_netlink_send()=%d\n", rr);
}
<|MERGE_RESOLUTION|>--- conflicted
+++ resolved
@@ -1015,11 +1015,7 @@
 	rv = _drbd_request_state(mdev, NS(disk, D_ATTACHING), CS_VERBOSE);
 	retcode = rv;  /* FIXME: Type mismatch. */
 	drbd_resume_io(mdev);
-<<<<<<< HEAD
-	if (retcode < SS_SUCCESS)
-=======
 	if (rv < SS_SUCCESS)
->>>>>>> 105e53f8
 		goto fail;
 
 	if (!get_ldev_if_state(mdev, D_ATTACHING))
