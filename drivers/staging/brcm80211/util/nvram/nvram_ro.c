--- conflicted
+++ resolved
@@ -47,10 +47,6 @@
 /* copy flash to ram */
 static void get_flash_nvram(si_t *sih, struct nvram_header *nvh)
 {
-<<<<<<< HEAD
-	struct osl_info *osh;
-=======
->>>>>>> 105e53f8
 	uint nvs, bufsz;
 	vars_t *new;
 
