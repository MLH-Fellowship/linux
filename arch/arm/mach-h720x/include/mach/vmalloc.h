/*
 * arch/arm/mach-h720x/include/mach/vmalloc.h
 */

#ifndef __ARCH_ARM_VMALLOC_H
#define __ARCH_ARM_VMALLOC_H

<<<<<<< HEAD
#define VMALLOC_END       0xd0000000
=======
#define VMALLOC_END       0xd0000000UL
>>>>>>> 3cbea436

#endif<|MERGE_RESOLUTION|>--- conflicted
+++ resolved
@@ -5,10 +5,6 @@
 #ifndef __ARCH_ARM_VMALLOC_H
 #define __ARCH_ARM_VMALLOC_H
 
-<<<<<<< HEAD
-#define VMALLOC_END       0xd0000000
-=======
 #define VMALLOC_END       0xd0000000UL
->>>>>>> 3cbea436
 
 #endif