/*
 * arch/sh/kernel/machvec.c
 *
 * The SuperH machine vector setup handlers, yanked from setup.c
 *
 *  Copyright (C) 1999  Niibe Yutaka
 *  Copyright (C) 2002 - 2007 Paul Mundt
 *
 * This file is subject to the terms and conditions of the GNU General Public
 * License.  See the file "COPYING" in the main directory of this archive
 * for more details.
 */
#include <linux/init.h>
#include <linux/string.h>
#include <asm/machvec.h>
#include <asm/sections.h>
#include <asm/addrspace.h>
#include <asm/setup.h>
#include <asm/io.h>
#include <asm/irq.h>

#define MV_NAME_SIZE 32

#define for_each_mv(mv) \
	for ((mv) = (struct sh_machine_vector *)&__machvec_start; \
	     (mv) && (unsigned long)(mv) < (unsigned long)&__machvec_end; \
	     (mv)++)

static struct sh_machine_vector * __init get_mv_byname(const char *name)
{
	struct sh_machine_vector *mv;

	for_each_mv(mv)
		if (strcasecmp(name, mv->mv_name) == 0)
			return mv;

	return NULL;
}

static unsigned int __initdata machvec_selected;

static int __init early_parse_mv(char *from)
{
	char mv_name[MV_NAME_SIZE] = "";
	char *mv_end;
	char *mv_comma;
	int mv_len;
	struct sh_machine_vector *mvp;

	mv_end = strchr(from, ' ');
	if (mv_end == NULL)
		mv_end = from + strlen(from);

	mv_comma = strchr(from, ',');
	mv_len = mv_end - from;
	if (mv_len > (MV_NAME_SIZE-1))
		mv_len = MV_NAME_SIZE-1;
	memcpy(mv_name, from, mv_len);
	mv_name[mv_len] = '\0';
	from = mv_end;

	machvec_selected = 1;

	/* Boot with the generic vector */
	if (strcmp(mv_name, "generic") == 0)
		return 0;

	mvp = get_mv_byname(mv_name);
	if (unlikely(!mvp)) {
		printk("Available vectors:\n\n\t'%s', ", sh_mv.mv_name);
		for_each_mv(mvp)
			printk("'%s', ", mvp->mv_name);
		printk("\n\n");
		panic("Failed to select machvec '%s' -- halting.\n",
		      mv_name);
	} else
		sh_mv = *mvp;

	return 0;
}
early_param("sh_mv", early_parse_mv);

void __init sh_mv_setup(void)
{
	/*
	 * Only overload the machvec if one hasn't been selected on
	 * the command line with sh_mv=
	 */
	if (!machvec_selected) {
		unsigned long machvec_size;

		machvec_size = ((unsigned long)&__machvec_end -
				(unsigned long)&__machvec_start);

		/*
		 * Sanity check for machvec section alignment. Ensure
		 * __initmv hasn't been misused.
		 */
		if (machvec_size % sizeof(struct sh_machine_vector))
			panic("machvec misaligned, invalid __initmv use?");

		/*
		 * If the machvec hasn't been preselected, use the first
		 * vector (usually the only one) from .machvec.init.
		 */
		if (machvec_size >= sizeof(struct sh_machine_vector))
			sh_mv = *(struct sh_machine_vector *)&__machvec_start;
	}

	printk(KERN_NOTICE "Booting machvec: %s\n", get_system_type());

	/*
	 * Manually walk the vec, fill in anything that the board hasn't yet
	 * by hand, wrapping to the generic implementation.
	 */
#define mv_set(elem) do { \
	if (!sh_mv.mv_##elem) \
		sh_mv.mv_##elem = generic_##elem; \
} while (0)

<<<<<<< HEAD
#ifdef CONFIG_HAS_IOPORT

#ifdef P2SEG
	__set_io_port_base(P2SEG);
#else
	__set_io_port_base(0);
#endif

	mv_set(inb);	mv_set(inw);	mv_set(inl);
	mv_set(outb);	mv_set(outw);	mv_set(outl);

	mv_set(inb_p);	mv_set(inw_p);	mv_set(inl_p);
	mv_set(outb_p);	mv_set(outw_p);	mv_set(outl_p);

	mv_set(insb);	mv_set(insw);	mv_set(insl);
	mv_set(outsb);	mv_set(outsw);	mv_set(outsl);

	mv_set(ioport_map);
	mv_set(ioport_unmap);

#endif

=======
>>>>>>> 3cbea436
	mv_set(irq_demux);
	mv_set(mode_pins);
	mv_set(mem_init);

	if (!sh_mv.mv_nr_irqs)
		sh_mv.mv_nr_irqs = NR_IRQS;
}<|MERGE_RESOLUTION|>--- conflicted
+++ resolved
@@ -118,31 +118,6 @@
 		sh_mv.mv_##elem = generic_##elem; \
 } while (0)
 
-<<<<<<< HEAD
-#ifdef CONFIG_HAS_IOPORT
-
-#ifdef P2SEG
-	__set_io_port_base(P2SEG);
-#else
-	__set_io_port_base(0);
-#endif
-
-	mv_set(inb);	mv_set(inw);	mv_set(inl);
-	mv_set(outb);	mv_set(outw);	mv_set(outl);
-
-	mv_set(inb_p);	mv_set(inw_p);	mv_set(inl_p);
-	mv_set(outb_p);	mv_set(outw_p);	mv_set(outl_p);
-
-	mv_set(insb);	mv_set(insw);	mv_set(insl);
-	mv_set(outsb);	mv_set(outsw);	mv_set(outsl);
-
-	mv_set(ioport_map);
-	mv_set(ioport_unmap);
-
-#endif
-
-=======
->>>>>>> 3cbea436
 	mv_set(irq_demux);
 	mv_set(mode_pins);
 	mv_set(mem_init);
