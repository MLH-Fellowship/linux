--- conflicted
+++ resolved
@@ -1,39 +1,10 @@
-<<<<<<< HEAD
-obj-$(CONFIG_IWLWIFI)	+= iwlcore.o
-iwlcore-objs 		:= iwl-core.o iwl-eeprom.o iwl-hcmd.o iwl-power.o
-iwlcore-objs 		+= iwl-rx.o iwl-tx.o iwl-sta.o
-iwlcore-objs 		+= iwl-scan.o iwl-led.o
-iwlcore-$(CONFIG_IWL3945) += iwl-legacy.o
-iwlcore-$(CONFIG_IWL4965) += iwl-legacy.o
-iwlcore-$(CONFIG_IWLWIFI_DEBUGFS) += iwl-debugfs.o
-iwlcore-$(CONFIG_IWLWIFI_DEVICE_TRACING) += iwl-devtrace.o
-
-# If 3945 is selected only, iwl-legacy.o will be added
-# to iwlcore-m above, but it needs to be built in.
-iwlcore-objs += $(iwlcore-m)
-
-CFLAGS_iwl-devtrace.o := -I$(src)
-
-=======
->>>>>>> 105e53f8
 # AGN
 obj-$(CONFIG_IWLAGN)	+= iwlagn.o
 iwlagn-objs		:= iwl-agn.o iwl-agn-rs.o iwl-agn-led.o
 iwlagn-objs		+= iwl-agn-ucode.o iwl-agn-tx.o
-<<<<<<< HEAD
-iwlagn-objs		+= iwl-agn-lib.o iwl-agn-rx.o iwl-agn-calib.o
-=======
 iwlagn-objs		+= iwl-agn-lib.o iwl-agn-calib.o
->>>>>>> 105e53f8
 iwlagn-objs		+= iwl-agn-tt.o iwl-agn-sta.o iwl-agn-eeprom.o
 
-<<<<<<< HEAD
-iwlagn-$(CONFIG_IWL4965) += iwl-4965.o
-iwlagn-$(CONFIG_IWL5000) += iwl-agn-rxon.o iwl-agn-hcmd.o iwl-agn-ict.o
-iwlagn-$(CONFIG_IWL5000) += iwl-5000.o
-iwlagn-$(CONFIG_IWL5000) += iwl-6000.o
-iwlagn-$(CONFIG_IWL5000) += iwl-1000.o
-=======
 iwlagn-objs 		+= iwl-core.o iwl-eeprom.o iwl-hcmd.o iwl-power.o
 iwlagn-objs 		+= iwl-rx.o iwl-tx.o iwl-sta.o
 iwlagn-objs 		+= iwl-scan.o iwl-led.o
@@ -42,7 +13,6 @@
 iwlagn-objs             += iwl-6000.o
 iwlagn-objs             += iwl-1000.o
 iwlagn-objs             += iwl-2000.o
->>>>>>> 105e53f8
 
 iwlagn-$(CONFIG_IWLWIFI_DEBUGFS) += iwl-agn-debugfs.o
 iwlagn-$(CONFIG_IWLWIFI_DEBUGFS) += iwl-debugfs.o
