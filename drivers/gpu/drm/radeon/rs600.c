--- conflicted
+++ resolved
@@ -48,20 +48,6 @@
 
 void rs600_pre_page_flip(struct radeon_device *rdev, int crtc)
 {
-<<<<<<< HEAD
-	struct radeon_crtc *radeon_crtc = rdev->mode_info.crtcs[crtc];
-	u32 tmp;
-
-	/* make sure flip is at vb rather than hb */
-	tmp = RREG32(AVIVO_D1GRPH_FLIP_CONTROL + radeon_crtc->crtc_offset);
-	tmp &= ~AVIVO_D1GRPH_SURFACE_UPDATE_H_RETRACE_EN;
-	WREG32(AVIVO_D1GRPH_FLIP_CONTROL + radeon_crtc->crtc_offset, tmp);
-
-	/* set pageflip to happen anywhere in vblank interval */
-	WREG32(AVIVO_D1MODE_MASTER_UPDATE_MODE + radeon_crtc->crtc_offset, 0);
-
-=======
->>>>>>> 105e53f8
 	/* enable the pflip int */
 	radeon_irq_kms_pflip_irq_get(rdev, crtc);
 }
