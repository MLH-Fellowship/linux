--- conflicted
+++ resolved
@@ -49,18 +49,10 @@
  *    implementation may maintain a single "default" handle (e.g. the first or
  *    most recent one) to enable single-instance implementations to pass NULL.
  */
-<<<<<<< HEAD
-extern bcmsdh_info_t *bcmsdh_attach(struct osl_info *osh, void *cfghdl,
-				    void **regsva, uint irq);
-
-/* Detach - freeup resources allocated in attach */
-extern int bcmsdh_detach(struct osl_info *osh, void *sdh);
-=======
 extern bcmsdh_info_t *bcmsdh_attach(void *cfghdl, void **regsva, uint irq);
 
 /* Detach - freeup resources allocated in attach */
 extern int bcmsdh_detach(void *sdh);
->>>>>>> 105e53f8
 
 /* Query if SD device interrupts are enabled */
 extern bool bcmsdh_intr_query(void *sdh);
@@ -190,12 +182,7 @@
 typedef struct {
 	/* attach to device */
 	void *(*attach) (u16 vend_id, u16 dev_id, u16 bus, u16 slot,
-<<<<<<< HEAD
-			 u16 func, uint bustype, void *regsva,
-			 struct osl_info *osh, void *param);
-=======
 			 u16 func, uint bustype, void *regsva, void *param);
->>>>>>> 105e53f8
 	/* detach from device */
 	void (*detach) (void *ch);
 } bcmsdh_driver_t;
