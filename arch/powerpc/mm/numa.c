/*
 * pSeries NUMA support
 *
 * Copyright (C) 2002 Anton Blanchard <anton@au.ibm.com>, IBM
 *
 * This program is free software; you can redistribute it and/or
 * modify it under the terms of the GNU General Public License
 * as published by the Free Software Foundation; either version
 * 2 of the License, or (at your option) any later version.
 */
#include <linux/threads.h>
#include <linux/bootmem.h>
#include <linux/init.h>
#include <linux/mm.h>
#include <linux/mmzone.h>
#include <linux/module.h>
#include <linux/nodemask.h>
#include <linux/cpu.h>
#include <linux/notifier.h>
#include <linux/memblock.h>
#include <linux/of.h>
#include <linux/pfn.h>
#include <linux/cpuset.h>
#include <linux/node.h>
#include <asm/sparsemem.h>
#include <asm/prom.h>
#include <asm/system.h>
#include <asm/smp.h>
#include <asm/firmware.h>
#include <asm/paca.h>
#include <asm/hvcall.h>

static int numa_enabled = 1;

static char *cmdline __initdata;

static int numa_debug;
#define dbg(args...) if (numa_debug) { printk(KERN_INFO args); }

int numa_cpu_lookup_table[NR_CPUS];
cpumask_var_t node_to_cpumask_map[MAX_NUMNODES];
struct pglist_data *node_data[MAX_NUMNODES];

EXPORT_SYMBOL(numa_cpu_lookup_table);
EXPORT_SYMBOL(node_to_cpumask_map);
EXPORT_SYMBOL(node_data);

static int min_common_depth;
static int n_mem_addr_cells, n_mem_size_cells;
static int form1_affinity;

#define MAX_DISTANCE_REF_POINTS 4
static int distance_ref_points_depth;
static const unsigned int *distance_ref_points;
static int distance_lookup_table[MAX_NUMNODES][MAX_DISTANCE_REF_POINTS];

/*
 * Allocate node_to_cpumask_map based on number of available nodes
 * Requires node_possible_map to be valid.
 *
 * Note: node_to_cpumask() is not valid until after this is done.
 */
static void __init setup_node_to_cpumask_map(void)
{
	unsigned int node, num = 0;

	/* setup nr_node_ids if not done yet */
	if (nr_node_ids == MAX_NUMNODES) {
		for_each_node_mask(node, node_possible_map)
			num = node;
		nr_node_ids = num + 1;
	}

	/* allocate the map */
	for (node = 0; node < nr_node_ids; node++)
		alloc_bootmem_cpumask_var(&node_to_cpumask_map[node]);

	/* cpumask_of_node() will now work */
	dbg("Node to cpumask map for %d nodes\n", nr_node_ids);
}

static int __cpuinit fake_numa_create_new_node(unsigned long end_pfn,
						unsigned int *nid)
{
	unsigned long long mem;
	char *p = cmdline;
	static unsigned int fake_nid;
	static unsigned long long curr_boundary;

	/*
	 * Modify node id, iff we started creating NUMA nodes
	 * We want to continue from where we left of the last time
	 */
	if (fake_nid)
		*nid = fake_nid;
	/*
	 * In case there are no more arguments to parse, the
	 * node_id should be the same as the last fake node id
	 * (we've handled this above).
	 */
	if (!p)
		return 0;

	mem = memparse(p, &p);
	if (!mem)
		return 0;

	if (mem < curr_boundary)
		return 0;

	curr_boundary = mem;

	if ((end_pfn << PAGE_SHIFT) > mem) {
		/*
		 * Skip commas and spaces
		 */
		while (*p == ',' || *p == ' ' || *p == '\t')
			p++;

		cmdline = p;
		fake_nid++;
		*nid = fake_nid;
		dbg("created new fake_node with id %d\n", fake_nid);
		return 1;
	}
	return 0;
}

/*
 * get_active_region_work_fn - A helper function for get_node_active_region
 *	Returns datax set to the start_pfn and end_pfn if they contain
 *	the initial value of datax->start_pfn between them
 * @start_pfn: start page(inclusive) of region to check
 * @end_pfn: end page(exclusive) of region to check
 * @datax: comes in with ->start_pfn set to value to search for and
 *	goes out with active range if it contains it
 * Returns 1 if search value is in range else 0
 */
static int __init get_active_region_work_fn(unsigned long start_pfn,
					unsigned long end_pfn, void *datax)
{
	struct node_active_region *data;
	data = (struct node_active_region *)datax;

	if (start_pfn <= data->start_pfn && end_pfn > data->start_pfn) {
		data->start_pfn = start_pfn;
		data->end_pfn = end_pfn;
		return 1;
	}
	return 0;

}

/*
 * get_node_active_region - Return active region containing start_pfn
 * Active range returned is empty if none found.
 * @start_pfn: The page to return the region for.
 * @node_ar: Returned set to the active region containing start_pfn
 */
static void __init get_node_active_region(unsigned long start_pfn,
		       struct node_active_region *node_ar)
{
	int nid = early_pfn_to_nid(start_pfn);

	node_ar->nid = nid;
	node_ar->start_pfn = start_pfn;
	node_ar->end_pfn = start_pfn;
	work_with_active_regions(nid, get_active_region_work_fn, node_ar);
}

static void map_cpu_to_node(int cpu, int node)
{
	numa_cpu_lookup_table[cpu] = node;

	dbg("adding cpu %d to node %d\n", cpu, node);

	if (!(cpumask_test_cpu(cpu, node_to_cpumask_map[node])))
		cpumask_set_cpu(cpu, node_to_cpumask_map[node]);
}

#if defined(CONFIG_HOTPLUG_CPU) || defined(CONFIG_PPC_SPLPAR)
static void unmap_cpu_from_node(unsigned long cpu)
{
	int node = numa_cpu_lookup_table[cpu];

	dbg("removing cpu %lu from node %d\n", cpu, node);

	if (cpumask_test_cpu(cpu, node_to_cpumask_map[node])) {
		cpumask_set_cpu(cpu, node_to_cpumask_map[node]);
	} else {
		printk(KERN_ERR "WARNING: cpu %lu not found in node %d\n",
		       cpu, node);
	}
}
#endif /* CONFIG_HOTPLUG_CPU || CONFIG_PPC_SPLPAR */

/* must hold reference to node during call */
static const int *of_get_associativity(struct device_node *dev)
{
	return of_get_property(dev, "ibm,associativity", NULL);
}

/*
 * Returns the property linux,drconf-usable-memory if
 * it exists (the property exists only in kexec/kdump kernels,
 * added by kexec-tools)
 */
static const u32 *of_get_usable_memory(struct device_node *memory)
{
	const u32 *prop;
	u32 len;
	prop = of_get_property(memory, "linux,drconf-usable-memory", &len);
	if (!prop || len < sizeof(unsigned int))
		return 0;
	return prop;
}

int __node_distance(int a, int b)
{
	int i;
	int distance = LOCAL_DISTANCE;

	if (!form1_affinity)
		return distance;

	for (i = 0; i < distance_ref_points_depth; i++) {
		if (distance_lookup_table[a][i] == distance_lookup_table[b][i])
			break;

		/* Double the distance for each NUMA level */
		distance *= 2;
	}

	return distance;
}

static void initialize_distance_lookup_table(int nid,
		const unsigned int *associativity)
{
	int i;

	if (!form1_affinity)
		return;

	for (i = 0; i < distance_ref_points_depth; i++) {
		distance_lookup_table[nid][i] =
			associativity[distance_ref_points[i]];
	}
}

/* Returns nid in the range [0..MAX_NUMNODES-1], or -1 if no useful numa
 * info is found.
 */
static int associativity_to_nid(const unsigned int *associativity)
{
	int nid = -1;

	if (min_common_depth == -1)
		goto out;

	if (associativity[0] >= min_common_depth)
		nid = associativity[min_common_depth];

	/* POWER4 LPAR uses 0xffff as invalid node */
	if (nid == 0xffff || nid >= MAX_NUMNODES)
		nid = -1;

<<<<<<< HEAD
	if (nid > 0 && tmp[0] >= distance_ref_points_depth)
		initialize_distance_lookup_table(nid, tmp);
=======
	if (nid > 0 && associativity[0] >= distance_ref_points_depth)
		initialize_distance_lookup_table(nid, associativity);
>>>>>>> 3cbea436

out:
	return nid;
}

/* Returns the nid associated with the given device tree node,
 * or -1 if not found.
 */
static int of_node_to_nid_single(struct device_node *device)
{
	int nid = -1;
	const unsigned int *tmp;

	tmp = of_get_associativity(device);
	if (tmp)
		nid = associativity_to_nid(tmp);
	return nid;
}

/* Walk the device tree upwards, looking for an associativity id */
int of_node_to_nid(struct device_node *device)
{
	struct device_node *tmp;
	int nid = -1;

	of_node_get(device);
	while (device) {
		nid = of_node_to_nid_single(device);
		if (nid != -1)
			break;

	        tmp = device;
		device = of_get_parent(tmp);
		of_node_put(tmp);
	}
	of_node_put(device);

	return nid;
}
EXPORT_SYMBOL_GPL(of_node_to_nid);

static int __init find_min_common_depth(void)
{
	int depth;
	struct device_node *rtas_root;
	struct device_node *chosen;
	const char *vec5;

	rtas_root = of_find_node_by_path("/rtas");

	if (!rtas_root)
		return -1;

	/*
	 * This property is a set of 32-bit integers, each representing
	 * an index into the ibm,associativity nodes.
	 *
	 * With form 0 affinity the first integer is for an SMP configuration
	 * (should be all 0's) and the second is for a normal NUMA
	 * configuration. We have only one level of NUMA.
	 *
	 * With form 1 affinity the first integer is the most significant
	 * NUMA boundary and the following are progressively less significant
	 * boundaries. There can be more than one level of NUMA.
	 */
	distance_ref_points = of_get_property(rtas_root,
					"ibm,associativity-reference-points",
					&distance_ref_points_depth);

	if (!distance_ref_points) {
		dbg("NUMA: ibm,associativity-reference-points not found.\n");
		goto err;
<<<<<<< HEAD
	}

	distance_ref_points_depth /= sizeof(int);

#define VEC5_AFFINITY_BYTE	5
#define VEC5_AFFINITY		0x80
	chosen = of_find_node_by_path("/chosen");
	if (chosen) {
		vec5 = of_get_property(chosen, "ibm,architecture-vec-5", NULL);
		if (vec5 && (vec5[VEC5_AFFINITY_BYTE] & VEC5_AFFINITY)) {
			dbg("Using form 1 affinity\n");
			form1_affinity = 1;
		}
	}

=======
	}

	distance_ref_points_depth /= sizeof(int);

#define VEC5_AFFINITY_BYTE	5
#define VEC5_AFFINITY		0x80
	chosen = of_find_node_by_path("/chosen");
	if (chosen) {
		vec5 = of_get_property(chosen, "ibm,architecture-vec-5", NULL);
		if (vec5 && (vec5[VEC5_AFFINITY_BYTE] & VEC5_AFFINITY)) {
			dbg("Using form 1 affinity\n");
			form1_affinity = 1;
		}
	}

>>>>>>> 3cbea436
	if (form1_affinity) {
		depth = distance_ref_points[0];
	} else {
		if (distance_ref_points_depth < 2) {
			printk(KERN_WARNING "NUMA: "
				"short ibm,associativity-reference-points\n");
			goto err;
		}

		depth = distance_ref_points[1];
	}

	/*
	 * Warn and cap if the hardware supports more than
	 * MAX_DISTANCE_REF_POINTS domains.
	 */
	if (distance_ref_points_depth > MAX_DISTANCE_REF_POINTS) {
		printk(KERN_WARNING "NUMA: distance array capped at "
			"%d entries\n", MAX_DISTANCE_REF_POINTS);
		distance_ref_points_depth = MAX_DISTANCE_REF_POINTS;
	}

	of_node_put(rtas_root);
	return depth;

err:
	of_node_put(rtas_root);
	return -1;
}

static void __init get_n_mem_cells(int *n_addr_cells, int *n_size_cells)
{
	struct device_node *memory = NULL;

	memory = of_find_node_by_type(memory, "memory");
	if (!memory)
		panic("numa.c: No memory nodes found!");

	*n_addr_cells = of_n_addr_cells(memory);
	*n_size_cells = of_n_size_cells(memory);
	of_node_put(memory);
}

static unsigned long __devinit read_n_cells(int n, const unsigned int **buf)
{
	unsigned long result = 0;

	while (n--) {
		result = (result << 32) | **buf;
		(*buf)++;
	}
	return result;
}

struct of_drconf_cell {
	u64	base_addr;
	u32	drc_index;
	u32	reserved;
	u32	aa_index;
	u32	flags;
};

#define DRCONF_MEM_ASSIGNED	0x00000008
#define DRCONF_MEM_AI_INVALID	0x00000040
#define DRCONF_MEM_RESERVED	0x00000080

/*
 * Read the next memblock list entry from the ibm,dynamic-memory property
 * and return the information in the provided of_drconf_cell structure.
 */
static void read_drconf_cell(struct of_drconf_cell *drmem, const u32 **cellp)
{
	const u32 *cp;

	drmem->base_addr = read_n_cells(n_mem_addr_cells, cellp);

	cp = *cellp;
	drmem->drc_index = cp[0];
	drmem->reserved = cp[1];
	drmem->aa_index = cp[2];
	drmem->flags = cp[3];

	*cellp = cp + 4;
}

/*
 * Retreive and validate the ibm,dynamic-memory property of the device tree.
 *
 * The layout of the ibm,dynamic-memory property is a number N of memblock
 * list entries followed by N memblock list entries.  Each memblock list entry
 * contains information as layed out in the of_drconf_cell struct above.
 */
static int of_get_drconf_memory(struct device_node *memory, const u32 **dm)
{
	const u32 *prop;
	u32 len, entries;

	prop = of_get_property(memory, "ibm,dynamic-memory", &len);
	if (!prop || len < sizeof(unsigned int))
		return 0;

	entries = *prop++;

	/* Now that we know the number of entries, revalidate the size
	 * of the property read in to ensure we have everything
	 */
	if (len < (entries * (n_mem_addr_cells + 4) + 1) * sizeof(unsigned int))
		return 0;

	*dm = prop;
	return entries;
}

/*
 * Retreive and validate the ibm,lmb-size property for drconf memory
 * from the device tree.
 */
static u64 of_get_lmb_size(struct device_node *memory)
{
	const u32 *prop;
	u32 len;

	prop = of_get_property(memory, "ibm,lmb-size", &len);
	if (!prop || len < sizeof(unsigned int))
		return 0;

	return read_n_cells(n_mem_size_cells, &prop);
}

struct assoc_arrays {
	u32	n_arrays;
	u32	array_sz;
	const u32 *arrays;
};

/*
 * Retreive and validate the list of associativity arrays for drconf
 * memory from the ibm,associativity-lookup-arrays property of the
 * device tree..
 *
 * The layout of the ibm,associativity-lookup-arrays property is a number N
 * indicating the number of associativity arrays, followed by a number M
 * indicating the size of each associativity array, followed by a list
 * of N associativity arrays.
 */
static int of_get_assoc_arrays(struct device_node *memory,
			       struct assoc_arrays *aa)
{
	const u32 *prop;
	u32 len;

	prop = of_get_property(memory, "ibm,associativity-lookup-arrays", &len);
	if (!prop || len < 2 * sizeof(unsigned int))
		return -1;

	aa->n_arrays = *prop++;
	aa->array_sz = *prop++;

	/* Now that we know the number of arrrays and size of each array,
	 * revalidate the size of the property read in.
	 */
	if (len < (aa->n_arrays * aa->array_sz + 2) * sizeof(unsigned int))
		return -1;

	aa->arrays = prop;
	return 0;
}

/*
 * This is like of_node_to_nid_single() for memory represented in the
 * ibm,dynamic-reconfiguration-memory node.
 */
static int of_drconf_to_nid_single(struct of_drconf_cell *drmem,
				   struct assoc_arrays *aa)
{
	int default_nid = 0;
	int nid = default_nid;
	int index;

	if (min_common_depth > 0 && min_common_depth <= aa->array_sz &&
	    !(drmem->flags & DRCONF_MEM_AI_INVALID) &&
	    drmem->aa_index < aa->n_arrays) {
		index = drmem->aa_index * aa->array_sz + min_common_depth - 1;
		nid = aa->arrays[index];

		if (nid == 0xffff || nid >= MAX_NUMNODES)
			nid = default_nid;
	}

	return nid;
}

/*
 * Figure out to which domain a cpu belongs and stick it there.
 * Return the id of the domain used.
 */
static int __cpuinit numa_setup_cpu(unsigned long lcpu)
{
	int nid = 0;
	struct device_node *cpu = of_get_cpu_node(lcpu, NULL);

	if (!cpu) {
		WARN_ON(1);
		goto out;
	}

	nid = of_node_to_nid_single(cpu);

	if (nid < 0 || !node_online(nid))
		nid = first_online_node;
out:
	map_cpu_to_node(lcpu, nid);

	of_node_put(cpu);

	return nid;
}

static int __cpuinit cpu_numa_callback(struct notifier_block *nfb,
			     unsigned long action,
			     void *hcpu)
{
	unsigned long lcpu = (unsigned long)hcpu;
	int ret = NOTIFY_DONE;

	switch (action) {
	case CPU_UP_PREPARE:
	case CPU_UP_PREPARE_FROZEN:
		numa_setup_cpu(lcpu);
		ret = NOTIFY_OK;
		break;
#ifdef CONFIG_HOTPLUG_CPU
	case CPU_DEAD:
	case CPU_DEAD_FROZEN:
	case CPU_UP_CANCELED:
	case CPU_UP_CANCELED_FROZEN:
		unmap_cpu_from_node(lcpu);
		break;
		ret = NOTIFY_OK;
#endif
	}
	return ret;
}

/*
 * Check and possibly modify a memory region to enforce the memory limit.
 *
 * Returns the size the region should have to enforce the memory limit.
 * This will either be the original value of size, a truncated value,
 * or zero. If the returned value of size is 0 the region should be
 * discarded as it lies wholy above the memory limit.
 */
static unsigned long __init numa_enforce_memory_limit(unsigned long start,
						      unsigned long size)
{
	/*
	 * We use memblock_end_of_DRAM() in here instead of memory_limit because
	 * we've already adjusted it for the limit and it takes care of
	 * having memory holes below the limit.  Also, in the case of
	 * iommu_is_off, memory_limit is not set but is implicitly enforced.
	 */

	if (start + size <= memblock_end_of_DRAM())
		return size;

	if (start >= memblock_end_of_DRAM())
		return 0;

	return memblock_end_of_DRAM() - start;
}

/*
 * Reads the counter for a given entry in
 * linux,drconf-usable-memory property
 */
static inline int __init read_usm_ranges(const u32 **usm)
{
	/*
	 * For each lmb in ibm,dynamic-memory a corresponding
	 * entry in linux,drconf-usable-memory property contains
	 * a counter followed by that many (base, size) duple.
	 * read the counter from linux,drconf-usable-memory
	 */
	return read_n_cells(n_mem_size_cells, usm);
}

/*
 * Extract NUMA information from the ibm,dynamic-reconfiguration-memory
 * node.  This assumes n_mem_{addr,size}_cells have been set.
 */
static void __init parse_drconf_memory(struct device_node *memory)
{
	const u32 *dm, *usm;
	unsigned int n, rc, ranges, is_kexec_kdump = 0;
	unsigned long lmb_size, base, size, sz;
	int nid;
	struct assoc_arrays aa;

	n = of_get_drconf_memory(memory, &dm);
	if (!n)
		return;

	lmb_size = of_get_lmb_size(memory);
	if (!lmb_size)
		return;

	rc = of_get_assoc_arrays(memory, &aa);
	if (rc)
		return;

	/* check if this is a kexec/kdump kernel */
	usm = of_get_usable_memory(memory);
	if (usm != NULL)
		is_kexec_kdump = 1;

	for (; n != 0; --n) {
		struct of_drconf_cell drmem;

		read_drconf_cell(&drmem, &dm);

		/* skip this block if the reserved bit is set in flags (0x80)
		   or if the block is not assigned to this partition (0x8) */
		if ((drmem.flags & DRCONF_MEM_RESERVED)
		    || !(drmem.flags & DRCONF_MEM_ASSIGNED))
			continue;

		base = drmem.base_addr;
		size = lmb_size;
		ranges = 1;

		if (is_kexec_kdump) {
			ranges = read_usm_ranges(&usm);
			if (!ranges) /* there are no (base, size) duple */
				continue;
		}
		do {
			if (is_kexec_kdump) {
				base = read_n_cells(n_mem_addr_cells, &usm);
				size = read_n_cells(n_mem_size_cells, &usm);
			}
			nid = of_drconf_to_nid_single(&drmem, &aa);
			fake_numa_create_new_node(
				((base + size) >> PAGE_SHIFT),
					   &nid);
			node_set_online(nid);
			sz = numa_enforce_memory_limit(base, size);
			if (sz)
				add_active_range(nid, base >> PAGE_SHIFT,
						 (base >> PAGE_SHIFT)
						 + (sz >> PAGE_SHIFT));
		} while (--ranges);
	}
}

static int __init parse_numa_properties(void)
{
	struct device_node *cpu = NULL;
	struct device_node *memory = NULL;
	int default_nid = 0;
	unsigned long i;

	if (numa_enabled == 0) {
		printk(KERN_WARNING "NUMA disabled by user\n");
		return -1;
	}

	min_common_depth = find_min_common_depth();

	if (min_common_depth < 0)
		return min_common_depth;

	dbg("NUMA associativity depth for CPU/Memory: %d\n", min_common_depth);

	/*
	 * Even though we connect cpus to numa domains later in SMP
	 * init, we need to know the node ids now. This is because
	 * each node to be onlined must have NODE_DATA etc backing it.
	 */
	for_each_present_cpu(i) {
		int nid;

		cpu = of_get_cpu_node(i, NULL);
		BUG_ON(!cpu);
		nid = of_node_to_nid_single(cpu);
		of_node_put(cpu);

		/*
		 * Don't fall back to default_nid yet -- we will plug
		 * cpus into nodes once the memory scan has discovered
		 * the topology.
		 */
		if (nid < 0)
			continue;
		node_set_online(nid);
	}

	get_n_mem_cells(&n_mem_addr_cells, &n_mem_size_cells);
	memory = NULL;
	while ((memory = of_find_node_by_type(memory, "memory")) != NULL) {
		unsigned long start;
		unsigned long size;
		int nid;
		int ranges;
		const unsigned int *memcell_buf;
		unsigned int len;

		memcell_buf = of_get_property(memory,
			"linux,usable-memory", &len);
		if (!memcell_buf || len <= 0)
			memcell_buf = of_get_property(memory, "reg", &len);
		if (!memcell_buf || len <= 0)
			continue;

		/* ranges in cell */
		ranges = (len >> 2) / (n_mem_addr_cells + n_mem_size_cells);
new_range:
		/* these are order-sensitive, and modify the buffer pointer */
		start = read_n_cells(n_mem_addr_cells, &memcell_buf);
		size = read_n_cells(n_mem_size_cells, &memcell_buf);

		/*
		 * Assumption: either all memory nodes or none will
		 * have associativity properties.  If none, then
		 * everything goes to default_nid.
		 */
		nid = of_node_to_nid_single(memory);
		if (nid < 0)
			nid = default_nid;

		fake_numa_create_new_node(((start + size) >> PAGE_SHIFT), &nid);
		node_set_online(nid);

		if (!(size = numa_enforce_memory_limit(start, size))) {
			if (--ranges)
				goto new_range;
			else
				continue;
		}

		add_active_range(nid, start >> PAGE_SHIFT,
				(start >> PAGE_SHIFT) + (size >> PAGE_SHIFT));

		if (--ranges)
			goto new_range;
	}

	/*
	 * Now do the same thing for each MEMBLOCK listed in the ibm,dynamic-memory
	 * property in the ibm,dynamic-reconfiguration-memory node.
	 */
	memory = of_find_node_by_path("/ibm,dynamic-reconfiguration-memory");
	if (memory)
		parse_drconf_memory(memory);

	return 0;
}

static void __init setup_nonnuma(void)
{
	unsigned long top_of_ram = memblock_end_of_DRAM();
	unsigned long total_ram = memblock_phys_mem_size();
	unsigned long start_pfn, end_pfn;
	unsigned int nid = 0;
	struct memblock_region *reg;

	printk(KERN_DEBUG "Top of RAM: 0x%lx, Total RAM: 0x%lx\n",
	       top_of_ram, total_ram);
	printk(KERN_DEBUG "Memory hole size: %ldMB\n",
	       (top_of_ram - total_ram) >> 20);

	for_each_memblock(memory, reg) {
		start_pfn = memblock_region_memory_base_pfn(reg);
		end_pfn = memblock_region_memory_end_pfn(reg);

		fake_numa_create_new_node(end_pfn, &nid);
		add_active_range(nid, start_pfn, end_pfn);
		node_set_online(nid);
	}
}

void __init dump_numa_cpu_topology(void)
{
	unsigned int node;
	unsigned int cpu, count;

	if (min_common_depth == -1 || !numa_enabled)
		return;

	for_each_online_node(node) {
		printk(KERN_DEBUG "Node %d CPUs:", node);

		count = 0;
		/*
		 * If we used a CPU iterator here we would miss printing
		 * the holes in the cpumap.
		 */
		for (cpu = 0; cpu < nr_cpu_ids; cpu++) {
			if (cpumask_test_cpu(cpu,
					node_to_cpumask_map[node])) {
				if (count == 0)
					printk(" %u", cpu);
				++count;
			} else {
				if (count > 1)
					printk("-%u", cpu - 1);
				count = 0;
			}
		}

		if (count > 1)
			printk("-%u", nr_cpu_ids - 1);
		printk("\n");
	}
}

static void __init dump_numa_memory_topology(void)
{
	unsigned int node;
	unsigned int count;

	if (min_common_depth == -1 || !numa_enabled)
		return;

	for_each_online_node(node) {
		unsigned long i;

		printk(KERN_DEBUG "Node %d Memory:", node);

		count = 0;

		for (i = 0; i < memblock_end_of_DRAM();
		     i += (1 << SECTION_SIZE_BITS)) {
			if (early_pfn_to_nid(i >> PAGE_SHIFT) == node) {
				if (count == 0)
					printk(" 0x%lx", i);
				++count;
			} else {
				if (count > 0)
					printk("-0x%lx", i);
				count = 0;
			}
		}

		if (count > 0)
			printk("-0x%lx", i);
		printk("\n");
	}
}

/*
 * Allocate some memory, satisfying the memblock or bootmem allocator where
 * required. nid is the preferred node and end is the physical address of
 * the highest address in the node.
 *
 * Returns the virtual address of the memory.
 */
static void __init *careful_zallocation(int nid, unsigned long size,
				       unsigned long align,
				       unsigned long end_pfn)
{
	void *ret;
	int new_nid;
	unsigned long ret_paddr;

	ret_paddr = __memblock_alloc_base(size, align, end_pfn << PAGE_SHIFT);

	/* retry over all memory */
	if (!ret_paddr)
		ret_paddr = __memblock_alloc_base(size, align, memblock_end_of_DRAM());

	if (!ret_paddr)
		panic("numa.c: cannot allocate %lu bytes for node %d",
		      size, nid);

	ret = __va(ret_paddr);

	/*
	 * We initialize the nodes in numeric order: 0, 1, 2...
	 * and hand over control from the MEMBLOCK allocator to the
	 * bootmem allocator.  If this function is called for
	 * node 5, then we know that all nodes <5 are using the
	 * bootmem allocator instead of the MEMBLOCK allocator.
	 *
	 * So, check the nid from which this allocation came
	 * and double check to see if we need to use bootmem
	 * instead of the MEMBLOCK.  We don't free the MEMBLOCK memory
	 * since it would be useless.
	 */
	new_nid = early_pfn_to_nid(ret_paddr >> PAGE_SHIFT);
	if (new_nid < nid) {
		ret = __alloc_bootmem_node(NODE_DATA(new_nid),
				size, align, 0);

		dbg("alloc_bootmem %p %lx\n", ret, size);
	}

	memset(ret, 0, size);
	return ret;
}

static struct notifier_block __cpuinitdata ppc64_numa_nb = {
	.notifier_call = cpu_numa_callback,
	.priority = 1 /* Must run before sched domains notifier. */
};

static void mark_reserved_regions_for_nid(int nid)
{
	struct pglist_data *node = NODE_DATA(nid);
	struct memblock_region *reg;

	for_each_memblock(reserved, reg) {
		unsigned long physbase = reg->base;
		unsigned long size = reg->size;
		unsigned long start_pfn = physbase >> PAGE_SHIFT;
		unsigned long end_pfn = PFN_UP(physbase + size);
		struct node_active_region node_ar;
		unsigned long node_end_pfn = node->node_start_pfn +
					     node->node_spanned_pages;

		/*
		 * Check to make sure that this memblock.reserved area is
		 * within the bounds of the node that we care about.
		 * Checking the nid of the start and end points is not
		 * sufficient because the reserved area could span the
		 * entire node.
		 */
		if (end_pfn <= node->node_start_pfn ||
		    start_pfn >= node_end_pfn)
			continue;

		get_node_active_region(start_pfn, &node_ar);
		while (start_pfn < end_pfn &&
			node_ar.start_pfn < node_ar.end_pfn) {
			unsigned long reserve_size = size;
			/*
			 * if reserved region extends past active region
			 * then trim size to active region
			 */
			if (end_pfn > node_ar.end_pfn)
				reserve_size = (node_ar.end_pfn << PAGE_SHIFT)
					- physbase;
			/*
			 * Only worry about *this* node, others may not
			 * yet have valid NODE_DATA().
			 */
			if (node_ar.nid == nid) {
				dbg("reserve_bootmem %lx %lx nid=%d\n",
					physbase, reserve_size, node_ar.nid);
				reserve_bootmem_node(NODE_DATA(node_ar.nid),
						physbase, reserve_size,
						BOOTMEM_DEFAULT);
			}
			/*
			 * if reserved region is contained in the active region
			 * then done.
			 */
			if (end_pfn <= node_ar.end_pfn)
				break;

			/*
			 * reserved region extends past the active region
			 *   get next active region that contains this
			 *   reserved region
			 */
			start_pfn = node_ar.end_pfn;
			physbase = start_pfn << PAGE_SHIFT;
			size = size - reserve_size;
			get_node_active_region(start_pfn, &node_ar);
		}
	}
}


void __init do_init_bootmem(void)
{
	int nid;

	min_low_pfn = 0;
	max_low_pfn = memblock_end_of_DRAM() >> PAGE_SHIFT;
	max_pfn = max_low_pfn;

	if (parse_numa_properties())
		setup_nonnuma();
	else
		dump_numa_memory_topology();

	for_each_online_node(nid) {
		unsigned long start_pfn, end_pfn;
		void *bootmem_vaddr;
		unsigned long bootmap_pages;

		get_pfn_range_for_nid(nid, &start_pfn, &end_pfn);

		/*
		 * Allocate the node structure node local if possible
		 *
		 * Be careful moving this around, as it relies on all
		 * previous nodes' bootmem to be initialized and have
		 * all reserved areas marked.
		 */
		NODE_DATA(nid) = careful_zallocation(nid,
					sizeof(struct pglist_data),
					SMP_CACHE_BYTES, end_pfn);

  		dbg("node %d\n", nid);
		dbg("NODE_DATA() = %p\n", NODE_DATA(nid));

		NODE_DATA(nid)->bdata = &bootmem_node_data[nid];
		NODE_DATA(nid)->node_start_pfn = start_pfn;
		NODE_DATA(nid)->node_spanned_pages = end_pfn - start_pfn;

		if (NODE_DATA(nid)->node_spanned_pages == 0)
  			continue;

  		dbg("start_paddr = %lx\n", start_pfn << PAGE_SHIFT);
  		dbg("end_paddr = %lx\n", end_pfn << PAGE_SHIFT);

		bootmap_pages = bootmem_bootmap_pages(end_pfn - start_pfn);
		bootmem_vaddr = careful_zallocation(nid,
					bootmap_pages << PAGE_SHIFT,
					PAGE_SIZE, end_pfn);

		dbg("bootmap_vaddr = %p\n", bootmem_vaddr);

		init_bootmem_node(NODE_DATA(nid),
				  __pa(bootmem_vaddr) >> PAGE_SHIFT,
				  start_pfn, end_pfn);

		free_bootmem_with_active_regions(nid, end_pfn);
		/*
		 * Be very careful about moving this around.  Future
		 * calls to careful_zallocation() depend on this getting
		 * done correctly.
		 */
		mark_reserved_regions_for_nid(nid);
		sparse_memory_present_with_active_regions(nid);
	}

	init_bootmem_done = 1;

	/*
	 * Now bootmem is initialised we can create the node to cpumask
	 * lookup tables and setup the cpu callback to populate them.
	 */
	setup_node_to_cpumask_map();

	register_cpu_notifier(&ppc64_numa_nb);
	cpu_numa_callback(&ppc64_numa_nb, CPU_UP_PREPARE,
			  (void *)(unsigned long)boot_cpuid);
}

void __init paging_init(void)
{
	unsigned long max_zone_pfns[MAX_NR_ZONES];
	memset(max_zone_pfns, 0, sizeof(max_zone_pfns));
	max_zone_pfns[ZONE_DMA] = memblock_end_of_DRAM() >> PAGE_SHIFT;
	free_area_init_nodes(max_zone_pfns);
}

static int __init early_numa(char *p)
{
	if (!p)
		return 0;

	if (strstr(p, "off"))
		numa_enabled = 0;

	if (strstr(p, "debug"))
		numa_debug = 1;

	p = strstr(p, "fake=");
	if (p)
		cmdline = p + strlen("fake=");

	return 0;
}
early_param("numa", early_numa);

#ifdef CONFIG_MEMORY_HOTPLUG
/*
 * Find the node associated with a hot added memory section for
 * memory represented in the device tree by the property
 * ibm,dynamic-reconfiguration-memory/ibm,dynamic-memory.
 */
static int hot_add_drconf_scn_to_nid(struct device_node *memory,
				     unsigned long scn_addr)
{
	const u32 *dm;
	unsigned int drconf_cell_cnt, rc;
	unsigned long lmb_size;
	struct assoc_arrays aa;
	int nid = -1;

	drconf_cell_cnt = of_get_drconf_memory(memory, &dm);
	if (!drconf_cell_cnt)
		return -1;

	lmb_size = of_get_lmb_size(memory);
	if (!lmb_size)
		return -1;

	rc = of_get_assoc_arrays(memory, &aa);
	if (rc)
		return -1;

	for (; drconf_cell_cnt != 0; --drconf_cell_cnt) {
		struct of_drconf_cell drmem;

		read_drconf_cell(&drmem, &dm);

		/* skip this block if it is reserved or not assigned to
		 * this partition */
		if ((drmem.flags & DRCONF_MEM_RESERVED)
		    || !(drmem.flags & DRCONF_MEM_ASSIGNED))
			continue;

		if ((scn_addr < drmem.base_addr)
		    || (scn_addr >= (drmem.base_addr + lmb_size)))
			continue;

		nid = of_drconf_to_nid_single(&drmem, &aa);
		break;
	}

	return nid;
}

/*
 * Find the node associated with a hot added memory section for memory
 * represented in the device tree as a node (i.e. memory@XXXX) for
 * each memblock.
 */
int hot_add_node_scn_to_nid(unsigned long scn_addr)
{
	struct device_node *memory = NULL;
	int nid = -1;

	while ((memory = of_find_node_by_type(memory, "memory")) != NULL) {
		unsigned long start, size;
		int ranges;
		const unsigned int *memcell_buf;
		unsigned int len;

		memcell_buf = of_get_property(memory, "reg", &len);
		if (!memcell_buf || len <= 0)
			continue;

		/* ranges in cell */
		ranges = (len >> 2) / (n_mem_addr_cells + n_mem_size_cells);

		while (ranges--) {
			start = read_n_cells(n_mem_addr_cells, &memcell_buf);
			size = read_n_cells(n_mem_size_cells, &memcell_buf);

			if ((scn_addr < start) || (scn_addr >= (start + size)))
				continue;

			nid = of_node_to_nid_single(memory);
			break;
		}

		of_node_put(memory);
		if (nid >= 0)
			break;
	}

	return nid;
}

/*
 * Find the node associated with a hot added memory section.  Section
 * corresponds to a SPARSEMEM section, not an MEMBLOCK.  It is assumed that
 * sections are fully contained within a single MEMBLOCK.
 */
int hot_add_scn_to_nid(unsigned long scn_addr)
{
	struct device_node *memory = NULL;
	int nid, found = 0;

	if (!numa_enabled || (min_common_depth < 0))
		return first_online_node;

	memory = of_find_node_by_path("/ibm,dynamic-reconfiguration-memory");
	if (memory) {
		nid = hot_add_drconf_scn_to_nid(memory, scn_addr);
		of_node_put(memory);
	} else {
		nid = hot_add_node_scn_to_nid(scn_addr);
	}

	if (nid < 0 || !node_online(nid))
		nid = first_online_node;

	if (NODE_DATA(nid)->node_spanned_pages)
		return nid;

	for_each_online_node(nid) {
		if (NODE_DATA(nid)->node_spanned_pages) {
			found = 1;
			break;
		}
	}

	BUG_ON(!found);
	return nid;
}

static u64 hot_add_drconf_memory_max(void)
{
        struct device_node *memory = NULL;
        unsigned int drconf_cell_cnt = 0;
        u64 lmb_size = 0;
        const u32 *dm = 0;

        memory = of_find_node_by_path("/ibm,dynamic-reconfiguration-memory");
        if (memory) {
                drconf_cell_cnt = of_get_drconf_memory(memory, &dm);
                lmb_size = of_get_lmb_size(memory);
                of_node_put(memory);
        }
        return lmb_size * drconf_cell_cnt;
}

/*
 * memory_hotplug_max - return max address of memory that may be added
 *
 * This is currently only used on systems that support drconfig memory
 * hotplug.
 */
u64 memory_hotplug_max(void)
{
        return max(hot_add_drconf_memory_max(), memblock_end_of_DRAM());
}
#endif /* CONFIG_MEMORY_HOTPLUG */

/* Vrtual Processor Home Node (VPHN) support */
#ifdef CONFIG_PPC_SPLPAR
#define VPHN_NR_CHANGE_CTRS (8)
static u8 vphn_cpu_change_counts[NR_CPUS][VPHN_NR_CHANGE_CTRS];
static cpumask_t cpu_associativity_changes_mask;
static int vphn_enabled;
static void set_topology_timer(void);

/*
 * Store the current values of the associativity change counters in the
 * hypervisor.
 */
static void setup_cpu_associativity_change_counters(void)
{
	int cpu = 0;

	for_each_possible_cpu(cpu) {
		int i = 0;
		u8 *counts = vphn_cpu_change_counts[cpu];
		volatile u8 *hypervisor_counts = lppaca[cpu].vphn_assoc_counts;

		for (i = 0; i < VPHN_NR_CHANGE_CTRS; i++) {
			counts[i] = hypervisor_counts[i];
		}
	}
}

/*
 * The hypervisor maintains a set of 8 associativity change counters in
 * the VPA of each cpu that correspond to the associativity levels in the
 * ibm,associativity-reference-points property. When an associativity
 * level changes, the corresponding counter is incremented.
 *
 * Set a bit in cpu_associativity_changes_mask for each cpu whose home
 * node associativity levels have changed.
 *
 * Returns the number of cpus with unhandled associativity changes.
 */
static int update_cpu_associativity_changes_mask(void)
{
	int cpu = 0, nr_cpus = 0;
	cpumask_t *changes = &cpu_associativity_changes_mask;

	cpumask_clear(changes);

	for_each_possible_cpu(cpu) {
		int i, changed = 0;
		u8 *counts = vphn_cpu_change_counts[cpu];
		volatile u8 *hypervisor_counts = lppaca[cpu].vphn_assoc_counts;

		for (i = 0; i < VPHN_NR_CHANGE_CTRS; i++) {
			if (hypervisor_counts[i] > counts[i]) {
				counts[i] = hypervisor_counts[i];
				changed = 1;
			}
		}
		if (changed) {
			cpumask_set_cpu(cpu, changes);
			nr_cpus++;
		}
	}

	return nr_cpus;
}

/* 6 64-bit registers unpacked into 12 32-bit associativity values */
#define VPHN_ASSOC_BUFSIZE (6*sizeof(u64)/sizeof(u32))

/*
 * Convert the associativity domain numbers returned from the hypervisor
 * to the sequence they would appear in the ibm,associativity property.
 */
static int vphn_unpack_associativity(const long *packed, unsigned int *unpacked)
{
	int i = 0;
	int nr_assoc_doms = 0;
	const u16 *field = (const u16*) packed;

#define VPHN_FIELD_UNUSED	(0xffff)
#define VPHN_FIELD_MSB		(0x8000)
#define VPHN_FIELD_MASK		(~VPHN_FIELD_MSB)

	for (i = 0; i < VPHN_ASSOC_BUFSIZE; i++) {
		if (*field == VPHN_FIELD_UNUSED) {
			/* All significant fields processed, and remaining
			 * fields contain the reserved value of all 1's.
			 * Just store them.
			 */
			unpacked[i] = *((u32*)field);
			field += 2;
		}
		else if (*field & VPHN_FIELD_MSB) {
			/* Data is in the lower 15 bits of this field */
			unpacked[i] = *field & VPHN_FIELD_MASK;
			field++;
			nr_assoc_doms++;
		}
		else {
			/* Data is in the lower 15 bits of this field
			 * concatenated with the next 16 bit field
			 */
			unpacked[i] = *((u32*)field);
			field += 2;
			nr_assoc_doms++;
		}
	}

	return nr_assoc_doms;
}

/*
 * Retrieve the new associativity information for a virtual processor's
 * home node.
 */
static long hcall_vphn(unsigned long cpu, unsigned int *associativity)
{
	long rc = 0;
	long retbuf[PLPAR_HCALL9_BUFSIZE] = {0};
	u64 flags = 1;
	int hwcpu = get_hard_smp_processor_id(cpu);

	rc = plpar_hcall9(H_HOME_NODE_ASSOCIATIVITY, retbuf, flags, hwcpu);
	vphn_unpack_associativity(retbuf, associativity);

	return rc;
}

static long vphn_get_associativity(unsigned long cpu,
					unsigned int *associativity)
{
	long rc = 0;

	rc = hcall_vphn(cpu, associativity);

	switch (rc) {
	case H_FUNCTION:
		printk(KERN_INFO
			"VPHN is not supported. Disabling polling...\n");
		stop_topology_update();
		break;
	case H_HARDWARE:
		printk(KERN_ERR
			"hcall_vphn() experienced a hardware fault "
			"preventing VPHN. Disabling polling...\n");
		stop_topology_update();
	}

	return rc;
}

/*
 * Update the node maps and sysfs entries for each cpu whose home node
 * has changed.
 */
int arch_update_cpu_topology(void)
{
	int cpu = 0, nid = 0, old_nid = 0;
	unsigned int associativity[VPHN_ASSOC_BUFSIZE] = {0};
	struct sys_device *sysdev = NULL;

	for_each_cpu_mask(cpu, cpu_associativity_changes_mask) {
		vphn_get_associativity(cpu, associativity);
		nid = associativity_to_nid(associativity);

		if (nid < 0 || !node_online(nid))
			nid = first_online_node;

		old_nid = numa_cpu_lookup_table[cpu];

		/* Disable hotplug while we update the cpu
		 * masks and sysfs.
		 */
		get_online_cpus();
		unregister_cpu_under_node(cpu, old_nid);
		unmap_cpu_from_node(cpu);
		map_cpu_to_node(cpu, nid);
		register_cpu_under_node(cpu, nid);
		put_online_cpus();

		sysdev = get_cpu_sysdev(cpu);
		if (sysdev)
			kobject_uevent(&sysdev->kobj, KOBJ_CHANGE);
	}

	return 1;
}

static void topology_work_fn(struct work_struct *work)
{
	rebuild_sched_domains();
}
static DECLARE_WORK(topology_work, topology_work_fn);

void topology_schedule_update(void)
{
	schedule_work(&topology_work);
}

static void topology_timer_fn(unsigned long ignored)
{
	if (!vphn_enabled)
		return;
	if (update_cpu_associativity_changes_mask() > 0)
		topology_schedule_update();
	set_topology_timer();
}
static struct timer_list topology_timer =
	TIMER_INITIALIZER(topology_timer_fn, 0, 0);

static void set_topology_timer(void)
{
	topology_timer.data = 0;
	topology_timer.expires = jiffies + 60 * HZ;
	add_timer(&topology_timer);
}

/*
 * Start polling for VPHN associativity changes.
 */
int start_topology_update(void)
{
	int rc = 0;

	if (firmware_has_feature(FW_FEATURE_VPHN)) {
		vphn_enabled = 1;
		setup_cpu_associativity_change_counters();
		init_timer_deferrable(&topology_timer);
		set_topology_timer();
		rc = 1;
	}

	return rc;
}
__initcall(start_topology_update);

/*
 * Disable polling for VPHN associativity changes.
 */
int stop_topology_update(void)
{
	vphn_enabled = 0;
	return del_timer_sync(&topology_timer);
}
#endif /* CONFIG_PPC_SPLPAR */<|MERGE_RESOLUTION|>--- conflicted
+++ resolved
@@ -265,13 +265,8 @@
 	if (nid == 0xffff || nid >= MAX_NUMNODES)
 		nid = -1;
 
-<<<<<<< HEAD
-	if (nid > 0 && tmp[0] >= distance_ref_points_depth)
-		initialize_distance_lookup_table(nid, tmp);
-=======
 	if (nid > 0 && associativity[0] >= distance_ref_points_depth)
 		initialize_distance_lookup_table(nid, associativity);
->>>>>>> 3cbea436
 
 out:
 	return nid;
@@ -344,7 +339,6 @@
 	if (!distance_ref_points) {
 		dbg("NUMA: ibm,associativity-reference-points not found.\n");
 		goto err;
-<<<<<<< HEAD
 	}
 
 	distance_ref_points_depth /= sizeof(int);
@@ -360,23 +354,6 @@
 		}
 	}
 
-=======
-	}
-
-	distance_ref_points_depth /= sizeof(int);
-
-#define VEC5_AFFINITY_BYTE	5
-#define VEC5_AFFINITY		0x80
-	chosen = of_find_node_by_path("/chosen");
-	if (chosen) {
-		vec5 = of_get_property(chosen, "ibm,architecture-vec-5", NULL);
-		if (vec5 && (vec5[VEC5_AFFINITY_BYTE] & VEC5_AFFINITY)) {
-			dbg("Using form 1 affinity\n");
-			form1_affinity = 1;
-		}
-	}
-
->>>>>>> 3cbea436
 	if (form1_affinity) {
 		depth = distance_ref_points[0];
 	} else {
