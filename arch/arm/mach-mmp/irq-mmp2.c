--- conflicted
+++ resolved
@@ -122,11 +122,7 @@
 
 	for (irq = 0; irq < IRQ_MMP2_MUX_BASE; irq++) {
 		icu_mask_irq(irq_get_irq_data(irq));
-<<<<<<< HEAD
-		set_irq_chip(irq, &icu_irq_chip);
-=======
 		irq_set_chip(irq, &icu_irq_chip);
->>>>>>> 105e53f8
 		set_irq_flags(irq, IRQF_VALID);
 
 		switch (irq) {
