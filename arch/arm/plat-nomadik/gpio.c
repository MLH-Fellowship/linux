/*
 * Generic GPIO driver for logic cells found in the Nomadik SoC
 *
 * Copyright (C) 2008,2009 STMicroelectronics
 * Copyright (C) 2009 Alessandro Rubini <rubini@unipv.it>
 *   Rewritten based on work by Prafulla WADASKAR <prafulla.wadaskar@st.com>
 *
 * This program is free software; you can redistribute it and/or modify
 * it under the terms of the GNU General Public License version 2 as
 * published by the Free Software Foundation.
 */
#include <linux/kernel.h>
#include <linux/module.h>
#include <linux/init.h>
#include <linux/device.h>
#include <linux/platform_device.h>
#include <linux/io.h>
#include <linux/clk.h>
#include <linux/err.h>
#include <linux/gpio.h>
#include <linux/spinlock.h>
#include <linux/interrupt.h>
#include <linux/irq.h>
#include <linux/slab.h>

#include <plat/pincfg.h>
#include <mach/hardware.h>
#include <mach/gpio.h>

/*
 * The GPIO module in the Nomadik family of Systems-on-Chip is an
 * AMBA device, managing 32 pins and alternate functions.  The logic block
 * is currently used in the Nomadik and ux500.
 *
 * Symbols in this file are called "nmk_gpio" for "nomadik gpio"
 */

#define NMK_GPIO_PER_CHIP	32

struct nmk_gpio_chip {
	struct gpio_chip chip;
	void __iomem *addr;
	struct clk *clk;
	unsigned int bank;
	unsigned int parent_irq;
	int secondary_parent_irq;
	u32 (*get_secondary_status)(unsigned int bank);
	void (*set_ioforce)(bool enable);
	spinlock_t lock;
	/* Keep track of configured edges */
	u32 edge_rising;
	u32 edge_falling;
	u32 real_wake;
	u32 rwimsc;
	u32 fwimsc;
	u32 slpm;
	u32 enabled;
};

static struct nmk_gpio_chip *
nmk_gpio_chips[DIV_ROUND_UP(ARCH_NR_GPIOS, NMK_GPIO_PER_CHIP)];

static DEFINE_SPINLOCK(nmk_gpio_slpm_lock);

#define NUM_BANKS ARRAY_SIZE(nmk_gpio_chips)

static void __nmk_gpio_set_mode(struct nmk_gpio_chip *nmk_chip,
				unsigned offset, int gpio_mode)
{
	u32 bit = 1 << offset;
	u32 afunc, bfunc;

	afunc = readl(nmk_chip->addr + NMK_GPIO_AFSLA) & ~bit;
	bfunc = readl(nmk_chip->addr + NMK_GPIO_AFSLB) & ~bit;
	if (gpio_mode & NMK_GPIO_ALT_A)
		afunc |= bit;
	if (gpio_mode & NMK_GPIO_ALT_B)
		bfunc |= bit;
	writel(afunc, nmk_chip->addr + NMK_GPIO_AFSLA);
	writel(bfunc, nmk_chip->addr + NMK_GPIO_AFSLB);
}

static void __nmk_gpio_set_slpm(struct nmk_gpio_chip *nmk_chip,
				unsigned offset, enum nmk_gpio_slpm mode)
{
	u32 bit = 1 << offset;
	u32 slpm;

	slpm = readl(nmk_chip->addr + NMK_GPIO_SLPC);
	if (mode == NMK_GPIO_SLPM_NOCHANGE)
		slpm |= bit;
	else
		slpm &= ~bit;
	writel(slpm, nmk_chip->addr + NMK_GPIO_SLPC);
}

static void __nmk_gpio_set_pull(struct nmk_gpio_chip *nmk_chip,
				unsigned offset, enum nmk_gpio_pull pull)
{
	u32 bit = 1 << offset;
	u32 pdis;

	pdis = readl(nmk_chip->addr + NMK_GPIO_PDIS);
	if (pull == NMK_GPIO_PULL_NONE)
		pdis |= bit;
	else
		pdis &= ~bit;
	writel(pdis, nmk_chip->addr + NMK_GPIO_PDIS);

	if (pull == NMK_GPIO_PULL_UP)
		writel(bit, nmk_chip->addr + NMK_GPIO_DATS);
	else if (pull == NMK_GPIO_PULL_DOWN)
		writel(bit, nmk_chip->addr + NMK_GPIO_DATC);
}

static void __nmk_gpio_make_input(struct nmk_gpio_chip *nmk_chip,
				  unsigned offset)
{
	writel(1 << offset, nmk_chip->addr + NMK_GPIO_DIRC);
}

static void __nmk_gpio_set_output(struct nmk_gpio_chip *nmk_chip,
				  unsigned offset, int val)
{
	if (val)
		writel(1 << offset, nmk_chip->addr + NMK_GPIO_DATS);
	else
		writel(1 << offset, nmk_chip->addr + NMK_GPIO_DATC);
}

static void __nmk_gpio_make_output(struct nmk_gpio_chip *nmk_chip,
				  unsigned offset, int val)
{
	writel(1 << offset, nmk_chip->addr + NMK_GPIO_DIRS);
	__nmk_gpio_set_output(nmk_chip, offset, val);
}

static void __nmk_gpio_set_mode_safe(struct nmk_gpio_chip *nmk_chip,
				     unsigned offset, int gpio_mode,
				     bool glitch)
{
	u32 rwimsc = readl(nmk_chip->addr + NMK_GPIO_RWIMSC);
	u32 fwimsc = readl(nmk_chip->addr + NMK_GPIO_FWIMSC);

	if (glitch && nmk_chip->set_ioforce) {
		u32 bit = BIT(offset);

		/* Prevent spurious wakeups */
		writel(rwimsc & ~bit, nmk_chip->addr + NMK_GPIO_RWIMSC);
		writel(fwimsc & ~bit, nmk_chip->addr + NMK_GPIO_FWIMSC);

		nmk_chip->set_ioforce(true);
	}

	__nmk_gpio_set_mode(nmk_chip, offset, gpio_mode);

	if (glitch && nmk_chip->set_ioforce) {
		nmk_chip->set_ioforce(false);

		writel(rwimsc, nmk_chip->addr + NMK_GPIO_RWIMSC);
		writel(fwimsc, nmk_chip->addr + NMK_GPIO_FWIMSC);
	}
}

static void __nmk_config_pin(struct nmk_gpio_chip *nmk_chip, unsigned offset,
<<<<<<< HEAD
			     pin_cfg_t cfg, bool sleep)
=======
			     pin_cfg_t cfg, bool sleep, unsigned int *slpmregs)
>>>>>>> 105e53f8
{
	static const char *afnames[] = {
		[NMK_GPIO_ALT_GPIO]	= "GPIO",
		[NMK_GPIO_ALT_A]	= "A",
		[NMK_GPIO_ALT_B]	= "B",
		[NMK_GPIO_ALT_C]	= "C"
	};
	static const char *pullnames[] = {
		[NMK_GPIO_PULL_NONE]	= "none",
		[NMK_GPIO_PULL_UP]	= "up",
		[NMK_GPIO_PULL_DOWN]	= "down",
		[3] /* illegal */	= "??"
	};
	static const char *slpmnames[] = {
		[NMK_GPIO_SLPM_INPUT]		= "input/wakeup",
		[NMK_GPIO_SLPM_NOCHANGE]	= "no-change/no-wakeup",
	};

	int pin = PIN_NUM(cfg);
	int pull = PIN_PULL(cfg);
	int af = PIN_ALT(cfg);
	int slpm = PIN_SLPM(cfg);
	int output = PIN_DIR(cfg);
	int val = PIN_VAL(cfg);
	bool glitch = af == NMK_GPIO_ALT_C;

	dev_dbg(nmk_chip->chip.dev, "pin %d [%#lx]: af %s, pull %s, slpm %s (%s%s)\n",
		pin, cfg, afnames[af], pullnames[pull], slpmnames[slpm],
		output ? "output " : "input",
		output ? (val ? "high" : "low") : "");

	if (sleep) {
		int slpm_pull = PIN_SLPM_PULL(cfg);
		int slpm_output = PIN_SLPM_DIR(cfg);
		int slpm_val = PIN_SLPM_VAL(cfg);

<<<<<<< HEAD
=======
		af = NMK_GPIO_ALT_GPIO;

>>>>>>> 105e53f8
		/*
		 * The SLPM_* values are normal values + 1 to allow zero to
		 * mean "same as normal".
		 */
		if (slpm_pull)
			pull = slpm_pull - 1;
		if (slpm_output)
			output = slpm_output - 1;
		if (slpm_val)
			val = slpm_val - 1;

		dev_dbg(nmk_chip->chip.dev, "pin %d: sleep pull %s, dir %s, val %s\n",
			pin,
			slpm_pull ? pullnames[pull] : "same",
			slpm_output ? (output ? "output" : "input") : "same",
			slpm_val ? (val ? "high" : "low") : "same");
	}

	if (output)
		__nmk_gpio_make_output(nmk_chip, offset, val);
	else {
		__nmk_gpio_make_input(nmk_chip, offset);
		__nmk_gpio_set_pull(nmk_chip, offset, pull);
	}

	/*
	 * If we've backed up the SLPM registers (glitch workaround), modify
	 * the backups since they will be restored.
	 */
	if (slpmregs) {
		if (slpm == NMK_GPIO_SLPM_NOCHANGE)
			slpmregs[nmk_chip->bank] |= BIT(offset);
		else
			slpmregs[nmk_chip->bank] &= ~BIT(offset);
	} else
		__nmk_gpio_set_slpm(nmk_chip, offset, slpm);

	__nmk_gpio_set_mode_safe(nmk_chip, offset, af, glitch);
}

/*
 * Safe sequence used to switch IOs between GPIO and Alternate-C mode:
 *  - Save SLPM registers
 *  - Set SLPM=0 for the IOs you want to switch and others to 1
 *  - Configure the GPIO registers for the IOs that are being switched
 *  - Set IOFORCE=1
 *  - Modify the AFLSA/B registers for the IOs that are being switched
 *  - Set IOFORCE=0
 *  - Restore SLPM registers
 *  - Any spurious wake up event during switch sequence to be ignored and
 *    cleared
 */
static void nmk_gpio_glitch_slpm_init(unsigned int *slpm)
{
	int i;

	for (i = 0; i < NUM_BANKS; i++) {
		struct nmk_gpio_chip *chip = nmk_gpio_chips[i];
		unsigned int temp = slpm[i];

		if (!chip)
			break;

		slpm[i] = readl(chip->addr + NMK_GPIO_SLPC);
		writel(temp, chip->addr + NMK_GPIO_SLPC);
	}
}

static void nmk_gpio_glitch_slpm_restore(unsigned int *slpm)
{
	int i;

	for (i = 0; i < NUM_BANKS; i++) {
		struct nmk_gpio_chip *chip = nmk_gpio_chips[i];

		if (!chip)
			break;

		writel(slpm[i], chip->addr + NMK_GPIO_SLPC);
	}
}

static int __nmk_config_pins(pin_cfg_t *cfgs, int num, bool sleep)
{
	static unsigned int slpm[NUM_BANKS];
	unsigned long flags;
	bool glitch = false;
	int ret = 0;
	int i;

	for (i = 0; i < num; i++) {
		if (PIN_ALT(cfgs[i]) == NMK_GPIO_ALT_C) {
			glitch = true;
			break;
		}
	}

	spin_lock_irqsave(&nmk_gpio_slpm_lock, flags);

	if (glitch) {
		memset(slpm, 0xff, sizeof(slpm));

		for (i = 0; i < num; i++) {
			int pin = PIN_NUM(cfgs[i]);
			int offset = pin % NMK_GPIO_PER_CHIP;

			if (PIN_ALT(cfgs[i]) == NMK_GPIO_ALT_C)
				slpm[pin / NMK_GPIO_PER_CHIP] &= ~BIT(offset);
		}

		nmk_gpio_glitch_slpm_init(slpm);
	}

	for (i = 0; i < num; i++) {
		struct nmk_gpio_chip *nmk_chip;
		int pin = PIN_NUM(cfgs[i]);

		nmk_chip = irq_get_chip_data(NOMADIK_GPIO_TO_IRQ(pin));
		if (!nmk_chip) {
			ret = -EINVAL;
			break;
		}

		spin_lock(&nmk_chip->lock);
		__nmk_config_pin(nmk_chip, pin - nmk_chip->chip.base,
				 cfgs[i], sleep, glitch ? slpm : NULL);
		spin_unlock(&nmk_chip->lock);
	}

	if (glitch)
		nmk_gpio_glitch_slpm_restore(slpm);

	spin_unlock_irqrestore(&nmk_gpio_slpm_lock, flags);

	return ret;
}

/**
 * nmk_config_pin - configure a pin's mux attributes
 * @cfg: pin confguration
 *
 * Configures a pin's mode (alternate function or GPIO), its pull up status,
 * and its sleep mode based on the specified configuration.  The @cfg is
 * usually one of the SoC specific macros defined in mach/<soc>-pins.h.  These
 * are constructed using, and can be further enhanced with, the macros in
 * plat/pincfg.h.
 *
 * If a pin's mode is set to GPIO, it is configured as an input to avoid
 * side-effects.  The gpio can be manipulated later using standard GPIO API
 * calls.
 */
int nmk_config_pin(pin_cfg_t cfg, bool sleep)
{
<<<<<<< HEAD
	struct nmk_gpio_chip *nmk_chip;
	int gpio = PIN_NUM(cfg);
	unsigned long flags;

	nmk_chip = get_irq_chip_data(NOMADIK_GPIO_TO_IRQ(gpio));
	if (!nmk_chip)
		return -EINVAL;

	spin_lock_irqsave(&nmk_chip->lock, flags);
	__nmk_config_pin(nmk_chip, gpio - nmk_chip->chip.base, cfg, sleep);
	spin_unlock_irqrestore(&nmk_chip->lock, flags);

	return 0;
=======
	return __nmk_config_pins(&cfg, 1, sleep);
>>>>>>> 105e53f8
}
EXPORT_SYMBOL(nmk_config_pin);

/**
 * nmk_config_pins - configure several pins at once
 * @cfgs: array of pin configurations
 * @num: number of elments in the array
 *
 * Configures several pins using nmk_config_pin().  Refer to that function for
 * further information.
 */
int nmk_config_pins(pin_cfg_t *cfgs, int num)
{
<<<<<<< HEAD
	int ret = 0;
	int i;

	for (i = 0; i < num; i++) {
		ret = nmk_config_pin(cfgs[i], false);
		if (ret)
			break;
	}

	return ret;
=======
	return __nmk_config_pins(cfgs, num, false);
>>>>>>> 105e53f8
}
EXPORT_SYMBOL(nmk_config_pins);

int nmk_config_pins_sleep(pin_cfg_t *cfgs, int num)
{
<<<<<<< HEAD
	int ret = 0;
	int i;

	for (i = 0; i < num; i++) {
		ret = nmk_config_pin(cfgs[i], true);
		if (ret)
			break;
	}

	return ret;
=======
	return __nmk_config_pins(cfgs, num, true);
>>>>>>> 105e53f8
}
EXPORT_SYMBOL(nmk_config_pins_sleep);

/**
 * nmk_gpio_set_slpm() - configure the sleep mode of a pin
 * @gpio: pin number
 * @mode: NMK_GPIO_SLPM_INPUT or NMK_GPIO_SLPM_NOCHANGE,
 *
 * Sets the sleep mode of a pin.  If @mode is NMK_GPIO_SLPM_INPUT, the pin is
 * changed to an input (with pullup/down enabled) in sleep and deep sleep.  If
 * @mode is NMK_GPIO_SLPM_NOCHANGE, the pin remains in the state it was
 * configured even when in sleep and deep sleep.
 *
 * On DB8500v2 onwards, this setting loses the previous meaning and instead
 * indicates if wakeup detection is enabled on the pin.  Note that
 * enable_irq_wake() will automatically enable wakeup detection.
 */
int nmk_gpio_set_slpm(int gpio, enum nmk_gpio_slpm mode)
{
	struct nmk_gpio_chip *nmk_chip;
	unsigned long flags;

	nmk_chip = irq_get_chip_data(NOMADIK_GPIO_TO_IRQ(gpio));
	if (!nmk_chip)
		return -EINVAL;

	spin_lock_irqsave(&nmk_gpio_slpm_lock, flags);
	spin_lock(&nmk_chip->lock);

	__nmk_gpio_set_slpm(nmk_chip, gpio - nmk_chip->chip.base, mode);

	spin_unlock(&nmk_chip->lock);
	spin_unlock_irqrestore(&nmk_gpio_slpm_lock, flags);

	return 0;
}

/**
 * nmk_gpio_set_pull() - enable/disable pull up/down on a gpio
 * @gpio: pin number
 * @pull: one of NMK_GPIO_PULL_DOWN, NMK_GPIO_PULL_UP, and NMK_GPIO_PULL_NONE
 *
 * Enables/disables pull up/down on a specified pin.  This only takes effect if
 * the pin is configured as an input (either explicitly or by the alternate
 * function).
 *
 * NOTE: If enabling the pull up/down, the caller must ensure that the GPIO is
 * configured as an input.  Otherwise, due to the way the controller registers
 * work, this function will change the value output on the pin.
 */
int nmk_gpio_set_pull(int gpio, enum nmk_gpio_pull pull)
{
	struct nmk_gpio_chip *nmk_chip;
	unsigned long flags;

	nmk_chip = irq_get_chip_data(NOMADIK_GPIO_TO_IRQ(gpio));
	if (!nmk_chip)
		return -EINVAL;

	spin_lock_irqsave(&nmk_chip->lock, flags);
	__nmk_gpio_set_pull(nmk_chip, gpio - nmk_chip->chip.base, pull);
	spin_unlock_irqrestore(&nmk_chip->lock, flags);

	return 0;
}

/* Mode functions */
/**
 * nmk_gpio_set_mode() - set the mux mode of a gpio pin
 * @gpio: pin number
 * @gpio_mode: one of NMK_GPIO_ALT_GPIO, NMK_GPIO_ALT_A,
 *	       NMK_GPIO_ALT_B, and NMK_GPIO_ALT_C
 *
 * Sets the mode of the specified pin to one of the alternate functions or
 * plain GPIO.
 */
int nmk_gpio_set_mode(int gpio, int gpio_mode)
{
	struct nmk_gpio_chip *nmk_chip;
	unsigned long flags;

	nmk_chip = irq_get_chip_data(NOMADIK_GPIO_TO_IRQ(gpio));
	if (!nmk_chip)
		return -EINVAL;

	spin_lock_irqsave(&nmk_chip->lock, flags);
	__nmk_gpio_set_mode(nmk_chip, gpio - nmk_chip->chip.base, gpio_mode);
	spin_unlock_irqrestore(&nmk_chip->lock, flags);

	return 0;
}
EXPORT_SYMBOL(nmk_gpio_set_mode);

int nmk_gpio_get_mode(int gpio)
{
	struct nmk_gpio_chip *nmk_chip;
	u32 afunc, bfunc, bit;

	nmk_chip = irq_get_chip_data(NOMADIK_GPIO_TO_IRQ(gpio));
	if (!nmk_chip)
		return -EINVAL;

	bit = 1 << (gpio - nmk_chip->chip.base);

	afunc = readl(nmk_chip->addr + NMK_GPIO_AFSLA) & bit;
	bfunc = readl(nmk_chip->addr + NMK_GPIO_AFSLB) & bit;

	return (afunc ? NMK_GPIO_ALT_A : 0) | (bfunc ? NMK_GPIO_ALT_B : 0);
}
EXPORT_SYMBOL(nmk_gpio_get_mode);


/* IRQ functions */
static inline int nmk_gpio_get_bitmask(int gpio)
{
	return 1 << (gpio % 32);
}

static void nmk_gpio_irq_ack(struct irq_data *d)
{
	int gpio;
	struct nmk_gpio_chip *nmk_chip;

	gpio = NOMADIK_IRQ_TO_GPIO(d->irq);
	nmk_chip = irq_data_get_irq_chip_data(d);
	if (!nmk_chip)
		return;
	writel(nmk_gpio_get_bitmask(gpio), nmk_chip->addr + NMK_GPIO_IC);
}

enum nmk_gpio_irq_type {
	NORMAL,
	WAKE,
};

static void __nmk_gpio_irq_modify(struct nmk_gpio_chip *nmk_chip,
				  int gpio, enum nmk_gpio_irq_type which,
				  bool enable)
{
	u32 rimsc = which == WAKE ? NMK_GPIO_RWIMSC : NMK_GPIO_RIMSC;
	u32 fimsc = which == WAKE ? NMK_GPIO_FWIMSC : NMK_GPIO_FIMSC;
	u32 bitmask = nmk_gpio_get_bitmask(gpio);
	u32 reg;

	/* we must individually set/clear the two edges */
	if (nmk_chip->edge_rising & bitmask) {
		reg = readl(nmk_chip->addr + rimsc);
		if (enable)
			reg |= bitmask;
		else
			reg &= ~bitmask;
		writel(reg, nmk_chip->addr + rimsc);
	}
	if (nmk_chip->edge_falling & bitmask) {
		reg = readl(nmk_chip->addr + fimsc);
		if (enable)
			reg |= bitmask;
		else
			reg &= ~bitmask;
		writel(reg, nmk_chip->addr + fimsc);
	}
}

<<<<<<< HEAD
static int nmk_gpio_irq_modify(struct irq_data *d, enum nmk_gpio_irq_type which,
			       bool enable)
=======
static void __nmk_gpio_set_wake(struct nmk_gpio_chip *nmk_chip,
				int gpio, bool on)
{
	__nmk_gpio_irq_modify(nmk_chip, gpio, WAKE, on);
}

static int nmk_gpio_irq_maskunmask(struct irq_data *d, bool enable)
>>>>>>> 105e53f8
{
	int gpio;
	struct nmk_gpio_chip *nmk_chip;
	unsigned long flags;
	u32 bitmask;

	gpio = NOMADIK_IRQ_TO_GPIO(d->irq);
	nmk_chip = irq_data_get_irq_chip_data(d);
	bitmask = nmk_gpio_get_bitmask(gpio);
	if (!nmk_chip)
		return -EINVAL;

	if (enable)
		nmk_chip->enabled |= bitmask;
	else
		nmk_chip->enabled &= ~bitmask;

	spin_lock_irqsave(&nmk_gpio_slpm_lock, flags);
	spin_lock(&nmk_chip->lock);

	__nmk_gpio_irq_modify(nmk_chip, gpio, NORMAL, enable);

	if (!(nmk_chip->real_wake & bitmask))
		__nmk_gpio_set_wake(nmk_chip, gpio, enable);

	spin_unlock(&nmk_chip->lock);
	spin_unlock_irqrestore(&nmk_gpio_slpm_lock, flags);

	return 0;
}

static void nmk_gpio_irq_mask(struct irq_data *d)
{
<<<<<<< HEAD
	nmk_gpio_irq_modify(d, NORMAL, false);
=======
	nmk_gpio_irq_maskunmask(d, false);
>>>>>>> 105e53f8
}

static void nmk_gpio_irq_unmask(struct irq_data *d)
{
<<<<<<< HEAD
	nmk_gpio_irq_modify(d, NORMAL, true);
=======
	nmk_gpio_irq_maskunmask(d, true);
>>>>>>> 105e53f8
}

static int nmk_gpio_irq_set_wake(struct irq_data *d, unsigned int on)
{
	struct nmk_gpio_chip *nmk_chip;
	unsigned long flags;
	u32 bitmask;
	int gpio;

	gpio = NOMADIK_IRQ_TO_GPIO(d->irq);
	nmk_chip = irq_data_get_irq_chip_data(d);
	if (!nmk_chip)
		return -EINVAL;
	bitmask = nmk_gpio_get_bitmask(gpio);

	spin_lock_irqsave(&nmk_gpio_slpm_lock, flags);
	spin_lock(&nmk_chip->lock);

	if (!(nmk_chip->enabled & bitmask))
		__nmk_gpio_set_wake(nmk_chip, gpio, on);

	if (on)
		nmk_chip->real_wake |= bitmask;
	else
		nmk_chip->real_wake &= ~bitmask;

	spin_unlock(&nmk_chip->lock);
	spin_unlock_irqrestore(&nmk_gpio_slpm_lock, flags);

	return 0;
}

static int nmk_gpio_irq_set_type(struct irq_data *d, unsigned int type)
{
<<<<<<< HEAD
	struct irq_desc *desc = irq_to_desc(d->irq);
	bool enabled = !(desc->status & IRQ_DISABLED);
	bool wake = desc->wake_depth;
=======
	bool enabled, wake = irqd_is_wakeup_set(d);
>>>>>>> 105e53f8
	int gpio;
	struct nmk_gpio_chip *nmk_chip;
	unsigned long flags;
	u32 bitmask;

	gpio = NOMADIK_IRQ_TO_GPIO(d->irq);
	nmk_chip = irq_data_get_irq_chip_data(d);
	bitmask = nmk_gpio_get_bitmask(gpio);
	if (!nmk_chip)
		return -EINVAL;

	if (type & IRQ_TYPE_LEVEL_HIGH)
		return -EINVAL;
	if (type & IRQ_TYPE_LEVEL_LOW)
		return -EINVAL;

	enabled = nmk_chip->enabled & bitmask;

	spin_lock_irqsave(&nmk_chip->lock, flags);

	if (enabled)
		__nmk_gpio_irq_modify(nmk_chip, gpio, NORMAL, false);

	if (enabled || wake)
		__nmk_gpio_irq_modify(nmk_chip, gpio, WAKE, false);

	nmk_chip->edge_rising &= ~bitmask;
	if (type & IRQ_TYPE_EDGE_RISING)
		nmk_chip->edge_rising |= bitmask;

	nmk_chip->edge_falling &= ~bitmask;
	if (type & IRQ_TYPE_EDGE_FALLING)
		nmk_chip->edge_falling |= bitmask;

	if (enabled)
		__nmk_gpio_irq_modify(nmk_chip, gpio, NORMAL, true);

	if (enabled || wake)
		__nmk_gpio_irq_modify(nmk_chip, gpio, WAKE, true);

	spin_unlock_irqrestore(&nmk_chip->lock, flags);

	return 0;
}

static struct irq_chip nmk_gpio_irq_chip = {
	.name		= "Nomadik-GPIO",
	.irq_ack	= nmk_gpio_irq_ack,
	.irq_mask	= nmk_gpio_irq_mask,
	.irq_unmask	= nmk_gpio_irq_unmask,
	.irq_set_type	= nmk_gpio_irq_set_type,
	.irq_set_wake	= nmk_gpio_irq_set_wake,
};

static void __nmk_gpio_irq_handler(unsigned int irq, struct irq_desc *desc,
				   u32 status)
{
	struct nmk_gpio_chip *nmk_chip;
	struct irq_chip *host_chip = irq_get_chip(irq);
	unsigned int first_irq;

	if (host_chip->irq_mask_ack)
		host_chip->irq_mask_ack(&desc->irq_data);
	else {
		host_chip->irq_mask(&desc->irq_data);
		if (host_chip->irq_ack)
			host_chip->irq_ack(&desc->irq_data);
	}

	nmk_chip = irq_get_handler_data(irq);
	first_irq = NOMADIK_GPIO_TO_IRQ(nmk_chip->chip.base);
	while (status) {
		int bit = __ffs(status);

		generic_handle_irq(first_irq + bit);
		status &= ~BIT(bit);
	}

	host_chip->irq_unmask(&desc->irq_data);
<<<<<<< HEAD
=======
}

static void nmk_gpio_irq_handler(unsigned int irq, struct irq_desc *desc)
{
	struct nmk_gpio_chip *nmk_chip = irq_get_handler_data(irq);
	u32 status = readl(nmk_chip->addr + NMK_GPIO_IS);

	__nmk_gpio_irq_handler(irq, desc, status);
}

static void nmk_gpio_secondary_irq_handler(unsigned int irq,
					   struct irq_desc *desc)
{
	struct nmk_gpio_chip *nmk_chip = irq_get_handler_data(irq);
	u32 status = nmk_chip->get_secondary_status(nmk_chip->bank);

	__nmk_gpio_irq_handler(irq, desc, status);
>>>>>>> 105e53f8
}

static int nmk_gpio_init_irq(struct nmk_gpio_chip *nmk_chip)
{
	unsigned int first_irq;
	int i;

	first_irq = NOMADIK_GPIO_TO_IRQ(nmk_chip->chip.base);
	for (i = first_irq; i < first_irq + nmk_chip->chip.ngpio; i++) {
		irq_set_chip_and_handler(i, &nmk_gpio_irq_chip,
					 handle_edge_irq);
		set_irq_flags(i, IRQF_VALID);
		irq_set_chip_data(i, nmk_chip);
		irq_set_irq_type(i, IRQ_TYPE_EDGE_FALLING);
	}

	irq_set_chained_handler(nmk_chip->parent_irq, nmk_gpio_irq_handler);
	irq_set_handler_data(nmk_chip->parent_irq, nmk_chip);

	if (nmk_chip->secondary_parent_irq >= 0) {
		irq_set_chained_handler(nmk_chip->secondary_parent_irq,
					nmk_gpio_secondary_irq_handler);
		irq_set_handler_data(nmk_chip->secondary_parent_irq, nmk_chip);
	}

	return 0;
}

/* I/O Functions */
static int nmk_gpio_make_input(struct gpio_chip *chip, unsigned offset)
{
	struct nmk_gpio_chip *nmk_chip =
		container_of(chip, struct nmk_gpio_chip, chip);

	writel(1 << offset, nmk_chip->addr + NMK_GPIO_DIRC);
	return 0;
}

static int nmk_gpio_get_input(struct gpio_chip *chip, unsigned offset)
{
	struct nmk_gpio_chip *nmk_chip =
		container_of(chip, struct nmk_gpio_chip, chip);
	u32 bit = 1 << offset;

	return (readl(nmk_chip->addr + NMK_GPIO_DAT) & bit) != 0;
}

static void nmk_gpio_set_output(struct gpio_chip *chip, unsigned offset,
				int val)
{
	struct nmk_gpio_chip *nmk_chip =
		container_of(chip, struct nmk_gpio_chip, chip);

	__nmk_gpio_set_output(nmk_chip, offset, val);
}

static int nmk_gpio_make_output(struct gpio_chip *chip, unsigned offset,
				int val)
{
	struct nmk_gpio_chip *nmk_chip =
		container_of(chip, struct nmk_gpio_chip, chip);

	__nmk_gpio_make_output(nmk_chip, offset, val);

	return 0;
}

static int nmk_gpio_to_irq(struct gpio_chip *chip, unsigned offset)
{
	struct nmk_gpio_chip *nmk_chip =
		container_of(chip, struct nmk_gpio_chip, chip);

	return NOMADIK_GPIO_TO_IRQ(nmk_chip->chip.base) + offset;
}

#ifdef CONFIG_DEBUG_FS

#include <linux/seq_file.h>

static void nmk_gpio_dbg_show(struct seq_file *s, struct gpio_chip *chip)
{
	int mode;
	unsigned		i;
	unsigned		gpio = chip->base;
	int			is_out;
	struct nmk_gpio_chip *nmk_chip =
		container_of(chip, struct nmk_gpio_chip, chip);
	const char *modes[] = {
		[NMK_GPIO_ALT_GPIO]	= "gpio",
		[NMK_GPIO_ALT_A]	= "altA",
		[NMK_GPIO_ALT_B]	= "altB",
		[NMK_GPIO_ALT_C]	= "altC",
	};

	for (i = 0; i < chip->ngpio; i++, gpio++) {
		const char *label = gpiochip_is_requested(chip, i);
		bool pull;
		u32 bit = 1 << i;

		if (!label)
			continue;

		is_out = readl(nmk_chip->addr + NMK_GPIO_DIR) & bit;
		pull = !(readl(nmk_chip->addr + NMK_GPIO_PDIS) & bit);
		mode = nmk_gpio_get_mode(gpio);
		seq_printf(s, " gpio-%-3d (%-20.20s) %s %s %s %s",
			gpio, label,
			is_out ? "out" : "in ",
			chip->get
				? (chip->get(chip, i) ? "hi" : "lo")
				: "?  ",
			(mode < 0) ? "unknown" : modes[mode],
			pull ? "pull" : "none");
		seq_printf(s, "\n");
	}
}

#else
#define nmk_gpio_dbg_show	NULL
#endif

/* This structure is replicated for each GPIO block allocated at probe time */
static struct gpio_chip nmk_gpio_template = {
	.direction_input	= nmk_gpio_make_input,
	.get			= nmk_gpio_get_input,
	.direction_output	= nmk_gpio_make_output,
	.set			= nmk_gpio_set_output,
	.to_irq			= nmk_gpio_to_irq,
	.dbg_show		= nmk_gpio_dbg_show,
	.can_sleep		= 0,
};

/*
 * Called from the suspend/resume path to only keep the real wakeup interrupts
 * (those that have had set_irq_wake() called on them) as wakeup interrupts,
 * and not the rest of the interrupts which we needed to have as wakeups for
 * cpuidle.
 *
 * PM ops are not used since this needs to be done at the end, after all the
 * other drivers are done with their suspend callbacks.
 */
void nmk_gpio_wakeups_suspend(void)
{
	int i;

	for (i = 0; i < NUM_BANKS; i++) {
		struct nmk_gpio_chip *chip = nmk_gpio_chips[i];

		if (!chip)
			break;

		chip->rwimsc = readl(chip->addr + NMK_GPIO_RWIMSC);
		chip->fwimsc = readl(chip->addr + NMK_GPIO_FWIMSC);

		writel(chip->rwimsc & chip->real_wake,
		       chip->addr + NMK_GPIO_RWIMSC);
		writel(chip->fwimsc & chip->real_wake,
		       chip->addr + NMK_GPIO_FWIMSC);

		if (cpu_is_u8500v2()) {
			chip->slpm = readl(chip->addr + NMK_GPIO_SLPC);

			/* 0 -> wakeup enable */
			writel(~chip->real_wake, chip->addr + NMK_GPIO_SLPC);
		}
	}
}

void nmk_gpio_wakeups_resume(void)
{
	int i;

	for (i = 0; i < NUM_BANKS; i++) {
		struct nmk_gpio_chip *chip = nmk_gpio_chips[i];

		if (!chip)
			break;

		writel(chip->rwimsc, chip->addr + NMK_GPIO_RWIMSC);
		writel(chip->fwimsc, chip->addr + NMK_GPIO_FWIMSC);

		if (cpu_is_u8500v2())
			writel(chip->slpm, chip->addr + NMK_GPIO_SLPC);
	}
}

static int __devinit nmk_gpio_probe(struct platform_device *dev)
{
	struct nmk_gpio_platform_data *pdata = dev->dev.platform_data;
	struct nmk_gpio_chip *nmk_chip;
	struct gpio_chip *chip;
	struct resource *res;
	struct clk *clk;
	int secondary_irq;
	int irq;
	int ret;

	if (!pdata)
		return -ENODEV;

	res = platform_get_resource(dev, IORESOURCE_MEM, 0);
	if (!res) {
		ret = -ENOENT;
		goto out;
	}

	irq = platform_get_irq(dev, 0);
	if (irq < 0) {
		ret = irq;
		goto out;
	}

	secondary_irq = platform_get_irq(dev, 1);
	if (secondary_irq >= 0 && !pdata->get_secondary_status) {
		ret = -EINVAL;
		goto out;
	}

	if (request_mem_region(res->start, resource_size(res),
			       dev_name(&dev->dev)) == NULL) {
		ret = -EBUSY;
		goto out;
	}

	clk = clk_get(&dev->dev, NULL);
	if (IS_ERR(clk)) {
		ret = PTR_ERR(clk);
		goto out_release;
	}

	clk_enable(clk);

	nmk_chip = kzalloc(sizeof(*nmk_chip), GFP_KERNEL);
	if (!nmk_chip) {
		ret = -ENOMEM;
		goto out_clk;
	}
	/*
	 * The virt address in nmk_chip->addr is in the nomadik register space,
	 * so we can simply convert the resource address, without remapping
	 */
	nmk_chip->bank = dev->id;
	nmk_chip->clk = clk;
	nmk_chip->addr = io_p2v(res->start);
	nmk_chip->chip = nmk_gpio_template;
	nmk_chip->parent_irq = irq;
	nmk_chip->secondary_parent_irq = secondary_irq;
	nmk_chip->get_secondary_status = pdata->get_secondary_status;
	nmk_chip->set_ioforce = pdata->set_ioforce;
	spin_lock_init(&nmk_chip->lock);

	chip = &nmk_chip->chip;
	chip->base = pdata->first_gpio;
<<<<<<< HEAD
=======
	chip->ngpio = pdata->num_gpio;
>>>>>>> 105e53f8
	chip->label = pdata->name ?: dev_name(&dev->dev);
	chip->dev = &dev->dev;
	chip->owner = THIS_MODULE;

	ret = gpiochip_add(&nmk_chip->chip);
	if (ret)
		goto out_free;

	BUG_ON(nmk_chip->bank >= ARRAY_SIZE(nmk_gpio_chips));

	nmk_gpio_chips[nmk_chip->bank] = nmk_chip;
	platform_set_drvdata(dev, nmk_chip);

	nmk_gpio_init_irq(nmk_chip);

	dev_info(&dev->dev, "Bits %i-%i at address %p\n",
		 nmk_chip->chip.base, nmk_chip->chip.base+31, nmk_chip->addr);
	return 0;

out_free:
	kfree(nmk_chip);
out_clk:
	clk_disable(clk);
	clk_put(clk);
out_release:
	release_mem_region(res->start, resource_size(res));
out:
	dev_err(&dev->dev, "Failure %i for GPIO %i-%i\n", ret,
		  pdata->first_gpio, pdata->first_gpio+31);
	return ret;
}

static struct platform_driver nmk_gpio_driver = {
	.driver = {
		.owner = THIS_MODULE,
		.name = "gpio",
	},
	.probe = nmk_gpio_probe,
};

static int __init nmk_gpio_init(void)
{
	return platform_driver_register(&nmk_gpio_driver);
}

core_initcall(nmk_gpio_init);

MODULE_AUTHOR("Prafulla WADASKAR and Alessandro Rubini");
MODULE_DESCRIPTION("Nomadik GPIO Driver");
MODULE_LICENSE("GPL");

<|MERGE_RESOLUTION|>--- conflicted
+++ resolved
@@ -163,11 +163,7 @@
 }
 
 static void __nmk_config_pin(struct nmk_gpio_chip *nmk_chip, unsigned offset,
-<<<<<<< HEAD
-			     pin_cfg_t cfg, bool sleep)
-=======
 			     pin_cfg_t cfg, bool sleep, unsigned int *slpmregs)
->>>>>>> 105e53f8
 {
 	static const char *afnames[] = {
 		[NMK_GPIO_ALT_GPIO]	= "GPIO",
@@ -204,11 +200,8 @@
 		int slpm_output = PIN_SLPM_DIR(cfg);
 		int slpm_val = PIN_SLPM_VAL(cfg);
 
-<<<<<<< HEAD
-=======
 		af = NMK_GPIO_ALT_GPIO;
 
->>>>>>> 105e53f8
 		/*
 		 * The SLPM_* values are normal values + 1 to allow zero to
 		 * mean "same as normal".
@@ -362,23 +355,7 @@
  */
 int nmk_config_pin(pin_cfg_t cfg, bool sleep)
 {
-<<<<<<< HEAD
-	struct nmk_gpio_chip *nmk_chip;
-	int gpio = PIN_NUM(cfg);
-	unsigned long flags;
-
-	nmk_chip = get_irq_chip_data(NOMADIK_GPIO_TO_IRQ(gpio));
-	if (!nmk_chip)
-		return -EINVAL;
-
-	spin_lock_irqsave(&nmk_chip->lock, flags);
-	__nmk_config_pin(nmk_chip, gpio - nmk_chip->chip.base, cfg, sleep);
-	spin_unlock_irqrestore(&nmk_chip->lock, flags);
-
-	return 0;
-=======
 	return __nmk_config_pins(&cfg, 1, sleep);
->>>>>>> 105e53f8
 }
 EXPORT_SYMBOL(nmk_config_pin);
 
@@ -392,39 +369,13 @@
  */
 int nmk_config_pins(pin_cfg_t *cfgs, int num)
 {
-<<<<<<< HEAD
-	int ret = 0;
-	int i;
-
-	for (i = 0; i < num; i++) {
-		ret = nmk_config_pin(cfgs[i], false);
-		if (ret)
-			break;
-	}
-
-	return ret;
-=======
 	return __nmk_config_pins(cfgs, num, false);
->>>>>>> 105e53f8
 }
 EXPORT_SYMBOL(nmk_config_pins);
 
 int nmk_config_pins_sleep(pin_cfg_t *cfgs, int num)
 {
-<<<<<<< HEAD
-	int ret = 0;
-	int i;
-
-	for (i = 0; i < num; i++) {
-		ret = nmk_config_pin(cfgs[i], true);
-		if (ret)
-			break;
-	}
-
-	return ret;
-=======
 	return __nmk_config_pins(cfgs, num, true);
->>>>>>> 105e53f8
 }
 EXPORT_SYMBOL(nmk_config_pins_sleep);
 
@@ -588,10 +539,6 @@
 	}
 }
 
-<<<<<<< HEAD
-static int nmk_gpio_irq_modify(struct irq_data *d, enum nmk_gpio_irq_type which,
-			       bool enable)
-=======
 static void __nmk_gpio_set_wake(struct nmk_gpio_chip *nmk_chip,
 				int gpio, bool on)
 {
@@ -599,7 +546,6 @@
 }
 
 static int nmk_gpio_irq_maskunmask(struct irq_data *d, bool enable)
->>>>>>> 105e53f8
 {
 	int gpio;
 	struct nmk_gpio_chip *nmk_chip;
@@ -633,20 +579,12 @@
 
 static void nmk_gpio_irq_mask(struct irq_data *d)
 {
-<<<<<<< HEAD
-	nmk_gpio_irq_modify(d, NORMAL, false);
-=======
 	nmk_gpio_irq_maskunmask(d, false);
->>>>>>> 105e53f8
 }
 
 static void nmk_gpio_irq_unmask(struct irq_data *d)
 {
-<<<<<<< HEAD
-	nmk_gpio_irq_modify(d, NORMAL, true);
-=======
 	nmk_gpio_irq_maskunmask(d, true);
->>>>>>> 105e53f8
 }
 
 static int nmk_gpio_irq_set_wake(struct irq_data *d, unsigned int on)
@@ -681,13 +619,7 @@
 
 static int nmk_gpio_irq_set_type(struct irq_data *d, unsigned int type)
 {
-<<<<<<< HEAD
-	struct irq_desc *desc = irq_to_desc(d->irq);
-	bool enabled = !(desc->status & IRQ_DISABLED);
-	bool wake = desc->wake_depth;
-=======
 	bool enabled, wake = irqd_is_wakeup_set(d);
->>>>>>> 105e53f8
 	int gpio;
 	struct nmk_gpio_chip *nmk_chip;
 	unsigned long flags;
@@ -767,8 +699,6 @@
 	}
 
 	host_chip->irq_unmask(&desc->irq_data);
-<<<<<<< HEAD
-=======
 }
 
 static void nmk_gpio_irq_handler(unsigned int irq, struct irq_desc *desc)
@@ -786,7 +716,6 @@
 	u32 status = nmk_chip->get_secondary_status(nmk_chip->bank);
 
 	__nmk_gpio_irq_handler(irq, desc, status);
->>>>>>> 105e53f8
 }
 
 static int nmk_gpio_init_irq(struct nmk_gpio_chip *nmk_chip)
@@ -1040,10 +969,7 @@
 
 	chip = &nmk_chip->chip;
 	chip->base = pdata->first_gpio;
-<<<<<<< HEAD
-=======
 	chip->ngpio = pdata->num_gpio;
->>>>>>> 105e53f8
 	chip->label = pdata->name ?: dev_name(&dev->dev);
 	chip->dev = &dev->dev;
 	chip->owner = THIS_MODULE;
