/*
 *  fs/nfs/nfs4state.c
 *
 *  Client-side XDR for NFSv4.
 *
 *  Copyright (c) 2002 The Regents of the University of Michigan.
 *  All rights reserved.
 *
 *  Kendrick Smith <kmsmith@umich.edu>
 *
 *  Redistribution and use in source and binary forms, with or without
 *  modification, are permitted provided that the following conditions
 *  are met:
 *
 *  1. Redistributions of source code must retain the above copyright
 *     notice, this list of conditions and the following disclaimer.
 *  2. Redistributions in binary form must reproduce the above copyright
 *     notice, this list of conditions and the following disclaimer in the
 *     documentation and/or other materials provided with the distribution.
 *  3. Neither the name of the University nor the names of its
 *     contributors may be used to endorse or promote products derived
 *     from this software without specific prior written permission.
 *
 *  THIS SOFTWARE IS PROVIDED ``AS IS'' AND ANY EXPRESS OR IMPLIED
 *  WARRANTIES, INCLUDING, BUT NOT LIMITED TO, THE IMPLIED WARRANTIES OF
 *  MERCHANTABILITY AND FITNESS FOR A PARTICULAR PURPOSE ARE
 *  DISCLAIMED. IN NO EVENT SHALL THE REGENTS OR CONTRIBUTORS BE LIABLE
 *  FOR ANY DIRECT, INDIRECT, INCIDENTAL, SPECIAL, EXEMPLARY, OR
 *  CONSEQUENTIAL DAMAGES (INCLUDING, BUT NOT LIMITED TO, PROCUREMENT OF
 *  SUBSTITUTE GOODS OR SERVICES; LOSS OF USE, DATA, OR PROFITS; OR
 *  BUSINESS INTERRUPTION) HOWEVER CAUSED AND ON ANY THEORY OF
 *  LIABILITY, WHETHER IN CONTRACT, STRICT LIABILITY, OR TORT (INCLUDING
 *  NEGLIGENCE OR OTHERWISE) ARISING IN ANY WAY OUT OF THE USE OF THIS
 *  SOFTWARE, EVEN IF ADVISED OF THE POSSIBILITY OF SUCH DAMAGE.
 *
 * Implementation of the NFSv4 state model.  For the time being,
 * this is minimal, but will be made much more complex in a
 * subsequent patch.
 */

#include <linux/kernel.h>
#include <linux/slab.h>
#include <linux/fs.h>
#include <linux/nfs_fs.h>
#include <linux/nfs_idmap.h>
#include <linux/kthread.h>
#include <linux/module.h>
#include <linux/random.h>
#include <linux/ratelimit.h>
#include <linux/workqueue.h>
#include <linux/bitops.h>

#include "nfs4_fs.h"
#include "callback.h"
#include "delegation.h"
#include "internal.h"
#include "pnfs.h"

#define OPENOWNER_POOL_SIZE	8

const nfs4_stateid zero_stateid;

static LIST_HEAD(nfs4_clientid_list);

int nfs4_init_clientid(struct nfs_client *clp, struct rpc_cred *cred)
{
	struct nfs4_setclientid_res clid = {
		.clientid = clp->cl_clientid,
		.confirm = clp->cl_confirm,
	};
	unsigned short port;
	int status;

	if (test_bit(NFS4CLNT_LEASE_CONFIRM, &clp->cl_state))
		goto do_confirm;
	port = nfs_callback_tcpport;
	if (clp->cl_addr.ss_family == AF_INET6)
		port = nfs_callback_tcpport6;

	status = nfs4_proc_setclientid(clp, NFS4_CALLBACK, port, cred, &clid);
	if (status != 0)
		goto out;
	clp->cl_clientid = clid.clientid;
	clp->cl_confirm = clid.confirm;
	set_bit(NFS4CLNT_LEASE_CONFIRM, &clp->cl_state);
do_confirm:
	status = nfs4_proc_setclientid_confirm(clp, &clid, cred);
	if (status != 0)
		goto out;
	clear_bit(NFS4CLNT_LEASE_CONFIRM, &clp->cl_state);
	nfs4_schedule_state_renewal(clp);
out:
	return status;
}

struct rpc_cred *nfs4_get_machine_cred_locked(struct nfs_client *clp)
{
	struct rpc_cred *cred = NULL;

	if (clp->cl_machine_cred != NULL)
		cred = get_rpccred(clp->cl_machine_cred);
	return cred;
}

static void nfs4_clear_machine_cred(struct nfs_client *clp)
{
	struct rpc_cred *cred;

	spin_lock(&clp->cl_lock);
	cred = clp->cl_machine_cred;
	clp->cl_machine_cred = NULL;
	spin_unlock(&clp->cl_lock);
	if (cred != NULL)
		put_rpccred(cred);
}

static struct rpc_cred *
nfs4_get_renew_cred_server_locked(struct nfs_server *server)
{
	struct rpc_cred *cred = NULL;
	struct nfs4_state_owner *sp;
	struct rb_node *pos;

	for (pos = rb_first(&server->state_owners);
	     pos != NULL;
	     pos = rb_next(pos)) {
		sp = rb_entry(pos, struct nfs4_state_owner, so_server_node);
		if (list_empty(&sp->so_states))
			continue;
		cred = get_rpccred(sp->so_cred);
		break;
	}
	return cred;
}

/**
 * nfs4_get_renew_cred_locked - Acquire credential for a renew operation
 * @clp: client state handle
 *
 * Returns an rpc_cred with reference count bumped, or NULL.
 * Caller must hold clp->cl_lock.
 */
struct rpc_cred *nfs4_get_renew_cred_locked(struct nfs_client *clp)
{
	struct rpc_cred *cred = NULL;
	struct nfs_server *server;

	rcu_read_lock();
	list_for_each_entry_rcu(server, &clp->cl_superblocks, client_link) {
		cred = nfs4_get_renew_cred_server_locked(server);
		if (cred != NULL)
			break;
	}
	rcu_read_unlock();
	return cred;
}

#if defined(CONFIG_NFS_V4_1)

static int nfs41_setup_state_renewal(struct nfs_client *clp)
{
	int status;
	struct nfs_fsinfo fsinfo;

	if (!test_bit(NFS_CS_CHECK_LEASE_TIME, &clp->cl_res_state)) {
		nfs4_schedule_state_renewal(clp);
		return 0;
	}

	status = nfs4_proc_get_lease_time(clp, &fsinfo);
	if (status == 0) {
		/* Update lease time and schedule renewal */
		spin_lock(&clp->cl_lock);
		clp->cl_lease_time = fsinfo.lease_time * HZ;
		clp->cl_last_renewal = jiffies;
		spin_unlock(&clp->cl_lock);

		nfs4_schedule_state_renewal(clp);
	}

	return status;
}

/*
 * Back channel returns NFS4ERR_DELAY for new requests when
 * NFS4_SESSION_DRAINING is set so there is no work to be done when draining
 * is ended.
 */
static void nfs4_end_drain_session(struct nfs_client *clp)
{
	struct nfs4_session *ses = clp->cl_session;
	int max_slots;

	if (ses == NULL)
		return;
	if (test_and_clear_bit(NFS4_SESSION_DRAINING, &ses->session_state)) {
		spin_lock(&ses->fc_slot_table.slot_tbl_lock);
		max_slots = ses->fc_slot_table.max_slots;
		while (max_slots--) {
			struct rpc_task *task;

			task = rpc_wake_up_next(&ses->fc_slot_table.
						slot_tbl_waitq);
			if (!task)
				break;
			rpc_task_set_priority(task, RPC_PRIORITY_PRIVILEGED);
		}
		spin_unlock(&ses->fc_slot_table.slot_tbl_lock);
	}
}

static int nfs4_wait_on_slot_tbl(struct nfs4_slot_table *tbl)
{
	spin_lock(&tbl->slot_tbl_lock);
	if (tbl->highest_used_slotid != -1) {
		INIT_COMPLETION(tbl->complete);
		spin_unlock(&tbl->slot_tbl_lock);
		return wait_for_completion_interruptible(&tbl->complete);
	}
	spin_unlock(&tbl->slot_tbl_lock);
	return 0;
}

static int nfs4_begin_drain_session(struct nfs_client *clp)
{
	struct nfs4_session *ses = clp->cl_session;
	int ret = 0;

	set_bit(NFS4_SESSION_DRAINING, &ses->session_state);
	/* back channel */
	ret = nfs4_wait_on_slot_tbl(&ses->bc_slot_table);
	if (ret)
		return ret;
	/* fore channel */
	return nfs4_wait_on_slot_tbl(&ses->fc_slot_table);
}

int nfs41_init_clientid(struct nfs_client *clp, struct rpc_cred *cred)
{
	int status;

	if (test_bit(NFS4CLNT_LEASE_CONFIRM, &clp->cl_state))
		goto do_confirm;
	nfs4_begin_drain_session(clp);
	status = nfs4_proc_exchange_id(clp, cred);
	if (status != 0)
		goto out;
	set_bit(NFS4CLNT_LEASE_CONFIRM, &clp->cl_state);
do_confirm:
	status = nfs4_proc_create_session(clp);
	if (status != 0)
		goto out;
<<<<<<< HEAD
	status = nfs4_set_callback_sessionid(clp);
	if (status != 0) {
		printk(KERN_WARNING "Sessionid not set. No callback service\n");
		nfs_callback_down(1);
		status = 0;
	}
=======
	clear_bit(NFS4CLNT_LEASE_CONFIRM, &clp->cl_state);
>>>>>>> 105e53f8
	nfs41_setup_state_renewal(clp);
	nfs_mark_client_ready(clp, NFS_CS_READY);
out:
	return status;
}

struct rpc_cred *nfs4_get_exchange_id_cred(struct nfs_client *clp)
{
	struct rpc_cred *cred;

	spin_lock(&clp->cl_lock);
	cred = nfs4_get_machine_cred_locked(clp);
	spin_unlock(&clp->cl_lock);
	return cred;
}

#endif /* CONFIG_NFS_V4_1 */

static struct rpc_cred *
nfs4_get_setclientid_cred_server(struct nfs_server *server)
{
	struct nfs_client *clp = server->nfs_client;
	struct rpc_cred *cred = NULL;
	struct nfs4_state_owner *sp;
	struct rb_node *pos;

	spin_lock(&clp->cl_lock);
	pos = rb_first(&server->state_owners);
	if (pos != NULL) {
		sp = rb_entry(pos, struct nfs4_state_owner, so_server_node);
		cred = get_rpccred(sp->so_cred);
	}
	spin_unlock(&clp->cl_lock);
	return cred;
}

/**
 * nfs4_get_setclientid_cred - Acquire credential for a setclientid operation
 * @clp: client state handle
 *
 * Returns an rpc_cred with reference count bumped, or NULL.
 */
struct rpc_cred *nfs4_get_setclientid_cred(struct nfs_client *clp)
{
	struct nfs_server *server;
	struct rpc_cred *cred;

	spin_lock(&clp->cl_lock);
	cred = nfs4_get_machine_cred_locked(clp);
	spin_unlock(&clp->cl_lock);
	if (cred != NULL)
		goto out;

	rcu_read_lock();
	list_for_each_entry_rcu(server, &clp->cl_superblocks, client_link) {
		cred = nfs4_get_setclientid_cred_server(server);
		if (cred != NULL)
			break;
	}
	rcu_read_unlock();

out:
	return cred;
}

static void nfs_alloc_unique_id_locked(struct rb_root *root,
				       struct nfs_unique_id *new,
				       __u64 minval, int maxbits)
{
	struct rb_node **p, *parent;
	struct nfs_unique_id *pos;
	__u64 mask = ~0ULL;

	if (maxbits < 64)
		mask = (1ULL << maxbits) - 1ULL;

	/* Ensure distribution is more or less flat */
	get_random_bytes(&new->id, sizeof(new->id));
	new->id &= mask;
	if (new->id < minval)
		new->id += minval;
retry:
	p = &root->rb_node;
	parent = NULL;

	while (*p != NULL) {
		parent = *p;
		pos = rb_entry(parent, struct nfs_unique_id, rb_node);

		if (new->id < pos->id)
			p = &(*p)->rb_left;
		else if (new->id > pos->id)
			p = &(*p)->rb_right;
		else
			goto id_exists;
	}
	rb_link_node(&new->rb_node, parent, p);
	rb_insert_color(&new->rb_node, root);
	return;
id_exists:
	for (;;) {
		new->id++;
		if (new->id < minval || (new->id & mask) != new->id) {
			new->id = minval;
			break;
		}
		parent = rb_next(parent);
		if (parent == NULL)
			break;
		pos = rb_entry(parent, struct nfs_unique_id, rb_node);
		if (new->id < pos->id)
			break;
	}
	goto retry;
}

static void nfs_free_unique_id(struct rb_root *root, struct nfs_unique_id *id)
{
	rb_erase(&id->rb_node, root);
}

static struct nfs4_state_owner *
nfs4_find_state_owner_locked(struct nfs_server *server, struct rpc_cred *cred)
{
	struct rb_node **p = &server->state_owners.rb_node,
		       *parent = NULL;
	struct nfs4_state_owner *sp, *res = NULL;

	while (*p != NULL) {
		parent = *p;
		sp = rb_entry(parent, struct nfs4_state_owner, so_server_node);

		if (server < sp->so_server) {
			p = &parent->rb_left;
			continue;
		}
		if (server > sp->so_server) {
			p = &parent->rb_right;
			continue;
		}
		if (cred < sp->so_cred)
			p = &parent->rb_left;
		else if (cred > sp->so_cred)
			p = &parent->rb_right;
		else {
			atomic_inc(&sp->so_count);
			res = sp;
			break;
		}
	}
	return res;
}

static struct nfs4_state_owner *
nfs4_insert_state_owner_locked(struct nfs4_state_owner *new)
{
	struct nfs_server *server = new->so_server;
	struct rb_node **p = &server->state_owners.rb_node,
		       *parent = NULL;
	struct nfs4_state_owner *sp;

	while (*p != NULL) {
		parent = *p;
		sp = rb_entry(parent, struct nfs4_state_owner, so_server_node);

		if (new->so_cred < sp->so_cred)
			p = &parent->rb_left;
		else if (new->so_cred > sp->so_cred)
			p = &parent->rb_right;
		else {
			atomic_inc(&sp->so_count);
			return sp;
		}
	}
	nfs_alloc_unique_id_locked(&server->openowner_id,
					&new->so_owner_id, 1, 64);
	rb_link_node(&new->so_server_node, parent, p);
	rb_insert_color(&new->so_server_node, &server->state_owners);
	return new;
}

static void
nfs4_remove_state_owner_locked(struct nfs4_state_owner *sp)
{
	struct nfs_server *server = sp->so_server;

	if (!RB_EMPTY_NODE(&sp->so_server_node))
		rb_erase(&sp->so_server_node, &server->state_owners);
	nfs_free_unique_id(&server->openowner_id, &sp->so_owner_id);
}

/*
 * nfs4_alloc_state_owner(): this is called on the OPEN or CREATE path to
 * create a new state_owner.
 *
 */
static struct nfs4_state_owner *
nfs4_alloc_state_owner(void)
{
	struct nfs4_state_owner *sp;

	sp = kzalloc(sizeof(*sp),GFP_NOFS);
	if (!sp)
		return NULL;
	spin_lock_init(&sp->so_lock);
	INIT_LIST_HEAD(&sp->so_states);
	rpc_init_wait_queue(&sp->so_sequence.wait, "Seqid_waitqueue");
	sp->so_seqid.sequence = &sp->so_sequence;
	spin_lock_init(&sp->so_sequence.lock);
	INIT_LIST_HEAD(&sp->so_sequence.list);
	atomic_set(&sp->so_count, 1);
	return sp;
}

static void
nfs4_drop_state_owner(struct nfs4_state_owner *sp)
{
	if (!RB_EMPTY_NODE(&sp->so_server_node)) {
		struct nfs_server *server = sp->so_server;
		struct nfs_client *clp = server->nfs_client;

		spin_lock(&clp->cl_lock);
		rb_erase(&sp->so_server_node, &server->state_owners);
		RB_CLEAR_NODE(&sp->so_server_node);
		spin_unlock(&clp->cl_lock);
	}
}

/**
 * nfs4_get_state_owner - Look up a state owner given a credential
 * @server: nfs_server to search
 * @cred: RPC credential to match
 *
 * Returns a pointer to an instantiated nfs4_state_owner struct, or NULL.
 */
struct nfs4_state_owner *nfs4_get_state_owner(struct nfs_server *server,
					      struct rpc_cred *cred)
{
	struct nfs_client *clp = server->nfs_client;
	struct nfs4_state_owner *sp, *new;

	spin_lock(&clp->cl_lock);
	sp = nfs4_find_state_owner_locked(server, cred);
	spin_unlock(&clp->cl_lock);
	if (sp != NULL)
		return sp;
	new = nfs4_alloc_state_owner();
	if (new == NULL)
		return NULL;
	new->so_server = server;
	new->so_cred = cred;
	spin_lock(&clp->cl_lock);
	sp = nfs4_insert_state_owner_locked(new);
	spin_unlock(&clp->cl_lock);
	if (sp == new)
		get_rpccred(cred);
	else {
		rpc_destroy_wait_queue(&new->so_sequence.wait);
		kfree(new);
	}
	return sp;
}

/**
 * nfs4_put_state_owner - Release a nfs4_state_owner
 * @sp: state owner data to release
 *
 */
void nfs4_put_state_owner(struct nfs4_state_owner *sp)
{
	struct nfs_client *clp = sp->so_server->nfs_client;
	struct rpc_cred *cred = sp->so_cred;

	if (!atomic_dec_and_lock(&sp->so_count, &clp->cl_lock))
		return;
	nfs4_remove_state_owner_locked(sp);
	spin_unlock(&clp->cl_lock);
	rpc_destroy_wait_queue(&sp->so_sequence.wait);
	put_rpccred(cred);
	kfree(sp);
}

static struct nfs4_state *
nfs4_alloc_open_state(void)
{
	struct nfs4_state *state;

	state = kzalloc(sizeof(*state), GFP_NOFS);
	if (!state)
		return NULL;
	atomic_set(&state->count, 1);
	INIT_LIST_HEAD(&state->lock_states);
	spin_lock_init(&state->state_lock);
	seqlock_init(&state->seqlock);
	return state;
}

void
nfs4_state_set_mode_locked(struct nfs4_state *state, fmode_t fmode)
{
	if (state->state == fmode)
		return;
	/* NB! List reordering - see the reclaim code for why.  */
	if ((fmode & FMODE_WRITE) != (state->state & FMODE_WRITE)) {
		if (fmode & FMODE_WRITE)
			list_move(&state->open_states, &state->owner->so_states);
		else
			list_move_tail(&state->open_states, &state->owner->so_states);
	}
	state->state = fmode;
}

static struct nfs4_state *
__nfs4_find_state_byowner(struct inode *inode, struct nfs4_state_owner *owner)
{
	struct nfs_inode *nfsi = NFS_I(inode);
	struct nfs4_state *state;

	list_for_each_entry(state, &nfsi->open_states, inode_states) {
		if (state->owner != owner)
			continue;
		if (atomic_inc_not_zero(&state->count))
			return state;
	}
	return NULL;
}

static void
nfs4_free_open_state(struct nfs4_state *state)
{
	kfree(state);
}

struct nfs4_state *
nfs4_get_open_state(struct inode *inode, struct nfs4_state_owner *owner)
{
	struct nfs4_state *state, *new;
	struct nfs_inode *nfsi = NFS_I(inode);

	spin_lock(&inode->i_lock);
	state = __nfs4_find_state_byowner(inode, owner);
	spin_unlock(&inode->i_lock);
	if (state)
		goto out;
	new = nfs4_alloc_open_state();
	spin_lock(&owner->so_lock);
	spin_lock(&inode->i_lock);
	state = __nfs4_find_state_byowner(inode, owner);
	if (state == NULL && new != NULL) {
		state = new;
		state->owner = owner;
		atomic_inc(&owner->so_count);
		list_add(&state->inode_states, &nfsi->open_states);
		ihold(inode);
		state->inode = inode;
		spin_unlock(&inode->i_lock);
		/* Note: The reclaim code dictates that we add stateless
		 * and read-only stateids to the end of the list */
		list_add_tail(&state->open_states, &owner->so_states);
		spin_unlock(&owner->so_lock);
	} else {
		spin_unlock(&inode->i_lock);
		spin_unlock(&owner->so_lock);
		if (new)
			nfs4_free_open_state(new);
	}
out:
	return state;
}

void nfs4_put_open_state(struct nfs4_state *state)
{
	struct inode *inode = state->inode;
	struct nfs4_state_owner *owner = state->owner;

	if (!atomic_dec_and_lock(&state->count, &owner->so_lock))
		return;
	spin_lock(&inode->i_lock);
	list_del(&state->inode_states);
	list_del(&state->open_states);
	spin_unlock(&inode->i_lock);
	spin_unlock(&owner->so_lock);
	iput(inode);
	nfs4_free_open_state(state);
	nfs4_put_state_owner(owner);
}

/*
 * Close the current file.
 */
static void __nfs4_close(struct path *path, struct nfs4_state *state,
		fmode_t fmode, gfp_t gfp_mask, int wait)
{
	struct nfs4_state_owner *owner = state->owner;
	int call_close = 0;
	fmode_t newstate;

	atomic_inc(&owner->so_count);
	/* Protect against nfs4_find_state() */
	spin_lock(&owner->so_lock);
	switch (fmode & (FMODE_READ | FMODE_WRITE)) {
		case FMODE_READ:
			state->n_rdonly--;
			break;
		case FMODE_WRITE:
			state->n_wronly--;
			break;
		case FMODE_READ|FMODE_WRITE:
			state->n_rdwr--;
	}
	newstate = FMODE_READ|FMODE_WRITE;
	if (state->n_rdwr == 0) {
		if (state->n_rdonly == 0) {
			newstate &= ~FMODE_READ;
			call_close |= test_bit(NFS_O_RDONLY_STATE, &state->flags);
			call_close |= test_bit(NFS_O_RDWR_STATE, &state->flags);
		}
		if (state->n_wronly == 0) {
			newstate &= ~FMODE_WRITE;
			call_close |= test_bit(NFS_O_WRONLY_STATE, &state->flags);
			call_close |= test_bit(NFS_O_RDWR_STATE, &state->flags);
		}
		if (newstate == 0)
			clear_bit(NFS_DELEGATED_STATE, &state->flags);
	}
	nfs4_state_set_mode_locked(state, newstate);
	spin_unlock(&owner->so_lock);

	if (!call_close) {
		nfs4_put_open_state(state);
		nfs4_put_state_owner(owner);
	} else {
		bool roc = pnfs_roc(state->inode);

		nfs4_do_close(path, state, gfp_mask, wait, roc);
	}
}

void nfs4_close_state(struct path *path, struct nfs4_state *state, fmode_t fmode)
{
	__nfs4_close(path, state, fmode, GFP_NOFS, 0);
}

void nfs4_close_sync(struct path *path, struct nfs4_state *state, fmode_t fmode)
{
	__nfs4_close(path, state, fmode, GFP_KERNEL, 1);
}

/*
 * Search the state->lock_states for an existing lock_owner
 * that is compatible with current->files
 */
static struct nfs4_lock_state *
__nfs4_find_lock_state(struct nfs4_state *state, fl_owner_t fl_owner, pid_t fl_pid, unsigned int type)
{
	struct nfs4_lock_state *pos;
	list_for_each_entry(pos, &state->lock_states, ls_locks) {
		if (type != NFS4_ANY_LOCK_TYPE && pos->ls_owner.lo_type != type)
			continue;
		switch (pos->ls_owner.lo_type) {
		case NFS4_POSIX_LOCK_TYPE:
			if (pos->ls_owner.lo_u.posix_owner != fl_owner)
				continue;
			break;
		case NFS4_FLOCK_LOCK_TYPE:
			if (pos->ls_owner.lo_u.flock_owner != fl_pid)
				continue;
		}
		atomic_inc(&pos->ls_count);
		return pos;
	}
	return NULL;
}

/*
 * Return a compatible lock_state. If no initialized lock_state structure
 * exists, return an uninitialized one.
 *
 */
static struct nfs4_lock_state *nfs4_alloc_lock_state(struct nfs4_state *state, fl_owner_t fl_owner, pid_t fl_pid, unsigned int type)
{
	struct nfs4_lock_state *lsp;
	struct nfs_server *server = state->owner->so_server;
	struct nfs_client *clp = server->nfs_client;

	lsp = kzalloc(sizeof(*lsp), GFP_NOFS);
	if (lsp == NULL)
		return NULL;
	rpc_init_wait_queue(&lsp->ls_sequence.wait, "lock_seqid_waitqueue");
	spin_lock_init(&lsp->ls_sequence.lock);
	INIT_LIST_HEAD(&lsp->ls_sequence.list);
	lsp->ls_seqid.sequence = &lsp->ls_sequence;
	atomic_set(&lsp->ls_count, 1);
	lsp->ls_state = state;
	lsp->ls_owner.lo_type = type;
	switch (lsp->ls_owner.lo_type) {
	case NFS4_FLOCK_LOCK_TYPE:
		lsp->ls_owner.lo_u.flock_owner = fl_pid;
		break;
	case NFS4_POSIX_LOCK_TYPE:
		lsp->ls_owner.lo_u.posix_owner = fl_owner;
		break;
	default:
		kfree(lsp);
		return NULL;
	}
	spin_lock(&clp->cl_lock);
	nfs_alloc_unique_id_locked(&server->lockowner_id, &lsp->ls_id, 1, 64);
	spin_unlock(&clp->cl_lock);
	INIT_LIST_HEAD(&lsp->ls_locks);
	return lsp;
}

static void nfs4_free_lock_state(struct nfs4_lock_state *lsp)
{
	struct nfs_server *server = lsp->ls_state->owner->so_server;
	struct nfs_client *clp = server->nfs_client;

	spin_lock(&clp->cl_lock);
	nfs_free_unique_id(&server->lockowner_id, &lsp->ls_id);
	spin_unlock(&clp->cl_lock);
	rpc_destroy_wait_queue(&lsp->ls_sequence.wait);
	kfree(lsp);
}

/*
 * Return a compatible lock_state. If no initialized lock_state structure
 * exists, return an uninitialized one.
 *
 */
static struct nfs4_lock_state *nfs4_get_lock_state(struct nfs4_state *state, fl_owner_t owner, pid_t pid, unsigned int type)
{
	struct nfs4_lock_state *lsp, *new = NULL;
	
	for(;;) {
		spin_lock(&state->state_lock);
		lsp = __nfs4_find_lock_state(state, owner, pid, type);
		if (lsp != NULL)
			break;
		if (new != NULL) {
			list_add(&new->ls_locks, &state->lock_states);
			set_bit(LK_STATE_IN_USE, &state->flags);
			lsp = new;
			new = NULL;
			break;
		}
		spin_unlock(&state->state_lock);
		new = nfs4_alloc_lock_state(state, owner, pid, type);
		if (new == NULL)
			return NULL;
	}
	spin_unlock(&state->state_lock);
	if (new != NULL)
		nfs4_free_lock_state(new);
	return lsp;
}

/*
 * Release reference to lock_state, and free it if we see that
 * it is no longer in use
 */
void nfs4_put_lock_state(struct nfs4_lock_state *lsp)
{
	struct nfs4_state *state;

	if (lsp == NULL)
		return;
	state = lsp->ls_state;
	if (!atomic_dec_and_lock(&lsp->ls_count, &state->state_lock))
		return;
	list_del(&lsp->ls_locks);
	if (list_empty(&state->lock_states))
		clear_bit(LK_STATE_IN_USE, &state->flags);
	spin_unlock(&state->state_lock);
	if (lsp->ls_flags & NFS_LOCK_INITIALIZED)
		nfs4_release_lockowner(lsp);
	nfs4_free_lock_state(lsp);
}

static void nfs4_fl_copy_lock(struct file_lock *dst, struct file_lock *src)
{
	struct nfs4_lock_state *lsp = src->fl_u.nfs4_fl.owner;

	dst->fl_u.nfs4_fl.owner = lsp;
	atomic_inc(&lsp->ls_count);
}

static void nfs4_fl_release_lock(struct file_lock *fl)
{
	nfs4_put_lock_state(fl->fl_u.nfs4_fl.owner);
}

static const struct file_lock_operations nfs4_fl_lock_ops = {
	.fl_copy_lock = nfs4_fl_copy_lock,
	.fl_release_private = nfs4_fl_release_lock,
};

int nfs4_set_lock_state(struct nfs4_state *state, struct file_lock *fl)
{
	struct nfs4_lock_state *lsp;

	if (fl->fl_ops != NULL)
		return 0;
	if (fl->fl_flags & FL_POSIX)
		lsp = nfs4_get_lock_state(state, fl->fl_owner, 0, NFS4_POSIX_LOCK_TYPE);
	else if (fl->fl_flags & FL_FLOCK)
		lsp = nfs4_get_lock_state(state, 0, fl->fl_pid, NFS4_FLOCK_LOCK_TYPE);
	else
		return -EINVAL;
	if (lsp == NULL)
		return -ENOMEM;
	fl->fl_u.nfs4_fl.owner = lsp;
	fl->fl_ops = &nfs4_fl_lock_ops;
	return 0;
}

/*
 * Byte-range lock aware utility to initialize the stateid of read/write
 * requests.
 */
void nfs4_copy_stateid(nfs4_stateid *dst, struct nfs4_state *state, fl_owner_t fl_owner, pid_t fl_pid)
{
	struct nfs4_lock_state *lsp;
	int seq;

	do {
		seq = read_seqbegin(&state->seqlock);
		memcpy(dst, &state->stateid, sizeof(*dst));
	} while (read_seqretry(&state->seqlock, seq));
	if (test_bit(LK_STATE_IN_USE, &state->flags) == 0)
		return;

	spin_lock(&state->state_lock);
	lsp = __nfs4_find_lock_state(state, fl_owner, fl_pid, NFS4_ANY_LOCK_TYPE);
	if (lsp != NULL && (lsp->ls_flags & NFS_LOCK_INITIALIZED) != 0)
		memcpy(dst, &lsp->ls_stateid, sizeof(*dst));
	spin_unlock(&state->state_lock);
	nfs4_put_lock_state(lsp);
}

struct nfs_seqid *nfs_alloc_seqid(struct nfs_seqid_counter *counter, gfp_t gfp_mask)
{
	struct nfs_seqid *new;

	new = kmalloc(sizeof(*new), gfp_mask);
	if (new != NULL) {
		new->sequence = counter;
		INIT_LIST_HEAD(&new->list);
	}
	return new;
}

void nfs_release_seqid(struct nfs_seqid *seqid)
{
	if (!list_empty(&seqid->list)) {
		struct rpc_sequence *sequence = seqid->sequence->sequence;

		spin_lock(&sequence->lock);
		list_del_init(&seqid->list);
		spin_unlock(&sequence->lock);
		rpc_wake_up(&sequence->wait);
	}
}

void nfs_free_seqid(struct nfs_seqid *seqid)
{
	nfs_release_seqid(seqid);
	kfree(seqid);
}

/*
 * Increment the seqid if the OPEN/OPEN_DOWNGRADE/CLOSE succeeded, or
 * failed with a seqid incrementing error -
 * see comments nfs_fs.h:seqid_mutating_error()
 */
static void nfs_increment_seqid(int status, struct nfs_seqid *seqid)
{
	BUG_ON(list_first_entry(&seqid->sequence->sequence->list, struct nfs_seqid, list) != seqid);
	switch (status) {
		case 0:
			break;
		case -NFS4ERR_BAD_SEQID:
			if (seqid->sequence->flags & NFS_SEQID_CONFIRMED)
				return;
			printk(KERN_WARNING "NFS: v4 server returned a bad"
					" sequence-id error on an"
					" unconfirmed sequence %p!\n",
					seqid->sequence);
		case -NFS4ERR_STALE_CLIENTID:
		case -NFS4ERR_STALE_STATEID:
		case -NFS4ERR_BAD_STATEID:
		case -NFS4ERR_BADXDR:
		case -NFS4ERR_RESOURCE:
		case -NFS4ERR_NOFILEHANDLE:
			/* Non-seqid mutating errors */
			return;
	};
	/*
	 * Note: no locking needed as we are guaranteed to be first
	 * on the sequence list
	 */
	seqid->sequence->counter++;
}

void nfs_increment_open_seqid(int status, struct nfs_seqid *seqid)
{
	struct nfs4_state_owner *sp = container_of(seqid->sequence,
					struct nfs4_state_owner, so_seqid);
	struct nfs_server *server = sp->so_server;

	if (status == -NFS4ERR_BAD_SEQID)
		nfs4_drop_state_owner(sp);
	if (!nfs4_has_session(server->nfs_client))
		nfs_increment_seqid(status, seqid);
}

/*
 * Increment the seqid if the LOCK/LOCKU succeeded, or
 * failed with a seqid incrementing error -
 * see comments nfs_fs.h:seqid_mutating_error()
 */
void nfs_increment_lock_seqid(int status, struct nfs_seqid *seqid)
{
	nfs_increment_seqid(status, seqid);
}

int nfs_wait_on_sequence(struct nfs_seqid *seqid, struct rpc_task *task)
{
	struct rpc_sequence *sequence = seqid->sequence->sequence;
	int status = 0;

	spin_lock(&sequence->lock);
	if (list_empty(&seqid->list))
		list_add_tail(&seqid->list, &sequence->list);
	if (list_first_entry(&sequence->list, struct nfs_seqid, list) == seqid)
		goto unlock;
	rpc_sleep_on(&sequence->wait, task, NULL);
	status = -EAGAIN;
unlock:
	spin_unlock(&sequence->lock);
	return status;
}

static int nfs4_run_state_manager(void *);

static void nfs4_clear_state_manager_bit(struct nfs_client *clp)
{
	smp_mb__before_clear_bit();
	clear_bit(NFS4CLNT_MANAGER_RUNNING, &clp->cl_state);
	smp_mb__after_clear_bit();
	wake_up_bit(&clp->cl_state, NFS4CLNT_MANAGER_RUNNING);
	rpc_wake_up(&clp->cl_rpcwaitq);
}

/*
 * Schedule the nfs_client asynchronous state management routine
 */
void nfs4_schedule_state_manager(struct nfs_client *clp)
{
	struct task_struct *task;

	if (test_and_set_bit(NFS4CLNT_MANAGER_RUNNING, &clp->cl_state) != 0)
		return;
	__module_get(THIS_MODULE);
	atomic_inc(&clp->cl_count);
	task = kthread_run(nfs4_run_state_manager, clp, "%s-manager",
				rpc_peeraddr2str(clp->cl_rpcclient,
							RPC_DISPLAY_ADDR));
	if (!IS_ERR(task))
		return;
	nfs4_clear_state_manager_bit(clp);
	nfs_put_client(clp);
	module_put(THIS_MODULE);
}

/*
 * Schedule a lease recovery attempt
 */
void nfs4_schedule_lease_recovery(struct nfs_client *clp)
{
	if (!clp)
		return;
	if (!test_bit(NFS4CLNT_LEASE_EXPIRED, &clp->cl_state))
		set_bit(NFS4CLNT_CHECK_LEASE, &clp->cl_state);
	nfs4_schedule_state_manager(clp);
}

static int nfs4_state_mark_reclaim_reboot(struct nfs_client *clp, struct nfs4_state *state)
{

	set_bit(NFS_STATE_RECLAIM_REBOOT, &state->flags);
	/* Don't recover state that expired before the reboot */
	if (test_bit(NFS_STATE_RECLAIM_NOGRACE, &state->flags)) {
		clear_bit(NFS_STATE_RECLAIM_REBOOT, &state->flags);
		return 0;
	}
	set_bit(NFS_OWNER_RECLAIM_REBOOT, &state->owner->so_flags);
	set_bit(NFS4CLNT_RECLAIM_REBOOT, &clp->cl_state);
	return 1;
}

static int nfs4_state_mark_reclaim_nograce(struct nfs_client *clp, struct nfs4_state *state)
{
	set_bit(NFS_STATE_RECLAIM_NOGRACE, &state->flags);
	clear_bit(NFS_STATE_RECLAIM_REBOOT, &state->flags);
	set_bit(NFS_OWNER_RECLAIM_NOGRACE, &state->owner->so_flags);
	set_bit(NFS4CLNT_RECLAIM_NOGRACE, &clp->cl_state);
	return 1;
}

void nfs4_schedule_stateid_recovery(const struct nfs_server *server, struct nfs4_state *state)
{
	struct nfs_client *clp = server->nfs_client;

	nfs4_state_mark_reclaim_nograce(clp, state);
	nfs4_schedule_state_manager(clp);
}

static int nfs4_reclaim_locks(struct nfs4_state *state, const struct nfs4_state_recovery_ops *ops)
{
	struct inode *inode = state->inode;
	struct nfs_inode *nfsi = NFS_I(inode);
	struct file_lock *fl;
	int status = 0;

	if (inode->i_flock == NULL)
		return 0;

	/* Guard against delegation returns and new lock/unlock calls */
	down_write(&nfsi->rwsem);
	/* Protect inode->i_flock using the BKL */
	lock_flocks();
	for (fl = inode->i_flock; fl != NULL; fl = fl->fl_next) {
		if (!(fl->fl_flags & (FL_POSIX|FL_FLOCK)))
			continue;
		if (nfs_file_open_context(fl->fl_file)->state != state)
			continue;
		unlock_flocks();
		status = ops->recover_lock(state, fl);
		switch (status) {
			case 0:
				break;
			case -ESTALE:
			case -NFS4ERR_ADMIN_REVOKED:
			case -NFS4ERR_STALE_STATEID:
			case -NFS4ERR_BAD_STATEID:
			case -NFS4ERR_EXPIRED:
			case -NFS4ERR_NO_GRACE:
			case -NFS4ERR_STALE_CLIENTID:
			case -NFS4ERR_BADSESSION:
			case -NFS4ERR_BADSLOT:
			case -NFS4ERR_BAD_HIGH_SLOT:
			case -NFS4ERR_CONN_NOT_BOUND_TO_SESSION:
				goto out;
			default:
				printk(KERN_ERR "%s: unhandled error %d. Zeroing state\n",
						__func__, status);
			case -ENOMEM:
			case -NFS4ERR_DENIED:
			case -NFS4ERR_RECLAIM_BAD:
			case -NFS4ERR_RECLAIM_CONFLICT:
				/* kill_proc(fl->fl_pid, SIGLOST, 1); */
				status = 0;
		}
		lock_flocks();
	}
	unlock_flocks();
out:
	up_write(&nfsi->rwsem);
	return status;
}

static int nfs4_reclaim_open_state(struct nfs4_state_owner *sp, const struct nfs4_state_recovery_ops *ops)
{
	struct nfs4_state *state;
	struct nfs4_lock_state *lock;
	int status = 0;

	/* Note: we rely on the sp->so_states list being ordered 
	 * so that we always reclaim open(O_RDWR) and/or open(O_WRITE)
	 * states first.
	 * This is needed to ensure that the server won't give us any
	 * read delegations that we have to return if, say, we are
	 * recovering after a network partition or a reboot from a
	 * server that doesn't support a grace period.
	 */
restart:
	spin_lock(&sp->so_lock);
	list_for_each_entry(state, &sp->so_states, open_states) {
		if (!test_and_clear_bit(ops->state_flag_bit, &state->flags))
			continue;
		if (state->state == 0)
			continue;
		atomic_inc(&state->count);
		spin_unlock(&sp->so_lock);
		status = ops->recover_open(sp, state);
		if (status >= 0) {
			status = nfs4_reclaim_locks(state, ops);
			if (status >= 0) {
				list_for_each_entry(lock, &state->lock_states, ls_locks) {
					if (!(lock->ls_flags & NFS_LOCK_INITIALIZED))
						printk("%s: Lock reclaim failed!\n",
							__func__);
				}
				nfs4_put_open_state(state);
				goto restart;
			}
		}
		switch (status) {
			default:
				printk(KERN_ERR "%s: unhandled error %d. Zeroing state\n",
						__func__, status);
			case -ENOENT:
			case -ENOMEM:
			case -ESTALE:
				/*
				 * Open state on this file cannot be recovered
				 * All we can do is revert to using the zero stateid.
				 */
				memset(state->stateid.data, 0,
					sizeof(state->stateid.data));
				/* Mark the file as being 'closed' */
				state->state = 0;
				break;
			case -EKEYEXPIRED:
				/*
				 * User RPCSEC_GSS context has expired.
				 * We cannot recover this stateid now, so
				 * skip it and allow recovery thread to
				 * proceed.
				 */
				break;
			case -NFS4ERR_ADMIN_REVOKED:
			case -NFS4ERR_STALE_STATEID:
			case -NFS4ERR_BAD_STATEID:
			case -NFS4ERR_RECLAIM_BAD:
			case -NFS4ERR_RECLAIM_CONFLICT:
				nfs4_state_mark_reclaim_nograce(sp->so_server->nfs_client, state);
				break;
			case -NFS4ERR_EXPIRED:
			case -NFS4ERR_NO_GRACE:
				nfs4_state_mark_reclaim_nograce(sp->so_server->nfs_client, state);
			case -NFS4ERR_STALE_CLIENTID:
			case -NFS4ERR_BADSESSION:
			case -NFS4ERR_BADSLOT:
			case -NFS4ERR_BAD_HIGH_SLOT:
			case -NFS4ERR_CONN_NOT_BOUND_TO_SESSION:
				goto out_err;
		}
		nfs4_put_open_state(state);
		goto restart;
	}
	spin_unlock(&sp->so_lock);
	return 0;
out_err:
	nfs4_put_open_state(state);
	return status;
}

static void nfs4_clear_open_state(struct nfs4_state *state)
{
	struct nfs4_lock_state *lock;

	clear_bit(NFS_DELEGATED_STATE, &state->flags);
	clear_bit(NFS_O_RDONLY_STATE, &state->flags);
	clear_bit(NFS_O_WRONLY_STATE, &state->flags);
	clear_bit(NFS_O_RDWR_STATE, &state->flags);
	list_for_each_entry(lock, &state->lock_states, ls_locks) {
		lock->ls_seqid.flags = 0;
		lock->ls_flags &= ~NFS_LOCK_INITIALIZED;
	}
}

static void nfs4_reset_seqids(struct nfs_server *server,
	int (*mark_reclaim)(struct nfs_client *clp, struct nfs4_state *state))
{
	struct nfs_client *clp = server->nfs_client;
	struct nfs4_state_owner *sp;
	struct rb_node *pos;
	struct nfs4_state *state;

	spin_lock(&clp->cl_lock);
	for (pos = rb_first(&server->state_owners);
	     pos != NULL;
	     pos = rb_next(pos)) {
		sp = rb_entry(pos, struct nfs4_state_owner, so_server_node);
		sp->so_seqid.flags = 0;
		spin_lock(&sp->so_lock);
		list_for_each_entry(state, &sp->so_states, open_states) {
			if (mark_reclaim(clp, state))
				nfs4_clear_open_state(state);
		}
		spin_unlock(&sp->so_lock);
	}
	spin_unlock(&clp->cl_lock);
}

static void nfs4_state_mark_reclaim_helper(struct nfs_client *clp,
	int (*mark_reclaim)(struct nfs_client *clp, struct nfs4_state *state))
{
	struct nfs_server *server;

	rcu_read_lock();
	list_for_each_entry_rcu(server, &clp->cl_superblocks, client_link)
		nfs4_reset_seqids(server, mark_reclaim);
	rcu_read_unlock();
}

static void nfs4_state_start_reclaim_reboot(struct nfs_client *clp)
{
	/* Mark all delegations for reclaim */
	nfs_delegation_mark_reclaim(clp);
	nfs4_state_mark_reclaim_helper(clp, nfs4_state_mark_reclaim_reboot);
}

static void nfs4_reclaim_complete(struct nfs_client *clp,
				 const struct nfs4_state_recovery_ops *ops)
{
	/* Notify the server we're done reclaiming our state */
	if (ops->reclaim_complete)
		(void)ops->reclaim_complete(clp);
}

static void nfs4_clear_reclaim_server(struct nfs_server *server)
{
	struct nfs_client *clp = server->nfs_client;
	struct nfs4_state_owner *sp;
	struct rb_node *pos;
	struct nfs4_state *state;

	spin_lock(&clp->cl_lock);
	for (pos = rb_first(&server->state_owners);
	     pos != NULL;
	     pos = rb_next(pos)) {
		sp = rb_entry(pos, struct nfs4_state_owner, so_server_node);
		spin_lock(&sp->so_lock);
		list_for_each_entry(state, &sp->so_states, open_states) {
			if (!test_and_clear_bit(NFS_STATE_RECLAIM_REBOOT,
						&state->flags))
				continue;
			nfs4_state_mark_reclaim_nograce(clp, state);
		}
		spin_unlock(&sp->so_lock);
	}
	spin_unlock(&clp->cl_lock);
}

static int nfs4_state_clear_reclaim_reboot(struct nfs_client *clp)
{
	struct nfs_server *server;

	if (!test_and_clear_bit(NFS4CLNT_RECLAIM_REBOOT, &clp->cl_state))
		return 0;

	rcu_read_lock();
	list_for_each_entry_rcu(server, &clp->cl_superblocks, client_link)
		nfs4_clear_reclaim_server(server);
	rcu_read_unlock();

	nfs_delegation_reap_unclaimed(clp);
	return 1;
}

static void nfs4_state_end_reclaim_reboot(struct nfs_client *clp)
{
	if (!nfs4_state_clear_reclaim_reboot(clp))
		return;
	nfs4_reclaim_complete(clp, clp->cl_mvops->reboot_recovery_ops);
}

static void nfs_delegation_clear_all(struct nfs_client *clp)
{
	nfs_delegation_mark_reclaim(clp);
	nfs_delegation_reap_unclaimed(clp);
}

static void nfs4_state_start_reclaim_nograce(struct nfs_client *clp)
{
	nfs_delegation_clear_all(clp);
	nfs4_state_mark_reclaim_helper(clp, nfs4_state_mark_reclaim_nograce);
}

static void nfs4_warn_keyexpired(const char *s)
{
	printk_ratelimited(KERN_WARNING "Error: state manager"
			" encountered RPCSEC_GSS session"
			" expired against NFSv4 server %s.\n",
			s);
}

static int nfs4_recovery_handle_error(struct nfs_client *clp, int error)
{
	switch (error) {
		case -NFS4ERR_CB_PATH_DOWN:
			nfs_handle_cb_pathdown(clp);
			return 0;
		case -NFS4ERR_NO_GRACE:
			nfs4_state_end_reclaim_reboot(clp);
			return 0;
		case -NFS4ERR_STALE_CLIENTID:
		case -NFS4ERR_LEASE_MOVED:
			set_bit(NFS4CLNT_LEASE_EXPIRED, &clp->cl_state);
			nfs4_state_clear_reclaim_reboot(clp);
			nfs4_state_start_reclaim_reboot(clp);
			break;
		case -NFS4ERR_EXPIRED:
			set_bit(NFS4CLNT_LEASE_EXPIRED, &clp->cl_state);
			nfs4_state_start_reclaim_nograce(clp);
			break;
		case -NFS4ERR_BADSESSION:
		case -NFS4ERR_BADSLOT:
		case -NFS4ERR_BAD_HIGH_SLOT:
		case -NFS4ERR_DEADSESSION:
		case -NFS4ERR_CONN_NOT_BOUND_TO_SESSION:
		case -NFS4ERR_SEQ_FALSE_RETRY:
		case -NFS4ERR_SEQ_MISORDERED:
			set_bit(NFS4CLNT_SESSION_RESET, &clp->cl_state);
			/* Zero session reset errors */
			return 0;
		case -EKEYEXPIRED:
			/* Nothing we can do */
			nfs4_warn_keyexpired(clp->cl_hostname);
			return 0;
	}
	return error;
}

static int nfs4_do_reclaim(struct nfs_client *clp, const struct nfs4_state_recovery_ops *ops)
{
	struct nfs4_state_owner *sp;
	struct nfs_server *server;
	struct rb_node *pos;
	int status = 0;

restart:
	rcu_read_lock();
	list_for_each_entry_rcu(server, &clp->cl_superblocks, client_link) {
		spin_lock(&clp->cl_lock);
		for (pos = rb_first(&server->state_owners);
		     pos != NULL;
		     pos = rb_next(pos)) {
			sp = rb_entry(pos,
				struct nfs4_state_owner, so_server_node);
			if (!test_and_clear_bit(ops->owner_flag_bit,
							&sp->so_flags))
				continue;
			atomic_inc(&sp->so_count);
			spin_unlock(&clp->cl_lock);
			rcu_read_unlock();

			status = nfs4_reclaim_open_state(sp, ops);
			if (status < 0) {
				set_bit(ops->owner_flag_bit, &sp->so_flags);
				nfs4_put_state_owner(sp);
				return nfs4_recovery_handle_error(clp, status);
			}

			nfs4_put_state_owner(sp);
			goto restart;
		}
		spin_unlock(&clp->cl_lock);
	}
	rcu_read_unlock();
	return status;
}

static int nfs4_check_lease(struct nfs_client *clp)
{
	struct rpc_cred *cred;
	const struct nfs4_state_maintenance_ops *ops =
		clp->cl_mvops->state_renewal_ops;
	int status = -NFS4ERR_EXPIRED;

	/* Is the client already known to have an expired lease? */
	if (test_bit(NFS4CLNT_LEASE_EXPIRED, &clp->cl_state))
		return 0;
	spin_lock(&clp->cl_lock);
	cred = ops->get_state_renewal_cred_locked(clp);
	spin_unlock(&clp->cl_lock);
	if (cred == NULL) {
		cred = nfs4_get_setclientid_cred(clp);
		if (cred == NULL)
			goto out;
	}
	status = ops->renew_lease(clp, cred);
	put_rpccred(cred);
out:
	return nfs4_recovery_handle_error(clp, status);
}

static int nfs4_reclaim_lease(struct nfs_client *clp)
{
	struct rpc_cred *cred;
	const struct nfs4_state_recovery_ops *ops =
		clp->cl_mvops->reboot_recovery_ops;
	int status = -ENOENT;

	cred = ops->get_clid_cred(clp);
	if (cred != NULL) {
		status = ops->establish_clid(clp, cred);
		put_rpccred(cred);
		/* Handle case where the user hasn't set up machine creds */
		if (status == -EACCES && cred == clp->cl_machine_cred) {
			nfs4_clear_machine_cred(clp);
			status = -EAGAIN;
		}
		if (status == -NFS4ERR_MINOR_VERS_MISMATCH)
			status = -EPROTONOSUPPORT;
	}
	return status;
}

#ifdef CONFIG_NFS_V4_1
void nfs4_schedule_session_recovery(struct nfs4_session *session)
{
	nfs4_schedule_lease_recovery(session->clp);
}
EXPORT_SYMBOL_GPL(nfs4_schedule_session_recovery);

void nfs41_handle_recall_slot(struct nfs_client *clp)
{
	set_bit(NFS4CLNT_RECALL_SLOT, &clp->cl_state);
	nfs4_schedule_state_manager(clp);
}

static void nfs4_reset_all_state(struct nfs_client *clp)
{
	if (test_and_set_bit(NFS4CLNT_LEASE_EXPIRED, &clp->cl_state) == 0) {
		clp->cl_boot_time = CURRENT_TIME;
		nfs4_state_start_reclaim_nograce(clp);
		nfs4_schedule_state_manager(clp);
	}
}

static void nfs41_handle_server_reboot(struct nfs_client *clp)
{
	if (test_and_set_bit(NFS4CLNT_LEASE_EXPIRED, &clp->cl_state) == 0) {
		nfs4_state_start_reclaim_reboot(clp);
		nfs4_schedule_state_manager(clp);
	}
}

static void nfs41_handle_state_revoked(struct nfs_client *clp)
{
	/* Temporary */
	nfs4_reset_all_state(clp);
}

static void nfs41_handle_recallable_state_revoked(struct nfs_client *clp)
{
	/* This will need to handle layouts too */
	nfs_expire_all_delegations(clp);
}

static void nfs41_handle_cb_path_down(struct nfs_client *clp)
{
	nfs_expire_all_delegations(clp);
	if (test_and_set_bit(NFS4CLNT_SESSION_RESET, &clp->cl_state) == 0)
		nfs4_schedule_state_manager(clp);
}

void nfs41_handle_sequence_flag_errors(struct nfs_client *clp, u32 flags)
{
	if (!flags)
		return;
	else if (flags & SEQ4_STATUS_RESTART_RECLAIM_NEEDED)
		nfs41_handle_server_reboot(clp);
	else if (flags & (SEQ4_STATUS_EXPIRED_ALL_STATE_REVOKED |
			    SEQ4_STATUS_EXPIRED_SOME_STATE_REVOKED |
			    SEQ4_STATUS_ADMIN_STATE_REVOKED |
			    SEQ4_STATUS_LEASE_MOVED))
		nfs41_handle_state_revoked(clp);
	else if (flags & SEQ4_STATUS_RECALLABLE_STATE_REVOKED)
		nfs41_handle_recallable_state_revoked(clp);
	else if (flags & (SEQ4_STATUS_CB_PATH_DOWN |
			    SEQ4_STATUS_BACKCHANNEL_FAULT |
			    SEQ4_STATUS_CB_PATH_DOWN_SESSION))
		nfs41_handle_cb_path_down(clp);
}

static int nfs4_reset_session(struct nfs_client *clp)
{
	int status;

	nfs4_begin_drain_session(clp);
	status = nfs4_proc_destroy_session(clp->cl_session);
	if (status && status != -NFS4ERR_BADSESSION &&
	    status != -NFS4ERR_DEADSESSION) {
		status = nfs4_recovery_handle_error(clp, status);
		goto out;
	}

	memset(clp->cl_session->sess_id.data, 0, NFS4_MAX_SESSIONID_LEN);
	status = nfs4_proc_create_session(clp);
	if (status) {
		status = nfs4_recovery_handle_error(clp, status);
		goto out;
	}
	/* create_session negotiated new slot table */
	clear_bit(NFS4CLNT_RECALL_SLOT, &clp->cl_state);

	 /* Let the state manager reestablish state */
	if (!test_bit(NFS4CLNT_LEASE_EXPIRED, &clp->cl_state))
		nfs41_setup_state_renewal(clp);
out:
	return status;
}

static int nfs4_recall_slot(struct nfs_client *clp)
{
	struct nfs4_slot_table *fc_tbl = &clp->cl_session->fc_slot_table;
	struct nfs4_channel_attrs *fc_attrs = &clp->cl_session->fc_attrs;
	struct nfs4_slot *new, *old;
	int i;

	nfs4_begin_drain_session(clp);
	new = kmalloc(fc_tbl->target_max_slots * sizeof(struct nfs4_slot),
		      GFP_NOFS);
        if (!new)
		return -ENOMEM;

	spin_lock(&fc_tbl->slot_tbl_lock);
	for (i = 0; i < fc_tbl->target_max_slots; i++)
		new[i].seq_nr = fc_tbl->slots[i].seq_nr;
	old = fc_tbl->slots;
	fc_tbl->slots = new;
	fc_tbl->max_slots = fc_tbl->target_max_slots;
	fc_tbl->target_max_slots = 0;
	fc_attrs->max_reqs = fc_tbl->max_slots;
	spin_unlock(&fc_tbl->slot_tbl_lock);

	kfree(old);
	nfs4_end_drain_session(clp);
	return 0;
}

#else /* CONFIG_NFS_V4_1 */
static int nfs4_reset_session(struct nfs_client *clp) { return 0; }
static int nfs4_end_drain_session(struct nfs_client *clp) { return 0; }
static int nfs4_recall_slot(struct nfs_client *clp) { return 0; }
#endif /* CONFIG_NFS_V4_1 */

/* Set NFS4CLNT_LEASE_EXPIRED for all v4.0 errors and for recoverable errors
 * on EXCHANGE_ID for v4.1
 */
static void nfs4_set_lease_expired(struct nfs_client *clp, int status)
{
	switch (status) {
	case -NFS4ERR_CLID_INUSE:
	case -NFS4ERR_STALE_CLIENTID:
		clear_bit(NFS4CLNT_LEASE_CONFIRM, &clp->cl_state);
		break;
	case -NFS4ERR_DELAY:
	case -ETIMEDOUT:
	case -EAGAIN:
		ssleep(1);
		break;

	case -EKEYEXPIRED:
		nfs4_warn_keyexpired(clp->cl_hostname);
	case -NFS4ERR_NOT_SAME: /* FixMe: implement recovery
				 * in nfs4_exchange_id */
	default:
		return;
	}
	set_bit(NFS4CLNT_LEASE_EXPIRED, &clp->cl_state);
}

static void nfs4_state_manager(struct nfs_client *clp)
{
	int status = 0;

	/* Ensure exclusive access to NFSv4 state */
	do {
		if (test_and_clear_bit(NFS4CLNT_LEASE_EXPIRED, &clp->cl_state)) {
			/* We're going to have to re-establish a clientid */
			status = nfs4_reclaim_lease(clp);
			if (status) {
				nfs4_set_lease_expired(clp, status);
				if (test_bit(NFS4CLNT_LEASE_EXPIRED,
							&clp->cl_state))
					continue;
				if (clp->cl_cons_state ==
							NFS_CS_SESSION_INITING)
					nfs_mark_client_ready(clp, status);
				goto out_error;
			}
			clear_bit(NFS4CLNT_CHECK_LEASE, &clp->cl_state);
			set_bit(NFS4CLNT_RECLAIM_REBOOT, &clp->cl_state);
			pnfs_destroy_all_layouts(clp);
		}

		if (test_and_clear_bit(NFS4CLNT_CHECK_LEASE, &clp->cl_state)) {
			status = nfs4_check_lease(clp);
			if (test_bit(NFS4CLNT_LEASE_EXPIRED, &clp->cl_state))
				continue;
			if (status < 0 && status != -NFS4ERR_CB_PATH_DOWN)
				goto out_error;
		}

		/* Initialize or reset the session */
		if (test_and_clear_bit(NFS4CLNT_SESSION_RESET, &clp->cl_state)
		   && nfs4_has_session(clp)) {
			status = nfs4_reset_session(clp);
			if (test_bit(NFS4CLNT_LEASE_EXPIRED, &clp->cl_state))
				continue;
			if (status < 0)
				goto out_error;
		}

		/* First recover reboot state... */
		if (test_bit(NFS4CLNT_RECLAIM_REBOOT, &clp->cl_state)) {
			status = nfs4_do_reclaim(clp,
				clp->cl_mvops->reboot_recovery_ops);
			if (test_bit(NFS4CLNT_LEASE_EXPIRED, &clp->cl_state) ||
			    test_bit(NFS4CLNT_SESSION_RESET, &clp->cl_state))
				continue;
			nfs4_state_end_reclaim_reboot(clp);
			if (test_bit(NFS4CLNT_RECLAIM_NOGRACE, &clp->cl_state))
				continue;
			if (status < 0)
				goto out_error;
		}

		/* Now recover expired state... */
		if (test_and_clear_bit(NFS4CLNT_RECLAIM_NOGRACE, &clp->cl_state)) {
			status = nfs4_do_reclaim(clp,
				clp->cl_mvops->nograce_recovery_ops);
			if (test_bit(NFS4CLNT_LEASE_EXPIRED, &clp->cl_state) ||
			    test_bit(NFS4CLNT_SESSION_RESET, &clp->cl_state) ||
			    test_bit(NFS4CLNT_RECLAIM_REBOOT, &clp->cl_state))
				continue;
			if (status < 0)
				goto out_error;
		}

		nfs4_end_drain_session(clp);
		if (test_and_clear_bit(NFS4CLNT_DELEGRETURN, &clp->cl_state)) {
			nfs_client_return_marked_delegations(clp);
			continue;
		}
		/* Recall session slots */
		if (test_and_clear_bit(NFS4CLNT_RECALL_SLOT, &clp->cl_state)
		   && nfs4_has_session(clp)) {
			status = nfs4_recall_slot(clp);
			if (status < 0)
				goto out_error;
			continue;
		}


		nfs4_clear_state_manager_bit(clp);
		/* Did we race with an attempt to give us more work? */
		if (clp->cl_state == 0)
			break;
		if (test_and_set_bit(NFS4CLNT_MANAGER_RUNNING, &clp->cl_state) != 0)
			break;
	} while (atomic_read(&clp->cl_count) > 1);
	return;
out_error:
	printk(KERN_WARNING "Error: state manager failed on NFSv4 server %s"
			" with error %d\n", clp->cl_hostname, -status);
	nfs4_end_drain_session(clp);
	nfs4_clear_state_manager_bit(clp);
}

static int nfs4_run_state_manager(void *ptr)
{
	struct nfs_client *clp = ptr;

	allow_signal(SIGKILL);
	nfs4_state_manager(clp);
	nfs_put_client(clp);
	module_put_and_exit(0);
	return 0;
}

/*
 * Local variables:
 *  c-basic-offset: 8
 * End:
 */<|MERGE_RESOLUTION|>--- conflicted
+++ resolved
@@ -250,16 +250,7 @@
 	status = nfs4_proc_create_session(clp);
 	if (status != 0)
 		goto out;
-<<<<<<< HEAD
-	status = nfs4_set_callback_sessionid(clp);
-	if (status != 0) {
-		printk(KERN_WARNING "Sessionid not set. No callback service\n");
-		nfs_callback_down(1);
-		status = 0;
-	}
-=======
 	clear_bit(NFS4CLNT_LEASE_CONFIRM, &clp->cl_state);
->>>>>>> 105e53f8
 	nfs41_setup_state_renewal(clp);
 	nfs_mark_client_ready(clp, NFS_CS_READY);
 out:
