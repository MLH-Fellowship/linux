/*
 * ALSA SoC WM9090 driver
 *
 * Copyright 2009, 2010 Wolfson Microelectronics
 *
 * Author: Mark Brown <broonie@opensource.wolfsonmicro.com>
 *
 * This program is free software; you can redistribute it and/or
 * modify it under the terms of the GNU General Public License
 * version 2 as published by the Free Software Foundation.
 *
 * This program is distributed in the hope that it will be useful, but
 * WITHOUT ANY WARRANTY; without even the implied warranty of
 * MERCHANTABILITY or FITNESS FOR A PARTICULAR PURPOSE.  See the GNU
 * General Public License for more details.
 *
 * You should have received a copy of the GNU General Public License
 * along with this program; if not, write to the Free Software
 * Foundation, Inc., 51 Franklin St, Fifth Floor, Boston, MA
 * 02110-1301 USA
 */

#include <linux/module.h>
#include <linux/errno.h>
#include <linux/device.h>
#include <linux/i2c.h>
#include <linux/delay.h>
#include <linux/slab.h>
#include <sound/initval.h>
#include <sound/soc.h>
#include <sound/tlv.h>
#include <sound/wm9090.h>

#include "wm9090.h"

static const u16 wm9090_reg_defaults[] = {
	0x9093,     /* R0   - Software Reset */
	0x0006,     /* R1   - Power Management (1) */
	0x6000,     /* R2   - Power Management (2) */
	0x0000,     /* R3   - Power Management (3) */
	0x0000,     /* R4 */
	0x0000,     /* R5 */
	0x01C0,     /* R6   - Clocking 1 */
	0x0000,     /* R7 */
	0x0000,     /* R8 */
	0x0000,     /* R9 */
	0x0000,     /* R10 */
	0x0000,     /* R11 */
	0x0000,     /* R12 */
	0x0000,     /* R13 */
	0x0000,     /* R14 */
	0x0000,     /* R15 */
	0x0000,     /* R16 */
	0x0000,     /* R17 */
	0x0000,     /* R18 */
	0x0000,     /* R19 */
	0x0000,     /* R20 */
	0x0000,     /* R21 */
	0x0003,     /* R22  - IN1 Line Control */
	0x0003,     /* R23  - IN2 Line Control */
	0x0083,     /* R24  - IN1 Line Input A Volume */
	0x0083,     /* R25  - IN1  Line Input B Volume */
	0x0083,     /* R26  - IN2 Line Input A Volume */
	0x0083,     /* R27  - IN2 Line Input B Volume */
	0x002D,     /* R28  - Left Output Volume */
	0x002D,     /* R29  - Right Output Volume */
	0x0000,     /* R30 */
	0x0000,     /* R31 */
	0x0000,     /* R32 */
	0x0000,     /* R33 */
	0x0100,     /* R34  - SPKMIXL Attenuation */
	0x0000,     /* R35 */
	0x0010,     /* R36  - SPKOUT Mixers */
	0x0140,     /* R37  - ClassD3 */
	0x0039,     /* R38  - Speaker Volume Left */
	0x0000,     /* R39 */
	0x0000,     /* R40 */
	0x0000,     /* R41 */
	0x0000,     /* R42 */
	0x0000,     /* R43 */
	0x0000,     /* R44 */
	0x0000,     /* R45  - Output Mixer1 */
	0x0000,     /* R46  - Output Mixer2 */
	0x0100,     /* R47  - Output Mixer3 */
	0x0100,     /* R48  - Output Mixer4 */
	0x0000,     /* R49 */
	0x0000,     /* R50 */
	0x0000,     /* R51 */
	0x0000,     /* R52 */
	0x0000,     /* R53 */
	0x0000,     /* R54  - Speaker Mixer */
	0x0000,     /* R55 */
	0x0000,     /* R56 */
	0x000D,     /* R57  - AntiPOP2 */
	0x0000,     /* R58 */
	0x0000,     /* R59 */
	0x0000,     /* R60 */
	0x0000,     /* R61 */
	0x0000,     /* R62 */
	0x0000,     /* R63 */
	0x0000,     /* R64 */
	0x0000,     /* R65 */
	0x0000,     /* R66 */
	0x0000,     /* R67 */
	0x0000,     /* R68 */
	0x0000,     /* R69 */
	0x0000,     /* R70  - Write Sequencer 0 */
	0x0000,     /* R71  - Write Sequencer 1 */
	0x0000,     /* R72  - Write Sequencer 2 */
	0x0000,     /* R73  - Write Sequencer 3 */
	0x0000,     /* R74  - Write Sequencer 4 */
	0x0000,     /* R75  - Write Sequencer 5 */
	0x1F25,     /* R76  - Charge Pump 1 */
	0x0000,     /* R77 */
	0x0000,     /* R78 */
	0x0000,     /* R79 */
	0x0000,     /* R80 */
	0x0000,     /* R81 */
	0x0000,     /* R82 */
	0x0000,     /* R83 */
	0x0000,     /* R84  - DC Servo 0 */
	0x054A,     /* R85  - DC Servo 1 */
	0x0000,     /* R86 */
	0x0000,     /* R87  - DC Servo 3 */
	0x0000,     /* R88  - DC Servo Readback 0 */
	0x0000,     /* R89  - DC Servo Readback 1 */
	0x0000,     /* R90  - DC Servo Readback 2 */
	0x0000,     /* R91 */
	0x0000,     /* R92 */
	0x0000,     /* R93 */
	0x0000,     /* R94 */
	0x0000,     /* R95 */
	0x0100,     /* R96  - Analogue HP 0 */
	0x0000,     /* R97 */
	0x8640,     /* R98  - AGC Control 0 */
	0xC000,     /* R99  - AGC Control 1 */
	0x0200,     /* R100 - AGC Control 2 */
};

/* This struct is used to save the context */
struct wm9090_priv {
	struct mutex mutex;
	struct wm9090_platform_data pdata;
	void *control_data;
};

static int wm9090_volatile(struct snd_soc_codec *codec, unsigned int reg)
{
	switch (reg) {
	case WM9090_SOFTWARE_RESET:
	case WM9090_DC_SERVO_0:
	case WM9090_DC_SERVO_READBACK_0:
	case WM9090_DC_SERVO_READBACK_1:
	case WM9090_DC_SERVO_READBACK_2:
		return 1;

	default:
		return 0;
	}
}

static void wait_for_dc_servo(struct snd_soc_codec *codec)
{
	unsigned int reg;
	int count = 0;

	dev_dbg(codec->dev, "Waiting for DC servo...\n");
	do {
		count++;
		msleep(1);
		reg = snd_soc_read(codec, WM9090_DC_SERVO_READBACK_0);
		dev_dbg(codec->dev, "DC servo status: %x\n", reg);
	} while ((reg & WM9090_DCS_CAL_COMPLETE_MASK)
		 != WM9090_DCS_CAL_COMPLETE_MASK && count < 1000);

	if ((reg & WM9090_DCS_CAL_COMPLETE_MASK)
	    != WM9090_DCS_CAL_COMPLETE_MASK)
		dev_err(codec->dev, "Timed out waiting for DC Servo\n");
}

static const unsigned int in_tlv[] = {
	TLV_DB_RANGE_HEAD(6),
	0, 0, TLV_DB_SCALE_ITEM(-600, 0, 0),
	1, 3, TLV_DB_SCALE_ITEM(-350, 350, 0),
	4, 6, TLV_DB_SCALE_ITEM(600, 600, 0),
};
static const unsigned int mix_tlv[] = {
	TLV_DB_RANGE_HEAD(4),
	0, 2, TLV_DB_SCALE_ITEM(-1200, 300, 0),
	3, 3, TLV_DB_SCALE_ITEM(0, 0, 0),
};
static const DECLARE_TLV_DB_SCALE(out_tlv, -5700, 100, 0);
static const unsigned int spkboost_tlv[] = {
	TLV_DB_RANGE_HEAD(7),
	0, 6, TLV_DB_SCALE_ITEM(0, 150, 0),
	7, 7, TLV_DB_SCALE_ITEM(1200, 0, 0),
};

static const struct snd_kcontrol_new wm9090_controls[] = {
SOC_SINGLE_TLV("IN1A Volume", WM9090_IN1_LINE_INPUT_A_VOLUME, 0, 6, 0,
	       in_tlv),
SOC_SINGLE("IN1A Switch", WM9090_IN1_LINE_INPUT_A_VOLUME, 7, 1, 1),
SOC_SINGLE("IN1A ZC Switch", WM9090_IN1_LINE_INPUT_A_VOLUME, 6, 1, 0),

SOC_SINGLE_TLV("IN2A Volume", WM9090_IN2_LINE_INPUT_A_VOLUME, 0, 6, 0,
	       in_tlv),
SOC_SINGLE("IN2A Switch", WM9090_IN2_LINE_INPUT_A_VOLUME, 7, 1, 1),
SOC_SINGLE("IN2A ZC Switch", WM9090_IN2_LINE_INPUT_A_VOLUME, 6, 1, 0),

SOC_SINGLE("MIXOUTL Switch", WM9090_OUTPUT_MIXER3, 8, 1, 1),
SOC_SINGLE_TLV("MIXOUTL IN1A Volume", WM9090_OUTPUT_MIXER3, 6, 3, 1,
	       mix_tlv),
SOC_SINGLE_TLV("MIXOUTL IN2A Volume", WM9090_OUTPUT_MIXER3, 2, 3, 1,
	       mix_tlv),

SOC_SINGLE("MIXOUTR Switch", WM9090_OUTPUT_MIXER4, 8, 1, 1),
SOC_SINGLE_TLV("MIXOUTR IN1A Volume", WM9090_OUTPUT_MIXER4, 6, 3, 1,
	       mix_tlv),
SOC_SINGLE_TLV("MIXOUTR IN2A Volume", WM9090_OUTPUT_MIXER4, 2, 3, 1,
	       mix_tlv),

SOC_SINGLE("SPKMIX Switch", WM9090_SPKMIXL_ATTENUATION, 8, 1, 1),
SOC_SINGLE_TLV("SPKMIX IN1A Volume", WM9090_SPKMIXL_ATTENUATION, 6, 3, 1,
	       mix_tlv),
SOC_SINGLE_TLV("SPKMIX IN2A Volume", WM9090_SPKMIXL_ATTENUATION, 2, 3, 1,
	       mix_tlv),

SOC_DOUBLE_R_TLV("Headphone Volume", WM9090_LEFT_OUTPUT_VOLUME,
		 WM9090_RIGHT_OUTPUT_VOLUME, 0, 63, 0, out_tlv),
SOC_DOUBLE_R("Headphone Switch", WM9090_LEFT_OUTPUT_VOLUME,
	     WM9090_RIGHT_OUTPUT_VOLUME, 6, 1, 1),
SOC_DOUBLE_R("Headphone ZC Switch", WM9090_LEFT_OUTPUT_VOLUME,
	     WM9090_RIGHT_OUTPUT_VOLUME, 7, 1, 0),

SOC_SINGLE_TLV("Speaker Volume", WM9090_SPEAKER_VOLUME_LEFT, 0, 63, 0,
	       out_tlv),
SOC_SINGLE("Speaker Switch", WM9090_SPEAKER_VOLUME_LEFT, 6, 1, 1),
SOC_SINGLE("Speaker ZC Switch", WM9090_SPEAKER_VOLUME_LEFT, 7, 1, 0),
SOC_SINGLE_TLV("Speaker Boost Volume", WM9090_CLASSD3, 3, 7, 0, spkboost_tlv),
};

static const struct snd_kcontrol_new wm9090_in1_se_controls[] = {
SOC_SINGLE_TLV("IN1B Volume", WM9090_IN1_LINE_INPUT_B_VOLUME, 0, 6, 0,
	       in_tlv),
SOC_SINGLE("IN1B Switch", WM9090_IN1_LINE_INPUT_B_VOLUME, 7, 1, 1),
SOC_SINGLE("IN1B ZC Switch", WM9090_IN1_LINE_INPUT_B_VOLUME, 6, 1, 0),

SOC_SINGLE_TLV("SPKMIX IN1B Volume", WM9090_SPKMIXL_ATTENUATION, 4, 3, 1,
	       mix_tlv),
SOC_SINGLE_TLV("MIXOUTL IN1B Volume", WM9090_OUTPUT_MIXER3, 4, 3, 1,
	       mix_tlv),
SOC_SINGLE_TLV("MIXOUTR IN1B Volume", WM9090_OUTPUT_MIXER4, 4, 3, 1,
	       mix_tlv),
};

static const struct snd_kcontrol_new wm9090_in2_se_controls[] = {
SOC_SINGLE_TLV("IN2B Volume", WM9090_IN2_LINE_INPUT_B_VOLUME, 0, 6, 0,
	       in_tlv),
SOC_SINGLE("IN2B Switch", WM9090_IN2_LINE_INPUT_B_VOLUME, 7, 1, 1),
SOC_SINGLE("IN2B ZC Switch", WM9090_IN2_LINE_INPUT_B_VOLUME, 6, 1, 0),

SOC_SINGLE_TLV("SPKMIX IN2B Volume", WM9090_SPKMIXL_ATTENUATION, 0, 3, 1,
	       mix_tlv),
SOC_SINGLE_TLV("MIXOUTL IN2B Volume", WM9090_OUTPUT_MIXER3, 0, 3, 1,
	       mix_tlv),
SOC_SINGLE_TLV("MIXOUTR IN2B Volume", WM9090_OUTPUT_MIXER4, 0, 3, 1,
	       mix_tlv),
};

static int hp_ev(struct snd_soc_dapm_widget *w,
		 struct snd_kcontrol *kcontrol, int event)
{
	struct snd_soc_codec *codec = w->codec;
	unsigned int reg = snd_soc_read(codec, WM9090_ANALOGUE_HP_0);

	switch (event) {
	case SND_SOC_DAPM_POST_PMU:
		snd_soc_update_bits(codec, WM9090_CHARGE_PUMP_1,
				    WM9090_CP_ENA, WM9090_CP_ENA);

		msleep(5);

		snd_soc_update_bits(codec, WM9090_POWER_MANAGEMENT_1,
				    WM9090_HPOUT1L_ENA | WM9090_HPOUT1R_ENA,
				    WM9090_HPOUT1L_ENA | WM9090_HPOUT1R_ENA);

		reg |= WM9090_HPOUT1L_DLY | WM9090_HPOUT1R_DLY;
		snd_soc_write(codec, WM9090_ANALOGUE_HP_0, reg);

		/* Start the DC servo.  We don't currently use the
		 * ability to save the state since we don't have full
		 * control of the analogue paths and they can change
		 * DC offsets; see the WM8904 driver for an example of
		 * doing so.
		 */
		snd_soc_write(codec, WM9090_DC_SERVO_0,
			      WM9090_DCS_ENA_CHAN_0 |
			      WM9090_DCS_ENA_CHAN_1 |
			      WM9090_DCS_TRIG_STARTUP_1 |
			      WM9090_DCS_TRIG_STARTUP_0);
		wait_for_dc_servo(codec);

		reg |= WM9090_HPOUT1R_OUTP | WM9090_HPOUT1R_RMV_SHORT |
			WM9090_HPOUT1L_OUTP | WM9090_HPOUT1L_RMV_SHORT;
		snd_soc_write(codec, WM9090_ANALOGUE_HP_0, reg);
		break;

	case SND_SOC_DAPM_PRE_PMD:
		reg &= ~(WM9090_HPOUT1L_RMV_SHORT |
			 WM9090_HPOUT1L_DLY |
			 WM9090_HPOUT1L_OUTP |
			 WM9090_HPOUT1R_RMV_SHORT |
			 WM9090_HPOUT1R_DLY |
			 WM9090_HPOUT1R_OUTP);

		snd_soc_write(codec, WM9090_ANALOGUE_HP_0, reg);

		snd_soc_write(codec, WM9090_DC_SERVO_0, 0);

		snd_soc_update_bits(codec, WM9090_POWER_MANAGEMENT_1,
				    WM9090_HPOUT1L_ENA | WM9090_HPOUT1R_ENA,
				    0);

		snd_soc_update_bits(codec, WM9090_CHARGE_PUMP_1,
				    WM9090_CP_ENA, 0);
		break;
	}

	return 0;
}

static const struct snd_kcontrol_new spkmix[] = {
SOC_DAPM_SINGLE("IN1A Switch", WM9090_SPEAKER_MIXER, 6, 1, 0),
SOC_DAPM_SINGLE("IN1B Switch", WM9090_SPEAKER_MIXER, 4, 1, 0),
SOC_DAPM_SINGLE("IN2A Switch", WM9090_SPEAKER_MIXER, 2, 1, 0),
SOC_DAPM_SINGLE("IN2B Switch", WM9090_SPEAKER_MIXER, 0, 1, 0),
};

static const struct snd_kcontrol_new spkout[] = {
SOC_DAPM_SINGLE("Mixer Switch", WM9090_SPKOUT_MIXERS, 4, 1, 0),
};

static const struct snd_kcontrol_new mixoutl[] = {
SOC_DAPM_SINGLE("IN1A Switch", WM9090_OUTPUT_MIXER1, 6, 1, 0),
SOC_DAPM_SINGLE("IN1B Switch", WM9090_OUTPUT_MIXER1, 4, 1, 0),
SOC_DAPM_SINGLE("IN2A Switch", WM9090_OUTPUT_MIXER1, 2, 1, 0),
SOC_DAPM_SINGLE("IN2B Switch", WM9090_OUTPUT_MIXER1, 0, 1, 0),
};

static const struct snd_kcontrol_new mixoutr[] = {
SOC_DAPM_SINGLE("IN1A Switch", WM9090_OUTPUT_MIXER2, 6, 1, 0),
SOC_DAPM_SINGLE("IN1B Switch", WM9090_OUTPUT_MIXER2, 4, 1, 0),
SOC_DAPM_SINGLE("IN2A Switch", WM9090_OUTPUT_MIXER2, 2, 1, 0),
SOC_DAPM_SINGLE("IN2B Switch", WM9090_OUTPUT_MIXER2, 0, 1, 0),
};

static const struct snd_soc_dapm_widget wm9090_dapm_widgets[] = {
SND_SOC_DAPM_INPUT("IN1+"),
SND_SOC_DAPM_INPUT("IN1-"),
SND_SOC_DAPM_INPUT("IN2+"),
SND_SOC_DAPM_INPUT("IN2-"),

SND_SOC_DAPM_SUPPLY("OSC", WM9090_POWER_MANAGEMENT_1, 3, 0, NULL, 0),

SND_SOC_DAPM_PGA("IN1A PGA", WM9090_POWER_MANAGEMENT_2, 7, 0, NULL, 0),
SND_SOC_DAPM_PGA("IN1B PGA", WM9090_POWER_MANAGEMENT_2, 6, 0, NULL, 0),
SND_SOC_DAPM_PGA("IN2A PGA", WM9090_POWER_MANAGEMENT_2, 5, 0, NULL, 0),
SND_SOC_DAPM_PGA("IN2B PGA", WM9090_POWER_MANAGEMENT_2, 4, 0, NULL, 0),

SND_SOC_DAPM_MIXER("SPKMIX", WM9090_POWER_MANAGEMENT_3, 3, 0,
		   spkmix, ARRAY_SIZE(spkmix)),
SND_SOC_DAPM_MIXER("MIXOUTL", WM9090_POWER_MANAGEMENT_3, 5, 0,
		   mixoutl, ARRAY_SIZE(mixoutl)),
SND_SOC_DAPM_MIXER("MIXOUTR", WM9090_POWER_MANAGEMENT_3, 4, 0,
		   mixoutr, ARRAY_SIZE(mixoutr)),

SND_SOC_DAPM_PGA_E("HP PGA", SND_SOC_NOPM, 0, 0, NULL, 0,
		   hp_ev, SND_SOC_DAPM_POST_PMU | SND_SOC_DAPM_PRE_PMD),

SND_SOC_DAPM_PGA("SPKPGA", WM9090_POWER_MANAGEMENT_3, 8, 0, NULL, 0),
SND_SOC_DAPM_MIXER("SPKOUT", WM9090_POWER_MANAGEMENT_1, 12, 0,
		   spkout, ARRAY_SIZE(spkout)),

SND_SOC_DAPM_OUTPUT("HPR"),
SND_SOC_DAPM_OUTPUT("HPL"),
SND_SOC_DAPM_OUTPUT("Speaker"),
};

static const struct snd_soc_dapm_route audio_map[] = {
	{ "IN1A PGA", NULL, "IN1+" },
	{ "IN2A PGA", NULL, "IN2+" },

	{ "SPKMIX", "IN1A Switch", "IN1A PGA" },
	{ "SPKMIX", "IN2A Switch", "IN2A PGA" },

	{ "MIXOUTL", "IN1A Switch", "IN1A PGA" },
	{ "MIXOUTL", "IN2A Switch", "IN2A PGA" },

	{ "MIXOUTR", "IN1A Switch", "IN1A PGA" },
	{ "MIXOUTR", "IN2A Switch", "IN2A PGA" },

	{ "HP PGA", NULL, "OSC" },
	{ "HP PGA", NULL, "MIXOUTL" },
	{ "HP PGA", NULL, "MIXOUTR" },

	{ "HPL", NULL, "HP PGA" },
	{ "HPR", NULL, "HP PGA" },

	{ "SPKPGA", NULL, "OSC" },
	{ "SPKPGA", NULL, "SPKMIX" },

	{ "SPKOUT", "Mixer Switch", "SPKPGA" },

	{ "Speaker", NULL, "SPKOUT" },
};

static const struct snd_soc_dapm_route audio_map_in1_se[] = {
	{ "IN1B PGA", NULL, "IN1-" },	

	{ "SPKMIX", "IN1B Switch", "IN1B PGA" },
	{ "MIXOUTL", "IN1B Switch", "IN1B PGA" },
	{ "MIXOUTR", "IN1B Switch", "IN1B PGA" },
};

static const struct snd_soc_dapm_route audio_map_in1_diff[] = {
	{ "IN1A PGA", NULL, "IN1-" },	
};

static const struct snd_soc_dapm_route audio_map_in2_se[] = {
	{ "IN2B PGA", NULL, "IN2-" },	

	{ "SPKMIX", "IN2B Switch", "IN2B PGA" },
	{ "MIXOUTL", "IN2B Switch", "IN2B PGA" },
	{ "MIXOUTR", "IN2B Switch", "IN2B PGA" },
};

static const struct snd_soc_dapm_route audio_map_in2_diff[] = {
	{ "IN2A PGA", NULL, "IN2-" },	
};

static int wm9090_add_controls(struct snd_soc_codec *codec)
{
	struct wm9090_priv *wm9090 = snd_soc_codec_get_drvdata(codec);
	struct snd_soc_dapm_context *dapm = &codec->dapm;
	int i;

	snd_soc_dapm_new_controls(dapm, wm9090_dapm_widgets,
				  ARRAY_SIZE(wm9090_dapm_widgets));

	snd_soc_dapm_add_routes(dapm, audio_map, ARRAY_SIZE(audio_map));

	snd_soc_add_controls(codec, wm9090_controls,
			     ARRAY_SIZE(wm9090_controls));

	if (wm9090->pdata.lin1_diff) {
		snd_soc_dapm_add_routes(dapm, audio_map_in1_diff,
					ARRAY_SIZE(audio_map_in1_diff));
	} else {
		snd_soc_dapm_add_routes(dapm, audio_map_in1_se,
					ARRAY_SIZE(audio_map_in1_se));
		snd_soc_add_controls(codec, wm9090_in1_se_controls,
				     ARRAY_SIZE(wm9090_in1_se_controls));
	}

	if (wm9090->pdata.lin2_diff) {
		snd_soc_dapm_add_routes(dapm, audio_map_in2_diff,
					ARRAY_SIZE(audio_map_in2_diff));
	} else {
		snd_soc_dapm_add_routes(dapm, audio_map_in2_se,
					ARRAY_SIZE(audio_map_in2_se));
		snd_soc_add_controls(codec, wm9090_in2_se_controls,
				     ARRAY_SIZE(wm9090_in2_se_controls));
	}

	if (wm9090->pdata.agc_ena) {
		for (i = 0; i < ARRAY_SIZE(wm9090->pdata.agc); i++)
			snd_soc_write(codec, WM9090_AGC_CONTROL_0 + i,
				      wm9090->pdata.agc[i]);
		snd_soc_update_bits(codec, WM9090_POWER_MANAGEMENT_3,
				    WM9090_AGC_ENA, WM9090_AGC_ENA);
	} else {
		snd_soc_update_bits(codec, WM9090_POWER_MANAGEMENT_3,
				    WM9090_AGC_ENA, 0);
	}

	return 0;

}

/*
 * The machine driver should call this from their set_bias_level; if there
 * isn't one then this can just be set as the set_bias_level function.
 */
static int wm9090_set_bias_level(struct snd_soc_codec *codec,
				 enum snd_soc_bias_level level)
{
	u16 *reg_cache = codec->reg_cache;
	int i, ret;

	switch (level) {
	case SND_SOC_BIAS_ON:
		break;

	case SND_SOC_BIAS_PREPARE:
		snd_soc_update_bits(codec, WM9090_ANTIPOP2, WM9090_VMID_ENA,
				    WM9090_VMID_ENA);
		snd_soc_update_bits(codec, WM9090_POWER_MANAGEMENT_1,
				    WM9090_BIAS_ENA |
				    WM9090_VMID_RES_MASK,
				    WM9090_BIAS_ENA |
				    1 << WM9090_VMID_RES_SHIFT);
		msleep(1);  /* Probably an overestimate */
		break;

	case SND_SOC_BIAS_STANDBY:
		if (codec->dapm.bias_level == SND_SOC_BIAS_OFF) {
			/* Restore the register cache */
			for (i = 1; i < codec->driver->reg_cache_size; i++) {
				if (reg_cache[i] == wm9090_reg_defaults[i])
					continue;
				if (wm9090_volatile(codec, i))
					continue;

				ret = snd_soc_write(codec, i, reg_cache[i]);
				if (ret != 0)
					dev_warn(codec->dev,
						 "Failed to restore register %d: %d\n",
						 i, ret);
			}
		}

		/* We keep VMID off during standby since the combination of
		 * ground referenced outputs and class D speaker mean that
		 * latency is not an issue.
		 */
		snd_soc_update_bits(codec, WM9090_POWER_MANAGEMENT_1,
				    WM9090_BIAS_ENA | WM9090_VMID_RES_MASK, 0);
		snd_soc_update_bits(codec, WM9090_ANTIPOP2,
				    WM9090_VMID_ENA, 0);
		break;

	case SND_SOC_BIAS_OFF:
		break;
	}

	codec->dapm.bias_level = level;

	return 0;
}

static int wm9090_probe(struct snd_soc_codec *codec)
{
	struct wm9090_priv *wm9090 = snd_soc_codec_get_drvdata(codec);
	u16 *reg_cache = codec->reg_cache;
	int ret;

	codec->control_data = wm9090->control_data;
	ret = snd_soc_codec_set_cache_io(codec, 8, 16, SND_SOC_I2C);
	if (ret != 0) {
		dev_err(codec->dev, "Failed to set cache I/O: %d\n", ret);
		return ret;
	}

	ret = snd_soc_read(codec, WM9090_SOFTWARE_RESET);
	if (ret < 0)
		return ret;
	if (ret != wm9090_reg_defaults[WM9090_SOFTWARE_RESET]) {
		dev_err(codec->dev, "Device is not a WM9090, ID=%x\n", ret);
		return -EINVAL;
	}

	ret = snd_soc_write(codec, WM9090_SOFTWARE_RESET, 0);
	if (ret < 0)
		return ret;

	/* Configure some defaults; they will be written out when we
	 * bring the bias up.
	 */
<<<<<<< HEAD
	reg_cache[WM9090_IN1_LINE_INPUT_A_VOLUME] |= WM9090_IN1_VU
		| WM9090_IN1A_ZC;
	reg_cache[WM9090_IN1_LINE_INPUT_B_VOLUME] |= WM9090_IN1_VU
		| WM9090_IN1B_ZC;
	reg_cache[WM9090_IN2_LINE_INPUT_A_VOLUME] |= WM9090_IN2_VU
		| WM9090_IN2A_ZC;
	reg_cache[WM9090_IN2_LINE_INPUT_B_VOLUME] |= WM9090_IN2_VU
		| WM9090_IN2B_ZC;
	reg_cache[WM9090_SPEAKER_VOLUME_LEFT] |=
		WM9090_SPKOUT_VU | WM9090_SPKOUTL_ZC;
	reg_cache[WM9090_LEFT_OUTPUT_VOLUME] |=
		WM9090_HPOUT1_VU | WM9090_HPOUT1L_ZC;
	reg_cache[WM9090_RIGHT_OUTPUT_VOLUME] |=
		WM9090_HPOUT1_VU | WM9090_HPOUT1R_ZC;

	reg_cache[WM9090_CLOCKING_1] |= WM9090_TOCLK_ENA;
=======
	snd_soc_update_bits(codec, WM9090_IN1_LINE_INPUT_A_VOLUME,
			    WM9090_IN1_VU | WM9090_IN1A_ZC,
			    WM9090_IN1_VU | WM9090_IN1A_ZC);
	snd_soc_update_bits(codec, WM9090_IN1_LINE_INPUT_B_VOLUME,
			    WM9090_IN1_VU | WM9090_IN1B_ZC,
			    WM9090_IN1_VU | WM9090_IN1B_ZC);
	snd_soc_update_bits(codec, WM9090_IN2_LINE_INPUT_A_VOLUME,
			    WM9090_IN2_VU | WM9090_IN2A_ZC,
			    WM9090_IN2_VU | WM9090_IN2A_ZC);
	snd_soc_update_bits(codec, WM9090_IN2_LINE_INPUT_B_VOLUME,
			    WM9090_IN2_VU | WM9090_IN2B_ZC,
			    WM9090_IN2_VU | WM9090_IN2B_ZC);
	snd_soc_update_bits(codec, WM9090_SPEAKER_VOLUME_LEFT,
			    WM9090_SPKOUT_VU | WM9090_SPKOUTL_ZC,
			    WM9090_SPKOUT_VU | WM9090_SPKOUTL_ZC);
	snd_soc_update_bits(codec, WM9090_LEFT_OUTPUT_VOLUME,
			    WM9090_HPOUT1_VU | WM9090_HPOUT1L_ZC,
			    WM9090_HPOUT1_VU | WM9090_HPOUT1L_ZC);
	snd_soc_update_bits(codec, WM9090_RIGHT_OUTPUT_VOLUME,
			    WM9090_HPOUT1_VU | WM9090_HPOUT1R_ZC,
			    WM9090_HPOUT1_VU | WM9090_HPOUT1R_ZC);

	snd_soc_update_bits(codec, WM9090_CLOCKING_1,
			    WM9090_TOCLK_ENA, WM9090_TOCLK_ENA);
>>>>>>> 105e53f8

	wm9090_set_bias_level(codec, SND_SOC_BIAS_STANDBY);

	wm9090_add_controls(codec);

	return 0;
}

#ifdef CONFIG_PM
static int wm9090_suspend(struct snd_soc_codec *codec, pm_message_t state)
{
	wm9090_set_bias_level(codec, SND_SOC_BIAS_OFF);

	return 0;
}

static int wm9090_resume(struct snd_soc_codec *codec)
{
	wm9090_set_bias_level(codec, SND_SOC_BIAS_STANDBY);

	return 0;
}
#else
#define wm9090_suspend NULL
#define wm9090_resume NULL
#endif

static int wm9090_remove(struct snd_soc_codec *codec)
{
	wm9090_set_bias_level(codec, SND_SOC_BIAS_OFF);

	return 0;
}

static struct snd_soc_codec_driver soc_codec_dev_wm9090 = {
	.probe = 	wm9090_probe,
	.remove = 	wm9090_remove,
	.suspend = 	wm9090_suspend,
	.resume =	wm9090_resume,
	.set_bias_level = wm9090_set_bias_level,
	.reg_cache_size = (WM9090_MAX_REGISTER + 1),
	.reg_word_size = sizeof(u16),
	.reg_cache_default = wm9090_reg_defaults,
	.volatile_register = wm9090_volatile,
};

static int wm9090_i2c_probe(struct i2c_client *i2c,
			    const struct i2c_device_id *id)
{
	struct wm9090_priv *wm9090;
	int ret;

	wm9090 = kzalloc(sizeof(*wm9090), GFP_KERNEL);
	if (wm9090 == NULL) {
		dev_err(&i2c->dev, "Can not allocate memory\n");
		return -ENOMEM;
	}

	if (i2c->dev.platform_data)
		memcpy(&wm9090->pdata, i2c->dev.platform_data,
		       sizeof(wm9090->pdata));

	i2c_set_clientdata(i2c, wm9090);
	wm9090->control_data = i2c;
	mutex_init(&wm9090->mutex);

	ret =  snd_soc_register_codec(&i2c->dev,
			&soc_codec_dev_wm9090,  NULL, 0);
	if (ret < 0)
		kfree(wm9090);
	return ret;
}

static int __devexit wm9090_i2c_remove(struct i2c_client *i2c)
{
	struct wm9090_priv *wm9090 = i2c_get_clientdata(i2c);

	snd_soc_unregister_codec(&i2c->dev);
	kfree(wm9090);

	return 0;
}

static const struct i2c_device_id wm9090_id[] = {
	{ "wm9090", 0 },
	{ }
};
MODULE_DEVICE_TABLE(i2c, wm9090_id);

static struct i2c_driver wm9090_i2c_driver = {
	.driver = {
		.name = "wm9090-codec",
		.owner = THIS_MODULE,
	},
	.probe = wm9090_i2c_probe,
	.remove = __devexit_p(wm9090_i2c_remove),
	.id_table = wm9090_id,
};

static int __init wm9090_init(void)
{
	return i2c_add_driver(&wm9090_i2c_driver);
}
module_init(wm9090_init);

static void __exit wm9090_exit(void)
{
	i2c_del_driver(&wm9090_i2c_driver);
}
module_exit(wm9090_exit);

MODULE_AUTHOR("Mark Brown <broonie@opensource.wolfsonmicro.com>");
MODULE_DESCRIPTION("WM9090 ASoC driver");
MODULE_LICENSE("GPL");<|MERGE_RESOLUTION|>--- conflicted
+++ resolved
@@ -551,7 +551,6 @@
 static int wm9090_probe(struct snd_soc_codec *codec)
 {
 	struct wm9090_priv *wm9090 = snd_soc_codec_get_drvdata(codec);
-	u16 *reg_cache = codec->reg_cache;
 	int ret;
 
 	codec->control_data = wm9090->control_data;
@@ -576,24 +575,6 @@
 	/* Configure some defaults; they will be written out when we
 	 * bring the bias up.
 	 */
-<<<<<<< HEAD
-	reg_cache[WM9090_IN1_LINE_INPUT_A_VOLUME] |= WM9090_IN1_VU
-		| WM9090_IN1A_ZC;
-	reg_cache[WM9090_IN1_LINE_INPUT_B_VOLUME] |= WM9090_IN1_VU
-		| WM9090_IN1B_ZC;
-	reg_cache[WM9090_IN2_LINE_INPUT_A_VOLUME] |= WM9090_IN2_VU
-		| WM9090_IN2A_ZC;
-	reg_cache[WM9090_IN2_LINE_INPUT_B_VOLUME] |= WM9090_IN2_VU
-		| WM9090_IN2B_ZC;
-	reg_cache[WM9090_SPEAKER_VOLUME_LEFT] |=
-		WM9090_SPKOUT_VU | WM9090_SPKOUTL_ZC;
-	reg_cache[WM9090_LEFT_OUTPUT_VOLUME] |=
-		WM9090_HPOUT1_VU | WM9090_HPOUT1L_ZC;
-	reg_cache[WM9090_RIGHT_OUTPUT_VOLUME] |=
-		WM9090_HPOUT1_VU | WM9090_HPOUT1R_ZC;
-
-	reg_cache[WM9090_CLOCKING_1] |= WM9090_TOCLK_ENA;
-=======
 	snd_soc_update_bits(codec, WM9090_IN1_LINE_INPUT_A_VOLUME,
 			    WM9090_IN1_VU | WM9090_IN1A_ZC,
 			    WM9090_IN1_VU | WM9090_IN1A_ZC);
@@ -618,7 +599,6 @@
 
 	snd_soc_update_bits(codec, WM9090_CLOCKING_1,
 			    WM9090_TOCLK_ENA, WM9090_TOCLK_ENA);
->>>>>>> 105e53f8
 
 	wm9090_set_bias_level(codec, SND_SOC_BIAS_STANDBY);
 
