# Helper to resolve issues with configs that have SPI enabled but I2C
# modular, meaning we can't build the codec driver in with I2C support.
# We use an ordered list of conditional defaults to pick the appropriate
# setting - SPI can't be modular so that case doesn't need to be covered.
config SND_SOC_I2C_AND_SPI
	tristate
	default m if I2C=m
	default y if I2C=y
	default y if SPI_MASTER=y

config SND_SOC_ALL_CODECS
	tristate "Build all ASoC CODEC drivers"
<<<<<<< HEAD
	depends on I2C
	select SPI
	select SPI_MASTER
	select SND_SOC_AD73311
	select SND_SOC_AK4535
	select SND_SOC_CS4270
	select SND_SOC_SSM2602
	select SND_SOC_TLV320AIC23
	select SND_SOC_TLV320AIC26
	select SND_SOC_TLV320AIC3X
	select SND_SOC_TWL4030
	select SND_SOC_UDA1380
	select SND_SOC_WM8510
	select SND_SOC_WM8580
	select SND_SOC_WM8731
	select SND_SOC_WM8750
	select SND_SOC_WM8753
	select SND_SOC_WM8900
	select SND_SOC_WM8903
	select SND_SOC_WM8971
	select SND_SOC_WM8990
=======
	select SND_SOC_AC97_CODEC if SND_SOC_AC97_BUS
	select SND_SOC_AD1980 if SND_SOC_AC97_BUS
	select SND_SOC_AD73311 if I2C
	select SND_SOC_AK4535 if I2C
	select SND_SOC_CS4270 if I2C
	select SND_SOC_PCM3008
	select SND_SOC_SSM2602 if I2C
	select SND_SOC_TLV320AIC23 if I2C
	select SND_SOC_TLV320AIC26 if SPI_MASTER
	select SND_SOC_TLV320AIC3X if I2C
	select SND_SOC_TWL4030 if TWL4030_CORE
	select SND_SOC_UDA134X
	select SND_SOC_UDA1380 if I2C
	select SND_SOC_WM8350 if MFD_WM8350
	select SND_SOC_WM8510 if SND_SOC_I2C_AND_SPI
	select SND_SOC_WM8580 if I2C
	select SND_SOC_WM8728 if SND_SOC_I2C_AND_SPI
	select SND_SOC_WM8731 if SND_SOC_I2C_AND_SPI
	select SND_SOC_WM8750 if SND_SOC_I2C_AND_SPI
	select SND_SOC_WM8753 if SND_SOC_I2C_AND_SPI
	select SND_SOC_WM8900 if I2C
	select SND_SOC_WM8903 if I2C
	select SND_SOC_WM8971 if I2C
	select SND_SOC_WM8990 if I2C
	select SND_SOC_WM9712 if SND_SOC_AC97_BUS
	select SND_SOC_WM9713 if SND_SOC_AC97_BUS
>>>>>>> c5976504
        help
          Normally ASoC codec drivers are only built if a machine driver which
          uses them is also built since they are only usable with a machine
          driver.  Selecting this option will allow these drivers to be built
          without an explicit machine driver for test and development purposes.

	  Support for the bus types used to access the codecs to be built must
	  be selected separately.

          If unsure select "N".


config SND_SOC_AC97_CODEC
	tristate
	select SND_AC97_CODEC

config SND_SOC_AD1980
	tristate

config SND_SOC_AD73311
	tristate

config SND_SOC_AK4535
	tristate

# Cirrus Logic CS4270 Codec
config SND_SOC_CS4270
	tristate

# Cirrus Logic CS4270 Codec Hardware Mute Support
# Select if you have external muting circuitry attached to your CS4270.
config SND_SOC_CS4270_HWMUTE
	bool
	depends on SND_SOC_CS4270

# Cirrus Logic CS4270 Codec VD = 3.3V Errata
# Select if you are affected by the errata where the part will not function
# if MCLK divide-by-1.5 is selected and VD is set to 3.3V.  The driver will
# not select any sample rates that require MCLK to be divided by 1.5.
config SND_SOC_CS4270_VD33_ERRATA
	bool
	depends on SND_SOC_CS4270

config SND_SOC_L3
       tristate

config SND_SOC_PCM3008
       tristate

config SND_SOC_SSM2602
	tristate

config SND_SOC_TLV320AIC23
	tristate
	depends on I2C

config SND_SOC_TLV320AIC26
	tristate "TI TLV320AIC26 Codec support" if SND_SOC_OF_SIMPLE
	depends on SPI

config SND_SOC_TLV320AIC3X
	tristate
	depends on I2C

config SND_SOC_TWL4030
	tristate
	depends on TWL4030_CORE

<<<<<<< HEAD
=======
config SND_SOC_UDA134X
       tristate
       select SND_SOC_L3

>>>>>>> c5976504
config SND_SOC_UDA1380
        tristate

config SND_SOC_WM8350
	tristate

config SND_SOC_WM8510
	tristate

config SND_SOC_WM8580
	tristate

config SND_SOC_WM8728
	tristate

config SND_SOC_WM8731
	tristate

config SND_SOC_WM8750
	tristate

config SND_SOC_WM8753
	tristate

config SND_SOC_WM8900
	tristate

config SND_SOC_WM8903
	tristate

config SND_SOC_WM8971
	tristate

config SND_SOC_WM8990
	tristate

config SND_SOC_WM9712
	tristate

config SND_SOC_WM9713
	tristate<|MERGE_RESOLUTION|>--- conflicted
+++ resolved
@@ -10,29 +10,6 @@
 
 config SND_SOC_ALL_CODECS
 	tristate "Build all ASoC CODEC drivers"
-<<<<<<< HEAD
-	depends on I2C
-	select SPI
-	select SPI_MASTER
-	select SND_SOC_AD73311
-	select SND_SOC_AK4535
-	select SND_SOC_CS4270
-	select SND_SOC_SSM2602
-	select SND_SOC_TLV320AIC23
-	select SND_SOC_TLV320AIC26
-	select SND_SOC_TLV320AIC3X
-	select SND_SOC_TWL4030
-	select SND_SOC_UDA1380
-	select SND_SOC_WM8510
-	select SND_SOC_WM8580
-	select SND_SOC_WM8731
-	select SND_SOC_WM8750
-	select SND_SOC_WM8753
-	select SND_SOC_WM8900
-	select SND_SOC_WM8903
-	select SND_SOC_WM8971
-	select SND_SOC_WM8990
-=======
 	select SND_SOC_AC97_CODEC if SND_SOC_AC97_BUS
 	select SND_SOC_AD1980 if SND_SOC_AC97_BUS
 	select SND_SOC_AD73311 if I2C
@@ -59,7 +36,6 @@
 	select SND_SOC_WM8990 if I2C
 	select SND_SOC_WM9712 if SND_SOC_AC97_BUS
 	select SND_SOC_WM9713 if SND_SOC_AC97_BUS
->>>>>>> c5976504
         help
           Normally ASoC codec drivers are only built if a machine driver which
           uses them is also built since they are only usable with a machine
@@ -128,13 +104,10 @@
 	tristate
 	depends on TWL4030_CORE
 
-<<<<<<< HEAD
-=======
 config SND_SOC_UDA134X
        tristate
        select SND_SOC_L3
 
->>>>>>> c5976504
 config SND_SOC_UDA1380
         tristate
 
