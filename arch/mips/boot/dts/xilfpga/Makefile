<<<<<<< HEAD
# SPDX-License-Identifier: GPL-2.0
dtb-$(CONFIG_XILFPGA_NEXYS4DDR)	+= nexys4ddr.dtb
=======
dtb-$(CONFIG_FIT_IMAGE_FDT_XILFPGA)	+= nexys4ddr.dtb
>>>>>>> e0c5f36b

obj-y				+= $(patsubst %.dtb, %.dtb.o, $(dtb-y))

# Force kbuild to make empty built-in.o if necessary
obj-				+= dummy.o<|MERGE_RESOLUTION|>--- conflicted
+++ resolved
@@ -1,9 +1,5 @@
-<<<<<<< HEAD
 # SPDX-License-Identifier: GPL-2.0
-dtb-$(CONFIG_XILFPGA_NEXYS4DDR)	+= nexys4ddr.dtb
-=======
 dtb-$(CONFIG_FIT_IMAGE_FDT_XILFPGA)	+= nexys4ddr.dtb
->>>>>>> e0c5f36b
 
 obj-y				+= $(patsubst %.dtb, %.dtb.o, $(dtb-y))
 
