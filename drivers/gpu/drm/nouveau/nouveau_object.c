/*
 * Copyright (C) 2006 Ben Skeggs.
 *
 * All Rights Reserved.
 *
 * Permission is hereby granted, free of charge, to any person obtaining
 * a copy of this software and associated documentation files (the
 * "Software"), to deal in the Software without restriction, including
 * without limitation the rights to use, copy, modify, merge, publish,
 * distribute, sublicense, and/or sell copies of the Software, and to
 * permit persons to whom the Software is furnished to do so, subject to
 * the following conditions:
 *
 * The above copyright notice and this permission notice (including the
 * next paragraph) shall be included in all copies or substantial
 * portions of the Software.
 *
 * THE SOFTWARE IS PROVIDED "AS IS", WITHOUT WARRANTY OF ANY KIND,
 * EXPRESS OR IMPLIED, INCLUDING BUT NOT LIMITED TO THE WARRANTIES OF
 * MERCHANTABILITY, FITNESS FOR A PARTICULAR PURPOSE AND NONINFRINGEMENT.
 * IN NO EVENT SHALL THE COPYRIGHT OWNER(S) AND/OR ITS SUPPLIERS BE
 * LIABLE FOR ANY CLAIM, DAMAGES OR OTHER LIABILITY, WHETHER IN AN ACTION
 * OF CONTRACT, TORT OR OTHERWISE, ARISING FROM, OUT OF OR IN CONNECTION
 * WITH THE SOFTWARE OR THE USE OR OTHER DEALINGS IN THE SOFTWARE.
 *
 */

/*
 * Authors:
 *   Ben Skeggs <darktama@iinet.net.au>
 */

#include "drmP.h"
#include "drm.h"
#include "nouveau_drv.h"
#include "nouveau_drm.h"
#include "nouveau_ramht.h"

/* NVidia uses context objects to drive drawing operations.

   Context objects can be selected into 8 subchannels in the FIFO,
   and then used via DMA command buffers.

   A context object is referenced by a user defined handle (CARD32). The HW
   looks up graphics objects in a hash table in the instance RAM.

   An entry in the hash table consists of 2 CARD32. The first CARD32 contains
   the handle, the second one a bitfield, that contains the address of the
   object in instance RAM.

   The format of the second CARD32 seems to be:

   NV4 to NV30:

   15: 0  instance_addr >> 4
   17:16  engine (here uses 1 = graphics)
   28:24  channel id (here uses 0)
   31	  valid (use 1)

   NV40:

   15: 0  instance_addr >> 4   (maybe 19-0)
   21:20  engine (here uses 1 = graphics)
   I'm unsure about the other bits, but using 0 seems to work.

   The key into the hash table depends on the object handle and channel id and
   is given as:
*/
<<<<<<< HEAD
static uint32_t
nouveau_ramht_hash_handle(struct drm_device *dev, int channel, uint32_t handle)
{
	struct drm_nouveau_private *dev_priv = dev->dev_private;
	uint32_t hash = 0;
	int i;

	NV_DEBUG(dev, "ch%d handle=0x%08x\n", channel, handle);

	for (i = 32; i > 0; i -= dev_priv->ramht_bits) {
		hash ^= (handle & ((1 << dev_priv->ramht_bits) - 1));
		handle >>= dev_priv->ramht_bits;
	}

	if (dev_priv->card_type < NV_50)
		hash ^= channel << (dev_priv->ramht_bits - 4);
	hash <<= 3;

	NV_DEBUG(dev, "hash=0x%08x\n", hash);
	return hash;
}

static int
nouveau_ramht_entry_valid(struct drm_device *dev, struct nouveau_gpuobj *ramht,
			  uint32_t offset)
{
	struct drm_nouveau_private *dev_priv = dev->dev_private;
	uint32_t ctx = nv_ro32(dev, ramht, (offset + 4)/4);

	if (dev_priv->card_type < NV_40)
		return ((ctx & NV_RAMHT_CONTEXT_VALID) != 0);
	return (ctx != 0);
}

static int
nouveau_ramht_insert(struct drm_device *dev, struct nouveau_gpuobj_ref *ref)
{
	struct drm_nouveau_private *dev_priv = dev->dev_private;
	struct nouveau_instmem_engine *instmem = &dev_priv->engine.instmem;
	struct nouveau_channel *chan = ref->channel;
	struct nouveau_gpuobj *ramht = chan->ramht ? chan->ramht->gpuobj : NULL;
	uint32_t ctx, co, ho;

	if (!ramht) {
		NV_ERROR(dev, "No hash table!\n");
		return -EINVAL;
	}

	if (dev_priv->card_type < NV_40) {
		ctx = NV_RAMHT_CONTEXT_VALID | (ref->instance >> 4) |
		      (chan->id << NV_RAMHT_CONTEXT_CHANNEL_SHIFT) |
		      (ref->gpuobj->engine << NV_RAMHT_CONTEXT_ENGINE_SHIFT);
	} else
	if (dev_priv->card_type < NV_50) {
		ctx = (ref->instance >> 4) |
		      (chan->id << NV40_RAMHT_CONTEXT_CHANNEL_SHIFT) |
		      (ref->gpuobj->engine << NV40_RAMHT_CONTEXT_ENGINE_SHIFT);
	} else {
		if (ref->gpuobj->engine == NVOBJ_ENGINE_DISPLAY) {
			ctx = (ref->instance << 10) | 2;
		} else {
			ctx = (ref->instance >> 4) |
			      ((ref->gpuobj->engine <<
				NV40_RAMHT_CONTEXT_ENGINE_SHIFT));
		}
	}

	co = ho = nouveau_ramht_hash_handle(dev, chan->id, ref->handle);
	do {
		if (!nouveau_ramht_entry_valid(dev, ramht, co)) {
			NV_DEBUG(dev,
				 "insert ch%d 0x%08x: h=0x%08x, c=0x%08x\n",
				 chan->id, co, ref->handle, ctx);
			nv_wo32(dev, ramht, (co + 0)/4, ref->handle);
			nv_wo32(dev, ramht, (co + 4)/4, ctx);

			list_add_tail(&ref->list, &chan->ramht_refs);
			instmem->flush(dev);
			return 0;
		}
		NV_DEBUG(dev, "collision ch%d 0x%08x: h=0x%08x\n",
			 chan->id, co, nv_ro32(dev, ramht, co/4));

		co += 8;
		if (co >= dev_priv->ramht_size)
			co = 0;
	} while (co != ho);

	NV_ERROR(dev, "RAMHT space exhausted. ch=%d\n", chan->id);
	return -ENOMEM;
}

static void
nouveau_ramht_remove(struct drm_device *dev, struct nouveau_gpuobj_ref *ref)
{
	struct drm_nouveau_private *dev_priv = dev->dev_private;
	struct nouveau_instmem_engine *instmem = &dev_priv->engine.instmem;
	struct nouveau_channel *chan = ref->channel;
	struct nouveau_gpuobj *ramht = chan->ramht ? chan->ramht->gpuobj : NULL;
	uint32_t co, ho;

	if (!ramht) {
		NV_ERROR(dev, "No hash table!\n");
		return;
	}

	co = ho = nouveau_ramht_hash_handle(dev, chan->id, ref->handle);
	do {
		if (nouveau_ramht_entry_valid(dev, ramht, co) &&
		    (ref->handle == nv_ro32(dev, ramht, (co/4)))) {
			NV_DEBUG(dev,
				 "remove ch%d 0x%08x: h=0x%08x, c=0x%08x\n",
				 chan->id, co, ref->handle,
				 nv_ro32(dev, ramht, (co + 4)));
			nv_wo32(dev, ramht, (co + 0)/4, 0x00000000);
			nv_wo32(dev, ramht, (co + 4)/4, 0x00000000);

			list_del(&ref->list);
			instmem->flush(dev);
			return;
		}

		co += 8;
		if (co >= dev_priv->ramht_size)
			co = 0;
	} while (co != ho);
	list_del(&ref->list);

	NV_ERROR(dev, "RAMHT entry not found. ch=%d, handle=0x%08x\n",
		 chan->id, ref->handle);
}
=======
>>>>>>> 45f53cc9

int
nouveau_gpuobj_new(struct drm_device *dev, struct nouveau_channel *chan,
		   uint32_t size, int align, uint32_t flags,
		   struct nouveau_gpuobj **gpuobj_ret)
{
	struct drm_nouveau_private *dev_priv = dev->dev_private;
	struct nouveau_engine *engine = &dev_priv->engine;
	struct nouveau_gpuobj *gpuobj;
<<<<<<< HEAD
	struct drm_mm *pramin = NULL;
=======
	struct drm_mm_node *ramin = NULL;
>>>>>>> 45f53cc9
	int ret;

	NV_DEBUG(dev, "ch%d size=%u align=%d flags=0x%08x\n",
		 chan ? chan->id : -1, size, align, flags);

	if (!dev_priv || !gpuobj_ret || *gpuobj_ret != NULL)
		return -EINVAL;

	gpuobj = kzalloc(sizeof(*gpuobj), GFP_KERNEL);
	if (!gpuobj)
		return -ENOMEM;
	NV_DEBUG(dev, "gpuobj %p\n", gpuobj);
	gpuobj->dev = dev;
	gpuobj->flags = flags;
	kref_init(&gpuobj->refcount);
	gpuobj->size = size;

	spin_lock(&dev_priv->ramin_lock);
	list_add_tail(&gpuobj->list, &dev_priv->gpuobj_list);
	spin_unlock(&dev_priv->ramin_lock);

	if (chan) {
		NV_DEBUG(dev, "channel heap\n");
<<<<<<< HEAD
		pramin = &chan->ramin_heap;
	} else {
		NV_DEBUG(dev, "global heap\n");
		pramin = &dev_priv->ramin_heap;

=======

		ramin = drm_mm_search_free(&chan->ramin_heap, size, align, 0);
		if (ramin)
			ramin = drm_mm_get_block(ramin, size, align);

		if (!ramin) {
			nouveau_gpuobj_ref(NULL, &gpuobj);
			return -ENOMEM;
		}
	} else {
		NV_DEBUG(dev, "global heap\n");

		/* allocate backing pages, sets vinst */
>>>>>>> 45f53cc9
		ret = engine->instmem.populate(dev, gpuobj, &size);
		if (ret) {
			nouveau_gpuobj_ref(NULL, &gpuobj);
			return ret;
		}

<<<<<<< HEAD
	/* Allocate a chunk of the PRAMIN aperture */
	gpuobj->im_pramin = drm_mm_search_free(pramin, size, align, 0);
	if (gpuobj->im_pramin)
		gpuobj->im_pramin = drm_mm_get_block(gpuobj->im_pramin, size, align);

	if (!gpuobj->im_pramin) {
		nouveau_gpuobj_del(dev, &gpuobj);
		return -ENOMEM;
=======
		/* try and get aperture space */
		do {
			if (drm_mm_pre_get(&dev_priv->ramin_heap))
				return -ENOMEM;

			spin_lock(&dev_priv->ramin_lock);
			ramin = drm_mm_search_free(&dev_priv->ramin_heap, size,
						   align, 0);
			if (ramin == NULL) {
				spin_unlock(&dev_priv->ramin_lock);
				nouveau_gpuobj_ref(NULL, &gpuobj);
				return ret;
			}

			ramin = drm_mm_get_block_atomic(ramin, size, align);
			spin_unlock(&dev_priv->ramin_lock);
		} while (ramin == NULL);

		/* on nv50 it's ok to fail, we have a fallback path */
		if (!ramin && dev_priv->card_type < NV_50) {
			nouveau_gpuobj_ref(NULL, &gpuobj);
			return -ENOMEM;
		}
>>>>>>> 45f53cc9
	}

	/* if we got a chunk of the aperture, map pages into it */
	gpuobj->im_pramin = ramin;
	if (!chan && gpuobj->im_pramin && dev_priv->ramin_available) {
		ret = engine->instmem.bind(dev, gpuobj);
		if (ret) {
			nouveau_gpuobj_ref(NULL, &gpuobj);
			return ret;
		}
	}

	/* calculate the various different addresses for the object */
	if (chan) {
		gpuobj->pinst = chan->ramin->pinst;
		if (gpuobj->pinst != ~0)
			gpuobj->pinst += gpuobj->im_pramin->start;

<<<<<<< HEAD
		for (i = 0; i < gpuobj->im_pramin->size; i += 4)
			nv_wo32(dev, gpuobj, i/4, 0);
		engine->instmem.flush(dev);
=======
		if (dev_priv->card_type < NV_50) {
			gpuobj->cinst = gpuobj->pinst;
		} else {
			gpuobj->cinst = gpuobj->im_pramin->start;
			gpuobj->vinst = gpuobj->im_pramin->start +
					chan->ramin->vinst;
		}
	} else {
		if (gpuobj->im_pramin)
			gpuobj->pinst = gpuobj->im_pramin->start;
		else
			gpuobj->pinst = ~0;
		gpuobj->cinst = 0xdeadbeef;
>>>>>>> 45f53cc9
	}

	if (gpuobj->flags & NVOBJ_FLAG_ZERO_ALLOC) {
		int i;

		for (i = 0; i < gpuobj->size; i += 4)
			nv_wo32(gpuobj, i, 0);
		engine->instmem.flush(dev);
	}


	*gpuobj_ret = gpuobj;
	return 0;
}

int
nouveau_gpuobj_init(struct drm_device *dev)
{
	struct drm_nouveau_private *dev_priv = dev->dev_private;

	NV_DEBUG(dev, "\n");

	INIT_LIST_HEAD(&dev_priv->gpuobj_list);
	spin_lock_init(&dev_priv->ramin_lock);
	dev_priv->ramin_base = ~0;

	return 0;
}

void
nouveau_gpuobj_takedown(struct drm_device *dev)
{
	struct drm_nouveau_private *dev_priv = dev->dev_private;

	NV_DEBUG(dev, "\n");

	BUG_ON(!list_empty(&dev_priv->gpuobj_list));
}


static void
nouveau_gpuobj_del(struct kref *ref)
{
	struct nouveau_gpuobj *gpuobj =
		container_of(ref, struct nouveau_gpuobj, refcount);
	struct drm_device *dev = gpuobj->dev;
	struct drm_nouveau_private *dev_priv = dev->dev_private;
	struct nouveau_engine *engine = &dev_priv->engine;
	int i;

	NV_DEBUG(dev, "gpuobj %p\n", gpuobj);

	if (gpuobj->im_pramin && (gpuobj->flags & NVOBJ_FLAG_ZERO_FREE)) {
<<<<<<< HEAD
		for (i = 0; i < gpuobj->im_pramin->size; i += 4)
			nv_wo32(dev, gpuobj, i/4, 0);
=======
		for (i = 0; i < gpuobj->size; i += 4)
			nv_wo32(gpuobj, i, 0);
>>>>>>> 45f53cc9
		engine->instmem.flush(dev);
	}

	if (gpuobj->dtor)
		gpuobj->dtor(dev, gpuobj);

	if (gpuobj->im_backing)
		engine->instmem.clear(dev, gpuobj);

<<<<<<< HEAD
	if (gpuobj->im_pramin) {
		if (gpuobj->flags & NVOBJ_FLAG_FAKE)
			kfree(gpuobj->im_pramin);
		else
			drm_mm_put_block(gpuobj->im_pramin);
	}

=======
	spin_lock(&dev_priv->ramin_lock);
	if (gpuobj->im_pramin)
		drm_mm_put_block(gpuobj->im_pramin);
>>>>>>> 45f53cc9
	list_del(&gpuobj->list);
	spin_unlock(&dev_priv->ramin_lock);

	kfree(gpuobj);
}

void
nouveau_gpuobj_ref(struct nouveau_gpuobj *ref, struct nouveau_gpuobj **ptr)
{
	if (ref)
		kref_get(&ref->refcount);

	if (*ptr)
		kref_put(&(*ptr)->refcount, nouveau_gpuobj_del);

	*ptr = ref;
}

int
nouveau_gpuobj_new_fake(struct drm_device *dev, u32 pinst, u64 vinst,
			u32 size, u32 flags, struct nouveau_gpuobj **pgpuobj)
{
	struct drm_nouveau_private *dev_priv = dev->dev_private;
	struct nouveau_gpuobj *gpuobj = NULL;
	int i;

	NV_DEBUG(dev,
		 "pinst=0x%08x vinst=0x%010llx size=0x%08x flags=0x%08x\n",
		 pinst, vinst, size, flags);

	gpuobj = kzalloc(sizeof(*gpuobj), GFP_KERNEL);
	if (!gpuobj)
		return -ENOMEM;
	NV_DEBUG(dev, "gpuobj %p\n", gpuobj);
<<<<<<< HEAD
	gpuobj->im_channel = NULL;
	gpuobj->flags      = flags | NVOBJ_FLAG_FAKE;

	list_add_tail(&gpuobj->list, &dev_priv->gpuobj_list);

	if (p_offset != ~0) {
		gpuobj->im_pramin = kzalloc(sizeof(struct drm_mm_node),
					    GFP_KERNEL);
		if (!gpuobj->im_pramin) {
			nouveau_gpuobj_del(dev, &gpuobj);
			return -ENOMEM;
		}
		gpuobj->im_pramin->start = p_offset;
		gpuobj->im_pramin->size  = size;
	}

	if (b_offset != ~0) {
		gpuobj->im_backing = (struct nouveau_bo *)-1;
		gpuobj->im_backing_start = b_offset;
	}

	if (gpuobj->flags & NVOBJ_FLAG_ZERO_ALLOC) {
		for (i = 0; i < gpuobj->im_pramin->size; i += 4)
			nv_wo32(dev, gpuobj, i/4, 0);
=======
	gpuobj->dev = dev;
	gpuobj->flags = flags;
	kref_init(&gpuobj->refcount);
	gpuobj->size  = size;
	gpuobj->pinst = pinst;
	gpuobj->cinst = 0xdeadbeef;
	gpuobj->vinst = vinst;

	if (gpuobj->flags & NVOBJ_FLAG_ZERO_ALLOC) {
		for (i = 0; i < gpuobj->size; i += 4)
			nv_wo32(gpuobj, i, 0);
>>>>>>> 45f53cc9
		dev_priv->engine.instmem.flush(dev);
	}

	spin_lock(&dev_priv->ramin_lock);
	list_add_tail(&gpuobj->list, &dev_priv->gpuobj_list);
	spin_unlock(&dev_priv->ramin_lock);
	*pgpuobj = gpuobj;
	return 0;
}


static uint32_t
nouveau_gpuobj_class_instmem_size(struct drm_device *dev, int class)
{
	struct drm_nouveau_private *dev_priv = dev->dev_private;

	/*XXX: dodgy hack for now */
	if (dev_priv->card_type >= NV_50)
		return 24;
	if (dev_priv->card_type >= NV_40)
		return 32;
	return 16;
}

/*
   DMA objects are used to reference a piece of memory in the
   framebuffer, PCI or AGP address space. Each object is 16 bytes big
   and looks as follows:

   entry[0]
   11:0  class (seems like I can always use 0 here)
   12    page table present?
   13    page entry linear?
   15:14 access: 0 rw, 1 ro, 2 wo
   17:16 target: 0 NV memory, 1 NV memory tiled, 2 PCI, 3 AGP
   31:20 dma adjust (bits 0-11 of the address)
   entry[1]
   dma limit (size of transfer)
   entry[X]
   1     0 readonly, 1 readwrite
   31:12 dma frame address of the page (bits 12-31 of the address)
   entry[N]
   page table terminator, same value as the first pte, as does nvidia
   rivatv uses 0xffffffff

   Non linear page tables need a list of frame addresses afterwards,
   the rivatv project has some info on this.

   The method below creates a DMA object in instance RAM and returns a handle
   to it that can be used to set up context objects.
*/
int
nouveau_gpuobj_dma_new(struct nouveau_channel *chan, int class,
		       uint64_t offset, uint64_t size, int access,
		       int target, struct nouveau_gpuobj **gpuobj)
{
	struct drm_device *dev = chan->dev;
	struct drm_nouveau_private *dev_priv = dev->dev_private;
	struct nouveau_instmem_engine *instmem = &dev_priv->engine.instmem;
	int ret;

	NV_DEBUG(dev, "ch%d class=0x%04x offset=0x%llx size=0x%llx\n",
		 chan->id, class, offset, size);
	NV_DEBUG(dev, "access=%d target=%d\n", access, target);

	switch (target) {
	case NV_DMA_TARGET_AGP:
		offset += dev_priv->gart_info.aper_base;
		break;
	default:
		break;
	}

	ret = nouveau_gpuobj_new(dev, chan,
				 nouveau_gpuobj_class_instmem_size(dev, class),
				 16, NVOBJ_FLAG_ZERO_ALLOC |
				 NVOBJ_FLAG_ZERO_FREE, gpuobj);
	if (ret) {
		NV_ERROR(dev, "Error creating gpuobj: %d\n", ret);
		return ret;
	}

	if (dev_priv->card_type < NV_50) {
		uint32_t frame, adjust, pte_flags = 0;

		if (access != NV_DMA_ACCESS_RO)
			pte_flags |= (1<<1);
		adjust = offset &  0x00000fff;
		frame  = offset & ~0x00000fff;

		nv_wo32(*gpuobj,  0, ((1<<12) | (1<<13) | (adjust << 20) |
				      (access << 14) | (target << 16) |
				      class));
		nv_wo32(*gpuobj,  4, size - 1);
		nv_wo32(*gpuobj,  8, frame | pte_flags);
		nv_wo32(*gpuobj, 12, frame | pte_flags);
	} else {
		uint64_t limit = offset + size - 1;
		uint32_t flags0, flags5;

		if (target == NV_DMA_TARGET_VIDMEM) {
			flags0 = 0x00190000;
			flags5 = 0x00010000;
		} else {
			flags0 = 0x7fc00000;
			flags5 = 0x00080000;
		}

		nv_wo32(*gpuobj,  0, flags0 | class);
		nv_wo32(*gpuobj,  4, lower_32_bits(limit));
		nv_wo32(*gpuobj,  8, lower_32_bits(offset));
		nv_wo32(*gpuobj, 12, ((upper_32_bits(limit) & 0xff) << 24) |
				      (upper_32_bits(offset) & 0xff));
		nv_wo32(*gpuobj, 20, flags5);
	}

	instmem->flush(dev);

	(*gpuobj)->engine = NVOBJ_ENGINE_SW;
	(*gpuobj)->class  = class;
	return 0;
}

int
nouveau_gpuobj_gart_dma_new(struct nouveau_channel *chan,
			    uint64_t offset, uint64_t size, int access,
			    struct nouveau_gpuobj **gpuobj,
			    uint32_t *o_ret)
{
	struct drm_device *dev = chan->dev;
	struct drm_nouveau_private *dev_priv = dev->dev_private;
	int ret;

	if (dev_priv->gart_info.type == NOUVEAU_GART_AGP ||
	    (dev_priv->card_type >= NV_50 &&
	     dev_priv->gart_info.type == NOUVEAU_GART_SGDMA)) {
		ret = nouveau_gpuobj_dma_new(chan, NV_CLASS_DMA_IN_MEMORY,
					     offset + dev_priv->vm_gart_base,
					     size, access, NV_DMA_TARGET_AGP,
					     gpuobj);
		if (o_ret)
			*o_ret = 0;
	} else
	if (dev_priv->gart_info.type == NOUVEAU_GART_SGDMA) {
		nouveau_gpuobj_ref(dev_priv->gart_info.sg_ctxdma, gpuobj);
		if (offset & ~0xffffffffULL) {
			NV_ERROR(dev, "obj offset exceeds 32-bits\n");
			return -EINVAL;
		}
		if (o_ret)
			*o_ret = (uint32_t)offset;
		ret = (*gpuobj != NULL) ? 0 : -EINVAL;
	} else {
		NV_ERROR(dev, "Invalid GART type %d\n", dev_priv->gart_info.type);
		return -EINVAL;
	}

	return ret;
}

/* Context objects in the instance RAM have the following structure.
 * On NV40 they are 32 byte long, on NV30 and smaller 16 bytes.

   NV4 - NV30:

   entry[0]
   11:0 class
   12   chroma key enable
   13   user clip enable
   14   swizzle enable
   17:15 patch config:
       scrcopy_and, rop_and, blend_and, scrcopy, srccopy_pre, blend_pre
   18   synchronize enable
   19   endian: 1 big, 0 little
   21:20 dither mode
   23    single step enable
   24    patch status: 0 invalid, 1 valid
   25    context_surface 0: 1 valid
   26    context surface 1: 1 valid
   27    context pattern: 1 valid
   28    context rop: 1 valid
   29,30 context beta, beta4
   entry[1]
   7:0   mono format
   15:8  color format
   31:16 notify instance address
   entry[2]
   15:0  dma 0 instance address
   31:16 dma 1 instance address
   entry[3]
   dma method traps

   NV40:
   No idea what the exact format is. Here's what can be deducted:

   entry[0]:
   11:0  class  (maybe uses more bits here?)
   17    user clip enable
   21:19 patch config
   25    patch status valid ?
   entry[1]:
   15:0  DMA notifier  (maybe 20:0)
   entry[2]:
   15:0  DMA 0 instance (maybe 20:0)
   24    big endian
   entry[3]:
   15:0  DMA 1 instance (maybe 20:0)
   entry[4]:
   entry[5]:
   set to 0?
*/
int
nouveau_gpuobj_gr_new(struct nouveau_channel *chan, int class,
		      struct nouveau_gpuobj **gpuobj)
{
	struct drm_device *dev = chan->dev;
	struct drm_nouveau_private *dev_priv = dev->dev_private;
	int ret;

	NV_DEBUG(dev, "ch%d class=0x%04x\n", chan->id, class);

	ret = nouveau_gpuobj_new(dev, chan,
				 nouveau_gpuobj_class_instmem_size(dev, class),
				 16,
				 NVOBJ_FLAG_ZERO_ALLOC | NVOBJ_FLAG_ZERO_FREE,
				 gpuobj);
	if (ret) {
		NV_ERROR(dev, "Error creating gpuobj: %d\n", ret);
		return ret;
	}

	if (dev_priv->card_type >= NV_50) {
		nv_wo32(*gpuobj,  0, class);
		nv_wo32(*gpuobj, 20, 0x00010000);
	} else {
		switch (class) {
		case NV_CLASS_NULL:
			nv_wo32(*gpuobj, 0, 0x00001030);
			nv_wo32(*gpuobj, 4, 0xFFFFFFFF);
			break;
		default:
			if (dev_priv->card_type >= NV_40) {
				nv_wo32(*gpuobj, 0, class);
#ifdef __BIG_ENDIAN
				nv_wo32(*gpuobj, 8, 0x01000000);
#endif
			} else {
#ifdef __BIG_ENDIAN
				nv_wo32(*gpuobj, 0, class | 0x00080000);
#else
				nv_wo32(*gpuobj, 0, class);
#endif
			}
		}
	}
	dev_priv->engine.instmem.flush(dev);

	(*gpuobj)->engine = NVOBJ_ENGINE_GR;
	(*gpuobj)->class  = class;
	return 0;
}

int
nouveau_gpuobj_sw_new(struct nouveau_channel *chan, int class,
		      struct nouveau_gpuobj **gpuobj_ret)
{
	struct drm_nouveau_private *dev_priv;
	struct nouveau_gpuobj *gpuobj;

	if (!chan || !gpuobj_ret || *gpuobj_ret != NULL)
		return -EINVAL;
	dev_priv = chan->dev->dev_private;

	gpuobj = kzalloc(sizeof(*gpuobj), GFP_KERNEL);
	if (!gpuobj)
		return -ENOMEM;
	gpuobj->dev = chan->dev;
	gpuobj->engine = NVOBJ_ENGINE_SW;
	gpuobj->class = class;
	kref_init(&gpuobj->refcount);
	gpuobj->cinst = 0x40;

	spin_lock(&dev_priv->ramin_lock);
	list_add_tail(&gpuobj->list, &dev_priv->gpuobj_list);
	spin_unlock(&dev_priv->ramin_lock);
	*gpuobj_ret = gpuobj;
	return 0;
}

static int
nouveau_gpuobj_channel_init_pramin(struct nouveau_channel *chan)
{
	struct drm_device *dev = chan->dev;
	struct drm_nouveau_private *dev_priv = dev->dev_private;
	uint32_t size;
	uint32_t base;
	int ret;

	NV_DEBUG(dev, "ch%d\n", chan->id);

	/* Base amount for object storage (4KiB enough?) */
	size = 0x1000;
	base = 0;

	/* PGRAPH context */
	size += dev_priv->engine.graph.grctx_size;

	if (dev_priv->card_type == NV_50) {
		/* Various fixed table thingos */
		size += 0x1400; /* mostly unknown stuff */
		size += 0x4000; /* vm pd */
		base  = 0x6000;
		/* RAMHT, not sure about setting size yet, 32KiB to be safe */
		size += 0x8000;
		/* RAMFC */
		size += 0x1000;
	}

<<<<<<< HEAD
	ret = nouveau_gpuobj_new_ref(dev, NULL, NULL, 0, size, 0x1000, 0,
				     &chan->ramin);
=======
	ret = nouveau_gpuobj_new(dev, NULL, size, 0x1000, 0, &chan->ramin);
>>>>>>> 45f53cc9
	if (ret) {
		NV_ERROR(dev, "Error allocating channel PRAMIN: %d\n", ret);
		return ret;
	}

<<<<<<< HEAD
	ret = drm_mm_init(&chan->ramin_heap, pramin->im_pramin->start + base, size);
=======
	ret = drm_mm_init(&chan->ramin_heap, base, size);
>>>>>>> 45f53cc9
	if (ret) {
		NV_ERROR(dev, "Error creating PRAMIN heap: %d\n", ret);
		nouveau_gpuobj_ref(NULL, &chan->ramin);
		return ret;
	}

	return 0;
}

int
nouveau_gpuobj_channel_init(struct nouveau_channel *chan,
			    uint32_t vram_h, uint32_t tt_h)
{
	struct drm_device *dev = chan->dev;
	struct drm_nouveau_private *dev_priv = dev->dev_private;
	struct nouveau_instmem_engine *instmem = &dev_priv->engine.instmem;
	struct nouveau_gpuobj *vram = NULL, *tt = NULL;
	int ret, i;

	NV_DEBUG(dev, "ch%d vram=0x%08x tt=0x%08x\n", chan->id, vram_h, tt_h);

	/* Allocate a chunk of memory for per-channel object storage */
	ret = nouveau_gpuobj_channel_init_pramin(chan);
	if (ret) {
		NV_ERROR(dev, "init pramin\n");
		return ret;
	}

	/* NV50 VM
	 *  - Allocate per-channel page-directory
	 *  - Map GART and VRAM into the channel's address space at the
	 *    locations determined during init.
	 */
	if (dev_priv->card_type >= NV_50) {
<<<<<<< HEAD
		uint32_t vm_offset, pde;

		vm_offset = (dev_priv->chipset & 0xf0) == 0x50 ? 0x1400 : 0x200;
		vm_offset += chan->ramin->gpuobj->im_pramin->start;

		ret = nouveau_gpuobj_new_fake(dev, vm_offset, ~0, 0x4000,
							0, &chan->vm_pd, NULL);
=======
		u32 pgd_offs = (dev_priv->chipset == 0x50) ? 0x1400 : 0x0200;
		u64 vm_vinst = chan->ramin->vinst + pgd_offs;
		u32 vm_pinst = chan->ramin->pinst;
		u32 pde;

		if (vm_pinst != ~0)
			vm_pinst += pgd_offs;

		ret = nouveau_gpuobj_new_fake(dev, vm_pinst, vm_vinst, 0x4000,
					      0, &chan->vm_pd);
>>>>>>> 45f53cc9
		if (ret)
			return ret;
		for (i = 0; i < 0x4000; i += 8) {
			nv_wo32(chan->vm_pd, i + 0, 0x00000000);
			nv_wo32(chan->vm_pd, i + 4, 0xdeadcafe);
		}

<<<<<<< HEAD
		pde = (dev_priv->vm_gart_base / (512*1024*1024)) * 2;
		ret = nouveau_gpuobj_ref_add(dev, NULL, 0,
					     dev_priv->gart_info.sg_ctxdma,
					     &chan->vm_gart_pt);
		if (ret)
			return ret;
		nv_wo32(dev, chan->vm_pd, pde++,
			    chan->vm_gart_pt->instance | 0x03);
		nv_wo32(dev, chan->vm_pd, pde++, 0x00000000);
=======
		nouveau_gpuobj_ref(dev_priv->gart_info.sg_ctxdma,
				   &chan->vm_gart_pt);
		pde = (dev_priv->vm_gart_base / (512*1024*1024)) * 8;
		nv_wo32(chan->vm_pd, pde + 0, chan->vm_gart_pt->vinst | 3);
		nv_wo32(chan->vm_pd, pde + 4, 0x00000000);
>>>>>>> 45f53cc9

		pde = (dev_priv->vm_vram_base / (512*1024*1024)) * 8;
		for (i = 0; i < dev_priv->vm_vram_pt_nr; i++) {
<<<<<<< HEAD
			ret = nouveau_gpuobj_ref_add(dev, NULL, 0,
						     dev_priv->vm_vram_pt[i],
						     &chan->vm_vram_pt[i]);
			if (ret)
				return ret;
=======
			nouveau_gpuobj_ref(dev_priv->vm_vram_pt[i],
					   &chan->vm_vram_pt[i]);
>>>>>>> 45f53cc9

			nv_wo32(chan->vm_pd, pde + 0,
				chan->vm_vram_pt[i]->vinst | 0x61);
			nv_wo32(chan->vm_pd, pde + 4, 0x00000000);
			pde += 8;
		}

		instmem->flush(dev);
	}

	/* RAMHT */
	if (dev_priv->card_type < NV_50) {
		nouveau_ramht_ref(dev_priv->ramht, &chan->ramht, NULL);
	} else {
		struct nouveau_gpuobj *ramht = NULL;

		ret = nouveau_gpuobj_new(dev, chan, 0x8000, 16,
					 NVOBJ_FLAG_ZERO_ALLOC, &ramht);
		if (ret)
			return ret;

		ret = nouveau_ramht_new(dev, ramht, &chan->ramht);
		nouveau_gpuobj_ref(NULL, &ramht);
		if (ret)
			return ret;
	}

	/* VRAM ctxdma */
	if (dev_priv->card_type >= NV_50) {
		ret = nouveau_gpuobj_dma_new(chan, NV_CLASS_DMA_IN_MEMORY,
					     0, dev_priv->vm_end,
					     NV_DMA_ACCESS_RW,
					     NV_DMA_TARGET_AGP, &vram);
		if (ret) {
			NV_ERROR(dev, "Error creating VRAM ctxdma: %d\n", ret);
			return ret;
		}
	} else {
		ret = nouveau_gpuobj_dma_new(chan, NV_CLASS_DMA_IN_MEMORY,
					     0, dev_priv->fb_available_size,
					     NV_DMA_ACCESS_RW,
					     NV_DMA_TARGET_VIDMEM, &vram);
		if (ret) {
			NV_ERROR(dev, "Error creating VRAM ctxdma: %d\n", ret);
			return ret;
		}
	}

	ret = nouveau_ramht_insert(chan, vram_h, vram);
	nouveau_gpuobj_ref(NULL, &vram);
	if (ret) {
		NV_ERROR(dev, "Error adding VRAM ctxdma to RAMHT: %d\n", ret);
		return ret;
	}

	/* TT memory ctxdma */
	if (dev_priv->card_type >= NV_50) {
		ret = nouveau_gpuobj_dma_new(chan, NV_CLASS_DMA_IN_MEMORY,
					     0, dev_priv->vm_end,
					     NV_DMA_ACCESS_RW,
					     NV_DMA_TARGET_AGP, &tt);
		if (ret) {
			NV_ERROR(dev, "Error creating VRAM ctxdma: %d\n", ret);
			return ret;
		}
	} else
	if (dev_priv->gart_info.type != NOUVEAU_GART_NONE) {
		ret = nouveau_gpuobj_gart_dma_new(chan, 0,
						  dev_priv->gart_info.aper_size,
						  NV_DMA_ACCESS_RW, &tt, NULL);
	} else {
		NV_ERROR(dev, "Invalid GART type %d\n", dev_priv->gart_info.type);
		ret = -EINVAL;
	}

	if (ret) {
		NV_ERROR(dev, "Error creating TT ctxdma: %d\n", ret);
		return ret;
	}

	ret = nouveau_ramht_insert(chan, tt_h, tt);
	nouveau_gpuobj_ref(NULL, &tt);
	if (ret) {
		NV_ERROR(dev, "Error adding TT ctxdma to RAMHT: %d\n", ret);
		return ret;
	}

	return 0;
}

void
nouveau_gpuobj_channel_takedown(struct nouveau_channel *chan)
{
	struct drm_nouveau_private *dev_priv = chan->dev->dev_private;
	struct drm_device *dev = chan->dev;
	int i;

	NV_DEBUG(dev, "ch%d\n", chan->id);

	if (!chan->ramht)
		return;

	nouveau_ramht_ref(NULL, &chan->ramht, chan);

	nouveau_gpuobj_ref(NULL, &chan->vm_pd);
	nouveau_gpuobj_ref(NULL, &chan->vm_gart_pt);
	for (i = 0; i < dev_priv->vm_vram_pt_nr; i++)
<<<<<<< HEAD
		nouveau_gpuobj_ref_del(dev, &chan->vm_vram_pt[i]);

	if (chan->ramin_heap.free_stack.next)
		drm_mm_takedown(&chan->ramin_heap);
	if (chan->ramin)
		nouveau_gpuobj_ref_del(dev, &chan->ramin);
=======
		nouveau_gpuobj_ref(NULL, &chan->vm_vram_pt[i]);
>>>>>>> 45f53cc9

	if (chan->ramin_heap.free_stack.next)
		drm_mm_takedown(&chan->ramin_heap);
	nouveau_gpuobj_ref(NULL, &chan->ramin);
}

int
nouveau_gpuobj_suspend(struct drm_device *dev)
{
	struct drm_nouveau_private *dev_priv = dev->dev_private;
	struct nouveau_gpuobj *gpuobj;
	int i;

	if (dev_priv->card_type < NV_50) {
		dev_priv->susres.ramin_copy = vmalloc(dev_priv->ramin_rsvd_vram);
		if (!dev_priv->susres.ramin_copy)
			return -ENOMEM;

		for (i = 0; i < dev_priv->ramin_rsvd_vram; i += 4)
			dev_priv->susres.ramin_copy[i/4] = nv_ri32(dev, i);
		return 0;
	}

	list_for_each_entry(gpuobj, &dev_priv->gpuobj_list, list) {
		if (!gpuobj->im_backing)
			continue;

		gpuobj->im_backing_suspend = vmalloc(gpuobj->size);
		if (!gpuobj->im_backing_suspend) {
			nouveau_gpuobj_resume(dev);
			return -ENOMEM;
		}

<<<<<<< HEAD
		for (i = 0; i < gpuobj->im_pramin->size / 4; i++)
			gpuobj->im_backing_suspend[i] = nv_ro32(dev, gpuobj, i);
=======
		for (i = 0; i < gpuobj->size; i += 4)
			gpuobj->im_backing_suspend[i/4] = nv_ro32(gpuobj, i);
>>>>>>> 45f53cc9
	}

	return 0;
}

void
nouveau_gpuobj_suspend_cleanup(struct drm_device *dev)
{
	struct drm_nouveau_private *dev_priv = dev->dev_private;
	struct nouveau_gpuobj *gpuobj;

	if (dev_priv->card_type < NV_50) {
		vfree(dev_priv->susres.ramin_copy);
		dev_priv->susres.ramin_copy = NULL;
		return;
	}

	list_for_each_entry(gpuobj, &dev_priv->gpuobj_list, list) {
		if (!gpuobj->im_backing_suspend)
			continue;

		vfree(gpuobj->im_backing_suspend);
		gpuobj->im_backing_suspend = NULL;
	}
}

void
nouveau_gpuobj_resume(struct drm_device *dev)
{
	struct drm_nouveau_private *dev_priv = dev->dev_private;
	struct nouveau_gpuobj *gpuobj;
	int i;

	if (dev_priv->card_type < NV_50) {
		for (i = 0; i < dev_priv->ramin_rsvd_vram; i += 4)
			nv_wi32(dev, i, dev_priv->susres.ramin_copy[i/4]);
		nouveau_gpuobj_suspend_cleanup(dev);
		return;
	}

	list_for_each_entry(gpuobj, &dev_priv->gpuobj_list, list) {
		if (!gpuobj->im_backing_suspend)
			continue;

<<<<<<< HEAD
		for (i = 0; i < gpuobj->im_pramin->size / 4; i++)
			nv_wo32(dev, gpuobj, i, gpuobj->im_backing_suspend[i]);
=======
		for (i = 0; i < gpuobj->size; i += 4)
			nv_wo32(gpuobj, i, gpuobj->im_backing_suspend[i/4]);
>>>>>>> 45f53cc9
		dev_priv->engine.instmem.flush(dev);
	}

	nouveau_gpuobj_suspend_cleanup(dev);
}

int nouveau_ioctl_grobj_alloc(struct drm_device *dev, void *data,
			      struct drm_file *file_priv)
{
	struct drm_nouveau_private *dev_priv = dev->dev_private;
	struct drm_nouveau_grobj_alloc *init = data;
	struct nouveau_pgraph_engine *pgraph = &dev_priv->engine.graph;
	struct nouveau_pgraph_object_class *grc;
	struct nouveau_gpuobj *gr = NULL;
	struct nouveau_channel *chan;
	int ret;

	NOUVEAU_GET_USER_CHANNEL_WITH_RETURN(init->channel, file_priv, chan);

	if (init->handle == ~0)
		return -EINVAL;

	grc = pgraph->grclass;
	while (grc->id) {
		if (grc->id == init->class)
			break;
		grc++;
	}

	if (!grc->id) {
		NV_ERROR(dev, "Illegal object class: 0x%x\n", init->class);
		return -EPERM;
	}

	if (nouveau_ramht_find(chan, init->handle))
		return -EEXIST;

	if (!grc->software)
		ret = nouveau_gpuobj_gr_new(chan, grc->id, &gr);
	else
		ret = nouveau_gpuobj_sw_new(chan, grc->id, &gr);
	if (ret) {
		NV_ERROR(dev, "Error creating object: %d (%d/0x%08x)\n",
			 ret, init->channel, init->handle);
		return ret;
	}

	ret = nouveau_ramht_insert(chan, init->handle, gr);
	nouveau_gpuobj_ref(NULL, &gr);
	if (ret) {
		NV_ERROR(dev, "Error referencing object: %d (%d/0x%08x)\n",
			 ret, init->channel, init->handle);
		return ret;
	}

	return 0;
}

int nouveau_ioctl_gpuobj_free(struct drm_device *dev, void *data,
			      struct drm_file *file_priv)
{
	struct drm_nouveau_gpuobj_free *objfree = data;
	struct nouveau_gpuobj *gpuobj;
	struct nouveau_channel *chan;

	NOUVEAU_GET_USER_CHANNEL_WITH_RETURN(objfree->channel, file_priv, chan);

	gpuobj = nouveau_ramht_find(chan, objfree->handle);
	if (!gpuobj)
		return -ENOENT;

	nouveau_ramht_remove(chan, objfree->handle);
	return 0;
}

u32
nv_ro32(struct nouveau_gpuobj *gpuobj, u32 offset)
{
	struct drm_nouveau_private *dev_priv = gpuobj->dev->dev_private;
	struct drm_device *dev = gpuobj->dev;

	if (gpuobj->pinst == ~0 || !dev_priv->ramin_available) {
		u64  ptr = gpuobj->vinst + offset;
		u32 base = ptr >> 16;
		u32  val;

		spin_lock(&dev_priv->ramin_lock);
		if (dev_priv->ramin_base != base) {
			dev_priv->ramin_base = base;
			nv_wr32(dev, 0x001700, dev_priv->ramin_base);
		}
		val = nv_rd32(dev, 0x700000 + (ptr & 0xffff));
		spin_unlock(&dev_priv->ramin_lock);
		return val;
	}

	return nv_ri32(dev, gpuobj->pinst + offset);
}

void
nv_wo32(struct nouveau_gpuobj *gpuobj, u32 offset, u32 val)
{
	struct drm_nouveau_private *dev_priv = gpuobj->dev->dev_private;
	struct drm_device *dev = gpuobj->dev;

	if (gpuobj->pinst == ~0 || !dev_priv->ramin_available) {
		u64  ptr = gpuobj->vinst + offset;
		u32 base = ptr >> 16;

		spin_lock(&dev_priv->ramin_lock);
		if (dev_priv->ramin_base != base) {
			dev_priv->ramin_base = base;
			nv_wr32(dev, 0x001700, dev_priv->ramin_base);
		}
		nv_wr32(dev, 0x700000 + (ptr & 0xffff), val);
		spin_unlock(&dev_priv->ramin_lock);
		return;
	}

	nv_wi32(dev, gpuobj->pinst + offset, val);
}<|MERGE_RESOLUTION|>--- conflicted
+++ resolved
@@ -66,140 +66,6 @@
    The key into the hash table depends on the object handle and channel id and
    is given as:
 */
-<<<<<<< HEAD
-static uint32_t
-nouveau_ramht_hash_handle(struct drm_device *dev, int channel, uint32_t handle)
-{
-	struct drm_nouveau_private *dev_priv = dev->dev_private;
-	uint32_t hash = 0;
-	int i;
-
-	NV_DEBUG(dev, "ch%d handle=0x%08x\n", channel, handle);
-
-	for (i = 32; i > 0; i -= dev_priv->ramht_bits) {
-		hash ^= (handle & ((1 << dev_priv->ramht_bits) - 1));
-		handle >>= dev_priv->ramht_bits;
-	}
-
-	if (dev_priv->card_type < NV_50)
-		hash ^= channel << (dev_priv->ramht_bits - 4);
-	hash <<= 3;
-
-	NV_DEBUG(dev, "hash=0x%08x\n", hash);
-	return hash;
-}
-
-static int
-nouveau_ramht_entry_valid(struct drm_device *dev, struct nouveau_gpuobj *ramht,
-			  uint32_t offset)
-{
-	struct drm_nouveau_private *dev_priv = dev->dev_private;
-	uint32_t ctx = nv_ro32(dev, ramht, (offset + 4)/4);
-
-	if (dev_priv->card_type < NV_40)
-		return ((ctx & NV_RAMHT_CONTEXT_VALID) != 0);
-	return (ctx != 0);
-}
-
-static int
-nouveau_ramht_insert(struct drm_device *dev, struct nouveau_gpuobj_ref *ref)
-{
-	struct drm_nouveau_private *dev_priv = dev->dev_private;
-	struct nouveau_instmem_engine *instmem = &dev_priv->engine.instmem;
-	struct nouveau_channel *chan = ref->channel;
-	struct nouveau_gpuobj *ramht = chan->ramht ? chan->ramht->gpuobj : NULL;
-	uint32_t ctx, co, ho;
-
-	if (!ramht) {
-		NV_ERROR(dev, "No hash table!\n");
-		return -EINVAL;
-	}
-
-	if (dev_priv->card_type < NV_40) {
-		ctx = NV_RAMHT_CONTEXT_VALID | (ref->instance >> 4) |
-		      (chan->id << NV_RAMHT_CONTEXT_CHANNEL_SHIFT) |
-		      (ref->gpuobj->engine << NV_RAMHT_CONTEXT_ENGINE_SHIFT);
-	} else
-	if (dev_priv->card_type < NV_50) {
-		ctx = (ref->instance >> 4) |
-		      (chan->id << NV40_RAMHT_CONTEXT_CHANNEL_SHIFT) |
-		      (ref->gpuobj->engine << NV40_RAMHT_CONTEXT_ENGINE_SHIFT);
-	} else {
-		if (ref->gpuobj->engine == NVOBJ_ENGINE_DISPLAY) {
-			ctx = (ref->instance << 10) | 2;
-		} else {
-			ctx = (ref->instance >> 4) |
-			      ((ref->gpuobj->engine <<
-				NV40_RAMHT_CONTEXT_ENGINE_SHIFT));
-		}
-	}
-
-	co = ho = nouveau_ramht_hash_handle(dev, chan->id, ref->handle);
-	do {
-		if (!nouveau_ramht_entry_valid(dev, ramht, co)) {
-			NV_DEBUG(dev,
-				 "insert ch%d 0x%08x: h=0x%08x, c=0x%08x\n",
-				 chan->id, co, ref->handle, ctx);
-			nv_wo32(dev, ramht, (co + 0)/4, ref->handle);
-			nv_wo32(dev, ramht, (co + 4)/4, ctx);
-
-			list_add_tail(&ref->list, &chan->ramht_refs);
-			instmem->flush(dev);
-			return 0;
-		}
-		NV_DEBUG(dev, "collision ch%d 0x%08x: h=0x%08x\n",
-			 chan->id, co, nv_ro32(dev, ramht, co/4));
-
-		co += 8;
-		if (co >= dev_priv->ramht_size)
-			co = 0;
-	} while (co != ho);
-
-	NV_ERROR(dev, "RAMHT space exhausted. ch=%d\n", chan->id);
-	return -ENOMEM;
-}
-
-static void
-nouveau_ramht_remove(struct drm_device *dev, struct nouveau_gpuobj_ref *ref)
-{
-	struct drm_nouveau_private *dev_priv = dev->dev_private;
-	struct nouveau_instmem_engine *instmem = &dev_priv->engine.instmem;
-	struct nouveau_channel *chan = ref->channel;
-	struct nouveau_gpuobj *ramht = chan->ramht ? chan->ramht->gpuobj : NULL;
-	uint32_t co, ho;
-
-	if (!ramht) {
-		NV_ERROR(dev, "No hash table!\n");
-		return;
-	}
-
-	co = ho = nouveau_ramht_hash_handle(dev, chan->id, ref->handle);
-	do {
-		if (nouveau_ramht_entry_valid(dev, ramht, co) &&
-		    (ref->handle == nv_ro32(dev, ramht, (co/4)))) {
-			NV_DEBUG(dev,
-				 "remove ch%d 0x%08x: h=0x%08x, c=0x%08x\n",
-				 chan->id, co, ref->handle,
-				 nv_ro32(dev, ramht, (co + 4)));
-			nv_wo32(dev, ramht, (co + 0)/4, 0x00000000);
-			nv_wo32(dev, ramht, (co + 4)/4, 0x00000000);
-
-			list_del(&ref->list);
-			instmem->flush(dev);
-			return;
-		}
-
-		co += 8;
-		if (co >= dev_priv->ramht_size)
-			co = 0;
-	} while (co != ho);
-	list_del(&ref->list);
-
-	NV_ERROR(dev, "RAMHT entry not found. ch=%d, handle=0x%08x\n",
-		 chan->id, ref->handle);
-}
-=======
->>>>>>> 45f53cc9
 
 int
 nouveau_gpuobj_new(struct drm_device *dev, struct nouveau_channel *chan,
@@ -209,11 +75,7 @@
 	struct drm_nouveau_private *dev_priv = dev->dev_private;
 	struct nouveau_engine *engine = &dev_priv->engine;
 	struct nouveau_gpuobj *gpuobj;
-<<<<<<< HEAD
-	struct drm_mm *pramin = NULL;
-=======
 	struct drm_mm_node *ramin = NULL;
->>>>>>> 45f53cc9
 	int ret;
 
 	NV_DEBUG(dev, "ch%d size=%u align=%d flags=0x%08x\n",
@@ -237,13 +99,6 @@
 
 	if (chan) {
 		NV_DEBUG(dev, "channel heap\n");
-<<<<<<< HEAD
-		pramin = &chan->ramin_heap;
-	} else {
-		NV_DEBUG(dev, "global heap\n");
-		pramin = &dev_priv->ramin_heap;
-
-=======
 
 		ramin = drm_mm_search_free(&chan->ramin_heap, size, align, 0);
 		if (ramin)
@@ -257,23 +112,12 @@
 		NV_DEBUG(dev, "global heap\n");
 
 		/* allocate backing pages, sets vinst */
->>>>>>> 45f53cc9
 		ret = engine->instmem.populate(dev, gpuobj, &size);
 		if (ret) {
 			nouveau_gpuobj_ref(NULL, &gpuobj);
 			return ret;
 		}
 
-<<<<<<< HEAD
-	/* Allocate a chunk of the PRAMIN aperture */
-	gpuobj->im_pramin = drm_mm_search_free(pramin, size, align, 0);
-	if (gpuobj->im_pramin)
-		gpuobj->im_pramin = drm_mm_get_block(gpuobj->im_pramin, size, align);
-
-	if (!gpuobj->im_pramin) {
-		nouveau_gpuobj_del(dev, &gpuobj);
-		return -ENOMEM;
-=======
 		/* try and get aperture space */
 		do {
 			if (drm_mm_pre_get(&dev_priv->ramin_heap))
@@ -297,7 +141,6 @@
 			nouveau_gpuobj_ref(NULL, &gpuobj);
 			return -ENOMEM;
 		}
->>>>>>> 45f53cc9
 	}
 
 	/* if we got a chunk of the aperture, map pages into it */
@@ -316,11 +159,6 @@
 		if (gpuobj->pinst != ~0)
 			gpuobj->pinst += gpuobj->im_pramin->start;
 
-<<<<<<< HEAD
-		for (i = 0; i < gpuobj->im_pramin->size; i += 4)
-			nv_wo32(dev, gpuobj, i/4, 0);
-		engine->instmem.flush(dev);
-=======
 		if (dev_priv->card_type < NV_50) {
 			gpuobj->cinst = gpuobj->pinst;
 		} else {
@@ -334,7 +172,6 @@
 		else
 			gpuobj->pinst = ~0;
 		gpuobj->cinst = 0xdeadbeef;
->>>>>>> 45f53cc9
 	}
 
 	if (gpuobj->flags & NVOBJ_FLAG_ZERO_ALLOC) {
@@ -388,13 +225,8 @@
 	NV_DEBUG(dev, "gpuobj %p\n", gpuobj);
 
 	if (gpuobj->im_pramin && (gpuobj->flags & NVOBJ_FLAG_ZERO_FREE)) {
-<<<<<<< HEAD
-		for (i = 0; i < gpuobj->im_pramin->size; i += 4)
-			nv_wo32(dev, gpuobj, i/4, 0);
-=======
 		for (i = 0; i < gpuobj->size; i += 4)
 			nv_wo32(gpuobj, i, 0);
->>>>>>> 45f53cc9
 		engine->instmem.flush(dev);
 	}
 
@@ -404,19 +236,9 @@
 	if (gpuobj->im_backing)
 		engine->instmem.clear(dev, gpuobj);
 
-<<<<<<< HEAD
-	if (gpuobj->im_pramin) {
-		if (gpuobj->flags & NVOBJ_FLAG_FAKE)
-			kfree(gpuobj->im_pramin);
-		else
-			drm_mm_put_block(gpuobj->im_pramin);
-	}
-
-=======
 	spin_lock(&dev_priv->ramin_lock);
 	if (gpuobj->im_pramin)
 		drm_mm_put_block(gpuobj->im_pramin);
->>>>>>> 45f53cc9
 	list_del(&gpuobj->list);
 	spin_unlock(&dev_priv->ramin_lock);
 
@@ -451,32 +273,6 @@
 	if (!gpuobj)
 		return -ENOMEM;
 	NV_DEBUG(dev, "gpuobj %p\n", gpuobj);
-<<<<<<< HEAD
-	gpuobj->im_channel = NULL;
-	gpuobj->flags      = flags | NVOBJ_FLAG_FAKE;
-
-	list_add_tail(&gpuobj->list, &dev_priv->gpuobj_list);
-
-	if (p_offset != ~0) {
-		gpuobj->im_pramin = kzalloc(sizeof(struct drm_mm_node),
-					    GFP_KERNEL);
-		if (!gpuobj->im_pramin) {
-			nouveau_gpuobj_del(dev, &gpuobj);
-			return -ENOMEM;
-		}
-		gpuobj->im_pramin->start = p_offset;
-		gpuobj->im_pramin->size  = size;
-	}
-
-	if (b_offset != ~0) {
-		gpuobj->im_backing = (struct nouveau_bo *)-1;
-		gpuobj->im_backing_start = b_offset;
-	}
-
-	if (gpuobj->flags & NVOBJ_FLAG_ZERO_ALLOC) {
-		for (i = 0; i < gpuobj->im_pramin->size; i += 4)
-			nv_wo32(dev, gpuobj, i/4, 0);
-=======
 	gpuobj->dev = dev;
 	gpuobj->flags = flags;
 	kref_init(&gpuobj->refcount);
@@ -488,7 +284,6 @@
 	if (gpuobj->flags & NVOBJ_FLAG_ZERO_ALLOC) {
 		for (i = 0; i < gpuobj->size; i += 4)
 			nv_wo32(gpuobj, i, 0);
->>>>>>> 45f53cc9
 		dev_priv->engine.instmem.flush(dev);
 	}
 
@@ -807,22 +602,13 @@
 		size += 0x1000;
 	}
 
-<<<<<<< HEAD
-	ret = nouveau_gpuobj_new_ref(dev, NULL, NULL, 0, size, 0x1000, 0,
-				     &chan->ramin);
-=======
 	ret = nouveau_gpuobj_new(dev, NULL, size, 0x1000, 0, &chan->ramin);
->>>>>>> 45f53cc9
 	if (ret) {
 		NV_ERROR(dev, "Error allocating channel PRAMIN: %d\n", ret);
 		return ret;
 	}
 
-<<<<<<< HEAD
-	ret = drm_mm_init(&chan->ramin_heap, pramin->im_pramin->start + base, size);
-=======
 	ret = drm_mm_init(&chan->ramin_heap, base, size);
->>>>>>> 45f53cc9
 	if (ret) {
 		NV_ERROR(dev, "Error creating PRAMIN heap: %d\n", ret);
 		nouveau_gpuobj_ref(NULL, &chan->ramin);
@@ -857,15 +643,6 @@
 	 *    locations determined during init.
 	 */
 	if (dev_priv->card_type >= NV_50) {
-<<<<<<< HEAD
-		uint32_t vm_offset, pde;
-
-		vm_offset = (dev_priv->chipset & 0xf0) == 0x50 ? 0x1400 : 0x200;
-		vm_offset += chan->ramin->gpuobj->im_pramin->start;
-
-		ret = nouveau_gpuobj_new_fake(dev, vm_offset, ~0, 0x4000,
-							0, &chan->vm_pd, NULL);
-=======
 		u32 pgd_offs = (dev_priv->chipset == 0x50) ? 0x1400 : 0x0200;
 		u64 vm_vinst = chan->ramin->vinst + pgd_offs;
 		u32 vm_pinst = chan->ramin->pinst;
@@ -876,7 +653,6 @@
 
 		ret = nouveau_gpuobj_new_fake(dev, vm_pinst, vm_vinst, 0x4000,
 					      0, &chan->vm_pd);
->>>>>>> 45f53cc9
 		if (ret)
 			return ret;
 		for (i = 0; i < 0x4000; i += 8) {
@@ -884,36 +660,16 @@
 			nv_wo32(chan->vm_pd, i + 4, 0xdeadcafe);
 		}
 
-<<<<<<< HEAD
-		pde = (dev_priv->vm_gart_base / (512*1024*1024)) * 2;
-		ret = nouveau_gpuobj_ref_add(dev, NULL, 0,
-					     dev_priv->gart_info.sg_ctxdma,
-					     &chan->vm_gart_pt);
-		if (ret)
-			return ret;
-		nv_wo32(dev, chan->vm_pd, pde++,
-			    chan->vm_gart_pt->instance | 0x03);
-		nv_wo32(dev, chan->vm_pd, pde++, 0x00000000);
-=======
 		nouveau_gpuobj_ref(dev_priv->gart_info.sg_ctxdma,
 				   &chan->vm_gart_pt);
 		pde = (dev_priv->vm_gart_base / (512*1024*1024)) * 8;
 		nv_wo32(chan->vm_pd, pde + 0, chan->vm_gart_pt->vinst | 3);
 		nv_wo32(chan->vm_pd, pde + 4, 0x00000000);
->>>>>>> 45f53cc9
 
 		pde = (dev_priv->vm_vram_base / (512*1024*1024)) * 8;
 		for (i = 0; i < dev_priv->vm_vram_pt_nr; i++) {
-<<<<<<< HEAD
-			ret = nouveau_gpuobj_ref_add(dev, NULL, 0,
-						     dev_priv->vm_vram_pt[i],
-						     &chan->vm_vram_pt[i]);
-			if (ret)
-				return ret;
-=======
 			nouveau_gpuobj_ref(dev_priv->vm_vram_pt[i],
 					   &chan->vm_vram_pt[i]);
->>>>>>> 45f53cc9
 
 			nv_wo32(chan->vm_pd, pde + 0,
 				chan->vm_vram_pt[i]->vinst | 0x61);
@@ -1021,16 +777,7 @@
 	nouveau_gpuobj_ref(NULL, &chan->vm_pd);
 	nouveau_gpuobj_ref(NULL, &chan->vm_gart_pt);
 	for (i = 0; i < dev_priv->vm_vram_pt_nr; i++)
-<<<<<<< HEAD
-		nouveau_gpuobj_ref_del(dev, &chan->vm_vram_pt[i]);
-
-	if (chan->ramin_heap.free_stack.next)
-		drm_mm_takedown(&chan->ramin_heap);
-	if (chan->ramin)
-		nouveau_gpuobj_ref_del(dev, &chan->ramin);
-=======
 		nouveau_gpuobj_ref(NULL, &chan->vm_vram_pt[i]);
->>>>>>> 45f53cc9
 
 	if (chan->ramin_heap.free_stack.next)
 		drm_mm_takedown(&chan->ramin_heap);
@@ -1064,13 +811,8 @@
 			return -ENOMEM;
 		}
 
-<<<<<<< HEAD
-		for (i = 0; i < gpuobj->im_pramin->size / 4; i++)
-			gpuobj->im_backing_suspend[i] = nv_ro32(dev, gpuobj, i);
-=======
 		for (i = 0; i < gpuobj->size; i += 4)
 			gpuobj->im_backing_suspend[i/4] = nv_ro32(gpuobj, i);
->>>>>>> 45f53cc9
 	}
 
 	return 0;
@@ -1115,13 +857,8 @@
 		if (!gpuobj->im_backing_suspend)
 			continue;
 
-<<<<<<< HEAD
-		for (i = 0; i < gpuobj->im_pramin->size / 4; i++)
-			nv_wo32(dev, gpuobj, i, gpuobj->im_backing_suspend[i]);
-=======
 		for (i = 0; i < gpuobj->size; i += 4)
 			nv_wo32(gpuobj, i, gpuobj->im_backing_suspend[i/4]);
->>>>>>> 45f53cc9
 		dev_priv->engine.instmem.flush(dev);
 	}
 
