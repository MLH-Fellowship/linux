--- conflicted
+++ resolved
@@ -215,25 +215,11 @@
 	u32 probe_interval;
 	struct ath_rateset neg_rates;
 	struct ath_rateset neg_ht_rates;
-<<<<<<< HEAD
-	struct ath_rate_softc *asc;
 	const struct ath_rate_table *rate_table;
 
 	struct dentry *debugfs_rcstats;
 	struct ath_rc_stats rcstats[RATE_TABLE_SIZE];
 };
-
-#define ATH_TX_INFO_FRAME_TYPE_INTERNAL	(1 << 0)
-#define ATH_TX_INFO_FRAME_TYPE_PAUSE	(1 << 1)
-#define ATH_TX_INFO_XRETRY		(1 << 3)
-#define ATH_TX_INFO_UNDERRUN		(1 << 4)
-=======
-	const struct ath_rate_table *rate_table;
-
-	struct dentry *debugfs_rcstats;
-	struct ath_rc_stats rcstats[RATE_TABLE_SIZE];
-};
->>>>>>> 3cbea436
 
 enum ath9k_internal_frame_type {
 	ATH9K_IFT_NOT_INTERNAL,
