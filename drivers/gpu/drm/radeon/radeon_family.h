--- conflicted
+++ resolved
@@ -84,10 +84,7 @@
 	CHIP_BARTS,
 	CHIP_TURKS,
 	CHIP_CAICOS,
-<<<<<<< HEAD
-=======
 	CHIP_CAYMAN,
->>>>>>> 105e53f8
 	CHIP_LAST,
 };
 
