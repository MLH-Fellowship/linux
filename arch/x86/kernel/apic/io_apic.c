// SPDX-License-Identifier: GPL-2.0
/*
 *	Intel IO-APIC support for multi-Pentium hosts.
 *
 *	Copyright (C) 1997, 1998, 1999, 2000, 2009 Ingo Molnar, Hajnalka Szabo
 *
 *	Many thanks to Stig Venaas for trying out countless experimental
 *	patches and reporting/debugging problems patiently!
 *
 *	(c) 1999, Multiple IO-APIC support, developed by
 *	Ken-ichi Yaku <yaku@css1.kbnes.nec.co.jp> and
 *      Hidemi Kishimoto <kisimoto@css1.kbnes.nec.co.jp>,
 *	further tested and cleaned up by Zach Brown <zab@redhat.com>
 *	and Ingo Molnar <mingo@redhat.com>
 *
 *	Fixes
 *	Maciej W. Rozycki	:	Bits for genuine 82489DX APICs;
 *					thanks to Eric Gilmore
 *					and Rolf G. Tews
 *					for testing these extensively
 *	Paul Diefenbaugh	:	Added full ACPI support
 *
 * Historical information which is worth to be preserved:
 *
 * - SiS APIC rmw bug:
 *
 *	We used to have a workaround for a bug in SiS chips which
 *	required to rewrite the index register for a read-modify-write
 *	operation as the chip lost the index information which was
 *	setup for the read already. We cache the data now, so that
 *	workaround has been removed.
 */

#include <linux/mm.h>
#include <linux/interrupt.h>
#include <linux/init.h>
#include <linux/delay.h>
#include <linux/sched.h>
#include <linux/pci.h>
#include <linux/mc146818rtc.h>
#include <linux/compiler.h>
#include <linux/acpi.h>
#include <linux/export.h>
#include <linux/syscore_ops.h>
#include <linux/freezer.h>
#include <linux/kthread.h>
#include <linux/jiffies.h>	/* time_after() */
#include <linux/slab.h>
#include <linux/bootmem.h>

#include <asm/irqdomain.h>
#include <asm/io.h>
#include <asm/smp.h>
#include <asm/cpu.h>
#include <asm/desc.h>
#include <asm/proto.h>
#include <asm/acpi.h>
#include <asm/dma.h>
#include <asm/timer.h>
#include <asm/i8259.h>
#include <asm/setup.h>
#include <asm/irq_remapping.h>
#include <asm/hw_irq.h>

#include <asm/apic.h>

#define	for_each_ioapic(idx)		\
	for ((idx) = 0; (idx) < nr_ioapics; (idx)++)
#define	for_each_ioapic_reverse(idx)	\
	for ((idx) = nr_ioapics - 1; (idx) >= 0; (idx)--)
#define	for_each_pin(idx, pin)		\
	for ((pin) = 0; (pin) < ioapics[(idx)].nr_registers; (pin)++)
#define	for_each_ioapic_pin(idx, pin)	\
	for_each_ioapic((idx))		\
		for_each_pin((idx), (pin))
#define for_each_irq_pin(entry, head) \
	list_for_each_entry(entry, &head, list)

static DEFINE_RAW_SPINLOCK(ioapic_lock);
static DEFINE_MUTEX(ioapic_mutex);
static unsigned int ioapic_dynirq_base;
static int ioapic_initialized;

struct irq_pin_list {
	struct list_head list;
	int apic, pin;
};

struct mp_chip_data {
	struct list_head irq_2_pin;
	struct IO_APIC_route_entry entry;
	int trigger;
	int polarity;
	u32 count;
	bool isa_irq;
};

struct mp_ioapic_gsi {
	u32 gsi_base;
	u32 gsi_end;
};

static struct ioapic {
	/*
	 * # of IRQ routing registers
	 */
	int nr_registers;
	/*
	 * Saved state during suspend/resume, or while enabling intr-remap.
	 */
	struct IO_APIC_route_entry *saved_registers;
	/* I/O APIC config */
	struct mpc_ioapic mp_config;
	/* IO APIC gsi routing info */
	struct mp_ioapic_gsi  gsi_config;
	struct ioapic_domain_cfg irqdomain_cfg;
	struct irq_domain *irqdomain;
	struct resource *iomem_res;
} ioapics[MAX_IO_APICS];

#define mpc_ioapic_ver(ioapic_idx)	ioapics[ioapic_idx].mp_config.apicver

int mpc_ioapic_id(int ioapic_idx)
{
	return ioapics[ioapic_idx].mp_config.apicid;
}

unsigned int mpc_ioapic_addr(int ioapic_idx)
{
	return ioapics[ioapic_idx].mp_config.apicaddr;
}

static inline struct mp_ioapic_gsi *mp_ioapic_gsi_routing(int ioapic_idx)
{
	return &ioapics[ioapic_idx].gsi_config;
}

static inline int mp_ioapic_pin_count(int ioapic)
{
	struct mp_ioapic_gsi *gsi_cfg = mp_ioapic_gsi_routing(ioapic);

	return gsi_cfg->gsi_end - gsi_cfg->gsi_base + 1;
}

static inline u32 mp_pin_to_gsi(int ioapic, int pin)
{
	return mp_ioapic_gsi_routing(ioapic)->gsi_base + pin;
}

static inline bool mp_is_legacy_irq(int irq)
{
	return irq >= 0 && irq < nr_legacy_irqs();
}

/*
 * Initialize all legacy IRQs and all pins on the first IOAPIC
 * if we have legacy interrupt controller. Kernel boot option "pirq="
 * may rely on non-legacy pins on the first IOAPIC.
 */
static inline int mp_init_irq_at_boot(int ioapic, int irq)
{
	if (!nr_legacy_irqs())
		return 0;

	return ioapic == 0 || mp_is_legacy_irq(irq);
}

static inline struct irq_domain *mp_ioapic_irqdomain(int ioapic)
{
	return ioapics[ioapic].irqdomain;
}

int nr_ioapics;

/* The one past the highest gsi number used */
u32 gsi_top;

/* MP IRQ source entries */
struct mpc_intsrc mp_irqs[MAX_IRQ_SOURCES];

/* # of MP IRQ source entries */
int mp_irq_entries;

#ifdef CONFIG_EISA
int mp_bus_id_to_type[MAX_MP_BUSSES];
#endif

DECLARE_BITMAP(mp_bus_not_pci, MAX_MP_BUSSES);

int skip_ioapic_setup;

/**
 * disable_ioapic_support() - disables ioapic support at runtime
 */
void disable_ioapic_support(void)
{
#ifdef CONFIG_PCI
	noioapicquirk = 1;
	noioapicreroute = -1;
#endif
	skip_ioapic_setup = 1;
}

static int __init parse_noapic(char *str)
{
	/* disable IO-APIC */
	disable_ioapic_support();
	return 0;
}
early_param("noapic", parse_noapic);

/* Will be called in mpparse/acpi/sfi codes for saving IRQ info */
void mp_save_irq(struct mpc_intsrc *m)
{
	int i;

	apic_printk(APIC_VERBOSE, "Int: type %d, pol %d, trig %d, bus %02x,"
		" IRQ %02x, APIC ID %x, APIC INT %02x\n",
		m->irqtype, m->irqflag & 3, (m->irqflag >> 2) & 3, m->srcbus,
		m->srcbusirq, m->dstapic, m->dstirq);

	for (i = 0; i < mp_irq_entries; i++) {
		if (!memcmp(&mp_irqs[i], m, sizeof(*m)))
			return;
	}

	memcpy(&mp_irqs[mp_irq_entries], m, sizeof(*m));
	if (++mp_irq_entries == MAX_IRQ_SOURCES)
		panic("Max # of irq sources exceeded!!\n");
}

static void alloc_ioapic_saved_registers(int idx)
{
	size_t size;

	if (ioapics[idx].saved_registers)
		return;

	size = sizeof(struct IO_APIC_route_entry) * ioapics[idx].nr_registers;
	ioapics[idx].saved_registers = kzalloc(size, GFP_KERNEL);
	if (!ioapics[idx].saved_registers)
		pr_err("IOAPIC %d: suspend/resume impossible!\n", idx);
}

static void free_ioapic_saved_registers(int idx)
{
	kfree(ioapics[idx].saved_registers);
	ioapics[idx].saved_registers = NULL;
}

int __init arch_early_ioapic_init(void)
{
	int i;

	if (!nr_legacy_irqs())
		io_apic_irqs = ~0UL;

	for_each_ioapic(i)
		alloc_ioapic_saved_registers(i);

	return 0;
}

struct io_apic {
	unsigned int index;
	unsigned int unused[3];
	unsigned int data;
	unsigned int unused2[11];
	unsigned int eoi;
};

static __attribute_const__ struct io_apic __iomem *io_apic_base(int idx)
{
	return (void __iomem *) __fix_to_virt(FIX_IO_APIC_BASE_0 + idx)
		+ (mpc_ioapic_addr(idx) & ~PAGE_MASK);
}

static inline void io_apic_eoi(unsigned int apic, unsigned int vector)
{
	struct io_apic __iomem *io_apic = io_apic_base(apic);
	writel(vector, &io_apic->eoi);
}

unsigned int native_io_apic_read(unsigned int apic, unsigned int reg)
{
	struct io_apic __iomem *io_apic = io_apic_base(apic);
	writel(reg, &io_apic->index);
	return readl(&io_apic->data);
}

static void io_apic_write(unsigned int apic, unsigned int reg,
			  unsigned int value)
{
	struct io_apic __iomem *io_apic = io_apic_base(apic);

	writel(reg, &io_apic->index);
	writel(value, &io_apic->data);
}

union entry_union {
	struct { u32 w1, w2; };
	struct IO_APIC_route_entry entry;
};

static struct IO_APIC_route_entry __ioapic_read_entry(int apic, int pin)
{
	union entry_union eu;

	eu.w1 = io_apic_read(apic, 0x10 + 2 * pin);
	eu.w2 = io_apic_read(apic, 0x11 + 2 * pin);

	return eu.entry;
}

static struct IO_APIC_route_entry ioapic_read_entry(int apic, int pin)
{
	union entry_union eu;
	unsigned long flags;

	raw_spin_lock_irqsave(&ioapic_lock, flags);
	eu.entry = __ioapic_read_entry(apic, pin);
	raw_spin_unlock_irqrestore(&ioapic_lock, flags);

	return eu.entry;
}

/*
 * When we write a new IO APIC routing entry, we need to write the high
 * word first! If the mask bit in the low word is clear, we will enable
 * the interrupt, and we need to make sure the entry is fully populated
 * before that happens.
 */
static void __ioapic_write_entry(int apic, int pin, struct IO_APIC_route_entry e)
{
	union entry_union eu = {{0, 0}};

	eu.entry = e;
	io_apic_write(apic, 0x11 + 2*pin, eu.w2);
	io_apic_write(apic, 0x10 + 2*pin, eu.w1);
}

static void ioapic_write_entry(int apic, int pin, struct IO_APIC_route_entry e)
{
	unsigned long flags;

	raw_spin_lock_irqsave(&ioapic_lock, flags);
	__ioapic_write_entry(apic, pin, e);
	raw_spin_unlock_irqrestore(&ioapic_lock, flags);
}

/*
 * When we mask an IO APIC routing entry, we need to write the low
 * word first, in order to set the mask bit before we change the
 * high bits!
 */
static void ioapic_mask_entry(int apic, int pin)
{
	unsigned long flags;
	union entry_union eu = { .entry.mask = IOAPIC_MASKED };

	raw_spin_lock_irqsave(&ioapic_lock, flags);
	io_apic_write(apic, 0x10 + 2*pin, eu.w1);
	io_apic_write(apic, 0x11 + 2*pin, eu.w2);
	raw_spin_unlock_irqrestore(&ioapic_lock, flags);
}

/*
 * The common case is 1:1 IRQ<->pin mappings. Sometimes there are
 * shared ISA-space IRQs, so we have to support them. We are super
 * fast in the common case, and fast for shared ISA-space IRQs.
 */
static int __add_pin_to_irq_node(struct mp_chip_data *data,
				 int node, int apic, int pin)
{
	struct irq_pin_list *entry;

	/* don't allow duplicates */
	for_each_irq_pin(entry, data->irq_2_pin)
		if (entry->apic == apic && entry->pin == pin)
			return 0;

	entry = kzalloc_node(sizeof(struct irq_pin_list), GFP_ATOMIC, node);
	if (!entry) {
		pr_err("can not alloc irq_pin_list (%d,%d,%d)\n",
		       node, apic, pin);
		return -ENOMEM;
	}
	entry->apic = apic;
	entry->pin = pin;
	list_add_tail(&entry->list, &data->irq_2_pin);

	return 0;
}

static void __remove_pin_from_irq(struct mp_chip_data *data, int apic, int pin)
{
	struct irq_pin_list *tmp, *entry;

	list_for_each_entry_safe(entry, tmp, &data->irq_2_pin, list)
		if (entry->apic == apic && entry->pin == pin) {
			list_del(&entry->list);
			kfree(entry);
			return;
		}
}

static void add_pin_to_irq_node(struct mp_chip_data *data,
				int node, int apic, int pin)
{
	if (__add_pin_to_irq_node(data, node, apic, pin))
		panic("IO-APIC: failed to add irq-pin. Can not proceed\n");
}

/*
 * Reroute an IRQ to a different pin.
 */
static void __init replace_pin_at_irq_node(struct mp_chip_data *data, int node,
					   int oldapic, int oldpin,
					   int newapic, int newpin)
{
	struct irq_pin_list *entry;

	for_each_irq_pin(entry, data->irq_2_pin) {
		if (entry->apic == oldapic && entry->pin == oldpin) {
			entry->apic = newapic;
			entry->pin = newpin;
			/* every one is different, right? */
			return;
		}
	}

	/* old apic/pin didn't exist, so just add new ones */
	add_pin_to_irq_node(data, node, newapic, newpin);
}

static void io_apic_modify_irq(struct mp_chip_data *data,
			       int mask_and, int mask_or,
			       void (*final)(struct irq_pin_list *entry))
{
	union entry_union eu;
	struct irq_pin_list *entry;

	eu.entry = data->entry;
	eu.w1 &= mask_and;
	eu.w1 |= mask_or;
	data->entry = eu.entry;

	for_each_irq_pin(entry, data->irq_2_pin) {
		io_apic_write(entry->apic, 0x10 + 2 * entry->pin, eu.w1);
		if (final)
			final(entry);
	}
}

static void io_apic_sync(struct irq_pin_list *entry)
{
	/*
	 * Synchronize the IO-APIC and the CPU by doing
	 * a dummy read from the IO-APIC
	 */
	struct io_apic __iomem *io_apic;

	io_apic = io_apic_base(entry->apic);
	readl(&io_apic->data);
}

static void mask_ioapic_irq(struct irq_data *irq_data)
{
	struct mp_chip_data *data = irq_data->chip_data;
	unsigned long flags;

	raw_spin_lock_irqsave(&ioapic_lock, flags);
	io_apic_modify_irq(data, ~0, IO_APIC_REDIR_MASKED, &io_apic_sync);
	raw_spin_unlock_irqrestore(&ioapic_lock, flags);
}

static void __unmask_ioapic(struct mp_chip_data *data)
{
	io_apic_modify_irq(data, ~IO_APIC_REDIR_MASKED, 0, NULL);
}

static void unmask_ioapic_irq(struct irq_data *irq_data)
{
	struct mp_chip_data *data = irq_data->chip_data;
	unsigned long flags;

	raw_spin_lock_irqsave(&ioapic_lock, flags);
	__unmask_ioapic(data);
	raw_spin_unlock_irqrestore(&ioapic_lock, flags);
}

/*
 * IO-APIC versions below 0x20 don't support EOI register.
 * For the record, here is the information about various versions:
 *     0Xh     82489DX
 *     1Xh     I/OAPIC or I/O(x)APIC which are not PCI 2.2 Compliant
 *     2Xh     I/O(x)APIC which is PCI 2.2 Compliant
 *     30h-FFh Reserved
 *
 * Some of the Intel ICH Specs (ICH2 to ICH5) documents the io-apic
 * version as 0x2. This is an error with documentation and these ICH chips
 * use io-apic's of version 0x20.
 *
 * For IO-APIC's with EOI register, we use that to do an explicit EOI.
 * Otherwise, we simulate the EOI message manually by changing the trigger
 * mode to edge and then back to level, with RTE being masked during this.
 */
static void __eoi_ioapic_pin(int apic, int pin, int vector)
{
	if (mpc_ioapic_ver(apic) >= 0x20) {
		io_apic_eoi(apic, vector);
	} else {
		struct IO_APIC_route_entry entry, entry1;

		entry = entry1 = __ioapic_read_entry(apic, pin);

		/*
		 * Mask the entry and change the trigger mode to edge.
		 */
		entry1.mask = IOAPIC_MASKED;
		entry1.trigger = IOAPIC_EDGE;

		__ioapic_write_entry(apic, pin, entry1);

		/*
		 * Restore the previous level triggered entry.
		 */
		__ioapic_write_entry(apic, pin, entry);
	}
}

static void eoi_ioapic_pin(int vector, struct mp_chip_data *data)
{
	unsigned long flags;
	struct irq_pin_list *entry;

	raw_spin_lock_irqsave(&ioapic_lock, flags);
	for_each_irq_pin(entry, data->irq_2_pin)
		__eoi_ioapic_pin(entry->apic, entry->pin, vector);
	raw_spin_unlock_irqrestore(&ioapic_lock, flags);
}

static void clear_IO_APIC_pin(unsigned int apic, unsigned int pin)
{
	struct IO_APIC_route_entry entry;

	/* Check delivery_mode to be sure we're not clearing an SMI pin */
	entry = ioapic_read_entry(apic, pin);
	if (entry.delivery_mode == dest_SMI)
		return;

	/*
	 * Make sure the entry is masked and re-read the contents to check
	 * if it is a level triggered pin and if the remote-IRR is set.
	 */
	if (entry.mask == IOAPIC_UNMASKED) {
		entry.mask = IOAPIC_MASKED;
		ioapic_write_entry(apic, pin, entry);
		entry = ioapic_read_entry(apic, pin);
	}

	if (entry.irr) {
		unsigned long flags;

		/*
		 * Make sure the trigger mode is set to level. Explicit EOI
		 * doesn't clear the remote-IRR if the trigger mode is not
		 * set to level.
		 */
		if (entry.trigger == IOAPIC_EDGE) {
			entry.trigger = IOAPIC_LEVEL;
			ioapic_write_entry(apic, pin, entry);
		}
		raw_spin_lock_irqsave(&ioapic_lock, flags);
		__eoi_ioapic_pin(apic, pin, entry.vector);
		raw_spin_unlock_irqrestore(&ioapic_lock, flags);
	}

	/*
	 * Clear the rest of the bits in the IO-APIC RTE except for the mask
	 * bit.
	 */
	ioapic_mask_entry(apic, pin);
	entry = ioapic_read_entry(apic, pin);
	if (entry.irr)
		pr_err("Unable to reset IRR for apic: %d, pin :%d\n",
		       mpc_ioapic_id(apic), pin);
}

static void clear_IO_APIC (void)
{
	int apic, pin;

	for_each_ioapic_pin(apic, pin)
		clear_IO_APIC_pin(apic, pin);
}

#ifdef CONFIG_X86_32
/*
 * support for broken MP BIOSs, enables hand-redirection of PIRQ0-7 to
 * specific CPU-side IRQs.
 */

#define MAX_PIRQS 8
static int pirq_entries[MAX_PIRQS] = {
	[0 ... MAX_PIRQS - 1] = -1
};

static int __init ioapic_pirq_setup(char *str)
{
	int i, max;
	int ints[MAX_PIRQS+1];

	get_options(str, ARRAY_SIZE(ints), ints);

	apic_printk(APIC_VERBOSE, KERN_INFO
			"PIRQ redirection, working around broken MP-BIOS.\n");
	max = MAX_PIRQS;
	if (ints[0] < MAX_PIRQS)
		max = ints[0];

	for (i = 0; i < max; i++) {
		apic_printk(APIC_VERBOSE, KERN_DEBUG
				"... PIRQ%d -> IRQ %d\n", i, ints[i+1]);
		/*
		 * PIRQs are mapped upside down, usually.
		 */
		pirq_entries[MAX_PIRQS-i-1] = ints[i+1];
	}
	return 1;
}

__setup("pirq=", ioapic_pirq_setup);
#endif /* CONFIG_X86_32 */

/*
 * Saves all the IO-APIC RTE's
 */
int save_ioapic_entries(void)
{
	int apic, pin;
	int err = 0;

	for_each_ioapic(apic) {
		if (!ioapics[apic].saved_registers) {
			err = -ENOMEM;
			continue;
		}

		for_each_pin(apic, pin)
			ioapics[apic].saved_registers[pin] =
				ioapic_read_entry(apic, pin);
	}

	return err;
}

/*
 * Mask all IO APIC entries.
 */
void mask_ioapic_entries(void)
{
	int apic, pin;

	for_each_ioapic(apic) {
		if (!ioapics[apic].saved_registers)
			continue;

		for_each_pin(apic, pin) {
			struct IO_APIC_route_entry entry;

			entry = ioapics[apic].saved_registers[pin];
			if (entry.mask == IOAPIC_UNMASKED) {
				entry.mask = IOAPIC_MASKED;
				ioapic_write_entry(apic, pin, entry);
			}
		}
	}
}

/*
 * Restore IO APIC entries which was saved in the ioapic structure.
 */
int restore_ioapic_entries(void)
{
	int apic, pin;

	for_each_ioapic(apic) {
		if (!ioapics[apic].saved_registers)
			continue;

		for_each_pin(apic, pin)
			ioapic_write_entry(apic, pin,
					   ioapics[apic].saved_registers[pin]);
	}
	return 0;
}

/*
 * Find the IRQ entry number of a certain pin.
 */
static int find_irq_entry(int ioapic_idx, int pin, int type)
{
	int i;

	for (i = 0; i < mp_irq_entries; i++)
		if (mp_irqs[i].irqtype == type &&
		    (mp_irqs[i].dstapic == mpc_ioapic_id(ioapic_idx) ||
		     mp_irqs[i].dstapic == MP_APIC_ALL) &&
		    mp_irqs[i].dstirq == pin)
			return i;

	return -1;
}

/*
 * Find the pin to which IRQ[irq] (ISA) is connected
 */
static int __init find_isa_irq_pin(int irq, int type)
{
	int i;

	for (i = 0; i < mp_irq_entries; i++) {
		int lbus = mp_irqs[i].srcbus;

		if (test_bit(lbus, mp_bus_not_pci) &&
		    (mp_irqs[i].irqtype == type) &&
		    (mp_irqs[i].srcbusirq == irq))

			return mp_irqs[i].dstirq;
	}
	return -1;
}

static int __init find_isa_irq_apic(int irq, int type)
{
	int i;

	for (i = 0; i < mp_irq_entries; i++) {
		int lbus = mp_irqs[i].srcbus;

		if (test_bit(lbus, mp_bus_not_pci) &&
		    (mp_irqs[i].irqtype == type) &&
		    (mp_irqs[i].srcbusirq == irq))
			break;
	}

	if (i < mp_irq_entries) {
		int ioapic_idx;

		for_each_ioapic(ioapic_idx)
			if (mpc_ioapic_id(ioapic_idx) == mp_irqs[i].dstapic)
				return ioapic_idx;
	}

	return -1;
}

#ifdef CONFIG_EISA
/*
 * EISA Edge/Level control register, ELCR
 */
static int EISA_ELCR(unsigned int irq)
{
	if (irq < nr_legacy_irqs()) {
		unsigned int port = 0x4d0 + (irq >> 3);
		return (inb(port) >> (irq & 7)) & 1;
	}
	apic_printk(APIC_VERBOSE, KERN_INFO
			"Broken MPtable reports ISA irq %d\n", irq);
	return 0;
}

#endif

/* ISA interrupts are always active high edge triggered,
 * when listed as conforming in the MP table. */

#define default_ISA_trigger(idx)	(IOAPIC_EDGE)
#define default_ISA_polarity(idx)	(IOAPIC_POL_HIGH)

/* EISA interrupts are always polarity zero and can be edge or level
 * trigger depending on the ELCR value.  If an interrupt is listed as
 * EISA conforming in the MP table, that means its trigger type must
 * be read in from the ELCR */

#define default_EISA_trigger(idx)	(EISA_ELCR(mp_irqs[idx].srcbusirq))
#define default_EISA_polarity(idx)	default_ISA_polarity(idx)

/* PCI interrupts are always active low level triggered,
 * when listed as conforming in the MP table. */

#define default_PCI_trigger(idx)	(IOAPIC_LEVEL)
#define default_PCI_polarity(idx)	(IOAPIC_POL_LOW)

static int irq_polarity(int idx)
{
	int bus = mp_irqs[idx].srcbus;

	/*
	 * Determine IRQ line polarity (high active or low active):
	 */
	switch (mp_irqs[idx].irqflag & MP_IRQPOL_MASK) {
	case MP_IRQPOL_DEFAULT:
		/* conforms to spec, ie. bus-type dependent polarity */
		if (test_bit(bus, mp_bus_not_pci))
			return default_ISA_polarity(idx);
		else
			return default_PCI_polarity(idx);
	case MP_IRQPOL_ACTIVE_HIGH:
		return IOAPIC_POL_HIGH;
	case MP_IRQPOL_RESERVED:
		pr_warn("IOAPIC: Invalid polarity: 2, defaulting to low\n");
	case MP_IRQPOL_ACTIVE_LOW:
	default: /* Pointless default required due to do gcc stupidity */
		return IOAPIC_POL_LOW;
	}
}

#ifdef CONFIG_EISA
static int eisa_irq_trigger(int idx, int bus, int trigger)
{
	switch (mp_bus_id_to_type[bus]) {
	case MP_BUS_PCI:
	case MP_BUS_ISA:
		return trigger;
	case MP_BUS_EISA:
		return default_EISA_trigger(idx);
	}
	pr_warn("IOAPIC: Invalid srcbus: %d defaulting to level\n", bus);
	return IOAPIC_LEVEL;
}
#else
static inline int eisa_irq_trigger(int idx, int bus, int trigger)
{
	return trigger;
}
#endif

static int irq_trigger(int idx)
{
	int bus = mp_irqs[idx].srcbus;
	int trigger;

	/*
	 * Determine IRQ trigger mode (edge or level sensitive):
	 */
	switch (mp_irqs[idx].irqflag & MP_IRQTRIG_MASK) {
	case MP_IRQTRIG_DEFAULT:
		/* conforms to spec, ie. bus-type dependent trigger mode */
		if (test_bit(bus, mp_bus_not_pci))
			trigger = default_ISA_trigger(idx);
		else
			trigger = default_PCI_trigger(idx);
		/* Take EISA into account */
		return eisa_irq_trigger(idx, bus, trigger);
	case MP_IRQTRIG_EDGE:
		return IOAPIC_EDGE;
	case MP_IRQTRIG_RESERVED:
		pr_warn("IOAPIC: Invalid trigger mode 2 defaulting to level\n");
	case MP_IRQTRIG_LEVEL:
	default: /* Pointless default required due to do gcc stupidity */
		return IOAPIC_LEVEL;
	}
}

void ioapic_set_alloc_attr(struct irq_alloc_info *info, int node,
			   int trigger, int polarity)
{
	init_irq_alloc_info(info, NULL);
	info->type = X86_IRQ_ALLOC_TYPE_IOAPIC;
	info->ioapic_node = node;
	info->ioapic_trigger = trigger;
	info->ioapic_polarity = polarity;
	info->ioapic_valid = 1;
}

#ifndef CONFIG_ACPI
int acpi_get_override_irq(u32 gsi, int *trigger, int *polarity);
#endif

static void ioapic_copy_alloc_attr(struct irq_alloc_info *dst,
				   struct irq_alloc_info *src,
				   u32 gsi, int ioapic_idx, int pin)
{
	int trigger, polarity;

	copy_irq_alloc_info(dst, src);
	dst->type = X86_IRQ_ALLOC_TYPE_IOAPIC;
	dst->ioapic_id = mpc_ioapic_id(ioapic_idx);
	dst->ioapic_pin = pin;
	dst->ioapic_valid = 1;
	if (src && src->ioapic_valid) {
		dst->ioapic_node = src->ioapic_node;
		dst->ioapic_trigger = src->ioapic_trigger;
		dst->ioapic_polarity = src->ioapic_polarity;
	} else {
		dst->ioapic_node = NUMA_NO_NODE;
		if (acpi_get_override_irq(gsi, &trigger, &polarity) >= 0) {
			dst->ioapic_trigger = trigger;
			dst->ioapic_polarity = polarity;
		} else {
			/*
			 * PCI interrupts are always active low level
			 * triggered.
			 */
			dst->ioapic_trigger = IOAPIC_LEVEL;
			dst->ioapic_polarity = IOAPIC_POL_LOW;
		}
	}
}

static int ioapic_alloc_attr_node(struct irq_alloc_info *info)
{
	return (info && info->ioapic_valid) ? info->ioapic_node : NUMA_NO_NODE;
}

static void mp_register_handler(unsigned int irq, unsigned long trigger)
{
	irq_flow_handler_t hdl;
	bool fasteoi;

	if (trigger) {
		irq_set_status_flags(irq, IRQ_LEVEL);
		fasteoi = true;
	} else {
		irq_clear_status_flags(irq, IRQ_LEVEL);
		fasteoi = false;
	}

	hdl = fasteoi ? handle_fasteoi_irq : handle_edge_irq;
	__irq_set_handler(irq, hdl, 0, fasteoi ? "fasteoi" : "edge");
}

static bool mp_check_pin_attr(int irq, struct irq_alloc_info *info)
{
	struct mp_chip_data *data = irq_get_chip_data(irq);

	/*
	 * setup_IO_APIC_irqs() programs all legacy IRQs with default trigger
	 * and polarity attirbutes. So allow the first user to reprogram the
	 * pin with real trigger and polarity attributes.
	 */
	if (irq < nr_legacy_irqs() && data->count == 1) {
		if (info->ioapic_trigger != data->trigger)
			mp_register_handler(irq, info->ioapic_trigger);
		data->entry.trigger = data->trigger = info->ioapic_trigger;
		data->entry.polarity = data->polarity = info->ioapic_polarity;
	}

	return data->trigger == info->ioapic_trigger &&
	       data->polarity == info->ioapic_polarity;
}

static int alloc_irq_from_domain(struct irq_domain *domain, int ioapic, u32 gsi,
				 struct irq_alloc_info *info)
{
	bool legacy = false;
	int irq = -1;
	int type = ioapics[ioapic].irqdomain_cfg.type;

	switch (type) {
	case IOAPIC_DOMAIN_LEGACY:
		/*
		 * Dynamically allocate IRQ number for non-ISA IRQs in the first
		 * 16 GSIs on some weird platforms.
		 */
		if (!ioapic_initialized || gsi >= nr_legacy_irqs())
			irq = gsi;
		legacy = mp_is_legacy_irq(irq);
		break;
	case IOAPIC_DOMAIN_STRICT:
		irq = gsi;
		break;
	case IOAPIC_DOMAIN_DYNAMIC:
		break;
	default:
		WARN(1, "ioapic: unknown irqdomain type %d\n", type);
		return -1;
	}

	return __irq_domain_alloc_irqs(domain, irq, 1,
				       ioapic_alloc_attr_node(info),
				       info, legacy, NULL);
}

/*
 * Need special handling for ISA IRQs because there may be multiple IOAPIC pins
 * sharing the same ISA IRQ number and irqdomain only supports 1:1 mapping
 * between IOAPIC pin and IRQ number. A typical IOAPIC has 24 pins, pin 0-15 are
 * used for legacy IRQs and pin 16-23 are used for PCI IRQs (PIRQ A-H).
 * When ACPI is disabled, only legacy IRQ numbers (IRQ0-15) are available, and
 * some BIOSes may use MP Interrupt Source records to override IRQ numbers for
 * PIRQs instead of reprogramming the interrupt routing logic. Thus there may be
 * multiple pins sharing the same legacy IRQ number when ACPI is disabled.
 */
static int alloc_isa_irq_from_domain(struct irq_domain *domain,
				     int irq, int ioapic, int pin,
				     struct irq_alloc_info *info)
{
	struct mp_chip_data *data;
	struct irq_data *irq_data = irq_get_irq_data(irq);
	int node = ioapic_alloc_attr_node(info);

	/*
	 * Legacy ISA IRQ has already been allocated, just add pin to
	 * the pin list assoicated with this IRQ and program the IOAPIC
	 * entry. The IOAPIC entry
	 */
	if (irq_data && irq_data->parent_data) {
		if (!mp_check_pin_attr(irq, info))
			return -EBUSY;
		if (__add_pin_to_irq_node(irq_data->chip_data, node, ioapic,
					  info->ioapic_pin))
			return -ENOMEM;
	} else {
		info->flags |= X86_IRQ_ALLOC_LEGACY;
		irq = __irq_domain_alloc_irqs(domain, irq, 1, node, info, true,
					      NULL);
		if (irq >= 0) {
			irq_data = irq_domain_get_irq_data(domain, irq);
			data = irq_data->chip_data;
			data->isa_irq = true;
		}
	}

	return irq;
}

static int mp_map_pin_to_irq(u32 gsi, int idx, int ioapic, int pin,
			     unsigned int flags, struct irq_alloc_info *info)
{
	int irq;
	bool legacy = false;
	struct irq_alloc_info tmp;
	struct mp_chip_data *data;
	struct irq_domain *domain = mp_ioapic_irqdomain(ioapic);

	if (!domain)
		return -ENOSYS;

	if (idx >= 0 && test_bit(mp_irqs[idx].srcbus, mp_bus_not_pci)) {
		irq = mp_irqs[idx].srcbusirq;
		legacy = mp_is_legacy_irq(irq);
	}

	mutex_lock(&ioapic_mutex);
	if (!(flags & IOAPIC_MAP_ALLOC)) {
		if (!legacy) {
			irq = irq_find_mapping(domain, pin);
			if (irq == 0)
				irq = -ENOENT;
		}
	} else {
		ioapic_copy_alloc_attr(&tmp, info, gsi, ioapic, pin);
		if (legacy)
			irq = alloc_isa_irq_from_domain(domain, irq,
							ioapic, pin, &tmp);
		else if ((irq = irq_find_mapping(domain, pin)) == 0)
			irq = alloc_irq_from_domain(domain, ioapic, gsi, &tmp);
		else if (!mp_check_pin_attr(irq, &tmp))
			irq = -EBUSY;
		if (irq >= 0) {
			data = irq_get_chip_data(irq);
			data->count++;
		}
	}
	mutex_unlock(&ioapic_mutex);

	return irq;
}

static int pin_2_irq(int idx, int ioapic, int pin, unsigned int flags)
{
	u32 gsi = mp_pin_to_gsi(ioapic, pin);

	/*
	 * Debugging check, we are in big trouble if this message pops up!
	 */
	if (mp_irqs[idx].dstirq != pin)
		pr_err("broken BIOS or MPTABLE parser, ayiee!!\n");

#ifdef CONFIG_X86_32
	/*
	 * PCI IRQ command line redirection. Yes, limits are hardcoded.
	 */
	if ((pin >= 16) && (pin <= 23)) {
		if (pirq_entries[pin-16] != -1) {
			if (!pirq_entries[pin-16]) {
				apic_printk(APIC_VERBOSE, KERN_DEBUG
						"disabling PIRQ%d\n", pin-16);
			} else {
				int irq = pirq_entries[pin-16];
				apic_printk(APIC_VERBOSE, KERN_DEBUG
						"using PIRQ%d -> IRQ %d\n",
						pin-16, irq);
				return irq;
			}
		}
	}
#endif

	return  mp_map_pin_to_irq(gsi, idx, ioapic, pin, flags, NULL);
}

int mp_map_gsi_to_irq(u32 gsi, unsigned int flags, struct irq_alloc_info *info)
{
	int ioapic, pin, idx;

	ioapic = mp_find_ioapic(gsi);
	if (ioapic < 0)
		return -ENODEV;

	pin = mp_find_ioapic_pin(ioapic, gsi);
	idx = find_irq_entry(ioapic, pin, mp_INT);
	if ((flags & IOAPIC_MAP_CHECK) && idx < 0)
		return -ENODEV;

	return mp_map_pin_to_irq(gsi, idx, ioapic, pin, flags, info);
}

void mp_unmap_irq(int irq)
{
	struct irq_data *irq_data = irq_get_irq_data(irq);
	struct mp_chip_data *data;

	if (!irq_data || !irq_data->domain)
		return;

	data = irq_data->chip_data;
	if (!data || data->isa_irq)
		return;

	mutex_lock(&ioapic_mutex);
	if (--data->count == 0)
		irq_domain_free_irqs(irq, 1);
	mutex_unlock(&ioapic_mutex);
}

/*
 * Find a specific PCI IRQ entry.
 * Not an __init, possibly needed by modules
 */
int IO_APIC_get_PCI_irq_vector(int bus, int slot, int pin)
{
	int irq, i, best_ioapic = -1, best_idx = -1;

	apic_printk(APIC_DEBUG,
		    "querying PCI -> IRQ mapping bus:%d, slot:%d, pin:%d.\n",
		    bus, slot, pin);
	if (test_bit(bus, mp_bus_not_pci)) {
		apic_printk(APIC_VERBOSE,
			    "PCI BIOS passed nonexistent PCI bus %d!\n", bus);
		return -1;
	}

	for (i = 0; i < mp_irq_entries; i++) {
		int lbus = mp_irqs[i].srcbus;
		int ioapic_idx, found = 0;

		if (bus != lbus || mp_irqs[i].irqtype != mp_INT ||
		    slot != ((mp_irqs[i].srcbusirq >> 2) & 0x1f))
			continue;

		for_each_ioapic(ioapic_idx)
			if (mpc_ioapic_id(ioapic_idx) == mp_irqs[i].dstapic ||
			    mp_irqs[i].dstapic == MP_APIC_ALL) {
				found = 1;
				break;
			}
		if (!found)
			continue;

		/* Skip ISA IRQs */
		irq = pin_2_irq(i, ioapic_idx, mp_irqs[i].dstirq, 0);
		if (irq > 0 && !IO_APIC_IRQ(irq))
			continue;

		if (pin == (mp_irqs[i].srcbusirq & 3)) {
			best_idx = i;
			best_ioapic = ioapic_idx;
			goto out;
		}

		/*
		 * Use the first all-but-pin matching entry as a
		 * best-guess fuzzy result for broken mptables.
		 */
		if (best_idx < 0) {
			best_idx = i;
			best_ioapic = ioapic_idx;
		}
	}
	if (best_idx < 0)
		return -1;

out:
	return pin_2_irq(best_idx, best_ioapic, mp_irqs[best_idx].dstirq,
			 IOAPIC_MAP_ALLOC);
}
EXPORT_SYMBOL(IO_APIC_get_PCI_irq_vector);

static struct irq_chip ioapic_chip, ioapic_ir_chip;

static void __init setup_IO_APIC_irqs(void)
{
	unsigned int ioapic, pin;
	int idx;

	apic_printk(APIC_VERBOSE, KERN_DEBUG "init IO_APIC IRQs\n");

	for_each_ioapic_pin(ioapic, pin) {
		idx = find_irq_entry(ioapic, pin, mp_INT);
		if (idx < 0)
			apic_printk(APIC_VERBOSE,
				    KERN_DEBUG " apic %d pin %d not connected\n",
				    mpc_ioapic_id(ioapic), pin);
		else
			pin_2_irq(idx, ioapic, pin,
				  ioapic ? 0 : IOAPIC_MAP_ALLOC);
	}
}

void ioapic_zap_locks(void)
{
	raw_spin_lock_init(&ioapic_lock);
}

static void io_apic_print_entries(unsigned int apic, unsigned int nr_entries)
{
	int i;
	char buf[256];
	struct IO_APIC_route_entry entry;
	struct IR_IO_APIC_route_entry *ir_entry = (void *)&entry;

	printk(KERN_DEBUG "IOAPIC %d:\n", apic);
	for (i = 0; i <= nr_entries; i++) {
		entry = ioapic_read_entry(apic, i);
		snprintf(buf, sizeof(buf),
			 " pin%02x, %s, %s, %s, V(%02X), IRR(%1d), S(%1d)",
			 i,
			 entry.mask == IOAPIC_MASKED ? "disabled" : "enabled ",
			 entry.trigger == IOAPIC_LEVEL ? "level" : "edge ",
			 entry.polarity == IOAPIC_POL_LOW ? "low " : "high",
			 entry.vector, entry.irr, entry.delivery_status);
		if (ir_entry->format)
			printk(KERN_DEBUG "%s, remapped, I(%04X),  Z(%X)\n",
			       buf, (ir_entry->index2 << 15) | ir_entry->index,
			       ir_entry->zero);
		else
			printk(KERN_DEBUG "%s, %s, D(%02X), M(%1d)\n",
			       buf,
			       entry.dest_mode == IOAPIC_DEST_MODE_LOGICAL ?
			       "logical " : "physical",
			       entry.dest, entry.delivery_mode);
	}
}

static void __init print_IO_APIC(int ioapic_idx)
{
	union IO_APIC_reg_00 reg_00;
	union IO_APIC_reg_01 reg_01;
	union IO_APIC_reg_02 reg_02;
	union IO_APIC_reg_03 reg_03;
	unsigned long flags;

	raw_spin_lock_irqsave(&ioapic_lock, flags);
	reg_00.raw = io_apic_read(ioapic_idx, 0);
	reg_01.raw = io_apic_read(ioapic_idx, 1);
	if (reg_01.bits.version >= 0x10)
		reg_02.raw = io_apic_read(ioapic_idx, 2);
	if (reg_01.bits.version >= 0x20)
		reg_03.raw = io_apic_read(ioapic_idx, 3);
	raw_spin_unlock_irqrestore(&ioapic_lock, flags);

	printk(KERN_DEBUG "IO APIC #%d......\n", mpc_ioapic_id(ioapic_idx));
	printk(KERN_DEBUG ".... register #00: %08X\n", reg_00.raw);
	printk(KERN_DEBUG ".......    : physical APIC id: %02X\n", reg_00.bits.ID);
	printk(KERN_DEBUG ".......    : Delivery Type: %X\n", reg_00.bits.delivery_type);
	printk(KERN_DEBUG ".......    : LTS          : %X\n", reg_00.bits.LTS);

	printk(KERN_DEBUG ".... register #01: %08X\n", *(int *)&reg_01);
	printk(KERN_DEBUG ".......     : max redirection entries: %02X\n",
		reg_01.bits.entries);

	printk(KERN_DEBUG ".......     : PRQ implemented: %X\n", reg_01.bits.PRQ);
	printk(KERN_DEBUG ".......     : IO APIC version: %02X\n",
		reg_01.bits.version);

	/*
	 * Some Intel chipsets with IO APIC VERSION of 0x1? don't have reg_02,
	 * but the value of reg_02 is read as the previous read register
	 * value, so ignore it if reg_02 == reg_01.
	 */
	if (reg_01.bits.version >= 0x10 && reg_02.raw != reg_01.raw) {
		printk(KERN_DEBUG ".... register #02: %08X\n", reg_02.raw);
		printk(KERN_DEBUG ".......     : arbitration: %02X\n", reg_02.bits.arbitration);
	}

	/*
	 * Some Intel chipsets with IO APIC VERSION of 0x2? don't have reg_02
	 * or reg_03, but the value of reg_0[23] is read as the previous read
	 * register value, so ignore it if reg_03 == reg_0[12].
	 */
	if (reg_01.bits.version >= 0x20 && reg_03.raw != reg_02.raw &&
	    reg_03.raw != reg_01.raw) {
		printk(KERN_DEBUG ".... register #03: %08X\n", reg_03.raw);
		printk(KERN_DEBUG ".......     : Boot DT    : %X\n", reg_03.bits.boot_DT);
	}

	printk(KERN_DEBUG ".... IRQ redirection table:\n");
	io_apic_print_entries(ioapic_idx, reg_01.bits.entries);
}

void __init print_IO_APICs(void)
{
	int ioapic_idx;
	unsigned int irq;

	printk(KERN_DEBUG "number of MP IRQ sources: %d.\n", mp_irq_entries);
	for_each_ioapic(ioapic_idx)
		printk(KERN_DEBUG "number of IO-APIC #%d registers: %d.\n",
		       mpc_ioapic_id(ioapic_idx),
		       ioapics[ioapic_idx].nr_registers);

	/*
	 * We are a bit conservative about what we expect.  We have to
	 * know about every hardware change ASAP.
	 */
	printk(KERN_INFO "testing the IO APIC.......................\n");

	for_each_ioapic(ioapic_idx)
		print_IO_APIC(ioapic_idx);

	printk(KERN_DEBUG "IRQ to pin mappings:\n");
	for_each_active_irq(irq) {
		struct irq_pin_list *entry;
		struct irq_chip *chip;
		struct mp_chip_data *data;

		chip = irq_get_chip(irq);
		if (chip != &ioapic_chip && chip != &ioapic_ir_chip)
			continue;
		data = irq_get_chip_data(irq);
		if (!data)
			continue;
		if (list_empty(&data->irq_2_pin))
			continue;

		printk(KERN_DEBUG "IRQ%d ", irq);
		for_each_irq_pin(entry, data->irq_2_pin)
			pr_cont("-> %d:%d", entry->apic, entry->pin);
		pr_cont("\n");
	}

	printk(KERN_INFO ".................................... done.\n");
}

/* Where if anywhere is the i8259 connect in external int mode */
static struct { int pin, apic; } ioapic_i8259 = { -1, -1 };

void __init enable_IO_APIC(void)
{
	int i8259_apic, i8259_pin;
	int apic, pin;

	if (skip_ioapic_setup)
		nr_ioapics = 0;

	if (!nr_legacy_irqs() || !nr_ioapics)
		return;

	for_each_ioapic_pin(apic, pin) {
		/* See if any of the pins is in ExtINT mode */
		struct IO_APIC_route_entry entry = ioapic_read_entry(apic, pin);

		/* If the interrupt line is enabled and in ExtInt mode
		 * I have found the pin where the i8259 is connected.
		 */
		if ((entry.mask == 0) && (entry.delivery_mode == dest_ExtINT)) {
			ioapic_i8259.apic = apic;
			ioapic_i8259.pin  = pin;
			goto found_i8259;
		}
	}
 found_i8259:
	/* Look to see what if the MP table has reported the ExtINT */
	/* If we could not find the appropriate pin by looking at the ioapic
	 * the i8259 probably is not connected the ioapic but give the
	 * mptable a chance anyway.
	 */
	i8259_pin  = find_isa_irq_pin(0, mp_ExtINT);
	i8259_apic = find_isa_irq_apic(0, mp_ExtINT);
	/* Trust the MP table if nothing is setup in the hardware */
	if ((ioapic_i8259.pin == -1) && (i8259_pin >= 0)) {
		printk(KERN_WARNING "ExtINT not setup in hardware but reported by MP table\n");
		ioapic_i8259.pin  = i8259_pin;
		ioapic_i8259.apic = i8259_apic;
	}
	/* Complain if the MP table and the hardware disagree */
	if (((ioapic_i8259.apic != i8259_apic) || (ioapic_i8259.pin != i8259_pin)) &&
		(i8259_pin >= 0) && (ioapic_i8259.pin >= 0))
	{
		printk(KERN_WARNING "ExtINT in hardware and MP table differ\n");
	}

	/*
	 * Do not trust the IO-APIC being empty at bootup
	 */
	clear_IO_APIC();
}

void native_disable_io_apic(void)
{
	/*
	 * If the i8259 is routed through an IOAPIC
	 * Put that IOAPIC in virtual wire mode
	 * so legacy interrupts can be delivered.
	 */
	if (ioapic_i8259.pin != -1) {
		struct IO_APIC_route_entry entry;

		memset(&entry, 0, sizeof(entry));
		entry.mask		= IOAPIC_UNMASKED;
		entry.trigger		= IOAPIC_EDGE;
		entry.polarity		= IOAPIC_POL_HIGH;
		entry.dest_mode		= IOAPIC_DEST_MODE_PHYSICAL;
		entry.delivery_mode	= dest_ExtINT;
		entry.dest		= read_apic_id();

		/*
		 * Add it to the IO-APIC irq-routing table:
		 */
		ioapic_write_entry(ioapic_i8259.apic, ioapic_i8259.pin, entry);
	}

	if (boot_cpu_has(X86_FEATURE_APIC) || apic_from_smp_config())
		disconnect_bsp_APIC(ioapic_i8259.pin != -1);
}

/*
 * Not an __init, needed by the reboot code
 */
void disable_IO_APIC(void)
{
	/*
	 * Clear the IO-APIC before rebooting:
	 */
	clear_IO_APIC();

	if (!nr_legacy_irqs())
		return;

	x86_io_apic_ops.disable();
}

#ifdef CONFIG_X86_32
/*
 * function to set the IO-APIC physical IDs based on the
 * values stored in the MPC table.
 *
 * by Matt Domsch <Matt_Domsch@dell.com>  Tue Dec 21 12:25:05 CST 1999
 */
void __init setup_ioapic_ids_from_mpc_nocheck(void)
{
	union IO_APIC_reg_00 reg_00;
	physid_mask_t phys_id_present_map;
	int ioapic_idx;
	int i;
	unsigned char old_id;
	unsigned long flags;

	/*
	 * This is broken; anything with a real cpu count has to
	 * circumvent this idiocy regardless.
	 */
	apic->ioapic_phys_id_map(&phys_cpu_present_map, &phys_id_present_map);

	/*
	 * Set the IOAPIC ID to the value stored in the MPC table.
	 */
	for_each_ioapic(ioapic_idx) {
		/* Read the register 0 value */
		raw_spin_lock_irqsave(&ioapic_lock, flags);
		reg_00.raw = io_apic_read(ioapic_idx, 0);
		raw_spin_unlock_irqrestore(&ioapic_lock, flags);

		old_id = mpc_ioapic_id(ioapic_idx);

		if (mpc_ioapic_id(ioapic_idx) >= get_physical_broadcast()) {
			printk(KERN_ERR "BIOS bug, IO-APIC#%d ID is %d in the MPC table!...\n",
				ioapic_idx, mpc_ioapic_id(ioapic_idx));
			printk(KERN_ERR "... fixing up to %d. (tell your hw vendor)\n",
				reg_00.bits.ID);
			ioapics[ioapic_idx].mp_config.apicid = reg_00.bits.ID;
		}

		/*
		 * Sanity check, is the ID really free? Every APIC in a
		 * system must have a unique ID or we get lots of nice
		 * 'stuck on smp_invalidate_needed IPI wait' messages.
		 */
		if (apic->check_apicid_used(&phys_id_present_map,
					    mpc_ioapic_id(ioapic_idx))) {
			printk(KERN_ERR "BIOS bug, IO-APIC#%d ID %d is already used!...\n",
				ioapic_idx, mpc_ioapic_id(ioapic_idx));
			for (i = 0; i < get_physical_broadcast(); i++)
				if (!physid_isset(i, phys_id_present_map))
					break;
			if (i >= get_physical_broadcast())
				panic("Max APIC ID exceeded!\n");
			printk(KERN_ERR "... fixing up to %d. (tell your hw vendor)\n",
				i);
			physid_set(i, phys_id_present_map);
			ioapics[ioapic_idx].mp_config.apicid = i;
		} else {
			physid_mask_t tmp;
			apic->apicid_to_cpu_present(mpc_ioapic_id(ioapic_idx),
						    &tmp);
			apic_printk(APIC_VERBOSE, "Setting %d in the "
					"phys_id_present_map\n",
					mpc_ioapic_id(ioapic_idx));
			physids_or(phys_id_present_map, phys_id_present_map, tmp);
		}

		/*
		 * We need to adjust the IRQ routing table
		 * if the ID changed.
		 */
		if (old_id != mpc_ioapic_id(ioapic_idx))
			for (i = 0; i < mp_irq_entries; i++)
				if (mp_irqs[i].dstapic == old_id)
					mp_irqs[i].dstapic
						= mpc_ioapic_id(ioapic_idx);

		/*
		 * Update the ID register according to the right value
		 * from the MPC table if they are different.
		 */
		if (mpc_ioapic_id(ioapic_idx) == reg_00.bits.ID)
			continue;

		apic_printk(APIC_VERBOSE, KERN_INFO
			"...changing IO-APIC physical APIC ID to %d ...",
			mpc_ioapic_id(ioapic_idx));

		reg_00.bits.ID = mpc_ioapic_id(ioapic_idx);
		raw_spin_lock_irqsave(&ioapic_lock, flags);
		io_apic_write(ioapic_idx, 0, reg_00.raw);
		raw_spin_unlock_irqrestore(&ioapic_lock, flags);

		/*
		 * Sanity check
		 */
		raw_spin_lock_irqsave(&ioapic_lock, flags);
		reg_00.raw = io_apic_read(ioapic_idx, 0);
		raw_spin_unlock_irqrestore(&ioapic_lock, flags);
		if (reg_00.bits.ID != mpc_ioapic_id(ioapic_idx))
			pr_cont("could not set ID!\n");
		else
			apic_printk(APIC_VERBOSE, " ok.\n");
	}
}

void __init setup_ioapic_ids_from_mpc(void)
{

	if (acpi_ioapic)
		return;
	/*
	 * Don't check I/O APIC IDs for xAPIC systems.  They have
	 * no meaning without the serial APIC bus.
	 */
	if (!(boot_cpu_data.x86_vendor == X86_VENDOR_INTEL)
		|| APIC_XAPIC(boot_cpu_apic_version))
		return;
	setup_ioapic_ids_from_mpc_nocheck();
}
#endif

int no_timer_check __initdata;

static int __init notimercheck(char *s)
{
	no_timer_check = 1;
	return 1;
}
__setup("no_timer_check", notimercheck);

static void __init delay_with_tsc(void)
{
	unsigned long long start, now;
	unsigned long end = jiffies + 4;

	start = rdtsc();

	/*
	 * We don't know the TSC frequency yet, but waiting for
	 * 40000000000/HZ TSC cycles is safe:
	 * 4 GHz == 10 jiffies
	 * 1 GHz == 40 jiffies
	 */
	do {
		rep_nop();
		now = rdtsc();
<<<<<<< HEAD
	} while ((now - start) < 40000000000UL / HZ &&
=======
	} while ((now - start) < 40000000000ULL / HZ &&
>>>>>>> 661e50bc
		time_before_eq(jiffies, end));
}

static void __init delay_without_tsc(void)
{
	unsigned long end = jiffies + 4;
	int band = 1;

	/*
	 * We don't know any frequency yet, but waiting for
	 * 40940000000/HZ cycles is safe:
	 * 4 GHz == 10 jiffies
	 * 1 GHz == 40 jiffies
	 * 1 << 1 + 1 << 2 +...+ 1 << 11 = 4094
	 */
	do {
		__delay(((1U << band++) * 10000000UL) / HZ);
	} while (band < 12 && time_before_eq(jiffies, end));
}

/*
 * There is a nasty bug in some older SMP boards, their mptable lies
 * about the timer IRQ. We do the following to work around the situation:
 *
 *	- timer IRQ defaults to IO-APIC IRQ
 *	- if this function detects that timer IRQs are defunct, then we fall
 *	  back to ISA timer IRQs
 */
static int __init timer_irq_works(void)
{
	unsigned long t1 = jiffies;
	unsigned long flags;

	if (no_timer_check)
		return 1;

	local_save_flags(flags);
	local_irq_enable();

	if (boot_cpu_has(X86_FEATURE_TSC))
		delay_with_tsc();
	else
		delay_without_tsc();

	local_irq_restore(flags);

	/*
	 * Expect a few ticks at least, to be sure some possible
	 * glue logic does not lock up after one or two first
	 * ticks in a non-ExtINT mode.  Also the local APIC
	 * might have cached one ExtINT interrupt.  Finally, at
	 * least one tick may be lost due to delays.
	 */

	/* jiffies wrap? */
	if (time_after(jiffies, t1 + 4))
		return 1;
	return 0;
}

/*
 * In the SMP+IOAPIC case it might happen that there are an unspecified
 * number of pending IRQ events unhandled. These cases are very rare,
 * so we 'resend' these IRQs via IPIs, to the same CPU. It's much
 * better to do it this way as thus we do not have to be aware of
 * 'pending' interrupts in the IRQ path, except at this point.
 */
/*
 * Edge triggered needs to resend any interrupt
 * that was delayed but this is now handled in the device
 * independent code.
 */

/*
 * Starting up a edge-triggered IO-APIC interrupt is
 * nasty - we need to make sure that we get the edge.
 * If it is already asserted for some reason, we need
 * return 1 to indicate that is was pending.
 *
 * This is not complete - we should be able to fake
 * an edge even if it isn't on the 8259A...
 */
static unsigned int startup_ioapic_irq(struct irq_data *data)
{
	int was_pending = 0, irq = data->irq;
	unsigned long flags;

	raw_spin_lock_irqsave(&ioapic_lock, flags);
	if (irq < nr_legacy_irqs()) {
		legacy_pic->mask(irq);
		if (legacy_pic->irq_pending(irq))
			was_pending = 1;
	}
	__unmask_ioapic(data->chip_data);
	raw_spin_unlock_irqrestore(&ioapic_lock, flags);

	return was_pending;
}

atomic_t irq_mis_count;

#ifdef CONFIG_GENERIC_PENDING_IRQ
static bool io_apic_level_ack_pending(struct mp_chip_data *data)
{
	struct irq_pin_list *entry;
	unsigned long flags;

	raw_spin_lock_irqsave(&ioapic_lock, flags);
	for_each_irq_pin(entry, data->irq_2_pin) {
		unsigned int reg;
		int pin;

		pin = entry->pin;
		reg = io_apic_read(entry->apic, 0x10 + pin*2);
		/* Is the remote IRR bit set? */
		if (reg & IO_APIC_REDIR_REMOTE_IRR) {
			raw_spin_unlock_irqrestore(&ioapic_lock, flags);
			return true;
		}
	}
	raw_spin_unlock_irqrestore(&ioapic_lock, flags);

	return false;
}

static inline bool ioapic_irqd_mask(struct irq_data *data)
{
	/* If we are moving the irq we need to mask it */
	if (unlikely(irqd_is_setaffinity_pending(data))) {
		mask_ioapic_irq(data);
		return true;
	}
	return false;
}

static inline void ioapic_irqd_unmask(struct irq_data *data, bool masked)
{
	if (unlikely(masked)) {
		/* Only migrate the irq if the ack has been received.
		 *
		 * On rare occasions the broadcast level triggered ack gets
		 * delayed going to ioapics, and if we reprogram the
		 * vector while Remote IRR is still set the irq will never
		 * fire again.
		 *
		 * To prevent this scenario we read the Remote IRR bit
		 * of the ioapic.  This has two effects.
		 * - On any sane system the read of the ioapic will
		 *   flush writes (and acks) going to the ioapic from
		 *   this cpu.
		 * - We get to see if the ACK has actually been delivered.
		 *
		 * Based on failed experiments of reprogramming the
		 * ioapic entry from outside of irq context starting
		 * with masking the ioapic entry and then polling until
		 * Remote IRR was clear before reprogramming the
		 * ioapic I don't trust the Remote IRR bit to be
		 * completey accurate.
		 *
		 * However there appears to be no other way to plug
		 * this race, so if the Remote IRR bit is not
		 * accurate and is causing problems then it is a hardware bug
		 * and you can go talk to the chipset vendor about it.
		 */
		if (!io_apic_level_ack_pending(data->chip_data))
			irq_move_masked_irq(data);
		unmask_ioapic_irq(data);
	}
}
#else
static inline bool ioapic_irqd_mask(struct irq_data *data)
{
	return false;
}
static inline void ioapic_irqd_unmask(struct irq_data *data, bool masked)
{
}
#endif

static void ioapic_ack_level(struct irq_data *irq_data)
{
	struct irq_cfg *cfg = irqd_cfg(irq_data);
	unsigned long v;
	bool masked;
	int i;

	irq_complete_move(cfg);
	masked = ioapic_irqd_mask(irq_data);

	/*
	 * It appears there is an erratum which affects at least version 0x11
	 * of I/O APIC (that's the 82093AA and cores integrated into various
	 * chipsets).  Under certain conditions a level-triggered interrupt is
	 * erroneously delivered as edge-triggered one but the respective IRR
	 * bit gets set nevertheless.  As a result the I/O unit expects an EOI
	 * message but it will never arrive and further interrupts are blocked
	 * from the source.  The exact reason is so far unknown, but the
	 * phenomenon was observed when two consecutive interrupt requests
	 * from a given source get delivered to the same CPU and the source is
	 * temporarily disabled in between.
	 *
	 * A workaround is to simulate an EOI message manually.  We achieve it
	 * by setting the trigger mode to edge and then to level when the edge
	 * trigger mode gets detected in the TMR of a local APIC for a
	 * level-triggered interrupt.  We mask the source for the time of the
	 * operation to prevent an edge-triggered interrupt escaping meanwhile.
	 * The idea is from Manfred Spraul.  --macro
	 *
	 * Also in the case when cpu goes offline, fixup_irqs() will forward
	 * any unhandled interrupt on the offlined cpu to the new cpu
	 * destination that is handling the corresponding interrupt. This
	 * interrupt forwarding is done via IPI's. Hence, in this case also
	 * level-triggered io-apic interrupt will be seen as an edge
	 * interrupt in the IRR. And we can't rely on the cpu's EOI
	 * to be broadcasted to the IO-APIC's which will clear the remoteIRR
	 * corresponding to the level-triggered interrupt. Hence on IO-APIC's
	 * supporting EOI register, we do an explicit EOI to clear the
	 * remote IRR and on IO-APIC's which don't have an EOI register,
	 * we use the above logic (mask+edge followed by unmask+level) from
	 * Manfred Spraul to clear the remote IRR.
	 */
	i = cfg->vector;
	v = apic_read(APIC_TMR + ((i & ~0x1f) >> 1));

	/*
	 * We must acknowledge the irq before we move it or the acknowledge will
	 * not propagate properly.
	 */
	ack_APIC_irq();

	/*
	 * Tail end of clearing remote IRR bit (either by delivering the EOI
	 * message via io-apic EOI register write or simulating it using
	 * mask+edge followed by unnask+level logic) manually when the
	 * level triggered interrupt is seen as the edge triggered interrupt
	 * at the cpu.
	 */
	if (!(v & (1 << (i & 0x1f)))) {
		atomic_inc(&irq_mis_count);
		eoi_ioapic_pin(cfg->vector, irq_data->chip_data);
	}

	ioapic_irqd_unmask(irq_data, masked);
}

static void ioapic_ir_ack_level(struct irq_data *irq_data)
{
	struct mp_chip_data *data = irq_data->chip_data;

	/*
	 * Intr-remapping uses pin number as the virtual vector
	 * in the RTE. Actual vector is programmed in
	 * intr-remapping table entry. Hence for the io-apic
	 * EOI we use the pin number.
	 */
	ack_APIC_irq();
	eoi_ioapic_pin(data->entry.vector, data);
}

static void ioapic_configure_entry(struct irq_data *irqd)
{
	struct mp_chip_data *mpd = irqd->chip_data;
	struct irq_cfg *cfg = irqd_cfg(irqd);
	struct irq_pin_list *entry;

	/*
	 * Only update when the parent is the vector domain, don't touch it
	 * if the parent is the remapping domain. Check the installed
	 * ioapic chip to verify that.
	 */
	if (irqd->chip == &ioapic_chip) {
		mpd->entry.dest = cfg->dest_apicid;
		mpd->entry.vector = cfg->vector;
	}
	for_each_irq_pin(entry, mpd->irq_2_pin)
		__ioapic_write_entry(entry->apic, entry->pin, mpd->entry);
}

static int ioapic_set_affinity(struct irq_data *irq_data,
			       const struct cpumask *mask, bool force)
{
	struct irq_data *parent = irq_data->parent_data;
	unsigned long flags;
	int ret;

	ret = parent->chip->irq_set_affinity(parent, mask, force);
	raw_spin_lock_irqsave(&ioapic_lock, flags);
	if (ret >= 0 && ret != IRQ_SET_MASK_OK_DONE)
		ioapic_configure_entry(irq_data);
	raw_spin_unlock_irqrestore(&ioapic_lock, flags);

	return ret;
}

static struct irq_chip ioapic_chip __read_mostly = {
	.name			= "IO-APIC",
	.irq_startup		= startup_ioapic_irq,
	.irq_mask		= mask_ioapic_irq,
	.irq_unmask		= unmask_ioapic_irq,
	.irq_ack		= irq_chip_ack_parent,
	.irq_eoi		= ioapic_ack_level,
	.irq_set_affinity	= ioapic_set_affinity,
	.irq_retrigger		= irq_chip_retrigger_hierarchy,
	.flags			= IRQCHIP_SKIP_SET_WAKE,
};

static struct irq_chip ioapic_ir_chip __read_mostly = {
	.name			= "IR-IO-APIC",
	.irq_startup		= startup_ioapic_irq,
	.irq_mask		= mask_ioapic_irq,
	.irq_unmask		= unmask_ioapic_irq,
	.irq_ack		= irq_chip_ack_parent,
	.irq_eoi		= ioapic_ir_ack_level,
	.irq_set_affinity	= ioapic_set_affinity,
	.irq_retrigger		= irq_chip_retrigger_hierarchy,
	.flags			= IRQCHIP_SKIP_SET_WAKE,
};

static inline void init_IO_APIC_traps(void)
{
	struct irq_cfg *cfg;
	unsigned int irq;

	for_each_active_irq(irq) {
		cfg = irq_cfg(irq);
		if (IO_APIC_IRQ(irq) && cfg && !cfg->vector) {
			/*
			 * Hmm.. We don't have an entry for this,
			 * so default to an old-fashioned 8259
			 * interrupt if we can..
			 */
			if (irq < nr_legacy_irqs())
				legacy_pic->make_irq(irq);
			else
				/* Strange. Oh, well.. */
				irq_set_chip(irq, &no_irq_chip);
		}
	}
}

/*
 * The local APIC irq-chip implementation:
 */

static void mask_lapic_irq(struct irq_data *data)
{
	unsigned long v;

	v = apic_read(APIC_LVT0);
	apic_write(APIC_LVT0, v | APIC_LVT_MASKED);
}

static void unmask_lapic_irq(struct irq_data *data)
{
	unsigned long v;

	v = apic_read(APIC_LVT0);
	apic_write(APIC_LVT0, v & ~APIC_LVT_MASKED);
}

static void ack_lapic_irq(struct irq_data *data)
{
	ack_APIC_irq();
}

static struct irq_chip lapic_chip __read_mostly = {
	.name		= "local-APIC",
	.irq_mask	= mask_lapic_irq,
	.irq_unmask	= unmask_lapic_irq,
	.irq_ack	= ack_lapic_irq,
};

static void lapic_register_intr(int irq)
{
	irq_clear_status_flags(irq, IRQ_LEVEL);
	irq_set_chip_and_handler_name(irq, &lapic_chip, handle_edge_irq,
				      "edge");
}

/*
 * This looks a bit hackish but it's about the only one way of sending
 * a few INTA cycles to 8259As and any associated glue logic.  ICR does
 * not support the ExtINT mode, unfortunately.  We need to send these
 * cycles as some i82489DX-based boards have glue logic that keeps the
 * 8259A interrupt line asserted until INTA.  --macro
 */
static inline void __init unlock_ExtINT_logic(void)
{
	int apic, pin, i;
	struct IO_APIC_route_entry entry0, entry1;
	unsigned char save_control, save_freq_select;

	pin  = find_isa_irq_pin(8, mp_INT);
	if (pin == -1) {
		WARN_ON_ONCE(1);
		return;
	}
	apic = find_isa_irq_apic(8, mp_INT);
	if (apic == -1) {
		WARN_ON_ONCE(1);
		return;
	}

	entry0 = ioapic_read_entry(apic, pin);
	clear_IO_APIC_pin(apic, pin);

	memset(&entry1, 0, sizeof(entry1));

	entry1.dest_mode = IOAPIC_DEST_MODE_PHYSICAL;
	entry1.mask = IOAPIC_UNMASKED;
	entry1.dest = hard_smp_processor_id();
	entry1.delivery_mode = dest_ExtINT;
	entry1.polarity = entry0.polarity;
	entry1.trigger = IOAPIC_EDGE;
	entry1.vector = 0;

	ioapic_write_entry(apic, pin, entry1);

	save_control = CMOS_READ(RTC_CONTROL);
	save_freq_select = CMOS_READ(RTC_FREQ_SELECT);
	CMOS_WRITE((save_freq_select & ~RTC_RATE_SELECT) | 0x6,
		   RTC_FREQ_SELECT);
	CMOS_WRITE(save_control | RTC_PIE, RTC_CONTROL);

	i = 100;
	while (i-- > 0) {
		mdelay(10);
		if ((CMOS_READ(RTC_INTR_FLAGS) & RTC_PF) == RTC_PF)
			i -= 10;
	}

	CMOS_WRITE(save_control, RTC_CONTROL);
	CMOS_WRITE(save_freq_select, RTC_FREQ_SELECT);
	clear_IO_APIC_pin(apic, pin);

	ioapic_write_entry(apic, pin, entry0);
}

static int disable_timer_pin_1 __initdata;
/* Actually the next is obsolete, but keep it for paranoid reasons -AK */
static int __init disable_timer_pin_setup(char *arg)
{
	disable_timer_pin_1 = 1;
	return 0;
}
early_param("disable_timer_pin_1", disable_timer_pin_setup);

static int mp_alloc_timer_irq(int ioapic, int pin)
{
	int irq = -1;
	struct irq_domain *domain = mp_ioapic_irqdomain(ioapic);

	if (domain) {
		struct irq_alloc_info info;

		ioapic_set_alloc_attr(&info, NUMA_NO_NODE, 0, 0);
		info.ioapic_id = mpc_ioapic_id(ioapic);
		info.ioapic_pin = pin;
		mutex_lock(&ioapic_mutex);
		irq = alloc_isa_irq_from_domain(domain, 0, ioapic, pin, &info);
		mutex_unlock(&ioapic_mutex);
	}

	return irq;
}

/*
 * This code may look a bit paranoid, but it's supposed to cooperate with
 * a wide range of boards and BIOS bugs.  Fortunately only the timer IRQ
 * is so screwy.  Thanks to Brian Perkins for testing/hacking this beast
 * fanatically on his truly buggy board.
 *
 * FIXME: really need to revamp this for all platforms.
 */
static inline void __init check_timer(void)
{
	struct irq_data *irq_data = irq_get_irq_data(0);
	struct mp_chip_data *data = irq_data->chip_data;
	struct irq_cfg *cfg = irqd_cfg(irq_data);
	int node = cpu_to_node(0);
	int apic1, pin1, apic2, pin2;
	unsigned long flags;
	int no_pin1 = 0;

	local_irq_save(flags);

	/*
	 * get/set the timer IRQ vector:
	 */
	legacy_pic->mask(0);

	/*
	 * As IRQ0 is to be enabled in the 8259A, the virtual
	 * wire has to be disabled in the local APIC.  Also
	 * timer interrupts need to be acknowledged manually in
	 * the 8259A for the i82489DX when using the NMI
	 * watchdog as that APIC treats NMIs as level-triggered.
	 * The AEOI mode will finish them in the 8259A
	 * automatically.
	 */
	apic_write(APIC_LVT0, APIC_LVT_MASKED | APIC_DM_EXTINT);
	legacy_pic->init(1);

	pin1  = find_isa_irq_pin(0, mp_INT);
	apic1 = find_isa_irq_apic(0, mp_INT);
	pin2  = ioapic_i8259.pin;
	apic2 = ioapic_i8259.apic;

	apic_printk(APIC_QUIET, KERN_INFO "..TIMER: vector=0x%02X "
		    "apic1=%d pin1=%d apic2=%d pin2=%d\n",
		    cfg->vector, apic1, pin1, apic2, pin2);

	/*
	 * Some BIOS writers are clueless and report the ExtINTA
	 * I/O APIC input from the cascaded 8259A as the timer
	 * interrupt input.  So just in case, if only one pin
	 * was found above, try it both directly and through the
	 * 8259A.
	 */
	if (pin1 == -1) {
		panic_if_irq_remap("BIOS bug: timer not connected to IO-APIC");
		pin1 = pin2;
		apic1 = apic2;
		no_pin1 = 1;
	} else if (pin2 == -1) {
		pin2 = pin1;
		apic2 = apic1;
	}

	if (pin1 != -1) {
		/* Ok, does IRQ0 through the IOAPIC work? */
		if (no_pin1) {
			mp_alloc_timer_irq(apic1, pin1);
		} else {
			/*
			 * for edge trigger, it's already unmasked,
			 * so only need to unmask if it is level-trigger
			 * do we really have level trigger timer?
			 */
			int idx;
			idx = find_irq_entry(apic1, pin1, mp_INT);
			if (idx != -1 && irq_trigger(idx))
				unmask_ioapic_irq(irq_get_irq_data(0));
		}
		irq_domain_deactivate_irq(irq_data);
		irq_domain_activate_irq(irq_data, false);
		if (timer_irq_works()) {
			if (disable_timer_pin_1 > 0)
				clear_IO_APIC_pin(0, pin1);
			goto out;
		}
		panic_if_irq_remap("timer doesn't work through Interrupt-remapped IO-APIC");
		local_irq_disable();
		clear_IO_APIC_pin(apic1, pin1);
		if (!no_pin1)
			apic_printk(APIC_QUIET, KERN_ERR "..MP-BIOS bug: "
				    "8254 timer not connected to IO-APIC\n");

		apic_printk(APIC_QUIET, KERN_INFO "...trying to set up timer "
			    "(IRQ0) through the 8259A ...\n");
		apic_printk(APIC_QUIET, KERN_INFO
			    "..... (found apic %d pin %d) ...\n", apic2, pin2);
		/*
		 * legacy devices should be connected to IO APIC #0
		 */
		replace_pin_at_irq_node(data, node, apic1, pin1, apic2, pin2);
		irq_domain_deactivate_irq(irq_data);
		irq_domain_activate_irq(irq_data, false);
		legacy_pic->unmask(0);
		if (timer_irq_works()) {
			apic_printk(APIC_QUIET, KERN_INFO "....... works.\n");
			goto out;
		}
		/*
		 * Cleanup, just in case ...
		 */
		local_irq_disable();
		legacy_pic->mask(0);
		clear_IO_APIC_pin(apic2, pin2);
		apic_printk(APIC_QUIET, KERN_INFO "....... failed.\n");
	}

	apic_printk(APIC_QUIET, KERN_INFO
		    "...trying to set up timer as Virtual Wire IRQ...\n");

	lapic_register_intr(0);
	apic_write(APIC_LVT0, APIC_DM_FIXED | cfg->vector);	/* Fixed mode */
	legacy_pic->unmask(0);

	if (timer_irq_works()) {
		apic_printk(APIC_QUIET, KERN_INFO "..... works.\n");
		goto out;
	}
	local_irq_disable();
	legacy_pic->mask(0);
	apic_write(APIC_LVT0, APIC_LVT_MASKED | APIC_DM_FIXED | cfg->vector);
	apic_printk(APIC_QUIET, KERN_INFO "..... failed.\n");

	apic_printk(APIC_QUIET, KERN_INFO
		    "...trying to set up timer as ExtINT IRQ...\n");

	legacy_pic->init(0);
	legacy_pic->make_irq(0);
	apic_write(APIC_LVT0, APIC_DM_EXTINT);

	unlock_ExtINT_logic();

	if (timer_irq_works()) {
		apic_printk(APIC_QUIET, KERN_INFO "..... works.\n");
		goto out;
	}
	local_irq_disable();
	apic_printk(APIC_QUIET, KERN_INFO "..... failed :(.\n");
	if (apic_is_x2apic_enabled())
		apic_printk(APIC_QUIET, KERN_INFO
			    "Perhaps problem with the pre-enabled x2apic mode\n"
			    "Try booting with x2apic and interrupt-remapping disabled in the bios.\n");
	panic("IO-APIC + timer doesn't work!  Boot with apic=debug and send a "
		"report.  Then try booting with the 'noapic' option.\n");
out:
	local_irq_restore(flags);
}

/*
 * Traditionally ISA IRQ2 is the cascade IRQ, and is not available
 * to devices.  However there may be an I/O APIC pin available for
 * this interrupt regardless.  The pin may be left unconnected, but
 * typically it will be reused as an ExtINT cascade interrupt for
 * the master 8259A.  In the MPS case such a pin will normally be
 * reported as an ExtINT interrupt in the MP table.  With ACPI
 * there is no provision for ExtINT interrupts, and in the absence
 * of an override it would be treated as an ordinary ISA I/O APIC
 * interrupt, that is edge-triggered and unmasked by default.  We
 * used to do this, but it caused problems on some systems because
 * of the NMI watchdog and sometimes IRQ0 of the 8254 timer using
 * the same ExtINT cascade interrupt to drive the local APIC of the
 * bootstrap processor.  Therefore we refrain from routing IRQ2 to
 * the I/O APIC in all cases now.  No actual device should request
 * it anyway.  --macro
 */
#define PIC_IRQS	(1UL << PIC_CASCADE_IR)

static int mp_irqdomain_create(int ioapic)
{
	struct irq_alloc_info info;
	struct irq_domain *parent;
	int hwirqs = mp_ioapic_pin_count(ioapic);
	struct ioapic *ip = &ioapics[ioapic];
	struct ioapic_domain_cfg *cfg = &ip->irqdomain_cfg;
	struct mp_ioapic_gsi *gsi_cfg = mp_ioapic_gsi_routing(ioapic);
	struct fwnode_handle *fn;
	char *name = "IO-APIC";

	if (cfg->type == IOAPIC_DOMAIN_INVALID)
		return 0;

	init_irq_alloc_info(&info, NULL);
	info.type = X86_IRQ_ALLOC_TYPE_IOAPIC;
	info.ioapic_id = mpc_ioapic_id(ioapic);
	parent = irq_remapping_get_ir_irq_domain(&info);
	if (!parent)
		parent = x86_vector_domain;
	else
		name = "IO-APIC-IR";

	/* Handle device tree enumerated APICs proper */
	if (cfg->dev) {
		fn = of_node_to_fwnode(cfg->dev);
	} else {
		fn = irq_domain_alloc_named_id_fwnode(name, ioapic);
		if (!fn)
			return -ENOMEM;
	}

	ip->irqdomain = irq_domain_create_linear(fn, hwirqs, cfg->ops,
						 (void *)(long)ioapic);

	/* Release fw handle if it was allocated above */
	if (!cfg->dev)
		irq_domain_free_fwnode(fn);

	if (!ip->irqdomain)
		return -ENOMEM;

	ip->irqdomain->parent = parent;

	if (cfg->type == IOAPIC_DOMAIN_LEGACY ||
	    cfg->type == IOAPIC_DOMAIN_STRICT)
		ioapic_dynirq_base = max(ioapic_dynirq_base,
					 gsi_cfg->gsi_end + 1);

	return 0;
}

static void ioapic_destroy_irqdomain(int idx)
{
	if (ioapics[idx].irqdomain) {
		irq_domain_remove(ioapics[idx].irqdomain);
		ioapics[idx].irqdomain = NULL;
	}
}

void __init setup_IO_APIC(void)
{
	int ioapic;

	if (skip_ioapic_setup || !nr_ioapics)
		return;

	io_apic_irqs = nr_legacy_irqs() ? ~PIC_IRQS : ~0UL;

	apic_printk(APIC_VERBOSE, "ENABLING IO-APIC IRQs\n");
	for_each_ioapic(ioapic)
		BUG_ON(mp_irqdomain_create(ioapic));

	/*
         * Set up IO-APIC IRQ routing.
         */
	x86_init.mpparse.setup_ioapic_ids();

	sync_Arb_IDs();
	setup_IO_APIC_irqs();
	init_IO_APIC_traps();
	if (nr_legacy_irqs())
		check_timer();

	ioapic_initialized = 1;
}

static void resume_ioapic_id(int ioapic_idx)
{
	unsigned long flags;
	union IO_APIC_reg_00 reg_00;

	raw_spin_lock_irqsave(&ioapic_lock, flags);
	reg_00.raw = io_apic_read(ioapic_idx, 0);
	if (reg_00.bits.ID != mpc_ioapic_id(ioapic_idx)) {
		reg_00.bits.ID = mpc_ioapic_id(ioapic_idx);
		io_apic_write(ioapic_idx, 0, reg_00.raw);
	}
	raw_spin_unlock_irqrestore(&ioapic_lock, flags);
}

static void ioapic_resume(void)
{
	int ioapic_idx;

	for_each_ioapic_reverse(ioapic_idx)
		resume_ioapic_id(ioapic_idx);

	restore_ioapic_entries();
}

static struct syscore_ops ioapic_syscore_ops = {
	.suspend = save_ioapic_entries,
	.resume = ioapic_resume,
};

static int __init ioapic_init_ops(void)
{
	register_syscore_ops(&ioapic_syscore_ops);

	return 0;
}

device_initcall(ioapic_init_ops);

static int io_apic_get_redir_entries(int ioapic)
{
	union IO_APIC_reg_01	reg_01;
	unsigned long flags;

	raw_spin_lock_irqsave(&ioapic_lock, flags);
	reg_01.raw = io_apic_read(ioapic, 1);
	raw_spin_unlock_irqrestore(&ioapic_lock, flags);

	/* The register returns the maximum index redir index
	 * supported, which is one less than the total number of redir
	 * entries.
	 */
	return reg_01.bits.entries + 1;
}

unsigned int arch_dynirq_lower_bound(unsigned int from)
{
	/*
	 * dmar_alloc_hwirq() may be called before setup_IO_APIC(), so use
	 * gsi_top if ioapic_dynirq_base hasn't been initialized yet.
	 */
	return ioapic_initialized ? ioapic_dynirq_base : gsi_top;
}

#ifdef CONFIG_X86_32
static int io_apic_get_unique_id(int ioapic, int apic_id)
{
	union IO_APIC_reg_00 reg_00;
	static physid_mask_t apic_id_map = PHYSID_MASK_NONE;
	physid_mask_t tmp;
	unsigned long flags;
	int i = 0;

	/*
	 * The P4 platform supports up to 256 APIC IDs on two separate APIC
	 * buses (one for LAPICs, one for IOAPICs), where predecessors only
	 * supports up to 16 on one shared APIC bus.
	 *
	 * TBD: Expand LAPIC/IOAPIC support on P4-class systems to take full
	 *      advantage of new APIC bus architecture.
	 */

	if (physids_empty(apic_id_map))
		apic->ioapic_phys_id_map(&phys_cpu_present_map, &apic_id_map);

	raw_spin_lock_irqsave(&ioapic_lock, flags);
	reg_00.raw = io_apic_read(ioapic, 0);
	raw_spin_unlock_irqrestore(&ioapic_lock, flags);

	if (apic_id >= get_physical_broadcast()) {
		printk(KERN_WARNING "IOAPIC[%d]: Invalid apic_id %d, trying "
			"%d\n", ioapic, apic_id, reg_00.bits.ID);
		apic_id = reg_00.bits.ID;
	}

	/*
	 * Every APIC in a system must have a unique ID or we get lots of nice
	 * 'stuck on smp_invalidate_needed IPI wait' messages.
	 */
	if (apic->check_apicid_used(&apic_id_map, apic_id)) {

		for (i = 0; i < get_physical_broadcast(); i++) {
			if (!apic->check_apicid_used(&apic_id_map, i))
				break;
		}

		if (i == get_physical_broadcast())
			panic("Max apic_id exceeded!\n");

		printk(KERN_WARNING "IOAPIC[%d]: apic_id %d already used, "
			"trying %d\n", ioapic, apic_id, i);

		apic_id = i;
	}

	apic->apicid_to_cpu_present(apic_id, &tmp);
	physids_or(apic_id_map, apic_id_map, tmp);

	if (reg_00.bits.ID != apic_id) {
		reg_00.bits.ID = apic_id;

		raw_spin_lock_irqsave(&ioapic_lock, flags);
		io_apic_write(ioapic, 0, reg_00.raw);
		reg_00.raw = io_apic_read(ioapic, 0);
		raw_spin_unlock_irqrestore(&ioapic_lock, flags);

		/* Sanity check */
		if (reg_00.bits.ID != apic_id) {
			pr_err("IOAPIC[%d]: Unable to change apic_id!\n",
			       ioapic);
			return -1;
		}
	}

	apic_printk(APIC_VERBOSE, KERN_INFO
			"IOAPIC[%d]: Assigned apic_id %d\n", ioapic, apic_id);

	return apic_id;
}

static u8 io_apic_unique_id(int idx, u8 id)
{
	if ((boot_cpu_data.x86_vendor == X86_VENDOR_INTEL) &&
	    !APIC_XAPIC(boot_cpu_apic_version))
		return io_apic_get_unique_id(idx, id);
	else
		return id;
}
#else
static u8 io_apic_unique_id(int idx, u8 id)
{
	union IO_APIC_reg_00 reg_00;
	DECLARE_BITMAP(used, 256);
	unsigned long flags;
	u8 new_id;
	int i;

	bitmap_zero(used, 256);
	for_each_ioapic(i)
		__set_bit(mpc_ioapic_id(i), used);

	/* Hand out the requested id if available */
	if (!test_bit(id, used))
		return id;

	/*
	 * Read the current id from the ioapic and keep it if
	 * available.
	 */
	raw_spin_lock_irqsave(&ioapic_lock, flags);
	reg_00.raw = io_apic_read(idx, 0);
	raw_spin_unlock_irqrestore(&ioapic_lock, flags);
	new_id = reg_00.bits.ID;
	if (!test_bit(new_id, used)) {
		apic_printk(APIC_VERBOSE, KERN_INFO
			"IOAPIC[%d]: Using reg apic_id %d instead of %d\n",
			 idx, new_id, id);
		return new_id;
	}

	/*
	 * Get the next free id and write it to the ioapic.
	 */
	new_id = find_first_zero_bit(used, 256);
	reg_00.bits.ID = new_id;
	raw_spin_lock_irqsave(&ioapic_lock, flags);
	io_apic_write(idx, 0, reg_00.raw);
	reg_00.raw = io_apic_read(idx, 0);
	raw_spin_unlock_irqrestore(&ioapic_lock, flags);
	/* Sanity check */
	BUG_ON(reg_00.bits.ID != new_id);

	return new_id;
}
#endif

static int io_apic_get_version(int ioapic)
{
	union IO_APIC_reg_01	reg_01;
	unsigned long flags;

	raw_spin_lock_irqsave(&ioapic_lock, flags);
	reg_01.raw = io_apic_read(ioapic, 1);
	raw_spin_unlock_irqrestore(&ioapic_lock, flags);

	return reg_01.bits.version;
}

int acpi_get_override_irq(u32 gsi, int *trigger, int *polarity)
{
	int ioapic, pin, idx;

	if (skip_ioapic_setup)
		return -1;

	ioapic = mp_find_ioapic(gsi);
	if (ioapic < 0)
		return -1;

	pin = mp_find_ioapic_pin(ioapic, gsi);
	if (pin < 0)
		return -1;

	idx = find_irq_entry(ioapic, pin, mp_INT);
	if (idx < 0)
		return -1;

	*trigger = irq_trigger(idx);
	*polarity = irq_polarity(idx);
	return 0;
}

/*
 * This function updates target affinity of IOAPIC interrupts to include
 * the CPUs which came online during SMP bringup.
 */
#define IOAPIC_RESOURCE_NAME_SIZE 11

static struct resource *ioapic_resources;

static struct resource * __init ioapic_setup_resources(void)
{
	unsigned long n;
	struct resource *res;
	char *mem;
	int i;

	if (nr_ioapics == 0)
		return NULL;

	n = IOAPIC_RESOURCE_NAME_SIZE + sizeof(struct resource);
	n *= nr_ioapics;

	mem = alloc_bootmem(n);
	res = (void *)mem;

	mem += sizeof(struct resource) * nr_ioapics;

	for_each_ioapic(i) {
		res[i].name = mem;
		res[i].flags = IORESOURCE_MEM | IORESOURCE_BUSY;
		snprintf(mem, IOAPIC_RESOURCE_NAME_SIZE, "IOAPIC %u", i);
		mem += IOAPIC_RESOURCE_NAME_SIZE;
		ioapics[i].iomem_res = &res[i];
	}

	ioapic_resources = res;

	return res;
}

void __init io_apic_init_mappings(void)
{
	unsigned long ioapic_phys, idx = FIX_IO_APIC_BASE_0;
	struct resource *ioapic_res;
	int i;

	ioapic_res = ioapic_setup_resources();
	for_each_ioapic(i) {
		if (smp_found_config) {
			ioapic_phys = mpc_ioapic_addr(i);
#ifdef CONFIG_X86_32
			if (!ioapic_phys) {
				printk(KERN_ERR
				       "WARNING: bogus zero IO-APIC "
				       "address found in MPTABLE, "
				       "disabling IO/APIC support!\n");
				smp_found_config = 0;
				skip_ioapic_setup = 1;
				goto fake_ioapic_page;
			}
#endif
		} else {
#ifdef CONFIG_X86_32
fake_ioapic_page:
#endif
			ioapic_phys = (unsigned long)alloc_bootmem_pages(PAGE_SIZE);
			ioapic_phys = __pa(ioapic_phys);
		}
		set_fixmap_nocache(idx, ioapic_phys);
		apic_printk(APIC_VERBOSE, "mapped IOAPIC to %08lx (%08lx)\n",
			__fix_to_virt(idx) + (ioapic_phys & ~PAGE_MASK),
			ioapic_phys);
		idx++;

		ioapic_res->start = ioapic_phys;
		ioapic_res->end = ioapic_phys + IO_APIC_SLOT_SIZE - 1;
		ioapic_res++;
	}
}

void __init ioapic_insert_resources(void)
{
	int i;
	struct resource *r = ioapic_resources;

	if (!r) {
		if (nr_ioapics > 0)
			printk(KERN_ERR
				"IO APIC resources couldn't be allocated.\n");
		return;
	}

	for_each_ioapic(i) {
		insert_resource(&iomem_resource, r);
		r++;
	}
}

int mp_find_ioapic(u32 gsi)
{
	int i;

	if (nr_ioapics == 0)
		return -1;

	/* Find the IOAPIC that manages this GSI. */
	for_each_ioapic(i) {
		struct mp_ioapic_gsi *gsi_cfg = mp_ioapic_gsi_routing(i);
		if (gsi >= gsi_cfg->gsi_base && gsi <= gsi_cfg->gsi_end)
			return i;
	}

	printk(KERN_ERR "ERROR: Unable to locate IOAPIC for GSI %d\n", gsi);
	return -1;
}

int mp_find_ioapic_pin(int ioapic, u32 gsi)
{
	struct mp_ioapic_gsi *gsi_cfg;

	if (WARN_ON(ioapic < 0))
		return -1;

	gsi_cfg = mp_ioapic_gsi_routing(ioapic);
	if (WARN_ON(gsi > gsi_cfg->gsi_end))
		return -1;

	return gsi - gsi_cfg->gsi_base;
}

static int bad_ioapic_register(int idx)
{
	union IO_APIC_reg_00 reg_00;
	union IO_APIC_reg_01 reg_01;
	union IO_APIC_reg_02 reg_02;

	reg_00.raw = io_apic_read(idx, 0);
	reg_01.raw = io_apic_read(idx, 1);
	reg_02.raw = io_apic_read(idx, 2);

	if (reg_00.raw == -1 && reg_01.raw == -1 && reg_02.raw == -1) {
		pr_warn("I/O APIC 0x%x registers return all ones, skipping!\n",
			mpc_ioapic_addr(idx));
		return 1;
	}

	return 0;
}

static int find_free_ioapic_entry(void)
{
	int idx;

	for (idx = 0; idx < MAX_IO_APICS; idx++)
		if (ioapics[idx].nr_registers == 0)
			return idx;

	return MAX_IO_APICS;
}

/**
 * mp_register_ioapic - Register an IOAPIC device
 * @id:		hardware IOAPIC ID
 * @address:	physical address of IOAPIC register area
 * @gsi_base:	base of GSI associated with the IOAPIC
 * @cfg:	configuration information for the IOAPIC
 */
int mp_register_ioapic(int id, u32 address, u32 gsi_base,
		       struct ioapic_domain_cfg *cfg)
{
	bool hotplug = !!ioapic_initialized;
	struct mp_ioapic_gsi *gsi_cfg;
	int idx, ioapic, entries;
	u32 gsi_end;

	if (!address) {
		pr_warn("Bogus (zero) I/O APIC address found, skipping!\n");
		return -EINVAL;
	}
	for_each_ioapic(ioapic)
		if (ioapics[ioapic].mp_config.apicaddr == address) {
			pr_warn("address 0x%x conflicts with IOAPIC%d\n",
				address, ioapic);
			return -EEXIST;
		}

	idx = find_free_ioapic_entry();
	if (idx >= MAX_IO_APICS) {
		pr_warn("Max # of I/O APICs (%d) exceeded (found %d), skipping\n",
			MAX_IO_APICS, idx);
		return -ENOSPC;
	}

	ioapics[idx].mp_config.type = MP_IOAPIC;
	ioapics[idx].mp_config.flags = MPC_APIC_USABLE;
	ioapics[idx].mp_config.apicaddr = address;

	set_fixmap_nocache(FIX_IO_APIC_BASE_0 + idx, address);
	if (bad_ioapic_register(idx)) {
		clear_fixmap(FIX_IO_APIC_BASE_0 + idx);
		return -ENODEV;
	}

	ioapics[idx].mp_config.apicid = io_apic_unique_id(idx, id);
	ioapics[idx].mp_config.apicver = io_apic_get_version(idx);

	/*
	 * Build basic GSI lookup table to facilitate gsi->io_apic lookups
	 * and to prevent reprogramming of IOAPIC pins (PCI GSIs).
	 */
	entries = io_apic_get_redir_entries(idx);
	gsi_end = gsi_base + entries - 1;
	for_each_ioapic(ioapic) {
		gsi_cfg = mp_ioapic_gsi_routing(ioapic);
		if ((gsi_base >= gsi_cfg->gsi_base &&
		     gsi_base <= gsi_cfg->gsi_end) ||
		    (gsi_end >= gsi_cfg->gsi_base &&
		     gsi_end <= gsi_cfg->gsi_end)) {
			pr_warn("GSI range [%u-%u] for new IOAPIC conflicts with GSI[%u-%u]\n",
				gsi_base, gsi_end,
				gsi_cfg->gsi_base, gsi_cfg->gsi_end);
			clear_fixmap(FIX_IO_APIC_BASE_0 + idx);
			return -ENOSPC;
		}
	}
	gsi_cfg = mp_ioapic_gsi_routing(idx);
	gsi_cfg->gsi_base = gsi_base;
	gsi_cfg->gsi_end = gsi_end;

	ioapics[idx].irqdomain = NULL;
	ioapics[idx].irqdomain_cfg = *cfg;

	/*
	 * If mp_register_ioapic() is called during early boot stage when
	 * walking ACPI/SFI/DT tables, it's too early to create irqdomain,
	 * we are still using bootmem allocator. So delay it to setup_IO_APIC().
	 */
	if (hotplug) {
		if (mp_irqdomain_create(idx)) {
			clear_fixmap(FIX_IO_APIC_BASE_0 + idx);
			return -ENOMEM;
		}
		alloc_ioapic_saved_registers(idx);
	}

	if (gsi_cfg->gsi_end >= gsi_top)
		gsi_top = gsi_cfg->gsi_end + 1;
	if (nr_ioapics <= idx)
		nr_ioapics = idx + 1;

	/* Set nr_registers to mark entry present */
	ioapics[idx].nr_registers = entries;

	pr_info("IOAPIC[%d]: apic_id %d, version %d, address 0x%x, GSI %d-%d\n",
		idx, mpc_ioapic_id(idx),
		mpc_ioapic_ver(idx), mpc_ioapic_addr(idx),
		gsi_cfg->gsi_base, gsi_cfg->gsi_end);

	return 0;
}

int mp_unregister_ioapic(u32 gsi_base)
{
	int ioapic, pin;
	int found = 0;

	for_each_ioapic(ioapic)
		if (ioapics[ioapic].gsi_config.gsi_base == gsi_base) {
			found = 1;
			break;
		}
	if (!found) {
		pr_warn("can't find IOAPIC for GSI %d\n", gsi_base);
		return -ENODEV;
	}

	for_each_pin(ioapic, pin) {
		u32 gsi = mp_pin_to_gsi(ioapic, pin);
		int irq = mp_map_gsi_to_irq(gsi, 0, NULL);
		struct mp_chip_data *data;

		if (irq >= 0) {
			data = irq_get_chip_data(irq);
			if (data && data->count) {
				pr_warn("pin%d on IOAPIC%d is still in use.\n",
					pin, ioapic);
				return -EBUSY;
			}
		}
	}

	/* Mark entry not present */
	ioapics[ioapic].nr_registers  = 0;
	ioapic_destroy_irqdomain(ioapic);
	free_ioapic_saved_registers(ioapic);
	if (ioapics[ioapic].iomem_res)
		release_resource(ioapics[ioapic].iomem_res);
	clear_fixmap(FIX_IO_APIC_BASE_0 + ioapic);
	memset(&ioapics[ioapic], 0, sizeof(ioapics[ioapic]));

	return 0;
}

int mp_ioapic_registered(u32 gsi_base)
{
	int ioapic;

	for_each_ioapic(ioapic)
		if (ioapics[ioapic].gsi_config.gsi_base == gsi_base)
			return 1;

	return 0;
}

static void mp_irqdomain_get_attr(u32 gsi, struct mp_chip_data *data,
				  struct irq_alloc_info *info)
{
	if (info && info->ioapic_valid) {
		data->trigger = info->ioapic_trigger;
		data->polarity = info->ioapic_polarity;
	} else if (acpi_get_override_irq(gsi, &data->trigger,
					 &data->polarity) < 0) {
		/* PCI interrupts are always active low level triggered. */
		data->trigger = IOAPIC_LEVEL;
		data->polarity = IOAPIC_POL_LOW;
	}
}

static void mp_setup_entry(struct irq_cfg *cfg, struct mp_chip_data *data,
			   struct IO_APIC_route_entry *entry)
{
	memset(entry, 0, sizeof(*entry));
	entry->delivery_mode = apic->irq_delivery_mode;
	entry->dest_mode     = apic->irq_dest_mode;
	entry->dest	     = cfg->dest_apicid;
	entry->vector	     = cfg->vector;
	entry->trigger	     = data->trigger;
	entry->polarity	     = data->polarity;
	/*
	 * Mask level triggered irqs. Edge triggered irqs are masked
	 * by the irq core code in case they fire.
	 */
	if (data->trigger == IOAPIC_LEVEL)
		entry->mask = IOAPIC_MASKED;
	else
		entry->mask = IOAPIC_UNMASKED;
}

int mp_irqdomain_alloc(struct irq_domain *domain, unsigned int virq,
		       unsigned int nr_irqs, void *arg)
{
	int ret, ioapic, pin;
	struct irq_cfg *cfg;
	struct irq_data *irq_data;
	struct mp_chip_data *data;
	struct irq_alloc_info *info = arg;
	unsigned long flags;

	if (!info || nr_irqs > 1)
		return -EINVAL;
	irq_data = irq_domain_get_irq_data(domain, virq);
	if (!irq_data)
		return -EINVAL;

	ioapic = mp_irqdomain_ioapic_idx(domain);
	pin = info->ioapic_pin;
	if (irq_find_mapping(domain, (irq_hw_number_t)pin) > 0)
		return -EEXIST;

	data = kzalloc(sizeof(*data), GFP_KERNEL);
	if (!data)
		return -ENOMEM;

	info->ioapic_entry = &data->entry;
	ret = irq_domain_alloc_irqs_parent(domain, virq, nr_irqs, info);
	if (ret < 0) {
		kfree(data);
		return ret;
	}

	INIT_LIST_HEAD(&data->irq_2_pin);
	irq_data->hwirq = info->ioapic_pin;
	irq_data->chip = (domain->parent == x86_vector_domain) ?
			  &ioapic_chip : &ioapic_ir_chip;
	irq_data->chip_data = data;
	mp_irqdomain_get_attr(mp_pin_to_gsi(ioapic, pin), data, info);

	cfg = irqd_cfg(irq_data);
	add_pin_to_irq_node(data, ioapic_alloc_attr_node(info), ioapic, pin);

	local_irq_save(flags);
	if (info->ioapic_entry)
		mp_setup_entry(cfg, data, info->ioapic_entry);
	mp_register_handler(virq, data->trigger);
	if (virq < nr_legacy_irqs())
		legacy_pic->mask(virq);
	local_irq_restore(flags);

	apic_printk(APIC_VERBOSE, KERN_DEBUG
		    "IOAPIC[%d]: Set routing entry (%d-%d -> 0x%x -> IRQ %d Mode:%i Active:%i Dest:%d)\n",
		    ioapic, mpc_ioapic_id(ioapic), pin, cfg->vector,
		    virq, data->trigger, data->polarity, cfg->dest_apicid);

	return 0;
}

void mp_irqdomain_free(struct irq_domain *domain, unsigned int virq,
		       unsigned int nr_irqs)
{
	struct irq_data *irq_data;
	struct mp_chip_data *data;

	BUG_ON(nr_irqs != 1);
	irq_data = irq_domain_get_irq_data(domain, virq);
	if (irq_data && irq_data->chip_data) {
		data = irq_data->chip_data;
		__remove_pin_from_irq(data, mp_irqdomain_ioapic_idx(domain),
				      (int)irq_data->hwirq);
		WARN_ON(!list_empty(&data->irq_2_pin));
		kfree(irq_data->chip_data);
	}
	irq_domain_free_irqs_top(domain, virq, nr_irqs);
}

int mp_irqdomain_activate(struct irq_domain *domain,
			  struct irq_data *irq_data, bool reserve)
{
	unsigned long flags;

	raw_spin_lock_irqsave(&ioapic_lock, flags);
	ioapic_configure_entry(irq_data);
	raw_spin_unlock_irqrestore(&ioapic_lock, flags);
	return 0;
}

void mp_irqdomain_deactivate(struct irq_domain *domain,
			     struct irq_data *irq_data)
{
	/* It won't be called for IRQ with multiple IOAPIC pins associated */
	ioapic_mask_entry(mp_irqdomain_ioapic_idx(domain),
			  (int)irq_data->hwirq);
}

int mp_irqdomain_ioapic_idx(struct irq_domain *domain)
{
	return (int)(long)domain->host_data;
}

const struct irq_domain_ops mp_ioapic_irqdomain_ops = {
	.alloc		= mp_irqdomain_alloc,
	.free		= mp_irqdomain_free,
	.activate	= mp_irqdomain_activate,
	.deactivate	= mp_irqdomain_deactivate,
};<|MERGE_RESOLUTION|>--- conflicted
+++ resolved
@@ -1603,11 +1603,7 @@
 	do {
 		rep_nop();
 		now = rdtsc();
-<<<<<<< HEAD
-	} while ((now - start) < 40000000000UL / HZ &&
-=======
 	} while ((now - start) < 40000000000ULL / HZ &&
->>>>>>> 661e50bc
 		time_before_eq(jiffies, end));
 }
 
