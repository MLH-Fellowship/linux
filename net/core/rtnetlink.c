--- conflicted
+++ resolved
@@ -358,8 +358,6 @@
 	if (ops->get_xstats_size)
 		/* IFLA_INFO_XSTATS */
 		size += nla_total_size(ops->get_xstats_size(dev));
-<<<<<<< HEAD
-=======
 
 	return size;
 }
@@ -449,7 +447,6 @@
 				af_ops->get_link_af_size(dev);
 		}
 	}
->>>>>>> 3cbea436
 
 	return size;
 }
@@ -699,7 +696,6 @@
 {
 	memcpy(v, b, sizeof(*b));
 }
-<<<<<<< HEAD
 
 /* All VF info */
 static inline int rtnl_vfinfo_size(const struct net_device *dev)
@@ -743,51 +739,6 @@
 		return port_self_size;
 }
 
-=======
-
-/* All VF info */
-static inline int rtnl_vfinfo_size(const struct net_device *dev)
-{
-	if (dev->dev.parent && dev_is_pci(dev->dev.parent)) {
-
-		int num_vfs = dev_num_vf(dev->dev.parent);
-		size_t size = nla_total_size(sizeof(struct nlattr));
-		size += nla_total_size(num_vfs * sizeof(struct nlattr));
-		size += num_vfs *
-			(nla_total_size(sizeof(struct ifla_vf_mac)) +
-			 nla_total_size(sizeof(struct ifla_vf_vlan)) +
-			 nla_total_size(sizeof(struct ifla_vf_tx_rate)));
-		return size;
-	} else
-		return 0;
-}
-
-static size_t rtnl_port_size(const struct net_device *dev)
-{
-	size_t port_size = nla_total_size(4)		/* PORT_VF */
-		+ nla_total_size(PORT_PROFILE_MAX)	/* PORT_PROFILE */
-		+ nla_total_size(sizeof(struct ifla_port_vsi))
-							/* PORT_VSI_TYPE */
-		+ nla_total_size(PORT_UUID_MAX)		/* PORT_INSTANCE_UUID */
-		+ nla_total_size(PORT_UUID_MAX)		/* PORT_HOST_UUID */
-		+ nla_total_size(1)			/* PROT_VDP_REQUEST */
-		+ nla_total_size(2);			/* PORT_VDP_RESPONSE */
-	size_t vf_ports_size = nla_total_size(sizeof(struct nlattr));
-	size_t vf_port_size = nla_total_size(sizeof(struct nlattr))
-		+ port_size;
-	size_t port_self_size = nla_total_size(sizeof(struct nlattr))
-		+ port_size;
-
-	if (!dev->netdev_ops->ndo_get_vf_port || !dev->dev.parent)
-		return 0;
-	if (dev_num_vf(dev->dev.parent))
-		return port_self_size + vf_ports_size +
-			vf_port_size * dev_num_vf(dev->dev.parent);
-	else
-		return port_self_size;
-}
-
->>>>>>> 3cbea436
 static noinline size_t if_nlmsg_size(const struct net_device *dev)
 {
 	return NLMSG_ALIGN(sizeof(struct ifinfomsg))
@@ -809,9 +760,6 @@
 	       + nla_total_size(4) /* IFLA_NUM_VF */
 	       + rtnl_vfinfo_size(dev) /* IFLA_VFINFO_LIST */
 	       + rtnl_port_size(dev) /* IFLA_VF_PORTS + IFLA_PORT_SELF */
-<<<<<<< HEAD
-	       + rtnl_link_get_size(dev); /* IFLA_LINKINFO */
-=======
 	       + rtnl_link_get_size(dev) /* IFLA_LINKINFO */
 	       + rtnl_link_get_af_size(dev); /* IFLA_AF_SPEC */
 }
@@ -889,82 +837,6 @@
 	}
 
 	return 0;
->>>>>>> 3cbea436
-}
-
-static int rtnl_vf_ports_fill(struct sk_buff *skb, struct net_device *dev)
-{
-	struct nlattr *vf_ports;
-	struct nlattr *vf_port;
-	int vf;
-	int err;
-
-	vf_ports = nla_nest_start(skb, IFLA_VF_PORTS);
-	if (!vf_ports)
-		return -EMSGSIZE;
-
-	for (vf = 0; vf < dev_num_vf(dev->dev.parent); vf++) {
-		vf_port = nla_nest_start(skb, IFLA_VF_PORT);
-		if (!vf_port)
-			goto nla_put_failure;
-		NLA_PUT_U32(skb, IFLA_PORT_VF, vf);
-		err = dev->netdev_ops->ndo_get_vf_port(dev, vf, skb);
-		if (err == -EMSGSIZE)
-			goto nla_put_failure;
-		if (err) {
-			nla_nest_cancel(skb, vf_port);
-			continue;
-		}
-		nla_nest_end(skb, vf_port);
-	}
-
-	nla_nest_end(skb, vf_ports);
-
-	return 0;
-
-nla_put_failure:
-	nla_nest_cancel(skb, vf_ports);
-	return -EMSGSIZE;
-}
-
-static int rtnl_port_self_fill(struct sk_buff *skb, struct net_device *dev)
-{
-	struct nlattr *port_self;
-	int err;
-
-	port_self = nla_nest_start(skb, IFLA_PORT_SELF);
-	if (!port_self)
-		return -EMSGSIZE;
-
-	err = dev->netdev_ops->ndo_get_vf_port(dev, PORT_SELF_VF, skb);
-	if (err) {
-		nla_nest_cancel(skb, port_self);
-		return (err == -EMSGSIZE) ? err : 0;
-	}
-
-	nla_nest_end(skb, port_self);
-
-	return 0;
-}
-
-static int rtnl_port_fill(struct sk_buff *skb, struct net_device *dev)
-{
-	int err;
-
-	if (!dev->netdev_ops->ndo_get_vf_port || !dev->dev.parent)
-		return 0;
-
-	err = rtnl_port_self_fill(skb, dev);
-	if (err)
-		return err;
-
-	if (dev_num_vf(dev->dev.parent)) {
-		err = rtnl_vf_ports_fill(skb, dev);
-		if (err)
-			return err;
-	}
-
-	return 0;
 }
 
 static int rtnl_fill_ifinfo(struct sk_buff *skb, struct net_device *dev,
@@ -975,12 +847,8 @@
 	struct nlmsghdr *nlh;
 	struct rtnl_link_stats64 temp;
 	const struct rtnl_link_stats64 *stats;
-<<<<<<< HEAD
-	struct nlattr *attr;
-=======
 	struct nlattr *attr, *af_spec;
 	struct rtnl_af_ops *af_ops;
->>>>>>> 3cbea436
 
 	nlh = nlmsg_put(skb, pid, seq, type, sizeof(*ifm), flags);
 	if (nlh == NULL)
@@ -1177,10 +1045,7 @@
 	[IFLA_VFINFO_LIST]	= {. type = NLA_NESTED },
 	[IFLA_VF_PORTS]		= { .type = NLA_NESTED },
 	[IFLA_PORT_SELF]	= { .type = NLA_NESTED },
-<<<<<<< HEAD
-=======
 	[IFLA_AF_SPEC]		= { .type = NLA_NESTED },
->>>>>>> 3cbea436
 };
 EXPORT_SYMBOL(ifla_policy);
 
@@ -1504,8 +1369,6 @@
 			goto errout;
 		modified = 1;
 	}
-<<<<<<< HEAD
-=======
 
 	if (tb[IFLA_AF_SPEC]) {
 		struct nlattr *af;
@@ -1524,7 +1387,6 @@
 			modified = 1;
 		}
 	}
->>>>>>> 3cbea436
 	err = 0;
 
 errout:
