--- conflicted
+++ resolved
@@ -990,12 +990,7 @@
 	if (blk_rq_tagged(rq))
 		blk_queue_end_tag(q, rq);
 
-<<<<<<< HEAD
-	drive_stat_acct(rq, 1);
-	__elv_add_request(q, rq, where, 0);
-=======
 	add_acct_request(q, rq, where);
->>>>>>> 0ce790e7
 	__blk_run_queue(q, false);
 	spin_unlock_irqrestore(q->queue_lock, flags);
 }
@@ -2634,8 +2629,6 @@
 }
 EXPORT_SYMBOL(kblockd_schedule_work);
 
-<<<<<<< HEAD
-=======
 int kblockd_schedule_delayed_work(struct request_queue *q,
 			struct delayed_work *dwork, unsigned long delay)
 {
@@ -2746,7 +2739,6 @@
 }
 EXPORT_SYMBOL(__blk_flush_plug);
 
->>>>>>> 0ce790e7
 int __init blk_dev_init(void)
 {
 	BUILD_BUG_ON(__REQ_NR_BITS > 8 *
