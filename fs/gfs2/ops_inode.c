/*
 * Copyright (C) Sistina Software, Inc.  1997-2003 All rights reserved.
 * Copyright (C) 2004-2006 Red Hat, Inc.  All rights reserved.
 *
 * This copyrighted material is made available to anyone wishing to use,
 * modify, copy, or redistribute it subject to the terms and conditions
 * of the GNU General Public License version 2.
 */

#include <linux/slab.h>
#include <linux/spinlock.h>
#include <linux/completion.h>
#include <linux/buffer_head.h>
#include <linux/namei.h>
#include <linux/mm.h>
#include <linux/xattr.h>
#include <linux/posix_acl.h>
#include <linux/gfs2_ondisk.h>
#include <linux/crc32.h>
#include <linux/fiemap.h>
#include <linux/swap.h>
#include <linux/falloc.h>
#include <asm/uaccess.h>

#include "gfs2.h"
#include "incore.h"
#include "acl.h"
#include "bmap.h"
#include "dir.h"
#include "xattr.h"
#include "glock.h"
#include "inode.h"
#include "meta_io.h"
#include "quota.h"
#include "rgrp.h"
#include "trans.h"
#include "util.h"
#include "super.h"

/**
 * gfs2_create - Create a file
 * @dir: The directory in which to create the file
 * @dentry: The dentry of the new file
 * @mode: The mode of the new file
 *
 * Returns: errno
 */

static int gfs2_create(struct inode *dir, struct dentry *dentry,
		       int mode, struct nameidata *nd)
{
	struct gfs2_inode *dip = GFS2_I(dir);
	struct gfs2_sbd *sdp = GFS2_SB(dir);
	struct gfs2_holder ghs[2];
	struct inode *inode;

	gfs2_holder_init(dip->i_gl, 0, 0, ghs);

	for (;;) {
		inode = gfs2_createi(ghs, &dentry->d_name, S_IFREG | mode, 0);
		if (!IS_ERR(inode)) {
			gfs2_trans_end(sdp);
			if (dip->i_alloc->al_rgd)
				gfs2_inplace_release(dip);
			gfs2_quota_unlock(dip);
			gfs2_alloc_put(dip);
			gfs2_glock_dq_uninit_m(2, ghs);
			mark_inode_dirty(inode);
			break;
		} else if (PTR_ERR(inode) != -EEXIST ||
			   (nd && nd->flags & LOOKUP_EXCL)) {
			gfs2_holder_uninit(ghs);
			return PTR_ERR(inode);
		}

		inode = gfs2_lookupi(dir, &dentry->d_name, 0);
		if (inode) {
			if (!IS_ERR(inode)) {
				gfs2_holder_uninit(ghs);
				break;
			} else {
				gfs2_holder_uninit(ghs);
				return PTR_ERR(inode);
			}
		}
	}

	d_instantiate(dentry, inode);

	return 0;
}

/**
 * gfs2_lookup - Look up a filename in a directory and return its inode
 * @dir: The directory inode
 * @dentry: The dentry of the new inode
 * @nd: passed from Linux VFS, ignored by us
 *
 * Called by the VFS layer. Lock dir and call gfs2_lookupi()
 *
 * Returns: errno
 */

static struct dentry *gfs2_lookup(struct inode *dir, struct dentry *dentry,
				  struct nameidata *nd)
{
	struct inode *inode = NULL;

	dentry->d_op = &gfs2_dops;

	inode = gfs2_lookupi(dir, &dentry->d_name, 0);
	if (inode && IS_ERR(inode))
		return ERR_CAST(inode);

	if (inode) {
		struct gfs2_glock *gl = GFS2_I(inode)->i_gl;
		struct gfs2_holder gh;
		int error;
		error = gfs2_glock_nq_init(gl, LM_ST_SHARED, LM_FLAG_ANY, &gh);
		if (error) {
			iput(inode);
			return ERR_PTR(error);
		}
		gfs2_glock_dq_uninit(&gh);
		return d_splice_alias(inode, dentry);
	}
	d_add(dentry, inode);

	return NULL;
}

/**
 * gfs2_link - Link to a file
 * @old_dentry: The inode to link
 * @dir: Add link to this directory
 * @dentry: The name of the link
 *
 * Link the inode in "old_dentry" into the directory "dir" with the
 * name in "dentry".
 *
 * Returns: errno
 */

static int gfs2_link(struct dentry *old_dentry, struct inode *dir,
		     struct dentry *dentry)
{
	struct gfs2_inode *dip = GFS2_I(dir);
	struct gfs2_sbd *sdp = GFS2_SB(dir);
	struct inode *inode = old_dentry->d_inode;
	struct gfs2_inode *ip = GFS2_I(inode);
	struct gfs2_holder ghs[2];
	int alloc_required;
	int error;

	if (S_ISDIR(inode->i_mode))
		return -EPERM;

	gfs2_holder_init(dip->i_gl, LM_ST_EXCLUSIVE, 0, ghs);
	gfs2_holder_init(ip->i_gl, LM_ST_EXCLUSIVE, 0, ghs + 1);

	error = gfs2_glock_nq(ghs); /* parent */
	if (error)
		goto out_parent;

	error = gfs2_glock_nq(ghs + 1); /* child */
	if (error)
		goto out_child;

	error = gfs2_permission(dir, MAY_WRITE | MAY_EXEC);
	if (error)
		goto out_gunlock;

	error = gfs2_dir_check(dir, &dentry->d_name, NULL);
	switch (error) {
	case -ENOENT:
		break;
	case 0:
		error = -EEXIST;
	default:
		goto out_gunlock;
	}

	error = -EINVAL;
	if (!dip->i_inode.i_nlink)
		goto out_gunlock;
	error = -EFBIG;
	if (dip->i_entries == (u32)-1)
		goto out_gunlock;
	error = -EPERM;
	if (IS_IMMUTABLE(inode) || IS_APPEND(inode))
		goto out_gunlock;
	error = -EINVAL;
	if (!ip->i_inode.i_nlink)
		goto out_gunlock;
	error = -EMLINK;
	if (ip->i_inode.i_nlink == (u32)-1)
		goto out_gunlock;

	alloc_required = error = gfs2_diradd_alloc_required(dir, &dentry->d_name);
	if (error < 0)
		goto out_gunlock;
	error = 0;

	if (alloc_required) {
		struct gfs2_alloc *al = gfs2_alloc_get(dip);
		if (!al) {
			error = -ENOMEM;
			goto out_gunlock;
		}

		error = gfs2_quota_lock_check(dip);
		if (error)
			goto out_alloc;

		al->al_requested = sdp->sd_max_dirres;

		error = gfs2_inplace_reserve(dip);
		if (error)
			goto out_gunlock_q;

		error = gfs2_trans_begin(sdp, sdp->sd_max_dirres +
					 gfs2_rg_blocks(al) +
					 2 * RES_DINODE + RES_STATFS +
					 RES_QUOTA, 0);
		if (error)
			goto out_ipres;
	} else {
		error = gfs2_trans_begin(sdp, 2 * RES_DINODE + RES_LEAF, 0);
		if (error)
			goto out_ipres;
	}

	error = gfs2_dir_add(dir, &dentry->d_name, ip, IF2DT(inode->i_mode));
	if (error)
		goto out_end_trans;

	error = gfs2_change_nlink(ip, +1);

out_end_trans:
	gfs2_trans_end(sdp);
out_ipres:
	if (alloc_required)
		gfs2_inplace_release(dip);
out_gunlock_q:
	if (alloc_required)
		gfs2_quota_unlock(dip);
out_alloc:
	if (alloc_required)
		gfs2_alloc_put(dip);
out_gunlock:
	gfs2_glock_dq(ghs + 1);
out_child:
	gfs2_glock_dq(ghs);
out_parent:
	gfs2_holder_uninit(ghs);
	gfs2_holder_uninit(ghs + 1);
	if (!error) {
		ihold(inode);
		d_instantiate(dentry, inode);
		mark_inode_dirty(inode);
	}
	return error;
}

/*
 * gfs2_unlink_ok - check to see that a inode is still in a directory
 * @dip: the directory
 * @name: the name of the file
 * @ip: the inode
 *
 * Assumes that the lock on (at least) @dip is held.
 *
 * Returns: 0 if the parent/child relationship is correct, errno if it isn't
 */

static int gfs2_unlink_ok(struct gfs2_inode *dip, const struct qstr *name,
			  const struct gfs2_inode *ip)
{
	int error;

	if (IS_IMMUTABLE(&ip->i_inode) || IS_APPEND(&ip->i_inode))
		return -EPERM;

	if ((dip->i_inode.i_mode & S_ISVTX) &&
	    dip->i_inode.i_uid != current_fsuid() &&
	    ip->i_inode.i_uid != current_fsuid() && !capable(CAP_FOWNER))
		return -EPERM;

	if (IS_APPEND(&dip->i_inode))
		return -EPERM;

	error = gfs2_permission(&dip->i_inode, MAY_WRITE | MAY_EXEC);
	if (error)
		return error;

	error = gfs2_dir_check(&dip->i_inode, name, ip);
	if (error)
		return error;

	return 0;
}

/**
 * gfs2_unlink - Unlink a file
 * @dir: The inode of the directory containing the file to unlink
 * @dentry: The file itself
 *
 * Unlink a file.  Call gfs2_unlinki()
 *
 * Returns: errno
 */

static int gfs2_unlink(struct inode *dir, struct dentry *dentry)
{
	struct gfs2_inode *dip = GFS2_I(dir);
	struct gfs2_sbd *sdp = GFS2_SB(dir);
	struct gfs2_inode *ip = GFS2_I(dentry->d_inode);
	struct gfs2_holder ghs[3];
	struct gfs2_rgrpd *rgd;
	struct gfs2_holder ri_gh;
	int error;

	error = gfs2_rindex_hold(sdp, &ri_gh);
	if (error)
		return error;

	gfs2_holder_init(dip->i_gl, LM_ST_EXCLUSIVE, 0, ghs);
	gfs2_holder_init(ip->i_gl,  LM_ST_EXCLUSIVE, 0, ghs + 1);

	rgd = gfs2_blk2rgrpd(sdp, ip->i_no_addr);
	gfs2_holder_init(rgd->rd_gl, LM_ST_EXCLUSIVE, 0, ghs + 2);


	error = gfs2_glock_nq(ghs); /* parent */
	if (error)
		goto out_parent;

	error = gfs2_glock_nq(ghs + 1); /* child */
	if (error)
		goto out_child;

	error = gfs2_glock_nq(ghs + 2); /* rgrp */
	if (error)
		goto out_rgrp;

	error = gfs2_unlink_ok(dip, &dentry->d_name, ip);
	if (error)
		goto out_gunlock;

	error = gfs2_trans_begin(sdp, 2*RES_DINODE + RES_LEAF + RES_RG_BIT, 0);
	if (error)
		goto out_gunlock;

	error = gfs2_dir_del(dip, &dentry->d_name);
        if (error)
                goto out_end_trans;

	error = gfs2_change_nlink(ip, -1);

out_end_trans:
	gfs2_trans_end(sdp);
out_gunlock:
	gfs2_glock_dq(ghs + 2);
out_rgrp:
	gfs2_holder_uninit(ghs + 2);
	gfs2_glock_dq(ghs + 1);
out_child:
	gfs2_holder_uninit(ghs + 1);
	gfs2_glock_dq(ghs);
out_parent:
	gfs2_holder_uninit(ghs);
	gfs2_glock_dq_uninit(&ri_gh);
	return error;
}

/**
 * gfs2_symlink - Create a symlink
 * @dir: The directory to create the symlink in
 * @dentry: The dentry to put the symlink in
 * @symname: The thing which the link points to
 *
 * Returns: errno
 */

static int gfs2_symlink(struct inode *dir, struct dentry *dentry,
			const char *symname)
{
	struct gfs2_inode *dip = GFS2_I(dir), *ip;
	struct gfs2_sbd *sdp = GFS2_SB(dir);
	struct gfs2_holder ghs[2];
	struct inode *inode;
	struct buffer_head *dibh;
	int size;
	int error;

	/* Must be stuffed with a null terminator for gfs2_follow_link() */
	size = strlen(symname);
	if (size > sdp->sd_sb.sb_bsize - sizeof(struct gfs2_dinode) - 1)
		return -ENAMETOOLONG;

	gfs2_holder_init(dip->i_gl, 0, 0, ghs);

	inode = gfs2_createi(ghs, &dentry->d_name, S_IFLNK | S_IRWXUGO, 0);
	if (IS_ERR(inode)) {
		gfs2_holder_uninit(ghs);
		return PTR_ERR(inode);
	}

	ip = ghs[1].gh_gl->gl_object;

	i_size_write(inode, size);

	error = gfs2_meta_inode_buffer(ip, &dibh);

	if (!gfs2_assert_withdraw(sdp, !error)) {
		gfs2_dinode_out(ip, dibh->b_data);
		memcpy(dibh->b_data + sizeof(struct gfs2_dinode), symname,
		       size);
		brelse(dibh);
	}

	gfs2_trans_end(sdp);
	if (dip->i_alloc->al_rgd)
		gfs2_inplace_release(dip);
	gfs2_quota_unlock(dip);
	gfs2_alloc_put(dip);

	gfs2_glock_dq_uninit_m(2, ghs);

	d_instantiate(dentry, inode);
	mark_inode_dirty(inode);

	return 0;
}

/**
 * gfs2_mkdir - Make a directory
 * @dir: The parent directory of the new one
 * @dentry: The dentry of the new directory
 * @mode: The mode of the new directory
 *
 * Returns: errno
 */

static int gfs2_mkdir(struct inode *dir, struct dentry *dentry, int mode)
{
	struct gfs2_inode *dip = GFS2_I(dir), *ip;
	struct gfs2_sbd *sdp = GFS2_SB(dir);
	struct gfs2_holder ghs[2];
	struct inode *inode;
	struct buffer_head *dibh;
	int error;

	gfs2_holder_init(dip->i_gl, 0, 0, ghs);

	inode = gfs2_createi(ghs, &dentry->d_name, S_IFDIR | mode, 0);
	if (IS_ERR(inode)) {
		gfs2_holder_uninit(ghs);
		return PTR_ERR(inode);
	}

	ip = ghs[1].gh_gl->gl_object;

	ip->i_inode.i_nlink = 2;
	i_size_write(inode, sdp->sd_sb.sb_bsize - sizeof(struct gfs2_dinode));
	ip->i_diskflags |= GFS2_DIF_JDATA;
	ip->i_entries = 2;

	error = gfs2_meta_inode_buffer(ip, &dibh);

	if (!gfs2_assert_withdraw(sdp, !error)) {
		struct gfs2_dinode *di = (struct gfs2_dinode *)dibh->b_data;
		struct gfs2_dirent *dent = (struct gfs2_dirent *)(di+1);

		gfs2_trans_add_bh(ip->i_gl, dibh, 1);
		gfs2_qstr2dirent(&gfs2_qdot, GFS2_DIRENT_SIZE(gfs2_qdot.len), dent);
		dent->de_inum = di->di_num; /* already GFS2 endian */
		dent->de_type = cpu_to_be16(DT_DIR);
		di->di_entries = cpu_to_be32(1);

		dent = (struct gfs2_dirent *)((char*)dent + GFS2_DIRENT_SIZE(1));
		gfs2_qstr2dirent(&gfs2_qdotdot, dibh->b_size - GFS2_DIRENT_SIZE(1) - sizeof(struct gfs2_dinode), dent);

		gfs2_inum_out(dip, dent);
		dent->de_type = cpu_to_be16(DT_DIR);

		gfs2_dinode_out(ip, di);

		brelse(dibh);
	}

	error = gfs2_change_nlink(dip, +1);
	gfs2_assert_withdraw(sdp, !error); /* dip already pinned */

	gfs2_trans_end(sdp);
	if (dip->i_alloc->al_rgd)
		gfs2_inplace_release(dip);
	gfs2_quota_unlock(dip);
	gfs2_alloc_put(dip);

	gfs2_glock_dq_uninit_m(2, ghs);

	d_instantiate(dentry, inode);
	mark_inode_dirty(inode);

	return 0;
}

/**
 * gfs2_rmdiri - Remove a directory
 * @dip: The parent directory of the directory to be removed
 * @name: The name of the directory to be removed
 * @ip: The GFS2 inode of the directory to be removed
 *
 * Assumes Glocks on dip and ip are held
 *
 * Returns: errno
 */

static int gfs2_rmdiri(struct gfs2_inode *dip, const struct qstr *name,
		       struct gfs2_inode *ip)
{
	int error;

	if (ip->i_entries != 2) {
		if (gfs2_consist_inode(ip))
			gfs2_dinode_print(ip);
		return -EIO;
	}

	error = gfs2_dir_del(dip, name);
	if (error)
		return error;

	error = gfs2_change_nlink(dip, -1);
	if (error)
		return error;

	error = gfs2_dir_del(ip, &gfs2_qdot);
	if (error)
		return error;

	error = gfs2_dir_del(ip, &gfs2_qdotdot);
	if (error)
		return error;

	/* It looks odd, but it really should be done twice */
	error = gfs2_change_nlink(ip, -1);
	if (error)
		return error;

	error = gfs2_change_nlink(ip, -1);
	if (error)
		return error;

	return error;
}

/**
 * gfs2_rmdir - Remove a directory
 * @dir: The parent directory of the directory to be removed
 * @dentry: The dentry of the directory to remove
 *
 * Remove a directory. Call gfs2_rmdiri()
 *
 * Returns: errno
 */

static int gfs2_rmdir(struct inode *dir, struct dentry *dentry)
{
	struct gfs2_inode *dip = GFS2_I(dir);
	struct gfs2_sbd *sdp = GFS2_SB(dir);
	struct gfs2_inode *ip = GFS2_I(dentry->d_inode);
	struct gfs2_holder ghs[3];
	struct gfs2_rgrpd *rgd;
	struct gfs2_holder ri_gh;
	int error;

	error = gfs2_rindex_hold(sdp, &ri_gh);
	if (error)
		return error;
	gfs2_holder_init(dip->i_gl, LM_ST_EXCLUSIVE, 0, ghs);
	gfs2_holder_init(ip->i_gl, LM_ST_EXCLUSIVE, 0, ghs + 1);

	rgd = gfs2_blk2rgrpd(sdp, ip->i_no_addr);
	gfs2_holder_init(rgd->rd_gl, LM_ST_EXCLUSIVE, 0, ghs + 2);

	error = gfs2_glock_nq(ghs); /* parent */
	if (error)
		goto out_parent;

	error = gfs2_glock_nq(ghs + 1); /* child */
	if (error)
		goto out_child;

	error = gfs2_glock_nq(ghs + 2); /* rgrp */
	if (error)
		goto out_rgrp;

	error = gfs2_unlink_ok(dip, &dentry->d_name, ip);
	if (error)
		goto out_gunlock;

	if (ip->i_entries < 2) {
		if (gfs2_consist_inode(ip))
			gfs2_dinode_print(ip);
		error = -EIO;
		goto out_gunlock;
	}
	if (ip->i_entries > 2) {
		error = -ENOTEMPTY;
		goto out_gunlock;
	}

	error = gfs2_trans_begin(sdp, 2 * RES_DINODE + 3 * RES_LEAF + RES_RG_BIT, 0);
	if (error)
		goto out_gunlock;

	error = gfs2_rmdiri(dip, &dentry->d_name, ip);

	gfs2_trans_end(sdp);

out_gunlock:
	gfs2_glock_dq(ghs + 2);
out_rgrp:
	gfs2_holder_uninit(ghs + 2);
	gfs2_glock_dq(ghs + 1);
out_child:
	gfs2_holder_uninit(ghs + 1);
	gfs2_glock_dq(ghs);
out_parent:
	gfs2_holder_uninit(ghs);
	gfs2_glock_dq_uninit(&ri_gh);
	return error;
}

/**
 * gfs2_mknod - Make a special file
 * @dir: The directory in which the special file will reside
 * @dentry: The dentry of the special file
 * @mode: The mode of the special file
 * @rdev: The device specification of the special file
 *
 */

static int gfs2_mknod(struct inode *dir, struct dentry *dentry, int mode,
		      dev_t dev)
{
	struct gfs2_inode *dip = GFS2_I(dir);
	struct gfs2_sbd *sdp = GFS2_SB(dir);
	struct gfs2_holder ghs[2];
	struct inode *inode;

	gfs2_holder_init(dip->i_gl, 0, 0, ghs);

	inode = gfs2_createi(ghs, &dentry->d_name, mode, dev);
	if (IS_ERR(inode)) {
		gfs2_holder_uninit(ghs);
		return PTR_ERR(inode);
	}

	gfs2_trans_end(sdp);
	if (dip->i_alloc->al_rgd)
		gfs2_inplace_release(dip);
	gfs2_quota_unlock(dip);
	gfs2_alloc_put(dip);

	gfs2_glock_dq_uninit_m(2, ghs);

	d_instantiate(dentry, inode);
	mark_inode_dirty(inode);

	return 0;
}

/*
 * gfs2_ok_to_move - check if it's ok to move a directory to another directory
 * @this: move this
 * @to: to here
 *
 * Follow @to back to the root and make sure we don't encounter @this
 * Assumes we already hold the rename lock.
 *
 * Returns: errno
 */

static int gfs2_ok_to_move(struct gfs2_inode *this, struct gfs2_inode *to)
{
	struct inode *dir = &to->i_inode;
	struct super_block *sb = dir->i_sb;
	struct inode *tmp;
	int error = 0;

	igrab(dir);

	for (;;) {
		if (dir == &this->i_inode) {
			error = -EINVAL;
			break;
		}
		if (dir == sb->s_root->d_inode) {
			error = 0;
			break;
		}

		tmp = gfs2_lookupi(dir, &gfs2_qdotdot, 1);
		if (IS_ERR(tmp)) {
			error = PTR_ERR(tmp);
			break;
		}

		iput(dir);
		dir = tmp;
	}

	iput(dir);

	return error;
}

/**
 * gfs2_rename - Rename a file
 * @odir: Parent directory of old file name
 * @odentry: The old dentry of the file
 * @ndir: Parent directory of new file name
 * @ndentry: The new dentry of the file
 *
 * Returns: errno
 */

static int gfs2_rename(struct inode *odir, struct dentry *odentry,
		       struct inode *ndir, struct dentry *ndentry)
{
	struct gfs2_inode *odip = GFS2_I(odir);
	struct gfs2_inode *ndip = GFS2_I(ndir);
	struct gfs2_inode *ip = GFS2_I(odentry->d_inode);
	struct gfs2_inode *nip = NULL;
	struct gfs2_sbd *sdp = GFS2_SB(odir);
	struct gfs2_holder ghs[5], r_gh = { .gh_gl = NULL, }, ri_gh;
	struct gfs2_rgrpd *nrgd;
	unsigned int num_gh;
	int dir_rename = 0;
	int alloc_required = 0;
	unsigned int x;
	int error;

	if (ndentry->d_inode) {
		nip = GFS2_I(ndentry->d_inode);
		if (ip == nip)
			return 0;
	}

	error = gfs2_rindex_hold(sdp, &ri_gh);
	if (error)
		return error;

	if (odip != ndip) {
		error = gfs2_glock_nq_init(sdp->sd_rename_gl, LM_ST_EXCLUSIVE,
					   0, &r_gh);
		if (error)
			goto out;

		if (S_ISDIR(ip->i_inode.i_mode)) {
			dir_rename = 1;
			/* don't move a dirctory into it's subdir */
			error = gfs2_ok_to_move(ip, ndip);
			if (error)
				goto out_gunlock_r;
		}
	}

	num_gh = 1;
	gfs2_holder_init(odip->i_gl, LM_ST_EXCLUSIVE, 0, ghs);
	if (odip != ndip) {
		gfs2_holder_init(ndip->i_gl, LM_ST_EXCLUSIVE, 0, ghs + num_gh);
		num_gh++;
	}
	gfs2_holder_init(ip->i_gl, LM_ST_EXCLUSIVE, 0, ghs + num_gh);
	num_gh++;

	if (nip) {
		gfs2_holder_init(nip->i_gl, LM_ST_EXCLUSIVE, 0, ghs + num_gh);
		num_gh++;
		/* grab the resource lock for unlink flag twiddling 
		 * this is the case of the target file already existing
		 * so we unlink before doing the rename
		 */
		nrgd = gfs2_blk2rgrpd(sdp, nip->i_no_addr);
		if (nrgd)
			gfs2_holder_init(nrgd->rd_gl, LM_ST_EXCLUSIVE, 0, ghs + num_gh++);
	}

	for (x = 0; x < num_gh; x++) {
		error = gfs2_glock_nq(ghs + x);
		if (error)
			goto out_gunlock;
	}

	/* Check out the old directory */

	error = gfs2_unlink_ok(odip, &odentry->d_name, ip);
	if (error)
		goto out_gunlock;

	/* Check out the new directory */

	if (nip) {
		error = gfs2_unlink_ok(ndip, &ndentry->d_name, nip);
		if (error)
			goto out_gunlock;

		if (S_ISDIR(nip->i_inode.i_mode)) {
			if (nip->i_entries < 2) {
				if (gfs2_consist_inode(nip))
					gfs2_dinode_print(nip);
				error = -EIO;
				goto out_gunlock;
			}
			if (nip->i_entries > 2) {
				error = -ENOTEMPTY;
				goto out_gunlock;
			}
		}
	} else {
		error = gfs2_permission(ndir, MAY_WRITE | MAY_EXEC);
		if (error)
			goto out_gunlock;

		error = gfs2_dir_check(ndir, &ndentry->d_name, NULL);
		switch (error) {
		case -ENOENT:
			error = 0;
			break;
		case 0:
			error = -EEXIST;
		default:
			goto out_gunlock;
		};

		if (odip != ndip) {
			if (!ndip->i_inode.i_nlink) {
				error = -EINVAL;
				goto out_gunlock;
			}
			if (ndip->i_entries == (u32)-1) {
				error = -EFBIG;
				goto out_gunlock;
			}
			if (S_ISDIR(ip->i_inode.i_mode) &&
			    ndip->i_inode.i_nlink == (u32)-1) {
				error = -EMLINK;
				goto out_gunlock;
			}
		}
	}

	/* Check out the dir to be renamed */

	if (dir_rename) {
		error = gfs2_permission(odentry->d_inode, MAY_WRITE);
		if (error)
			goto out_gunlock;
	}

	if (nip == NULL)
		alloc_required = gfs2_diradd_alloc_required(ndir, &ndentry->d_name);
	error = alloc_required;
	if (error < 0)
		goto out_gunlock;
	error = 0;

	if (alloc_required) {
		struct gfs2_alloc *al = gfs2_alloc_get(ndip);
		if (!al) {
			error = -ENOMEM;
			goto out_gunlock;
		}

		error = gfs2_quota_lock_check(ndip);
		if (error)
			goto out_alloc;

		al->al_requested = sdp->sd_max_dirres;

		error = gfs2_inplace_reserve_ri(ndip);
		if (error)
			goto out_gunlock_q;

		error = gfs2_trans_begin(sdp, sdp->sd_max_dirres +
					 gfs2_rg_blocks(al) +
					 4 * RES_DINODE + 4 * RES_LEAF +
					 RES_STATFS + RES_QUOTA + 4, 0);
		if (error)
			goto out_ipreserv;
	} else {
		error = gfs2_trans_begin(sdp, 4 * RES_DINODE +
					 5 * RES_LEAF + 4, 0);
		if (error)
			goto out_gunlock;
	}

	/* Remove the target file, if it exists */

	if (nip) {
		if (S_ISDIR(nip->i_inode.i_mode))
			error = gfs2_rmdiri(ndip, &ndentry->d_name, nip);
		else {
			error = gfs2_dir_del(ndip, &ndentry->d_name);
			if (error)
				goto out_end_trans;
			error = gfs2_change_nlink(nip, -1);
		}
		if (error)
			goto out_end_trans;
	}

	if (dir_rename) {
		error = gfs2_change_nlink(ndip, +1);
		if (error)
			goto out_end_trans;
		error = gfs2_change_nlink(odip, -1);
		if (error)
			goto out_end_trans;

		error = gfs2_dir_mvino(ip, &gfs2_qdotdot, ndip, DT_DIR);
		if (error)
			goto out_end_trans;
	} else {
		struct buffer_head *dibh;
		error = gfs2_meta_inode_buffer(ip, &dibh);
		if (error)
			goto out_end_trans;
		ip->i_inode.i_ctime = CURRENT_TIME;
		gfs2_trans_add_bh(ip->i_gl, dibh, 1);
		gfs2_dinode_out(ip, dibh->b_data);
		brelse(dibh);
	}

	error = gfs2_dir_del(odip, &odentry->d_name);
	if (error)
		goto out_end_trans;

	error = gfs2_dir_add(ndir, &ndentry->d_name, ip, IF2DT(ip->i_inode.i_mode));
	if (error)
		goto out_end_trans;

out_end_trans:
	gfs2_trans_end(sdp);
out_ipreserv:
	if (alloc_required)
		gfs2_inplace_release(ndip);
out_gunlock_q:
	if (alloc_required)
		gfs2_quota_unlock(ndip);
out_alloc:
	if (alloc_required)
		gfs2_alloc_put(ndip);
out_gunlock:
	while (x--) {
		gfs2_glock_dq(ghs + x);
		gfs2_holder_uninit(ghs + x);
	}
out_gunlock_r:
	if (r_gh.gh_gl)
		gfs2_glock_dq_uninit(&r_gh);
out:
	gfs2_glock_dq_uninit(&ri_gh);
	return error;
}

/**
 * gfs2_follow_link - Follow a symbolic link
 * @dentry: The dentry of the link
 * @nd: Data that we pass to vfs_follow_link()
 *
 * This can handle symlinks of any size.
 *
 * Returns: 0 on success or error code
 */

static void *gfs2_follow_link(struct dentry *dentry, struct nameidata *nd)
{
	struct gfs2_inode *ip = GFS2_I(dentry->d_inode);
	struct gfs2_holder i_gh;
	struct buffer_head *dibh;
	unsigned int x, size;
	char *buf;
	int error;

	gfs2_holder_init(ip->i_gl, LM_ST_SHARED, 0, &i_gh);
	error = gfs2_glock_nq(&i_gh);
	if (error) {
		gfs2_holder_uninit(&i_gh);
		nd_set_link(nd, ERR_PTR(error));
		return NULL;
	}

	size = (unsigned int)i_size_read(&ip->i_inode);
	if (size == 0) {
		gfs2_consist_inode(ip);
		buf = ERR_PTR(-EIO);
		goto out;
	}

	error = gfs2_meta_inode_buffer(ip, &dibh);
	if (error) {
		buf = ERR_PTR(error);
		goto out;
	}

	x = size + 1;
	buf = kmalloc(x, GFP_NOFS);
	if (!buf)
		buf = ERR_PTR(-ENOMEM);
	else
		memcpy(buf, dibh->b_data + sizeof(struct gfs2_dinode), x);
	brelse(dibh);
out:
	gfs2_glock_dq_uninit(&i_gh);
	nd_set_link(nd, buf);
	return NULL;
}

static void gfs2_put_link(struct dentry *dentry, struct nameidata *nd, void *p)
{
	char *s = nd_get_link(nd);
	if (!IS_ERR(s))
		kfree(s);
}

/**
 * gfs2_permission -
 * @inode:
 * @mask:
 * @nd: passed from Linux VFS, ignored by us
 *
 * This may be called from the VFS directly, or from within GFS2 with the
 * inode locked, so we look to see if the glock is already locked and only
 * lock the glock if its not already been done.
 *
 * Returns: errno
 */

int gfs2_permission(struct inode *inode, int mask)
{
	struct gfs2_inode *ip = GFS2_I(inode);
	struct gfs2_holder i_gh;
	int error;
	int unlock = 0;

	if (gfs2_glock_is_locked_by_me(ip->i_gl) == NULL) {
		error = gfs2_glock_nq_init(ip->i_gl, LM_ST_SHARED, LM_FLAG_ANY, &i_gh);
		if (error)
			return error;
		unlock = 1;
	}

	if ((mask & MAY_WRITE) && IS_IMMUTABLE(inode))
		error = -EACCES;
	else
		error = generic_permission(inode, mask, gfs2_check_acl);
	if (unlock)
		gfs2_glock_dq_uninit(&i_gh);

	return error;
}

<<<<<<< HEAD
/*
 * XXX(truncate): the truncate_setsize calls should be moved to the end.
 */
static int setattr_size(struct inode *inode, struct iattr *attr)
{
	struct gfs2_inode *ip = GFS2_I(inode);
	struct gfs2_sbd *sdp = GFS2_SB(inode);
	int error;

	if (attr->ia_size != ip->i_disksize) {
		error = gfs2_trans_begin(sdp, 0, sdp->sd_jdesc->jd_blocks);
		if (error)
			return error;
		truncate_setsize(inode, attr->ia_size);
		gfs2_trans_end(sdp);
	}

	error = gfs2_truncatei(ip, attr->ia_size);
	if (error && (inode->i_size != ip->i_disksize))
		i_size_write(inode, ip->i_disksize);

	return error;
}

=======
>>>>>>> 45f53cc9
static int setattr_chown(struct inode *inode, struct iattr *attr)
{
	struct gfs2_inode *ip = GFS2_I(inode);
	struct gfs2_sbd *sdp = GFS2_SB(inode);
	struct buffer_head *dibh;
	u32 ouid, ogid, nuid, ngid;
	int error;

	ouid = inode->i_uid;
	ogid = inode->i_gid;
	nuid = attr->ia_uid;
	ngid = attr->ia_gid;

	if (!(attr->ia_valid & ATTR_UID) || ouid == nuid)
		ouid = nuid = NO_QUOTA_CHANGE;
	if (!(attr->ia_valid & ATTR_GID) || ogid == ngid)
		ogid = ngid = NO_QUOTA_CHANGE;

	if (!gfs2_alloc_get(ip))
		return -ENOMEM;

	error = gfs2_quota_lock(ip, nuid, ngid);
	if (error)
		goto out_alloc;

	if (ouid != NO_QUOTA_CHANGE || ogid != NO_QUOTA_CHANGE) {
		error = gfs2_quota_check(ip, nuid, ngid);
		if (error)
			goto out_gunlock_q;
	}

	error = gfs2_trans_begin(sdp, RES_DINODE + 2 * RES_QUOTA, 0);
	if (error)
		goto out_gunlock_q;

	error = gfs2_meta_inode_buffer(ip, &dibh);
	if (error)
		goto out_end_trans;

	if ((attr->ia_valid & ATTR_SIZE) &&
	    attr->ia_size != i_size_read(inode)) {
		int error;

		error = vmtruncate(inode, attr->ia_size);
		gfs2_assert_warn(sdp, !error);
	}

	setattr_copy(inode, attr);
	mark_inode_dirty(inode);

	gfs2_trans_add_bh(ip->i_gl, dibh, 1);
	gfs2_dinode_out(ip, dibh->b_data);
	brelse(dibh);

	if (ouid != NO_QUOTA_CHANGE || ogid != NO_QUOTA_CHANGE) {
		u64 blocks = gfs2_get_inode_blocks(&ip->i_inode);
		gfs2_quota_change(ip, -blocks, ouid, ogid);
		gfs2_quota_change(ip, blocks, nuid, ngid);
	}

out_end_trans:
	gfs2_trans_end(sdp);
out_gunlock_q:
	gfs2_quota_unlock(ip);
out_alloc:
	gfs2_alloc_put(ip);
	return error;
}

/**
 * gfs2_setattr - Change attributes on an inode
 * @dentry: The dentry which is changing
 * @attr: The structure describing the change
 *
 * The VFS layer wants to change one or more of an inodes attributes.  Write
 * that change out to disk.
 *
 * Returns: errno
 */

static int gfs2_setattr(struct dentry *dentry, struct iattr *attr)
{
	struct inode *inode = dentry->d_inode;
	struct gfs2_inode *ip = GFS2_I(inode);
	struct gfs2_holder i_gh;
	int error;

	error = gfs2_glock_nq_init(ip->i_gl, LM_ST_EXCLUSIVE, 0, &i_gh);
	if (error)
		return error;

	error = -EPERM;
	if (IS_IMMUTABLE(inode) || IS_APPEND(inode))
		goto out;

	error = inode_change_ok(inode, attr);
	if (error)
		goto out;

	if (attr->ia_valid & ATTR_SIZE)
		error = gfs2_setattr_size(inode, attr->ia_size);
	else if (attr->ia_valid & (ATTR_UID | ATTR_GID))
		error = setattr_chown(inode, attr);
	else if ((attr->ia_valid & ATTR_MODE) && IS_POSIXACL(inode))
		error = gfs2_acl_chmod(ip, attr);
	else
		error = gfs2_setattr_simple(ip, attr);

out:
	gfs2_glock_dq_uninit(&i_gh);
	if (!error)
		mark_inode_dirty(inode);
	return error;
}

/**
 * gfs2_getattr - Read out an inode's attributes
 * @mnt: The vfsmount the inode is being accessed from
 * @dentry: The dentry to stat
 * @stat: The inode's stats
 *
 * This may be called from the VFS directly, or from within GFS2 with the
 * inode locked, so we look to see if the glock is already locked and only
 * lock the glock if its not already been done. Note that its the NFS
 * readdirplus operation which causes this to be called (from filldir)
 * with the glock already held.
 *
 * Returns: errno
 */

static int gfs2_getattr(struct vfsmount *mnt, struct dentry *dentry,
			struct kstat *stat)
{
	struct inode *inode = dentry->d_inode;
	struct gfs2_inode *ip = GFS2_I(inode);
	struct gfs2_holder gh;
	int error;
	int unlock = 0;

	if (gfs2_glock_is_locked_by_me(ip->i_gl) == NULL) {
		error = gfs2_glock_nq_init(ip->i_gl, LM_ST_SHARED, LM_FLAG_ANY, &gh);
		if (error)
			return error;
		unlock = 1;
	}

	generic_fillattr(inode, stat);
	if (unlock)
		gfs2_glock_dq_uninit(&gh);

	return 0;
}

static int gfs2_setxattr(struct dentry *dentry, const char *name,
			 const void *data, size_t size, int flags)
{
	struct inode *inode = dentry->d_inode;
	struct gfs2_inode *ip = GFS2_I(inode);
	struct gfs2_holder gh;
	int ret;

	gfs2_holder_init(ip->i_gl, LM_ST_EXCLUSIVE, 0, &gh);
	ret = gfs2_glock_nq(&gh);
	if (ret == 0) {
		ret = generic_setxattr(dentry, name, data, size, flags);
		gfs2_glock_dq(&gh);
	}
	gfs2_holder_uninit(&gh);
	return ret;
}

static ssize_t gfs2_getxattr(struct dentry *dentry, const char *name,
			     void *data, size_t size)
{
	struct inode *inode = dentry->d_inode;
	struct gfs2_inode *ip = GFS2_I(inode);
	struct gfs2_holder gh;
	int ret;

	gfs2_holder_init(ip->i_gl, LM_ST_SHARED, LM_FLAG_ANY, &gh);
	ret = gfs2_glock_nq(&gh);
	if (ret == 0) {
		ret = generic_getxattr(dentry, name, data, size);
		gfs2_glock_dq(&gh);
	}
	gfs2_holder_uninit(&gh);
	return ret;
}

static int gfs2_removexattr(struct dentry *dentry, const char *name)
{
	struct inode *inode = dentry->d_inode;
	struct gfs2_inode *ip = GFS2_I(inode);
	struct gfs2_holder gh;
	int ret;

	gfs2_holder_init(ip->i_gl, LM_ST_EXCLUSIVE, 0, &gh);
	ret = gfs2_glock_nq(&gh);
	if (ret == 0) {
		ret = generic_removexattr(dentry, name);
		gfs2_glock_dq(&gh);
	}
	gfs2_holder_uninit(&gh);
	return ret;
}

static void empty_write_end(struct page *page, unsigned from,
			   unsigned to)
{
	struct gfs2_inode *ip = GFS2_I(page->mapping->host);

	page_zero_new_buffers(page, from, to);
	flush_dcache_page(page);
	mark_page_accessed(page);

	if (!gfs2_is_writeback(ip))
		gfs2_page_add_databufs(ip, page, from, to);

	block_commit_write(page, from, to);
}


static int write_empty_blocks(struct page *page, unsigned from, unsigned to)
{
	unsigned start, end, next;
	struct buffer_head *bh, *head;
	int error;

	if (!page_has_buffers(page)) {
		error = __block_write_begin(page, from, to - from, gfs2_block_map);
		if (unlikely(error))
			return error;

		empty_write_end(page, from, to);
		return 0;
	}

	bh = head = page_buffers(page);
	next = end = 0;
	while (next < from) {
		next += bh->b_size;
		bh = bh->b_this_page;
	}
	start = next;
	do {
		next += bh->b_size;
		if (buffer_mapped(bh)) {
			if (end) {
				error = __block_write_begin(page, start, end - start,
							    gfs2_block_map);
				if (unlikely(error))
					return error;
				empty_write_end(page, start, end);
				end = 0;
			}
			start = next;
		}
		else
			end = next;
		bh = bh->b_this_page;
	} while (next < to);

	if (end) {
		error = __block_write_begin(page, start, end - start, gfs2_block_map);
		if (unlikely(error))
			return error;
		empty_write_end(page, start, end);
	}

	return 0;
}

static int fallocate_chunk(struct inode *inode, loff_t offset, loff_t len,
			   int mode)
{
	struct gfs2_inode *ip = GFS2_I(inode);
	struct buffer_head *dibh;
	int error;
	u64 start = offset >> PAGE_CACHE_SHIFT;
	unsigned int start_offset = offset & ~PAGE_CACHE_MASK;
	u64 end = (offset + len - 1) >> PAGE_CACHE_SHIFT;
	pgoff_t curr;
	struct page *page;
	unsigned int end_offset = (offset + len) & ~PAGE_CACHE_MASK;
	unsigned int from, to;

	if (!end_offset)
		end_offset = PAGE_CACHE_SIZE;

	error = gfs2_meta_inode_buffer(ip, &dibh);
	if (unlikely(error))
		goto out;

	gfs2_trans_add_bh(ip->i_gl, dibh, 1);

	if (gfs2_is_stuffed(ip)) {
		error = gfs2_unstuff_dinode(ip, NULL);
		if (unlikely(error))
			goto out;
	}

	curr = start;
	offset = start << PAGE_CACHE_SHIFT;
	from = start_offset;
	to = PAGE_CACHE_SIZE;
	while (curr <= end) {
		page = grab_cache_page_write_begin(inode->i_mapping, curr,
						   AOP_FLAG_NOFS);
		if (unlikely(!page)) {
			error = -ENOMEM;
			goto out;
		}

		if (curr == end)
			to = end_offset;
		error = write_empty_blocks(page, from, to);
		if (!error && offset + to > inode->i_size &&
		    !(mode & FALLOC_FL_KEEP_SIZE)) {
			i_size_write(inode, offset + to);
		}
		unlock_page(page);
		page_cache_release(page);
		if (error)
			goto out;
		curr++;
		offset += PAGE_CACHE_SIZE;
		from = 0;
	}

	gfs2_dinode_out(ip, dibh->b_data);
	mark_inode_dirty(inode);

	brelse(dibh);

out:
	return error;
}

static void calc_max_reserv(struct gfs2_inode *ip, loff_t max, loff_t *len,
			    unsigned int *data_blocks, unsigned int *ind_blocks)
{
	const struct gfs2_sbd *sdp = GFS2_SB(&ip->i_inode);
	unsigned int max_blocks = ip->i_alloc->al_rgd->rd_free_clone;
	unsigned int tmp, max_data = max_blocks - 3 * (sdp->sd_max_height - 1);

	for (tmp = max_data; tmp > sdp->sd_diptrs;) {
		tmp = DIV_ROUND_UP(tmp, sdp->sd_inptrs);
		max_data -= tmp;
	}
	/* This calculation isn't the exact reverse of gfs2_write_calc_reserve,
	   so it might end up with fewer data blocks */
	if (max_data <= *data_blocks)
		return;
	*data_blocks = max_data;
	*ind_blocks = max_blocks - max_data;
	*len = ((loff_t)max_data - 3) << sdp->sd_sb.sb_bsize_shift;
	if (*len > max) {
		*len = max;
		gfs2_write_calc_reserv(ip, max, data_blocks, ind_blocks);
	}
}

static long gfs2_fallocate(struct inode *inode, int mode, loff_t offset,
			   loff_t len)
{
	struct gfs2_sbd *sdp = GFS2_SB(inode);
	struct gfs2_inode *ip = GFS2_I(inode);
	unsigned int data_blocks = 0, ind_blocks = 0, rblocks;
	loff_t bytes, max_bytes;
	struct gfs2_alloc *al;
	int error;
	loff_t next = (offset + len - 1) >> sdp->sd_sb.sb_bsize_shift;
	next = (next + 1) << sdp->sd_sb.sb_bsize_shift;

	offset = (offset >> sdp->sd_sb.sb_bsize_shift) <<
		 sdp->sd_sb.sb_bsize_shift;

	len = next - offset;
	bytes = sdp->sd_max_rg_data * sdp->sd_sb.sb_bsize / 2;
	if (!bytes)
		bytes = UINT_MAX;

	gfs2_holder_init(ip->i_gl, LM_ST_EXCLUSIVE, 0, &ip->i_gh);
	error = gfs2_glock_nq(&ip->i_gh);
	if (unlikely(error))
		goto out_uninit;

	if (!gfs2_write_alloc_required(ip, offset, len))
		goto out_unlock;

	while (len > 0) {
		if (len < bytes)
			bytes = len;
		al = gfs2_alloc_get(ip);
		if (!al) {
			error = -ENOMEM;
			goto out_unlock;
		}

		error = gfs2_quota_lock_check(ip);
		if (error)
			goto out_alloc_put;

retry:
		gfs2_write_calc_reserv(ip, bytes, &data_blocks, &ind_blocks);

		al->al_requested = data_blocks + ind_blocks;
		error = gfs2_inplace_reserve(ip);
		if (error) {
			if (error == -ENOSPC && bytes > sdp->sd_sb.sb_bsize) {
				bytes >>= 1;
				goto retry;
			}
			goto out_qunlock;
		}
		max_bytes = bytes;
		calc_max_reserv(ip, len, &max_bytes, &data_blocks, &ind_blocks);
		al->al_requested = data_blocks + ind_blocks;

		rblocks = RES_DINODE + ind_blocks + RES_STATFS + RES_QUOTA +
			  RES_RG_HDR + gfs2_rg_blocks(al);
		if (gfs2_is_jdata(ip))
			rblocks += data_blocks ? data_blocks : 1;

		error = gfs2_trans_begin(sdp, rblocks,
					 PAGE_CACHE_SIZE/sdp->sd_sb.sb_bsize);
		if (error)
			goto out_trans_fail;

		error = fallocate_chunk(inode, offset, max_bytes, mode);
		gfs2_trans_end(sdp);

		if (error)
			goto out_trans_fail;

		len -= max_bytes;
		offset += max_bytes;
		gfs2_inplace_release(ip);
		gfs2_quota_unlock(ip);
		gfs2_alloc_put(ip);
	}
	goto out_unlock;

out_trans_fail:
	gfs2_inplace_release(ip);
out_qunlock:
	gfs2_quota_unlock(ip);
out_alloc_put:
	gfs2_alloc_put(ip);
out_unlock:
	gfs2_glock_dq(&ip->i_gh);
out_uninit:
	gfs2_holder_uninit(&ip->i_gh);
	return error;
}


static int gfs2_fiemap(struct inode *inode, struct fiemap_extent_info *fieinfo,
		       u64 start, u64 len)
{
	struct gfs2_inode *ip = GFS2_I(inode);
	struct gfs2_holder gh;
	int ret;

	ret = fiemap_check_flags(fieinfo, FIEMAP_FLAG_SYNC);
	if (ret)
		return ret;

	mutex_lock(&inode->i_mutex);

	ret = gfs2_glock_nq_init(ip->i_gl, LM_ST_SHARED, 0, &gh);
	if (ret)
		goto out;

	if (gfs2_is_stuffed(ip)) {
		u64 phys = ip->i_no_addr << inode->i_blkbits;
		u64 size = i_size_read(inode);
		u32 flags = FIEMAP_EXTENT_LAST|FIEMAP_EXTENT_NOT_ALIGNED|
			    FIEMAP_EXTENT_DATA_INLINE;
		phys += sizeof(struct gfs2_dinode);
		phys += start;
		if (start + len > size)
			len = size - start;
		if (start < size)
			ret = fiemap_fill_next_extent(fieinfo, start, phys,
						      len, flags);
		if (ret == 1)
			ret = 0;
	} else {
		ret = __generic_block_fiemap(inode, fieinfo, start, len,
					     gfs2_block_map);
	}

	gfs2_glock_dq_uninit(&gh);
out:
	mutex_unlock(&inode->i_mutex);
	return ret;
}

const struct inode_operations gfs2_file_iops = {
	.permission = gfs2_permission,
	.setattr = gfs2_setattr,
	.getattr = gfs2_getattr,
	.setxattr = gfs2_setxattr,
	.getxattr = gfs2_getxattr,
	.listxattr = gfs2_listxattr,
	.removexattr = gfs2_removexattr,
	.fallocate = gfs2_fallocate,
	.fiemap = gfs2_fiemap,
};

const struct inode_operations gfs2_dir_iops = {
	.create = gfs2_create,
	.lookup = gfs2_lookup,
	.link = gfs2_link,
	.unlink = gfs2_unlink,
	.symlink = gfs2_symlink,
	.mkdir = gfs2_mkdir,
	.rmdir = gfs2_rmdir,
	.mknod = gfs2_mknod,
	.rename = gfs2_rename,
	.permission = gfs2_permission,
	.setattr = gfs2_setattr,
	.getattr = gfs2_getattr,
	.setxattr = gfs2_setxattr,
	.getxattr = gfs2_getxattr,
	.listxattr = gfs2_listxattr,
	.removexattr = gfs2_removexattr,
	.fiemap = gfs2_fiemap,
};

const struct inode_operations gfs2_symlink_iops = {
	.readlink = generic_readlink,
	.follow_link = gfs2_follow_link,
	.put_link = gfs2_put_link,
	.permission = gfs2_permission,
	.setattr = gfs2_setattr,
	.getattr = gfs2_getattr,
	.setxattr = gfs2_setxattr,
	.getxattr = gfs2_getxattr,
	.listxattr = gfs2_listxattr,
	.removexattr = gfs2_removexattr,
	.fiemap = gfs2_fiemap,
};
<|MERGE_RESOLUTION|>--- conflicted
+++ resolved
@@ -1065,33 +1065,6 @@
 	return error;
 }
 
-<<<<<<< HEAD
-/*
- * XXX(truncate): the truncate_setsize calls should be moved to the end.
- */
-static int setattr_size(struct inode *inode, struct iattr *attr)
-{
-	struct gfs2_inode *ip = GFS2_I(inode);
-	struct gfs2_sbd *sdp = GFS2_SB(inode);
-	int error;
-
-	if (attr->ia_size != ip->i_disksize) {
-		error = gfs2_trans_begin(sdp, 0, sdp->sd_jdesc->jd_blocks);
-		if (error)
-			return error;
-		truncate_setsize(inode, attr->ia_size);
-		gfs2_trans_end(sdp);
-	}
-
-	error = gfs2_truncatei(ip, attr->ia_size);
-	if (error && (inode->i_size != ip->i_disksize))
-		i_size_write(inode, ip->i_disksize);
-
-	return error;
-}
-
-=======
->>>>>>> 45f53cc9
 static int setattr_chown(struct inode *inode, struct iattr *attr)
 {
 	struct gfs2_inode *ip = GFS2_I(inode);
