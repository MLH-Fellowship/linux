--- conflicted
+++ resolved
@@ -465,7 +465,11 @@
 	vdd-supply = <&smps3_reg>;
 };
 
-<<<<<<< HEAD
+&rtc {
+	status = "okay";
+	ext-clk-src;
+};
+
 &mailbox5 {
 	status = "okay";
 	mbox_ipu1_ipc3x: mbox_ipu1_ipc3x {
@@ -519,9 +523,4 @@
 	memory-region = <&dsp1_cma_pool>;
 	mboxes = <&mailbox5 &mbox_dsp1_ipc3x>;
 	timers = <&timer5>;
-=======
-&rtc {
-	status = "okay";
-	ext-clk-src;
->>>>>>> a05af3a4
 };