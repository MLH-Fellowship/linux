/*
 * Copyright (C) 2013 Texas Instruments Incorporated - http://www.ti.com/
 *
 * This program is free software; you can redistribute it and/or modify
 * it under the terms of the GNU General Public License version 2 as
 * published by the Free Software Foundation.
 */
/dts-v1/;

#include "dra74x.dtsi"
#include <dt-bindings/interrupt-controller/irq.h>
#include <dt-bindings/gpio/gpio.h>

/ {
	model = "TI DRA742";
	compatible = "ti,dra7-evm", "ti,dra742", "ti,dra74", "ti,dra7";

	memory {
		device_type = "memory";
		reg = <0x80000000 0x60000000>; /* 1536 MB */
	};

	reserved-memory {
		#address-cells = <1>;
		#size-cells = <1>;
		ranges;

		ipu2_cma_pool: ipu2_cma@95800000 {
			compatible = "shared-dma-pool";
			reg = <0x95800000 0x3800000>;
			reusable;
			status = "okay";
		};

		dsp1_cma_pool: dsp1_cma@99000000 {
			compatible = "shared-dma-pool";
			reg = <0x99000000 0x4000000>;
			reusable;
			status = "okay";
		};

		ipu1_cma_pool: ipu1_cma@9d000000 {
			compatible = "shared-dma-pool";
			reg = <0x9d000000 0x2000000>;
			reusable;
			status = "okay";
		};

		dsp2_cma_pool: dsp2_cma@9f000000 {
			compatible = "shared-dma-pool";
			reg = <0x9f000000 0x800000>;
			reusable;
			status = "okay";
		};
	};

	mmc2_3v3: fixedregulator-mmc2 {
		compatible = "regulator-fixed";
		regulator-name = "mmc2_3v3";
		regulator-min-microvolt = <3300000>;
		regulator-max-microvolt = <3300000>;
	};

	vmmcwl_fixed: fixedregulator-mmcwl {
		compatible = "regulator-fixed";
		regulator-name = "vmmcwl_fixed";
		regulator-min-microvolt = <1800000>;
		regulator-max-microvolt = <1800000>;
		gpio = <&gpio5 8 0>;	/* gpio5_8 */
		startup-delay-us = <70000>;
		enable-active-high;
	};

	kim {
		compatible = "kim";
		nshutdown_gpio = <132>;
		dev_name = "/dev/ttyO2";
		flow_cntrl = <1>;
		baud_rate = <3686400>;
	};

	btwilink {
		compatible = "btwilink";
	};

	vtt_fixed: fixedregulator-vtt {
		compatible = "regulator-fixed";
		regulator-name = "vtt_fixed";
		regulator-min-microvolt = <1350000>;
		regulator-max-microvolt = <1350000>;
		regulator-always-on;
		regulator-boot-on;
		enable-active-high;
		gpio = <&gpio7 11 GPIO_ACTIVE_HIGH>;
	};

	aliases {
		display0 = &tlc59108;
		display1 = &hdmi0;
	};

	hdmi0: connector@1 {
		compatible = "omapdss,hdmi-connector";
		label = "hdmi";

		type = "a";

		port {
			hdmi_connector_in: endpoint {
				remote-endpoint = <&tpd12s015_out>;
			};
		};
	};

	tpd12s015: encoder@1 {
		compatible = "ti,dra7evm-tpd12s015";

		gpios = <&pcf_hdmi 4 0>,	/* P4, CT CP HPD */
			<&pcf_hdmi 5 0>,	/* P5, LS OE */
			<&gpio7 12 0>;	/* gpio7_12/sp1_cs2, HPD */

		ports {
			#address-cells = <1>;
			#size-cells = <0>;

			port@0 {
				reg = <0>;

				tpd12s015_in: endpoint@0 {
					remote-endpoint = <&hdmi_out>;
				};
			};

			port@1 {
				reg = <1>;

				tpd12s015_out: endpoint@0 {
					remote-endpoint = <&hdmi_connector_in>;
				};
			};
		};
	};
};

&dra7_pmx_core {
	pinctrl-names = "default";
	pinctrl-0 = <&vtt_pin>;

		vtt_pin: pinmux_vtt_pin {
		pinctrl-single,pins = <
			0x3b4 (PIN_OUTPUT | MUX_MODE14) /* gpio7_11 */
		>;
	};

	i2c1_pins: pinmux_i2c1_pins {
		pinctrl-single,pins = <
			0x400 (PIN_INPUT | MUX_MODE0) /* i2c1_sda */
			0x404 (PIN_INPUT | MUX_MODE0) /* i2c1_scl */
		>;
	};

	i2c2_pins: pinmux_i2c2_pins {
		pinctrl-single,pins = <
			0x408 (PIN_INPUT | MUX_MODE0) /* i2c2_sda */
			0x40c (PIN_INPUT | MUX_MODE0) /* i2c2_scl */
		>;
	};

	i2c3_pins: pinmux_i2c3_pins {
		pinctrl-single,pins = <
			0x288 (PIN_INPUT | MUX_MODE9) /* gpio6_14.i2c3_sda */
			0x28c (PIN_INPUT | MUX_MODE9) /* gpio6_15.i2c3_scl */
		>;
	};

	mcspi1_pins: pinmux_mcspi1_pins {
		pinctrl-single,pins = <
			0x3a4 (PIN_INPUT | MUX_MODE0) /* spi2_clk */
			0x3a8 (PIN_INPUT | MUX_MODE0) /* spi2_d1 */
			0x3ac (PIN_INPUT | MUX_MODE0) /* spi2_d0 */
			0x3b0 (PIN_INPUT_SLEW | MUX_MODE0) /* spi2_cs0 */
			0x3b8 (PIN_INPUT_SLEW | MUX_MODE6) /* spi2_cs2 */
			0x3bc (PIN_INPUT_SLEW | MUX_MODE6) /* spi2_cs3 */
		>;
	};

	mcspi2_pins: pinmux_mcspi2_pins {
		pinctrl-single,pins = <
			0x3c0 (PIN_INPUT | MUX_MODE0) /* spi2_sclk */
			0x3c4 (PIN_INPUT_SLEW | MUX_MODE0) /* spi2_d1 */
			0x3c8 (PIN_INPUT_SLEW | MUX_MODE0) /* spi2_d1 */
			0x3cc (PIN_INPUT_SLEW | MUX_MODE0) /* spi2_cs0 */
		>;
	};

	uart1_pins: pinmux_uart1_pins {
		pinctrl-single,pins = <
			0x3e0 (PIN_INPUT_SLEW | MUX_MODE0) /* uart1_rxd */
			0x3e4 (PIN_INPUT_SLEW | MUX_MODE0) /* uart1_txd */
		>;
	};

	bt_uart3_pins: pinmux_uart3_pins {
		pinctrl-single,pins = <
			0x3c0 (PIN_INPUT_PULLUP | MUX_MODE1)	/* spi2_sclk.uart3_rxd */
			0x3c4 (PIN_OUTPUT_PULLDOWN | MUX_MODE1)	/* spi2_d1.uart3_txd */
			0x3c8 (PIN_INPUT | MUX_MODE1)		/* spi2.d0.uart3_ctsn */
			0x3cc (PIN_OUTPUT_PULLDOWN | MUX_MODE1)	/* spi2_cs0.uart3_rtsn */
			0x2bc (PIN_OUTPUT | MUX_MODE14) 	/* mcasp1_axr2.gpio5_4 - BT_EN */
		>;
	};

	qspi1_pins: pinmux_qspi1_pins {
		pinctrl-single,pins = <
			0x4c (PIN_INPUT | MUX_MODE1)  /* gpmc_a3.qspi1_cs2 */
			0x50 (PIN_INPUT | MUX_MODE1)  /* gpmc_a4.qspi1_cs3 */
			0x74 (PIN_INPUT | MUX_MODE1)  /* gpmc_a13.qspi1_rtclk */
			0x78 (PIN_INPUT | MUX_MODE1)  /* gpmc_a14.qspi1_d3 */
			0x7c (PIN_INPUT | MUX_MODE1)  /* gpmc_a15.qspi1_d2 */
			0x80 (PIN_INPUT | MUX_MODE1) /* gpmc_a16.qspi1_d1 */
			0x84 (PIN_INPUT | MUX_MODE1)  /* gpmc_a17.qspi1_d0 */
			0x88 (PIN_INPUT | MUX_MODE1)  /* qpmc_a18.qspi1_sclk */
			0xb8 (PIN_INPUT_PULLUP | MUX_MODE1)  /* gpmc_cs2.qspi1_cs0 */
			0xbc (PIN_INPUT_PULLUP | MUX_MODE1)  /* gpmc_cs3.qspi1_cs1 */
		>;
	};

	usb1_pins: pinmux_usb1_pins {
                pinctrl-single,pins = <
			0x280 (PIN_INPUT_SLEW | MUX_MODE0) /* usb1_drvvbus */
                >;
        };

	usb2_pins: pinmux_usb2_pins {
                pinctrl-single,pins = <
			0x284 (PIN_INPUT_SLEW | MUX_MODE0) /* usb2_drvvbus */
                >;
        };

	wlan_pins: pinmux_wlan_pins {
		pinctrl-single,pins = <
			0x3e8 (PIN_INPUT_PULLUP | MUX_MODE3)	/* uart1_ctsn.mmc4_clk */
			0x3ec (PIN_INPUT_PULLUP | MUX_MODE3)	/* uart1_rtsn.mmc4_cmd */
			0x3f0 (PIN_INPUT_PULLUP | MUX_MODE3)	/* uart2_rxd.mmc4_dat0 */
			0x3f4 (PIN_INPUT_PULLUP | MUX_MODE3)	/* uart2_txd.mmc4_dat1 */
			0x3f8 (PIN_INPUT_PULLUP | MUX_MODE3)	/* uart2_ctsn.mmc4_dat2 */
			0x3fc (PIN_INPUT_PULLUP | MUX_MODE3)	/* uart2_rtsn.mmc4_dat3 */
			0x2cc (PIN_OUTPUT | MUX_MODE14)		/* mcasp1_axr6.gpio5_8 - WLAN_EN */
		>;
	};

	wlirq_pins: pinmux_wlirq_pins {
		pinctrl-single,pins = <
			0x2c8 (PIN_INPUT_PULLUP | WAKEUP_EN | MUX_MODE14 ) /* mcasp1_axr5.gpio5_7 - WLAN_IRQ */
		>;
	};

	cpsw_default: cpsw_default {
		pinctrl-single,pins = <
			/* Slave 1 */
			0x250 (PIN_OUTPUT | MUX_MODE0)	/* rgmii1_tclk */
			0x254 (PIN_OUTPUT | MUX_MODE0)	/* rgmii1_tctl */
			0x258 (PIN_OUTPUT | MUX_MODE0)	/* rgmii1_td3 */
			0x25c (PIN_OUTPUT | MUX_MODE0)	/* rgmii1_td2 */
			0x260 (PIN_OUTPUT | MUX_MODE0)	/* rgmii1_td1 */
			0x264 (PIN_OUTPUT | MUX_MODE0)	/* rgmii1_td0 */
			0x268 (PIN_INPUT | MUX_MODE0)	/* rgmii1_rclk */
			0x26c (PIN_INPUT | MUX_MODE0)	/* rgmii1_rctl */
			0x270 (PIN_INPUT | MUX_MODE0)	/* rgmii1_rd3 */
			0x274 (PIN_INPUT | MUX_MODE0)	/* rgmii1_rd2 */
			0x278 (PIN_INPUT | MUX_MODE0)	/* rgmii1_rd1 */
			0x27c (PIN_INPUT | MUX_MODE0)	/* rgmii1_rd0 */

			/* Slave 2 */
			0x198 (PIN_OUTPUT | MUX_MODE3)	/* rgmii2_tclk */
			0x19c (PIN_OUTPUT | MUX_MODE3)	/* rgmii2_tctl */
			0x1a0 (PIN_OUTPUT | MUX_MODE3)	/* rgmii2_td3 */
			0x1a4 (PIN_OUTPUT | MUX_MODE3)	/* rgmii2_td2 */
			0x1a8 (PIN_OUTPUT | MUX_MODE3)	/* rgmii2_td1 */
			0x1ac (PIN_OUTPUT | MUX_MODE3)	/* rgmii2_td0 */
			0x1b0 (PIN_INPUT | MUX_MODE3)	/* rgmii2_rclk */
			0x1b4 (PIN_INPUT | MUX_MODE3)	/* rgmii2_rctl */
			0x1b8 (PIN_INPUT | MUX_MODE3)	/* rgmii2_rd3 */
			0x1bc (PIN_INPUT | MUX_MODE3)	/* rgmii2_rd2 */
			0x1c0 (PIN_INPUT | MUX_MODE3)	/* rgmii2_rd1 */
			0x1c4 (PIN_INPUT | MUX_MODE3)	/* rgmii2_rd0 */
		>;

	};

	cpsw_sleep: cpsw_sleep {
		pinctrl-single,pins = <
			/* Slave 1 */
			0x250 (PIN_OFF_NONE)
			0x254 (PIN_OFF_NONE)
			0x258 (PIN_OFF_NONE)
			0x25c (PIN_OFF_NONE)
			0x260 (PIN_OFF_NONE)
			0x264 (PIN_OFF_NONE)
			0x268 (PIN_OFF_NONE)
			0x26c (PIN_OFF_NONE)
			0x270 (PIN_OFF_NONE)
			0x274 (PIN_OFF_NONE)
			0x278 (PIN_OFF_NONE)
			0x27c (PIN_OFF_NONE)

			/* Slave 1 */
			0x198 (PIN_OFF_NONE)
			0x19c (PIN_OFF_NONE)
			0x1a0 (PIN_OFF_NONE)
			0x1a4 (PIN_OFF_NONE)
			0x1a8 (PIN_OFF_NONE)
			0x1ac (PIN_OFF_NONE)
			0x1b0 (PIN_OFF_NONE)
			0x1b4 (PIN_OFF_NONE)
			0x1b8 (PIN_OFF_NONE)
			0x1bc (PIN_OFF_NONE)
			0x1c0 (PIN_OFF_NONE)
			0x1c4 (PIN_OFF_NONE)
		>;
	};

	davinci_mdio_default: davinci_mdio_default {
		pinctrl-single,pins = <
			/* MDIO */
			0x23c (PIN_OUTPUT_PULLUP | MUX_MODE0)	/* mdio_data */
			0x240 (PIN_INPUT_PULLUP | MUX_MODE0)	/* mdio_clk */
		>;
	};

	davinci_mdio_sleep: davinci_mdio_sleep {
		pinctrl-single,pins = <
			0x23c (PIN_OFF_NONE)
			0x240 (PIN_OFF_NONE)
		>;
	};

	nand_flash_x16: nand_flash_x16 {
		/* On DRA7 EVM, GPMC_WPN and NAND_BOOTn comes from DIP switch
		 * So NAND flash requires following switch settings:
		 * SW5.9 (GPMC_WPN) = LOW
		 * SW5.1 (NAND_BOOTn) = HIGH */
		pinctrl-single,pins = <
			0x0 	(PIN_INPUT  | MUX_MODE0)	/* gpmc_ad0	*/
			0x4 	(PIN_INPUT  | MUX_MODE0)	/* gpmc_ad1	*/
			0x8 	(PIN_INPUT  | MUX_MODE0)	/* gpmc_ad2	*/
			0xc 	(PIN_INPUT  | MUX_MODE0)	/* gpmc_ad3	*/
			0x10	(PIN_INPUT  | MUX_MODE0)	/* gpmc_ad4	*/
			0x14	(PIN_INPUT  | MUX_MODE0)	/* gpmc_ad5	*/
			0x18	(PIN_INPUT  | MUX_MODE0)	/* gpmc_ad6	*/
			0x1c	(PIN_INPUT  | MUX_MODE0)	/* gpmc_ad7	*/
			0x20	(PIN_INPUT  | MUX_MODE0)	/* gpmc_ad8	*/
			0x24	(PIN_INPUT  | MUX_MODE0)	/* gpmc_ad9	*/
			0x28	(PIN_INPUT  | MUX_MODE0)	/* gpmc_ad10	*/
			0x2c	(PIN_INPUT  | MUX_MODE0)	/* gpmc_ad11	*/
			0x30	(PIN_INPUT  | MUX_MODE0)	/* gpmc_ad12	*/
			0x34	(PIN_INPUT  | MUX_MODE0)	/* gpmc_ad13	*/
			0x38	(PIN_INPUT  | MUX_MODE0)	/* gpmc_ad14	*/
			0x3c	(PIN_INPUT  | MUX_MODE0)	/* gpmc_ad15	*/
			0xd8	(PIN_INPUT_PULLUP  | MUX_MODE0)	/* gpmc_wait0	*/
			0xcc	(PIN_OUTPUT | MUX_MODE0)	/* gpmc_wen	*/
			0xb4	(PIN_OUTPUT_PULLUP | MUX_MODE0)	/* gpmc_csn0	*/
			0xc4	(PIN_OUTPUT | MUX_MODE0)	/* gpmc_advn_ale */
			0xc8	(PIN_OUTPUT | MUX_MODE0)	/* gpmc_oen_ren	 */
			0xd0	(PIN_OUTPUT | MUX_MODE0)	/* gpmc_be0n_cle */
		>;
	};

	vout1_pins: pinmux_vout1_pins {
		pinctrl-single,pins = <
			0x1C8	(PIN_OUTPUT | MUX_MODE0)	/* vout1_clk */
			0x1CC	(PIN_OUTPUT | MUX_MODE0)	/* vout1_de */
			0x1D0	(PIN_OUTPUT | MUX_MODE0)	/* vout1_fld */
			0x1D4	(PIN_OUTPUT | MUX_MODE0)	/* vout1_hsync */
			0x1D8	(PIN_OUTPUT | MUX_MODE0)	/* vout1_vsync */
			0x1DC	(PIN_OUTPUT | MUX_MODE0)	/* vout1_d0 */
			0x1E0	(PIN_OUTPUT | MUX_MODE0)	/* vout1_d1 */
			0x1E4	(PIN_OUTPUT | MUX_MODE0)	/* vout1_d2 */
			0x1E8	(PIN_OUTPUT | MUX_MODE0)	/* vout1_d3 */
			0x1EC	(PIN_OUTPUT | MUX_MODE0)	/* vout1_d4 */
			0x1F0	(PIN_OUTPUT | MUX_MODE0)	/* vout1_d5 */
			0x1F4	(PIN_OUTPUT | MUX_MODE0)	/* vout1_d6 */
			0x1F8	(PIN_OUTPUT | MUX_MODE0)	/* vout1_d7 */
			0x1FC	(PIN_OUTPUT | MUX_MODE0)	/* vout1_d8 */
			0x200	(PIN_OUTPUT | MUX_MODE0)	/* vout1_d9 */
			0x204	(PIN_OUTPUT | MUX_MODE0)	/* vout1_d10 */
			0x208	(PIN_OUTPUT | MUX_MODE0)	/* vout1_d11 */
			0x20C	(PIN_OUTPUT | MUX_MODE0)	/* vout1_d12 */
			0x210	(PIN_OUTPUT | MUX_MODE0)	/* vout1_d13 */
			0x214	(PIN_OUTPUT | MUX_MODE0)	/* vout1_d14 */
			0x218	(PIN_OUTPUT | MUX_MODE0)	/* vout1_d15 */
			0x21C	(PIN_OUTPUT | MUX_MODE0)	/* vout1_d16 */
			0x220	(PIN_OUTPUT | MUX_MODE0)	/* vout1_d17 */
			0x224	(PIN_OUTPUT | MUX_MODE0)	/* vout1_d18 */
			0x228	(PIN_OUTPUT | MUX_MODE0)	/* vout1_d19 */
			0x22C	(PIN_OUTPUT | MUX_MODE0)	/* vout1_d20 */
			0x230	(PIN_OUTPUT | MUX_MODE0)	/* vout1_d21 */
			0x234	(PIN_OUTPUT | MUX_MODE0)	/* vout1_d22 */
			0x238	(PIN_OUTPUT | MUX_MODE0)	/* vout1_d23 */
		>;
	};

	hpd_pin: pinmux_hpd_pin {
		pinctrl-single,pins = <
			0x3b8	(PIN_INPUT | MUX_MODE14)	/* gpio7_12 */
		>;
	};

	tsc_pins: pinmux_tsc_pins {
		pinctrl-single,pins = <
			0x420 (PIN_INPUT_PULLUP | MUX_MODE1) /* sys_nirq2 */
		>;
	};

	dcan1_pins_default: dcan1_pins_default {
		pinctrl-single,pins = <
			0x3d4	(PIN_INPUT | MUX_MODE0)		/* dcan1_tx */
			0x3d8	(PIN_INPUT | MUX_MODE0)		/* dcan1_rx */
		>;
	};

	dcan1_pins_sleep: dcan1_pins_sleep {
		pinctrl-single,pins = <
			0x3d4	(PIN_INPUT | MUX_MODE15)	/* dcan1_tx */
			0x3d8	(PIN_INPUT | MUX_MODE15)	/* dcan1_rx */
		>;
	};
};

&i2c1 {
	status = "okay";
	pinctrl-names = "default";
	pinctrl-0 = <&i2c1_pins>;
	clock-frequency = <400000>;

	tps659038: tps659038@58 {
		compatible = "ti,tps659038";
		reg = <0x58>;

		tps659038_pmic {
			compatible = "ti,tps659038-pmic";

			regulators {
				smps123_reg: smps123 {
					/* VDD_MPU */
					regulator-name = "smps123";
					regulator-min-microvolt = < 850000>;
					regulator-max-microvolt = <1250000>;
					regulator-always-on;
					regulator-boot-on;
				};

				smps45_reg: smps45 {
					/* VDD_DSPEVE */
					regulator-name = "smps45";
					regulator-min-microvolt = < 850000>;
					regulator-max-microvolt = <1150000>;
					regulator-boot-on;
				};

				smps6_reg: smps6 {
					/* VDD_GPU - over VDD_SMPS6 */
					regulator-name = "smps6";
					regulator-min-microvolt = <850000>;
					regulator-max-microvolt = <12500000>;
					regulator-boot-on;
				};

				smps7_reg: smps7 {
					/* CORE_VDD */
					regulator-name = "smps7";
					regulator-min-microvolt = <850000>;
					regulator-max-microvolt = <1030000>;
					regulator-always-on;
					regulator-boot-on;
				};

				smps8_reg: smps8 {
					/* VDD_IVAHD */
					regulator-name = "smps8";
					regulator-min-microvolt = < 850000>;
					regulator-max-microvolt = <1250000>;
					regulator-boot-on;
				};

				smps9_reg: smps9 {
					/* VDDS1V8 */
					regulator-name = "smps9";
					regulator-min-microvolt = <1800000>;
					regulator-max-microvolt = <1800000>;
					regulator-always-on;
					regulator-boot-on;
				};

				ldo1_reg: ldo1 {
					/* LDO1_OUT --> SDIO  */
					regulator-name = "ldo1";
					regulator-min-microvolt = <1800000>;
					regulator-max-microvolt = <3300000>;
					regulator-boot-on;
				};

				ldo2_reg: ldo2 {
					/* VDD_RTCIO */
					/* LDO2 -> VDDSHV5, LDO2 also goes to CAN_PHY_3V3 */
					regulator-name = "ldo2";
					regulator-min-microvolt = <3300000>;
					regulator-max-microvolt = <3300000>;
					regulator-boot-on;
				};

				ldo3_reg: ldo3 {
					/* VDDA_1V8_PHY */
					regulator-name = "ldo3";
					regulator-min-microvolt = <1800000>;
					regulator-max-microvolt = <1800000>;
					regulator-always-on;
					regulator-boot-on;
				};

				ldo9_reg: ldo9 {
					/* VDD_RTC */
					regulator-name = "ldo9";
					regulator-min-microvolt = <1050000>;
					regulator-max-microvolt = <1050000>;
					regulator-boot-on;
					regulator-always-on;
				};

				ldoln_reg: ldoln {
					/* VDDA_1V8_PLL */
					regulator-name = "ldoln";
					regulator-min-microvolt = <1800000>;
					regulator-max-microvolt = <1800000>;
					regulator-always-on;
					regulator-boot-on;
				};

				ldousb_reg: ldousb {
					/* VDDA_3V_USB: VDDA_USBHS33 */
					regulator-name = "ldousb";
					regulator-min-microvolt = <3300000>;
					regulator-max-microvolt = <3300000>;
					regulator-boot-on;
				};
			};
		};
	};

	pcf_lcd: gpio@20 {
		compatible = "nxp,pcf8575";
		reg = <0x20>;
		gpio-controller;
		#gpio-cells = <2>;
	};

	/* TLC chip for LCD panel power and backlight */
	tlc59108: tlc59108@40 {
		compatible = "ti,tlc59108-tfcs9700";
		reg = <0x40>;
		enable-gpio = <&pcf_lcd 13 0>; /* P15, CON_LCD_PWR_DN */

		port {
			tlc_in: endpoint {
				remote-endpoint = <&dpi_out>;
			};
		};
	};

	mxt244: touchscreen@4a {
		compatible = "atmel,mXT244";
		status = "okay";
		reg = <0x4a>;
		interrupts = <GIC_SPI 114 IRQ_TYPE_LEVEL_HIGH>;
		pinctrl-0 = <&tsc_pins>;

		atmel,config = <
			/* MXT244_GEN_COMMAND(6) */
			0x00 0x00 0x00 0x00 0x00 0x00
			/* MXT244_GEN_POWER(7) */
			0x20 0xff 0x32
			/* MXT244_GEN_ACQUIRE(8) */
			0x0a 0x00 0x05 0x00 0x00 0x00 0x09 0x23
			/* MXT244_TOUCH_MULTI(9) */
			0x00 0x00 0x00 0x13 0x0b 0x00 0x00 0x00 0x02 0x00
			0x00 0x01 0x01 0x0e 0x0a 0x0a 0x0a 0x0a 0x00 0x00
			0x00 0x00 0x00 0x00 0x00 0x00 0x00 0x00 0x00 0x00
			0x00
			/* MXT244_TOUCH_KEYARRAY(15) */
			0x00 0x00 0x00 0x00 0x00 0x00 0x00 0x00 0x00 0x00
			0x00
			/* MXT244_COMMSCONFIG_T18(2) */
			0x00 0x00
			/* MXT244_SPT_GPIOPWM(19) */
			0x00 0x00 0x00 0x00 0x00 0x00 0x00 0x00 0x00 0x00
			0x00 0x00 0x00 0x00 0x00 0x00
			/* MXT244_PROCI_GRIPFACE(20) */
			0x07 0x00 0x00 0x00 0x00 0x00 0x00 0x50 0x28 0x04
			0x0f 0x0a
			/* MXT244_PROCG_NOISE(22) */
			0x05 0x00 0x00 0x00 0x00 0x00 0x00 0x03 0x23 0x00
			0x00 0x05 0x0f 0x19 0x23 0x2d 0x03
			/* MXT244_TOUCH_PROXIMITY(23) */
			0x00 0x00 0x00 0x00 0x00 0x00 0x00 0x00 0x00 0x00
			0x00 0x00 0x00 0x00 0x00
			/* MXT244_PROCI_ONETOUCH(24) */
			0x00 0x00 0x00 0x00 0x00 0x00 0x00 0x00 0x00 0x00
			0x00 0x00 0x00 0x00 0x00 0x00 0x00 0x00 0x00
			/* MXT244_SPT_SELFTEST(25) */
			0x00 0x00 0x00 0x00 0x00 0x00 0x00 0x00 0x00 0x00
			0x00 0x00 0x00 0x00
			/* MXT244_PROCI_TWOTOUCH(27) */
			0x00 0x00 0x00 0x00 0x00 0x00 0x00
			/* MXT244_SPT_CTECONFIG(28) */
			0x00 0x00 0x02 0x08 0x10 0x00
		>;

		atmel,x_line = <18>;
		atmel,y_line = <12>;
		atmel,x_size = <800>;
		atmel,y_size = <480>;
		atmel,blen = <0x01>;
		atmel,threshold = <30>;
		atmel,voltage = <2800000>;
		atmel,orient = <0x4>;
	};
};

&i2c2 {
	status = "okay";
	pinctrl-names = "default";
	pinctrl-0 = <&i2c2_pins>;
	clock-frequency = <400000>;

	pcf_hdmi: gpio@26 {
		compatible = "nxp,pcf8575";
		reg = <0x26>;
		lines-initial-states = <0xffeb>;
		gpio-controller;
		#gpio-cells = <2>;
	};
};

&i2c3 {
	status = "okay";
	pinctrl-names = "default";
	pinctrl-0 = <&i2c3_pins>;
	clock-frequency = <400000>;
};

&mcspi1 {
	status = "okay";
	pinctrl-names = "default";
	pinctrl-0 = <&mcspi1_pins>;
};

&mcspi2 {
	status = "okay";
	pinctrl-names = "default";
	pinctrl-0 = <&mcspi2_pins>;
};

&uart1 {
	status = "okay";
	pinctrl-names = "default";
	pinctrl-0 = <&uart1_pins>;

	interrupts-extended = <&gic GIC_SPI 67 IRQ_TYPE_LEVEL_HIGH
			       &dra7_pmx_core 0x3e0>;
};

&uart3 {
	status = "okay";
	pinctrl-names = "default";
	pinctrl-0 = <&bt_uart3_pins>;
};

&mmc1 {
	status = "okay";
	vmmc-supply = <&ldo1_reg>;
	bus-width = <4>;
};

&mmc2 {
	status = "okay";
	vmmc-supply = <&mmc2_3v3>;
	bus-width = <8>;
};

&mmc4 {
	status = "okay";
	vmmc-supply = <&vmmcwl_fixed>;
	bus-width = <4>;
	pinctrl-names = "default";
	pinctrl-0 = <&wlan_pins &wlirq_pins>;
	cap-power-off-card;
	keep-power-in-suspend;
	ti,non-removable;

	#address-cells = <1>;
	#size-cells = <0>;
	wlcore: wlcore@0 {
		compatible = "ti,wlcore";
		reg = <2>;
		interrupt-parent = <&gpio5>;
		interrupts = <7 IRQ_TYPE_NONE>;
	};
};

&cpu0 {
	cpu0-voltdm = <&voltdm_mpu>;
	voltage-tolerance = <1>;
};

&voltdm_mpu {
	vdd-supply = <&smps123_reg>;
};

&voltdm_dspeve {
	vdd-supply = <&smps45_reg>;
};

&voltdm_gpu {
	vdd-supply = <&smps6_reg>;
};

&voltdm_ivahd {
	vdd-supply = <&smps8_reg>;
};

&voltdm_core {
	vdd-supply = <&smps7_reg>;
};

&qspi {
	status = "okay";
	pinctrl-names = "default";
	pinctrl-0 = <&qspi1_pins>;

	spi-max-frequency = <48000000>;
	m25p80@0 {
		compatible = "s25fl256s1";
		spi-max-frequency = <48000000>;
		reg = <0>;
		spi-tx-bus-width = <1>;
		spi-rx-bus-width = <4>;
		spi-cpol;
		spi-cpha;
		#address-cells = <1>;
		#size-cells = <1>;

		/* MTD partition table.
		 * The ROM checks the first four physical blocks
		 * for a valid file to boot and the flash here is
		 * 64KiB block size.
		 */
		partition@0 {
			label = "QSPI.SPL";
			reg = <0x00000000 0x000010000>;
		};
		partition@1 {
			label = "QSPI.SPL.backup1";
			reg = <0x00010000 0x00010000>;
		};
		partition@2 {
			label = "QSPI.SPL.backup2";
			reg = <0x00020000 0x00010000>;
		};
		partition@3 {
			label = "QSPI.SPL.backup3";
			reg = <0x00030000 0x00010000>;
		};
		partition@4 {
			label = "QSPI.u-boot";
			reg = <0x00040000 0x00100000>;
		};
		partition@5 {
			label = "QSPI.u-boot-spl-os";
			reg = <0x00140000 0x00010000>;
		};
		partition@6 {
			label = "QSPI.u-boot-env";
			reg = <0x00150000 0x00010000>;
		};
		partition@7 {
			label = "QSPI.u-boot-env.backup1";
			reg = <0x00160000 0x0010000>;
		};
		partition@8 {
			label = "QSPI.kernel";
			reg = <0x00170000 0x0800000>;
		};
		partition@9 {
			label = "QSPI.file-system";
			reg = <0x00970000 0x01690000>;
		};
	};
};

&usb1 {
	dr_mode = "peripheral";
	pinctrl-names = "default";
	pinctrl-0 = <&usb1_pins>;
};

&usb2 {
	dr_mode = "host";
	pinctrl-names = "default";
	pinctrl-0 = <&usb2_pins>;
};

&mac {
	status = "okay";
	pinctrl-names = "default", "sleep";
	pinctrl-0 = <&cpsw_default>;
	pinctrl-1 = <&cpsw_sleep>;
	dual_emac;
};

&cpsw_emac0 {
	phy_id = <&davinci_mdio>, <2>;
	phy-mode = "rgmii";
	dual_emac_res_vlan = <1>;
};

&cpsw_emac1 {
	phy_id = <&davinci_mdio>, <3>;
	phy-mode = "rgmii";
	dual_emac_res_vlan = <2>;
};

&davinci_mdio {
	pinctrl-names = "default", "sleep";
	pinctrl-0 = <&davinci_mdio_default>;
	pinctrl-1 = <&davinci_mdio_sleep>;
};

&elm {
	status = "okay";
};

&gpmc {
	status = "okay";
	pinctrl-names = "default";
	pinctrl-0 = <&nand_flash_x16>;
	ranges = <0 0 0 0x01000000>;	/* minimum GPMC partition = 16MB */
	nand@0,0 {
		reg = <0 0 4>;		/* device IO registers */
		ti,nand-ecc-opt = "bch8";
		ti,elm-id = <&elm>;
		nand-bus-width = <16>;
		gpmc,device-width = <2>;
		gpmc,sync-clk-ps = <0>;
		gpmc,cs-on-ns = <0>;
		gpmc,cs-rd-off-ns = <80>;
		gpmc,cs-wr-off-ns = <80>;
		gpmc,adv-on-ns = <0>;
		gpmc,adv-rd-off-ns = <60>;
		gpmc,adv-wr-off-ns = <60>;
		gpmc,we-on-ns = <10>;
		gpmc,we-off-ns = <50>;
		gpmc,oe-on-ns = <4>;
		gpmc,oe-off-ns = <40>;
		gpmc,access-ns = <40>;
		gpmc,wr-access-ns = <80>;
		gpmc,rd-cycle-ns = <80>;
		gpmc,wr-cycle-ns = <80>;
		gpmc,bus-turnaround-ns = <0>;
		gpmc,cycle2cycle-delay-ns = <0>;
		gpmc,clk-activation-ns = <0>;
		gpmc,wait-monitoring-ns = <0>;
		gpmc,wr-data-mux-bus-ns = <0>;
		/* MTD partition table */
		/* All SPL-* partitions are sized to minimal length
		 * which can be independently programmable. For
		 * NAND flash this is equal to size of erase-block */
		#address-cells = <1>;
		#size-cells = <1>;
		partition@0 {
			label = "NAND.SPL";
			reg = <0x00000000 0x000020000>;
		};
		partition@1 {
			label = "NAND.SPL.backup1";
			reg = <0x00020000 0x00020000>;
		};
		partition@2 {
			label = "NAND.SPL.backup2";
			reg = <0x00040000 0x00020000>;
		};
		partition@3 {
			label = "NAND.SPL.backup3";
			reg = <0x00060000 0x00020000>;
		};
		partition@4 {
			label = "NAND.u-boot-spl-os";
			reg = <0x00080000 0x00040000>;
		};
		partition@5 {
			label = "NAND.u-boot";
			reg = <0x000c0000 0x00100000>;
		};
		partition@6 {
			label = "NAND.u-boot-env";
			reg = <0x001c0000 0x00020000>;
		};
		partition@7 {
			label = "NAND.u-boot-env.backup1";
			reg = <0x001e0000 0x00020000>;
		};
		partition@8 {
			label = "NAND.kernel";
			reg = <0x00200000 0x00800000>;
		};
		partition@9 {
			label = "NAND.file-system";
			reg = <0x00a00000 0x0f600000>;
		};
	};
};

&gpio7 {
	ti,no-reset-on-init;
	ti,no-idle-on-init;
};

<<<<<<< HEAD
&dss {
	status = "ok";
	pinctrl-names = "default";
	pinctrl-0 = <
		&vout1_pins
		&hpd_pin
	>;

	vdda_video-supply = <&ldoln_reg>;

	ports {
		#address-cells = <1>;
		#size-cells = <0>;

		port {
			reg = <0>;

			dpi_out: endpoint {
				remote-endpoint = <&tlc_in>;
				data-lines = <24>;
			};
		};
	};
};

&hdmi {
	status = "ok";
	vdda-supply = <&ldo3_reg>;

	port {
		hdmi_out: endpoint {
			remote-endpoint = <&tpd12s015_in>;
		};
	};
};

&dcan1 {
	status = "ok";
	pinctrl-names = "default", "sleep";
	pinctrl-0 = <&dcan1_pins_default>;
	pinctrl-1 = <&dcan1_pins_sleep>;
=======
&mailbox5 {
	status = "okay";
	mbox_ipu1_legacy: mbox_ipu1_legacy {
		status = "okay";
	};
	mbox_dsp1_legacy: mbox_dsp1_legacy {
		status = "okay";
	};
};

&mailbox6 {
	status = "okay";
	mbox_ipu2_legacy: mbox_ipu2_legacy {
		status = "okay";
	};
	mbox_dsp2_legacy: mbox_dsp2_legacy {
		status = "okay";
	};
};

&mmu0_dsp1 {
	status = "okay";
};

&mmu1_dsp1 {
	status = "okay";
};

&mmu0_dsp2 {
	status = "okay";
};

&mmu1_dsp2 {
	status = "okay";
};

&mmu_ipu1 {
	status = "okay";
};

&mmu_ipu2 {
	status = "okay";
};

&ipu2 {
	status = "okay";
	memory-region = <&ipu2_cma_pool>;
	mboxes = <&mailbox6 &mbox_ipu2_legacy>;
	timers = <&timer3>;
	watchdog-timers = <&timer4>, <&timer9>;
};

&ipu1 {
	status = "okay";
	memory-region = <&ipu1_cma_pool>;
	mboxes = <&mailbox5 &mbox_ipu1_legacy>;
	timers = <&timer11>;
};

&dsp1 {
	status = "okay";
	memory-region = <&dsp1_cma_pool>;
	mboxes = <&mailbox5 &mbox_dsp1_legacy>;
	timers = <&timer5>;
};

&dsp2 {
	status = "okay";
	memory-region = <&dsp2_cma_pool>;
	mboxes = <&mailbox6 &mbox_dsp2_legacy>;
	timers = <&timer6>;
>>>>>>> 85fb3b93
};<|MERGE_RESOLUTION|>--- conflicted
+++ resolved
@@ -924,7 +924,6 @@
 	ti,no-idle-on-init;
 };
 
-<<<<<<< HEAD
 &dss {
 	status = "ok";
 	pinctrl-names = "default";
@@ -966,7 +965,8 @@
 	pinctrl-names = "default", "sleep";
 	pinctrl-0 = <&dcan1_pins_default>;
 	pinctrl-1 = <&dcan1_pins_sleep>;
-=======
+};
+
 &mailbox5 {
 	status = "okay";
 	mbox_ipu1_legacy: mbox_ipu1_legacy {
@@ -1038,5 +1038,4 @@
 	memory-region = <&dsp2_cma_pool>;
 	mboxes = <&mailbox6 &mbox_dsp2_legacy>;
 	timers = <&timer6>;
->>>>>>> 85fb3b93
 };