/*
 * Input driver to ExplorerPS/2 device driver module.
 *
 * Copyright (c) 1999-2002 Vojtech Pavlik
 * Copyright (c) 2004      Dmitry Torokhov
 *
 * This program is free software; you can redistribute it and/or modify
 * it under the terms of the GNU General Public License version 2 as published by
 * the Free Software Foundation.
 */

#define MOUSEDEV_MINOR_BASE	32
#define MOUSEDEV_MINORS		32
#define MOUSEDEV_MIX		31

#include <linux/sched.h>
#include <linux/slab.h>
#include <linux/poll.h>
#include <linux/module.h>
#include <linux/init.h>
#include <linux/input.h>
#include <linux/random.h>
#include <linux/major.h>
#include <linux/device.h>
#include <linux/kernel.h>
#ifdef CONFIG_INPUT_MOUSEDEV_PSAUX
#include <linux/miscdevice.h>
#endif

MODULE_AUTHOR("Vojtech Pavlik <vojtech@ucw.cz>");
MODULE_DESCRIPTION("Mouse (ExplorerPS/2) device interfaces");
MODULE_LICENSE("GPL");

#ifndef CONFIG_INPUT_MOUSEDEV_SCREEN_X
#define CONFIG_INPUT_MOUSEDEV_SCREEN_X	1024
#endif
#ifndef CONFIG_INPUT_MOUSEDEV_SCREEN_Y
#define CONFIG_INPUT_MOUSEDEV_SCREEN_Y	768
#endif

static int xres = CONFIG_INPUT_MOUSEDEV_SCREEN_X;
module_param(xres, uint, 0644);
MODULE_PARM_DESC(xres, "Horizontal screen resolution");

static int yres = CONFIG_INPUT_MOUSEDEV_SCREEN_Y;
module_param(yres, uint, 0644);
MODULE_PARM_DESC(yres, "Vertical screen resolution");

static unsigned tap_time = 200;
module_param(tap_time, uint, 0644);
MODULE_PARM_DESC(tap_time, "Tap time for touchpads in absolute mode (msecs)");

struct mousedev_hw_data {
	int dx, dy, dz;
	int x, y;
	int abs_event;
	unsigned long buttons;
};

struct mousedev {
	int open;
	int minor;
	struct input_handle handle;
	wait_queue_head_t wait;
	struct list_head client_list;
	spinlock_t client_lock; /* protects client_list */
	struct mutex mutex;
	struct device dev;
	bool exist;

	struct list_head mixdev_node;
	int mixdev_open;

	struct mousedev_hw_data packet;
	unsigned int pkt_count;
	int old_x[4], old_y[4];
	int frac_dx, frac_dy;
	unsigned long touch;
};

enum mousedev_emul {
	MOUSEDEV_EMUL_PS2,
	MOUSEDEV_EMUL_IMPS,
	MOUSEDEV_EMUL_EXPS
};

struct mousedev_motion {
	int dx, dy, dz;
	unsigned long buttons;
};

#define PACKET_QUEUE_LEN	16
struct mousedev_client {
	struct fasync_struct *fasync;
	struct mousedev *mousedev;
	struct list_head node;

	struct mousedev_motion packets[PACKET_QUEUE_LEN];
	unsigned int head, tail;
	spinlock_t packet_lock;
	int pos_x, pos_y;

	signed char ps2[6];
	unsigned char ready, buffer, bufsiz;
	unsigned char imexseq, impsseq;
	enum mousedev_emul mode;
	unsigned long last_buttons;
};

#define MOUSEDEV_SEQ_LEN	6

static unsigned char mousedev_imps_seq[] = { 0xf3, 200, 0xf3, 100, 0xf3, 80 };
static unsigned char mousedev_imex_seq[] = { 0xf3, 200, 0xf3, 200, 0xf3, 80 };

static struct input_handler mousedev_handler;

static struct mousedev *mousedev_table[MOUSEDEV_MINORS];
static DEFINE_MUTEX(mousedev_table_mutex);
static struct mousedev *mousedev_mix;
static LIST_HEAD(mousedev_mix_list);

static void mixdev_open_devices(void);
static void mixdev_close_devices(void);

#define fx(i)  (mousedev->old_x[(mousedev->pkt_count - (i)) & 03])
#define fy(i)  (mousedev->old_y[(mousedev->pkt_count - (i)) & 03])

static void mousedev_touchpad_event(struct input_dev *dev,
				    struct mousedev *mousedev,
				    unsigned int code, int value)
{
	int size, tmp;
	enum { FRACTION_DENOM = 128 };

	switch (code) {

	case ABS_X:

		fx(0) = value;
		if (mousedev->touch && mousedev->pkt_count >= 2) {
<<<<<<< HEAD
			size = input_abs_get_min(dev, ABS_X) -
					input_abs_get_max(dev, ABS_X);
=======
			size = input_abs_get_max(dev, ABS_X) -
					input_abs_get_min(dev, ABS_X);
>>>>>>> 062c1825
			if (size == 0)
				size = 256 * 2;

			tmp = ((value - fx(2)) * 256 * FRACTION_DENOM) / size;
			tmp += mousedev->frac_dx;
			mousedev->packet.dx = tmp / FRACTION_DENOM;
			mousedev->frac_dx =
				tmp - mousedev->packet.dx * FRACTION_DENOM;
		}
		break;

	case ABS_Y:
		fy(0) = value;
		if (mousedev->touch && mousedev->pkt_count >= 2) {
			/* use X size for ABS_Y to keep the same scale */
<<<<<<< HEAD
			size = input_abs_get_min(dev, ABS_X) -
					input_abs_get_max(dev, ABS_X);
=======
			size = input_abs_get_max(dev, ABS_X) -
					input_abs_get_min(dev, ABS_X);
>>>>>>> 062c1825
			if (size == 0)
				size = 256 * 2;

			tmp = -((value - fy(2)) * 256 * FRACTION_DENOM) / size;
			tmp += mousedev->frac_dy;
			mousedev->packet.dy = tmp / FRACTION_DENOM;
			mousedev->frac_dy = tmp -
				mousedev->packet.dy * FRACTION_DENOM;
		}
		break;
	}
}

static void mousedev_abs_event(struct input_dev *dev, struct mousedev *mousedev,
				unsigned int code, int value)
{
	int min, max, size;

	switch (code) {

	case ABS_X:
		min = input_abs_get_min(dev, ABS_X);
		max = input_abs_get_max(dev, ABS_X);

		size = max - min;
		if (size == 0)
			size = xres ? : 1;

		clamp(value, min, max);

		mousedev->packet.x = ((value - min) * xres) / size;
		mousedev->packet.abs_event = 1;
		break;

	case ABS_Y:
		min = input_abs_get_min(dev, ABS_Y);
		max = input_abs_get_max(dev, ABS_Y);

		size = max - min;
		if (size == 0)
			size = yres ? : 1;

		clamp(value, min, max);

		mousedev->packet.y = yres - ((value - min) * yres) / size;
		mousedev->packet.abs_event = 1;
		break;
	}
}

static void mousedev_rel_event(struct mousedev *mousedev,
				unsigned int code, int value)
{
	switch (code) {
	case REL_X:
		mousedev->packet.dx += value;
		break;

	case REL_Y:
		mousedev->packet.dy -= value;
		break;

	case REL_WHEEL:
		mousedev->packet.dz -= value;
		break;
	}
}

static void mousedev_key_event(struct mousedev *mousedev,
				unsigned int code, int value)
{
	int index;

	switch (code) {

	case BTN_TOUCH:
	case BTN_0:
	case BTN_LEFT:		index = 0; break;

	case BTN_STYLUS:
	case BTN_1:
	case BTN_RIGHT:		index = 1; break;

	case BTN_2:
	case BTN_FORWARD:
	case BTN_STYLUS2:
	case BTN_MIDDLE:	index = 2; break;

	case BTN_3:
	case BTN_BACK:
	case BTN_SIDE:		index = 3; break;

	case BTN_4:
	case BTN_EXTRA:		index = 4; break;

	default:		return;
	}

	if (value) {
		set_bit(index, &mousedev->packet.buttons);
		set_bit(index, &mousedev_mix->packet.buttons);
	} else {
		clear_bit(index, &mousedev->packet.buttons);
		clear_bit(index, &mousedev_mix->packet.buttons);
	}
}

static void mousedev_notify_readers(struct mousedev *mousedev,
				    struct mousedev_hw_data *packet)
{
	struct mousedev_client *client;
	struct mousedev_motion *p;
	unsigned int new_head;
	int wake_readers = 0;

	rcu_read_lock();
	list_for_each_entry_rcu(client, &mousedev->client_list, node) {

		/* Just acquire the lock, interrupts already disabled */
		spin_lock(&client->packet_lock);

		p = &client->packets[client->head];
		if (client->ready && p->buttons != mousedev->packet.buttons) {
			new_head = (client->head + 1) % PACKET_QUEUE_LEN;
			if (new_head != client->tail) {
				p = &client->packets[client->head = new_head];
				memset(p, 0, sizeof(struct mousedev_motion));
			}
		}

		if (packet->abs_event) {
			p->dx += packet->x - client->pos_x;
			p->dy += packet->y - client->pos_y;
			client->pos_x = packet->x;
			client->pos_y = packet->y;
		}

		client->pos_x += packet->dx;
		client->pos_x = client->pos_x < 0 ?
			0 : (client->pos_x >= xres ? xres : client->pos_x);
		client->pos_y += packet->dy;
		client->pos_y = client->pos_y < 0 ?
			0 : (client->pos_y >= yres ? yres : client->pos_y);

		p->dx += packet->dx;
		p->dy += packet->dy;
		p->dz += packet->dz;
		p->buttons = mousedev->packet.buttons;

		if (p->dx || p->dy || p->dz ||
		    p->buttons != client->last_buttons)
			client->ready = 1;

		spin_unlock(&client->packet_lock);

		if (client->ready) {
			kill_fasync(&client->fasync, SIGIO, POLL_IN);
			wake_readers = 1;
		}
	}
	rcu_read_unlock();

	if (wake_readers)
		wake_up_interruptible(&mousedev->wait);
}

static void mousedev_touchpad_touch(struct mousedev *mousedev, int value)
{
	if (!value) {
		if (mousedev->touch &&
		    time_before(jiffies,
				mousedev->touch + msecs_to_jiffies(tap_time))) {
			/*
			 * Toggle left button to emulate tap.
			 * We rely on the fact that mousedev_mix always has 0
			 * motion packet so we won't mess current position.
			 */
			set_bit(0, &mousedev->packet.buttons);
			set_bit(0, &mousedev_mix->packet.buttons);
			mousedev_notify_readers(mousedev, &mousedev_mix->packet);
			mousedev_notify_readers(mousedev_mix,
						&mousedev_mix->packet);
			clear_bit(0, &mousedev->packet.buttons);
			clear_bit(0, &mousedev_mix->packet.buttons);
		}
		mousedev->touch = mousedev->pkt_count = 0;
		mousedev->frac_dx = 0;
		mousedev->frac_dy = 0;

	} else if (!mousedev->touch)
		mousedev->touch = jiffies;
}

static void mousedev_event(struct input_handle *handle,
			   unsigned int type, unsigned int code, int value)
{
	struct mousedev *mousedev = handle->private;

	switch (type) {

	case EV_ABS:
		/* Ignore joysticks */
		if (test_bit(BTN_TRIGGER, handle->dev->keybit))
			return;

		if (test_bit(BTN_TOOL_FINGER, handle->dev->keybit))
			mousedev_touchpad_event(handle->dev,
						mousedev, code, value);
		else
			mousedev_abs_event(handle->dev, mousedev, code, value);

		break;

	case EV_REL:
		mousedev_rel_event(mousedev, code, value);
		break;

	case EV_KEY:
		if (value != 2) {
			if (code == BTN_TOUCH &&
			    test_bit(BTN_TOOL_FINGER, handle->dev->keybit))
				mousedev_touchpad_touch(mousedev, value);
			else
				mousedev_key_event(mousedev, code, value);
		}
		break;

	case EV_SYN:
		if (code == SYN_REPORT) {
			if (mousedev->touch) {
				mousedev->pkt_count++;
				/*
				 * Input system eats duplicate events,
				 * but we need all of them to do correct
				 * averaging so apply present one forward
				 */
				fx(0) = fx(1);
				fy(0) = fy(1);
			}

			mousedev_notify_readers(mousedev, &mousedev->packet);
			mousedev_notify_readers(mousedev_mix, &mousedev->packet);

			mousedev->packet.dx = mousedev->packet.dy =
				mousedev->packet.dz = 0;
			mousedev->packet.abs_event = 0;
		}
		break;
	}
}

static int mousedev_fasync(int fd, struct file *file, int on)
{
	struct mousedev_client *client = file->private_data;

	return fasync_helper(fd, file, on, &client->fasync);
}

static void mousedev_free(struct device *dev)
{
	struct mousedev *mousedev = container_of(dev, struct mousedev, dev);

	input_put_device(mousedev->handle.dev);
	kfree(mousedev);
}

static int mousedev_open_device(struct mousedev *mousedev)
{
	int retval;

	retval = mutex_lock_interruptible(&mousedev->mutex);
	if (retval)
		return retval;

	if (mousedev->minor == MOUSEDEV_MIX)
		mixdev_open_devices();
	else if (!mousedev->exist)
		retval = -ENODEV;
	else if (!mousedev->open++) {
		retval = input_open_device(&mousedev->handle);
		if (retval)
			mousedev->open--;
	}

	mutex_unlock(&mousedev->mutex);
	return retval;
}

static void mousedev_close_device(struct mousedev *mousedev)
{
	mutex_lock(&mousedev->mutex);

	if (mousedev->minor == MOUSEDEV_MIX)
		mixdev_close_devices();
	else if (mousedev->exist && !--mousedev->open)
		input_close_device(&mousedev->handle);

	mutex_unlock(&mousedev->mutex);
}

/*
 * Open all available devices so they can all be multiplexed in one.
 * stream. Note that this function is called with mousedev_mix->mutex
 * held.
 */
static void mixdev_open_devices(void)
{
	struct mousedev *mousedev;

	if (mousedev_mix->open++)
		return;

	list_for_each_entry(mousedev, &mousedev_mix_list, mixdev_node) {
		if (!mousedev->mixdev_open) {
			if (mousedev_open_device(mousedev))
				continue;

			mousedev->mixdev_open = 1;
		}
	}
}

/*
 * Close all devices that were opened as part of multiplexed
 * device. Note that this function is called with mousedev_mix->mutex
 * held.
 */
static void mixdev_close_devices(void)
{
	struct mousedev *mousedev;

	if (--mousedev_mix->open)
		return;

	list_for_each_entry(mousedev, &mousedev_mix_list, mixdev_node) {
		if (mousedev->mixdev_open) {
			mousedev->mixdev_open = 0;
			mousedev_close_device(mousedev);
		}
	}
}


static void mousedev_attach_client(struct mousedev *mousedev,
				   struct mousedev_client *client)
{
	spin_lock(&mousedev->client_lock);
	list_add_tail_rcu(&client->node, &mousedev->client_list);
	spin_unlock(&mousedev->client_lock);
	synchronize_rcu();
}

static void mousedev_detach_client(struct mousedev *mousedev,
				   struct mousedev_client *client)
{
	spin_lock(&mousedev->client_lock);
	list_del_rcu(&client->node);
	spin_unlock(&mousedev->client_lock);
	synchronize_rcu();
}

static int mousedev_release(struct inode *inode, struct file *file)
{
	struct mousedev_client *client = file->private_data;
	struct mousedev *mousedev = client->mousedev;

	mousedev_detach_client(mousedev, client);
	kfree(client);

	mousedev_close_device(mousedev);
	put_device(&mousedev->dev);

	return 0;
}

static int mousedev_open(struct inode *inode, struct file *file)
{
	struct mousedev_client *client;
	struct mousedev *mousedev;
	int error;
	int i;

#ifdef CONFIG_INPUT_MOUSEDEV_PSAUX
	if (imajor(inode) == MISC_MAJOR)
		i = MOUSEDEV_MIX;
	else
#endif
		i = iminor(inode) - MOUSEDEV_MINOR_BASE;

	if (i >= MOUSEDEV_MINORS)
		return -ENODEV;

	error = mutex_lock_interruptible(&mousedev_table_mutex);
	if (error) {
		return error;
	}
	mousedev = mousedev_table[i];
	if (mousedev)
		get_device(&mousedev->dev);
	mutex_unlock(&mousedev_table_mutex);

	if (!mousedev) {
		return -ENODEV;
	}

	client = kzalloc(sizeof(struct mousedev_client), GFP_KERNEL);
	if (!client) {
		error = -ENOMEM;
		goto err_put_mousedev;
	}

	spin_lock_init(&client->packet_lock);
	client->pos_x = xres / 2;
	client->pos_y = yres / 2;
	client->mousedev = mousedev;
	mousedev_attach_client(mousedev, client);

	error = mousedev_open_device(mousedev);
	if (error)
		goto err_free_client;

	file->private_data = client;
	return 0;

 err_free_client:
	mousedev_detach_client(mousedev, client);
	kfree(client);
 err_put_mousedev:
	put_device(&mousedev->dev);
	return error;
}

static inline int mousedev_limit_delta(int delta, int limit)
{
	return delta > limit ? limit : (delta < -limit ? -limit : delta);
}

static void mousedev_packet(struct mousedev_client *client,
			    signed char *ps2_data)
{
	struct mousedev_motion *p = &client->packets[client->tail];

	ps2_data[0] = 0x08 |
		((p->dx < 0) << 4) | ((p->dy < 0) << 5) | (p->buttons & 0x07);
	ps2_data[1] = mousedev_limit_delta(p->dx, 127);
	ps2_data[2] = mousedev_limit_delta(p->dy, 127);
	p->dx -= ps2_data[1];
	p->dy -= ps2_data[2];

	switch (client->mode) {
	case MOUSEDEV_EMUL_EXPS:
		ps2_data[3] = mousedev_limit_delta(p->dz, 7);
		p->dz -= ps2_data[3];
		ps2_data[3] = (ps2_data[3] & 0x0f) | ((p->buttons & 0x18) << 1);
		client->bufsiz = 4;
		break;

	case MOUSEDEV_EMUL_IMPS:
		ps2_data[0] |=
			((p->buttons & 0x10) >> 3) | ((p->buttons & 0x08) >> 1);
		ps2_data[3] = mousedev_limit_delta(p->dz, 127);
		p->dz -= ps2_data[3];
		client->bufsiz = 4;
		break;

	case MOUSEDEV_EMUL_PS2:
	default:
		ps2_data[0] |=
			((p->buttons & 0x10) >> 3) | ((p->buttons & 0x08) >> 1);
		p->dz = 0;
		client->bufsiz = 3;
		break;
	}

	if (!p->dx && !p->dy && !p->dz) {
		if (client->tail == client->head) {
			client->ready = 0;
			client->last_buttons = p->buttons;
		} else
			client->tail = (client->tail + 1) % PACKET_QUEUE_LEN;
	}
}

static void mousedev_generate_response(struct mousedev_client *client,
					int command)
{
	client->ps2[0] = 0xfa; /* ACK */

	switch (command) {

	case 0xeb: /* Poll */
		mousedev_packet(client, &client->ps2[1]);
		client->bufsiz++; /* account for leading ACK */
		break;

	case 0xf2: /* Get ID */
		switch (client->mode) {
		case MOUSEDEV_EMUL_PS2:
			client->ps2[1] = 0;
			break;
		case MOUSEDEV_EMUL_IMPS:
			client->ps2[1] = 3;
			break;
		case MOUSEDEV_EMUL_EXPS:
			client->ps2[1] = 4;
			break;
		}
		client->bufsiz = 2;
		break;

	case 0xe9: /* Get info */
		client->ps2[1] = 0x60; client->ps2[2] = 3; client->ps2[3] = 200;
		client->bufsiz = 4;
		break;

	case 0xff: /* Reset */
		client->impsseq = client->imexseq = 0;
		client->mode = MOUSEDEV_EMUL_PS2;
		client->ps2[1] = 0xaa; client->ps2[2] = 0x00;
		client->bufsiz = 3;
		break;

	default:
		client->bufsiz = 1;
		break;
	}
	client->buffer = client->bufsiz;
}

static ssize_t mousedev_write(struct file *file, const char __user *buffer,
				size_t count, loff_t *ppos)
{
	struct mousedev_client *client = file->private_data;
	unsigned char c;
	unsigned int i;

	for (i = 0; i < count; i++) {

		if (get_user(c, buffer + i))
			return -EFAULT;

		spin_lock_irq(&client->packet_lock);

		if (c == mousedev_imex_seq[client->imexseq]) {
			if (++client->imexseq == MOUSEDEV_SEQ_LEN) {
				client->imexseq = 0;
				client->mode = MOUSEDEV_EMUL_EXPS;
			}
		} else
			client->imexseq = 0;

		if (c == mousedev_imps_seq[client->impsseq]) {
			if (++client->impsseq == MOUSEDEV_SEQ_LEN) {
				client->impsseq = 0;
				client->mode = MOUSEDEV_EMUL_IMPS;
			}
		} else
			client->impsseq = 0;

		mousedev_generate_response(client, c);

		spin_unlock_irq(&client->packet_lock);
	}

	kill_fasync(&client->fasync, SIGIO, POLL_IN);
	wake_up_interruptible(&client->mousedev->wait);

	return count;
}

static ssize_t mousedev_read(struct file *file, char __user *buffer,
			     size_t count, loff_t *ppos)
{
	struct mousedev_client *client = file->private_data;
	struct mousedev *mousedev = client->mousedev;
	signed char data[sizeof(client->ps2)];
	int retval = 0;

	if (!client->ready && !client->buffer && mousedev->exist &&
	    (file->f_flags & O_NONBLOCK))
		return -EAGAIN;

	retval = wait_event_interruptible(mousedev->wait,
			!mousedev->exist || client->ready || client->buffer);
	if (retval)
		return retval;

	if (!mousedev->exist)
		return -ENODEV;

	spin_lock_irq(&client->packet_lock);

	if (!client->buffer && client->ready) {
		mousedev_packet(client, client->ps2);
		client->buffer = client->bufsiz;
	}

	if (count > client->buffer)
		count = client->buffer;

	memcpy(data, client->ps2 + client->bufsiz - client->buffer, count);
	client->buffer -= count;

	spin_unlock_irq(&client->packet_lock);

	if (copy_to_user(buffer, data, count))
		return -EFAULT;

	return count;
}

/* No kernel lock - fine */
static unsigned int mousedev_poll(struct file *file, poll_table *wait)
{
	struct mousedev_client *client = file->private_data;
	struct mousedev *mousedev = client->mousedev;
	unsigned int mask;

	poll_wait(file, &mousedev->wait, wait);

	mask = mousedev->exist ? POLLOUT | POLLWRNORM : POLLHUP | POLLERR;
	if (client->ready || client->buffer)
		mask |= POLLIN | POLLRDNORM;

	return mask;
}

static const struct file_operations mousedev_fops = {
	.owner =	THIS_MODULE,
	.read =		mousedev_read,
	.write =	mousedev_write,
	.poll =		mousedev_poll,
	.open =		mousedev_open,
	.release =	mousedev_release,
	.fasync =	mousedev_fasync,
};

static int mousedev_install_chrdev(struct mousedev *mousedev)
{
	mousedev_table[mousedev->minor] = mousedev;
	return 0;
}

static void mousedev_remove_chrdev(struct mousedev *mousedev)
{
	mutex_lock(&mousedev_table_mutex);
	mousedev_table[mousedev->minor] = NULL;
	mutex_unlock(&mousedev_table_mutex);
}

/*
 * Mark device non-existent. This disables writes, ioctls and
 * prevents new users from opening the device. Already posted
 * blocking reads will stay, however new ones will fail.
 */
static void mousedev_mark_dead(struct mousedev *mousedev)
{
	mutex_lock(&mousedev->mutex);
	mousedev->exist = false;
	mutex_unlock(&mousedev->mutex);
}

/*
 * Wake up users waiting for IO so they can disconnect from
 * dead device.
 */
static void mousedev_hangup(struct mousedev *mousedev)
{
	struct mousedev_client *client;

	spin_lock(&mousedev->client_lock);
	list_for_each_entry(client, &mousedev->client_list, node)
		kill_fasync(&client->fasync, SIGIO, POLL_HUP);
	spin_unlock(&mousedev->client_lock);

	wake_up_interruptible(&mousedev->wait);
}

static void mousedev_cleanup(struct mousedev *mousedev)
{
	struct input_handle *handle = &mousedev->handle;

	mousedev_mark_dead(mousedev);
	mousedev_hangup(mousedev);
	mousedev_remove_chrdev(mousedev);

	/* mousedev is marked dead so no one else accesses mousedev->open */
	if (mousedev->open)
		input_close_device(handle);
}

static struct mousedev *mousedev_create(struct input_dev *dev,
					struct input_handler *handler,
					int minor)
{
	struct mousedev *mousedev;
	int error;

	mousedev = kzalloc(sizeof(struct mousedev), GFP_KERNEL);
	if (!mousedev) {
		error = -ENOMEM;
		goto err_out;
	}

	INIT_LIST_HEAD(&mousedev->client_list);
	INIT_LIST_HEAD(&mousedev->mixdev_node);
	spin_lock_init(&mousedev->client_lock);
	mutex_init(&mousedev->mutex);
	lockdep_set_subclass(&mousedev->mutex,
			     minor == MOUSEDEV_MIX ? MOUSEDEV_MIX : 0);
	init_waitqueue_head(&mousedev->wait);

	if (minor == MOUSEDEV_MIX)
		dev_set_name(&mousedev->dev, "mice");
	else
		dev_set_name(&mousedev->dev, "mouse%d", minor);

	mousedev->minor = minor;
	mousedev->exist = true;
	mousedev->handle.dev = input_get_device(dev);
	mousedev->handle.name = dev_name(&mousedev->dev);
	mousedev->handle.handler = handler;
	mousedev->handle.private = mousedev;

	mousedev->dev.class = &input_class;
	if (dev)
		mousedev->dev.parent = &dev->dev;
	mousedev->dev.devt = MKDEV(INPUT_MAJOR, MOUSEDEV_MINOR_BASE + minor);
	mousedev->dev.release = mousedev_free;
	device_initialize(&mousedev->dev);

	if (minor != MOUSEDEV_MIX) {
		error = input_register_handle(&mousedev->handle);
		if (error)
			goto err_free_mousedev;
	}

	error = mousedev_install_chrdev(mousedev);
	if (error)
		goto err_unregister_handle;

	error = device_add(&mousedev->dev);
	if (error)
		goto err_cleanup_mousedev;

	return mousedev;

 err_cleanup_mousedev:
	mousedev_cleanup(mousedev);
 err_unregister_handle:
	if (minor != MOUSEDEV_MIX)
		input_unregister_handle(&mousedev->handle);
 err_free_mousedev:
	put_device(&mousedev->dev);
 err_out:
	return ERR_PTR(error);
}

static void mousedev_destroy(struct mousedev *mousedev)
{
	device_del(&mousedev->dev);
	mousedev_cleanup(mousedev);
	if (mousedev->minor != MOUSEDEV_MIX)
		input_unregister_handle(&mousedev->handle);
	put_device(&mousedev->dev);
}

static int mixdev_add_device(struct mousedev *mousedev)
{
	int retval;

	retval = mutex_lock_interruptible(&mousedev_mix->mutex);
	if (retval)
		return retval;

	if (mousedev_mix->open) {
		retval = mousedev_open_device(mousedev);
		if (retval)
			goto out;

		mousedev->mixdev_open = 1;
	}

	get_device(&mousedev->dev);
	list_add_tail(&mousedev->mixdev_node, &mousedev_mix_list);

 out:
	mutex_unlock(&mousedev_mix->mutex);
	return retval;
}

static void mixdev_remove_device(struct mousedev *mousedev)
{
	mutex_lock(&mousedev_mix->mutex);

	if (mousedev->mixdev_open) {
		mousedev->mixdev_open = 0;
		mousedev_close_device(mousedev);
	}

	list_del_init(&mousedev->mixdev_node);
	mutex_unlock(&mousedev_mix->mutex);

	put_device(&mousedev->dev);
}

static int mousedev_connect(struct input_handler *handler,
			    struct input_dev *dev,
			    const struct input_device_id *id)
{
	struct mousedev *mousedev;
	int minor;
	int error;

	for (minor = 0; minor < MOUSEDEV_MINORS; minor++)
		if (!mousedev_table[minor])
			break;

	if (minor == MOUSEDEV_MINORS) {
		printk(KERN_ERR "mousedev: no more free mousedev devices\n");
		return -ENFILE;
	}

	mousedev = mousedev_create(dev, handler, minor);
	if (IS_ERR(mousedev))
		return PTR_ERR(mousedev);

	error = mixdev_add_device(mousedev);
	if (error) {
		mousedev_destroy(mousedev);
		return error;
	}

	return 0;
}

static void mousedev_disconnect(struct input_handle *handle)
{
	struct mousedev *mousedev = handle->private;

	mixdev_remove_device(mousedev);
	mousedev_destroy(mousedev);
}

static const struct input_device_id mousedev_ids[] = {
	{
		.flags = INPUT_DEVICE_ID_MATCH_EVBIT |
				INPUT_DEVICE_ID_MATCH_KEYBIT |
				INPUT_DEVICE_ID_MATCH_RELBIT,
		.evbit = { BIT_MASK(EV_KEY) | BIT_MASK(EV_REL) },
		.keybit = { [BIT_WORD(BTN_LEFT)] = BIT_MASK(BTN_LEFT) },
		.relbit = { BIT_MASK(REL_X) | BIT_MASK(REL_Y) },
	},	/* A mouse like device, at least one button,
		   two relative axes */
	{
		.flags = INPUT_DEVICE_ID_MATCH_EVBIT |
				INPUT_DEVICE_ID_MATCH_RELBIT,
		.evbit = { BIT_MASK(EV_KEY) | BIT_MASK(EV_REL) },
		.relbit = { BIT_MASK(REL_WHEEL) },
	},	/* A separate scrollwheel */
	{
		.flags = INPUT_DEVICE_ID_MATCH_EVBIT |
				INPUT_DEVICE_ID_MATCH_KEYBIT |
				INPUT_DEVICE_ID_MATCH_ABSBIT,
		.evbit = { BIT_MASK(EV_KEY) | BIT_MASK(EV_ABS) },
		.keybit = { [BIT_WORD(BTN_TOUCH)] = BIT_MASK(BTN_TOUCH) },
		.absbit = { BIT_MASK(ABS_X) | BIT_MASK(ABS_Y) },
	},	/* A tablet like device, at least touch detection,
		   two absolute axes */
	{
		.flags = INPUT_DEVICE_ID_MATCH_EVBIT |
				INPUT_DEVICE_ID_MATCH_KEYBIT |
				INPUT_DEVICE_ID_MATCH_ABSBIT,
		.evbit = { BIT_MASK(EV_KEY) | BIT_MASK(EV_ABS) },
		.keybit = { [BIT_WORD(BTN_TOOL_FINGER)] =
				BIT_MASK(BTN_TOOL_FINGER) },
		.absbit = { BIT_MASK(ABS_X) | BIT_MASK(ABS_Y) |
				BIT_MASK(ABS_PRESSURE) |
				BIT_MASK(ABS_TOOL_WIDTH) },
	},	/* A touchpad */
	{
		.flags = INPUT_DEVICE_ID_MATCH_EVBIT |
			INPUT_DEVICE_ID_MATCH_KEYBIT |
			INPUT_DEVICE_ID_MATCH_ABSBIT,
		.evbit = { BIT_MASK(EV_KEY) | BIT_MASK(EV_ABS) },
		.keybit = { [BIT_WORD(BTN_LEFT)] = BIT_MASK(BTN_LEFT) },
		.absbit = { BIT_MASK(ABS_X) | BIT_MASK(ABS_Y) },
	},	/* Mouse-like device with absolute X and Y but ordinary
		   clicks, like hp ILO2 High Performance mouse */

	{ },	/* Terminating entry */
};

MODULE_DEVICE_TABLE(input, mousedev_ids);

static struct input_handler mousedev_handler = {
	.event =	mousedev_event,
	.connect =	mousedev_connect,
	.disconnect =	mousedev_disconnect,
	.fops =		&mousedev_fops,
	.minor =	MOUSEDEV_MINOR_BASE,
	.name =		"mousedev",
	.id_table =	mousedev_ids,
};

#ifdef CONFIG_INPUT_MOUSEDEV_PSAUX
static struct miscdevice psaux_mouse = {
	PSMOUSE_MINOR, "psaux", &mousedev_fops
};
static int psaux_registered;
#endif

static int __init mousedev_init(void)
{
	int error;

	mousedev_mix = mousedev_create(NULL, &mousedev_handler, MOUSEDEV_MIX);
	if (IS_ERR(mousedev_mix))
		return PTR_ERR(mousedev_mix);

	error = input_register_handler(&mousedev_handler);
	if (error) {
		mousedev_destroy(mousedev_mix);
		return error;
	}

#ifdef CONFIG_INPUT_MOUSEDEV_PSAUX
	error = misc_register(&psaux_mouse);
	if (error)
		printk(KERN_WARNING "mice: could not register psaux device, "
			"error: %d\n", error);
	else
		psaux_registered = 1;
#endif

	printk(KERN_INFO "mice: PS/2 mouse device common for all mice\n");

	return 0;
}

static void __exit mousedev_exit(void)
{
#ifdef CONFIG_INPUT_MOUSEDEV_PSAUX
	if (psaux_registered)
		misc_deregister(&psaux_mouse);
#endif
	input_unregister_handler(&mousedev_handler);
	mousedev_destroy(mousedev_mix);
}

module_init(mousedev_init);
module_exit(mousedev_exit);<|MERGE_RESOLUTION|>--- conflicted
+++ resolved
@@ -138,13 +138,8 @@
 
 		fx(0) = value;
 		if (mousedev->touch && mousedev->pkt_count >= 2) {
-<<<<<<< HEAD
-			size = input_abs_get_min(dev, ABS_X) -
-					input_abs_get_max(dev, ABS_X);
-=======
 			size = input_abs_get_max(dev, ABS_X) -
 					input_abs_get_min(dev, ABS_X);
->>>>>>> 062c1825
 			if (size == 0)
 				size = 256 * 2;
 
@@ -160,13 +155,8 @@
 		fy(0) = value;
 		if (mousedev->touch && mousedev->pkt_count >= 2) {
 			/* use X size for ABS_Y to keep the same scale */
-<<<<<<< HEAD
-			size = input_abs_get_min(dev, ABS_X) -
-					input_abs_get_max(dev, ABS_X);
-=======
 			size = input_abs_get_max(dev, ABS_X) -
 					input_abs_get_min(dev, ABS_X);
->>>>>>> 062c1825
 			if (size == 0)
 				size = 256 * 2;
 
