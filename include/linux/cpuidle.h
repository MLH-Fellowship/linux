--- conflicted
+++ resolved
@@ -47,17 +47,7 @@
 
 /* Idle State Flags */
 #define CPUIDLE_FLAG_TIME_VALID	(0x01) /* is residency time measurable? */
-<<<<<<< HEAD
-#define CPUIDLE_FLAG_CHECK_BM	(0x02) /* BM activity will exit state */
-#define CPUIDLE_FLAG_POLL	(0x10) /* no latency, no savings */
-#define CPUIDLE_FLAG_SHALLOW	(0x20) /* low latency, minimal savings */
-#define CPUIDLE_FLAG_BALANCED	(0x40) /* medium latency, moderate savings */
-#define CPUIDLE_FLAG_DEEP	(0x80) /* high latency, large savings */
 #define CPUIDLE_FLAG_IGNORE	(0x100) /* ignore during this idle period */
-#define CPUIDLE_FLAG_TLB_FLUSHED (0x200) /* tlb will be flushed */
-=======
-#define CPUIDLE_FLAG_IGNORE	(0x100) /* ignore during this idle period */
->>>>>>> 3cbea436
 
 #define CPUIDLE_DRIVER_FLAGS_MASK (0xFFFF0000)
 
