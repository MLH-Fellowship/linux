--- conflicted
+++ resolved
@@ -45,29 +45,17 @@
 #else
 struct sbpcieregs;
 
-<<<<<<< HEAD
-extern u8 pcicore_find_pci_capability(struct osl_info *osh, u8 req_cap_id,
-					 unsigned char *buf, u32 *buflen);
-extern uint pcie_readreg(struct osl_info *osh, struct sbpcieregs *pcieregs,
-			 uint addrtype, uint offset);
-extern uint pcie_writereg(struct osl_info *osh, struct sbpcieregs *pcieregs,
-=======
 extern u8 pcicore_find_pci_capability(void *dev, u8 req_cap_id,
 					 unsigned char *buf, u32 *buflen);
 extern uint pcie_readreg(struct sbpcieregs *pcieregs,
 			 uint addrtype, uint offset);
 extern uint pcie_writereg(struct sbpcieregs *pcieregs,
->>>>>>> 105e53f8
 			  uint addrtype, uint offset, uint val);
 
 extern u8 pcie_clkreq(void *pch, u32 mask, u32 val);
 extern u32 pcie_lcreg(void *pch, u32 mask, u32 val);
 
-<<<<<<< HEAD
-extern void *pcicore_init(si_t *sih, struct osl_info *osh, void *regs);
-=======
 extern void *pcicore_init(si_t *sih, void *pdev, void *regs);
->>>>>>> 105e53f8
 extern void pcicore_deinit(void *pch);
 extern void pcicore_attach(void *pch, char *pvars, int state);
 extern void pcicore_hwup(void *pch);
@@ -82,11 +70,7 @@
 extern u32 pcicore_pciereg(void *pch, u32 offset, u32 mask,
 			      u32 val, uint type);
 
-<<<<<<< HEAD
-extern bool pcicore_pmecap_fast(struct osl_info *osh);
-=======
 extern bool pcicore_pmecap_fast(void *pch);
->>>>>>> 105e53f8
 extern void pcicore_pmeen(void *pch);
 extern void pcicore_pmeclr(void *pch);
 extern bool pcicore_pmestat(void *pch);
