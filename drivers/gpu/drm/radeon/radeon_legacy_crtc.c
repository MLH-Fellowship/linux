/*
 * Copyright 2007-8 Advanced Micro Devices, Inc.
 * Copyright 2008 Red Hat Inc.
 *
 * Permission is hereby granted, free of charge, to any person obtaining a
 * copy of this software and associated documentation files (the "Software"),
 * to deal in the Software without restriction, including without limitation
 * the rights to use, copy, modify, merge, publish, distribute, sublicense,
 * and/or sell copies of the Software, and to permit persons to whom the
 * Software is furnished to do so, subject to the following conditions:
 *
 * The above copyright notice and this permission notice shall be included in
 * all copies or substantial portions of the Software.
 *
 * THE SOFTWARE IS PROVIDED "AS IS", WITHOUT WARRANTY OF ANY KIND, EXPRESS OR
 * IMPLIED, INCLUDING BUT NOT LIMITED TO THE WARRANTIES OF MERCHANTABILITY,
 * FITNESS FOR A PARTICULAR PURPOSE AND NONINFRINGEMENT.  IN NO EVENT SHALL
 * THE COPYRIGHT HOLDER(S) OR AUTHOR(S) BE LIABLE FOR ANY CLAIM, DAMAGES OR
 * OTHER LIABILITY, WHETHER IN AN ACTION OF CONTRACT, TORT OR OTHERWISE,
 * ARISING FROM, OUT OF OR IN CONNECTION WITH THE SOFTWARE OR THE USE OR
 * OTHER DEALINGS IN THE SOFTWARE.
 *
 * Authors: Dave Airlie
 *          Alex Deucher
 */
#include <drm/drmP.h>
#include <drm/drm_crtc_helper.h>
#include <drm/radeon_drm.h>
#include "radeon_fixed.h"
#include "radeon.h"
#include "atom.h"

static void radeon_overscan_setup(struct drm_crtc *crtc,
				  struct drm_display_mode *mode)
{
	struct drm_device *dev = crtc->dev;
	struct radeon_device *rdev = dev->dev_private;
	struct radeon_crtc *radeon_crtc = to_radeon_crtc(crtc);

	WREG32(RADEON_OVR_CLR + radeon_crtc->crtc_offset, 0);
	WREG32(RADEON_OVR_WID_LEFT_RIGHT + radeon_crtc->crtc_offset, 0);
	WREG32(RADEON_OVR_WID_TOP_BOTTOM + radeon_crtc->crtc_offset, 0);
}

static void radeon_legacy_rmx_mode_set(struct drm_crtc *crtc,
				       struct drm_display_mode *mode)
{
	struct drm_device *dev = crtc->dev;
	struct radeon_device *rdev = dev->dev_private;
	struct radeon_crtc *radeon_crtc = to_radeon_crtc(crtc);
	int xres = mode->hdisplay;
	int yres = mode->vdisplay;
	bool hscale = true, vscale = true;
	int hsync_wid;
	int vsync_wid;
	int hsync_start;
	int blank_width;
	u32 scale, inc, crtc_more_cntl;
	u32 fp_horz_stretch, fp_vert_stretch, fp_horz_vert_active;
	u32 fp_h_sync_strt_wid, fp_crtc_h_total_disp;
	u32 fp_v_sync_strt_wid, fp_crtc_v_total_disp;
	struct drm_display_mode *native_mode = &radeon_crtc->native_mode;

	fp_vert_stretch = RREG32(RADEON_FP_VERT_STRETCH) &
		(RADEON_VERT_STRETCH_RESERVED |
		 RADEON_VERT_AUTO_RATIO_INC);
	fp_horz_stretch = RREG32(RADEON_FP_HORZ_STRETCH) &
		(RADEON_HORZ_FP_LOOP_STRETCH |
		 RADEON_HORZ_AUTO_RATIO_INC);

	crtc_more_cntl = 0;
	if ((rdev->family == CHIP_RS100) ||
	    (rdev->family == CHIP_RS200)) {
		/* This is to workaround the asic bug for RMX, some versions
		   of BIOS dosen't have this register initialized correctly. */
		crtc_more_cntl |= RADEON_CRTC_H_CUTOFF_ACTIVE_EN;
	}


	fp_crtc_h_total_disp = ((((mode->crtc_htotal / 8) - 1) & 0x3ff)
				| ((((mode->crtc_hdisplay / 8) - 1) & 0x1ff) << 16));

	hsync_wid = (mode->crtc_hsync_end - mode->crtc_hsync_start) / 8;
	if (!hsync_wid)
		hsync_wid = 1;
	hsync_start = mode->crtc_hsync_start - 8;

	fp_h_sync_strt_wid = ((hsync_start & 0x1fff)
			      | ((hsync_wid & 0x3f) << 16)
			      | ((mode->flags & DRM_MODE_FLAG_NHSYNC)
				 ? RADEON_CRTC_H_SYNC_POL
				 : 0));

	fp_crtc_v_total_disp = (((mode->crtc_vtotal - 1) & 0xffff)
				| ((mode->crtc_vdisplay - 1) << 16));

	vsync_wid = mode->crtc_vsync_end - mode->crtc_vsync_start;
	if (!vsync_wid)
		vsync_wid = 1;

	fp_v_sync_strt_wid = (((mode->crtc_vsync_start - 1) & 0xfff)
			      | ((vsync_wid & 0x1f) << 16)
			      | ((mode->flags & DRM_MODE_FLAG_NVSYNC)
				 ? RADEON_CRTC_V_SYNC_POL
				 : 0));

	fp_horz_vert_active = 0;

	if (native_mode->hdisplay == 0 ||
	    native_mode->vdisplay == 0) {
		hscale = false;
		vscale = false;
	} else {
		if (xres > native_mode->hdisplay)
			xres = native_mode->hdisplay;
		if (yres > native_mode->vdisplay)
			yres = native_mode->vdisplay;

		if (xres == native_mode->hdisplay)
			hscale = false;
		if (yres == native_mode->vdisplay)
			vscale = false;
	}

	switch (radeon_crtc->rmx_type) {
	case RMX_FULL:
	case RMX_ASPECT:
		if (!hscale)
			fp_horz_stretch |= ((xres/8-1) << 16);
		else {
			inc = (fp_horz_stretch & RADEON_HORZ_AUTO_RATIO_INC) ? 1 : 0;
			scale = ((xres + inc) * RADEON_HORZ_STRETCH_RATIO_MAX)
				/ native_mode->hdisplay + 1;
			fp_horz_stretch |= (((scale) & RADEON_HORZ_STRETCH_RATIO_MASK) |
					RADEON_HORZ_STRETCH_BLEND |
					RADEON_HORZ_STRETCH_ENABLE |
					((native_mode->hdisplay/8-1) << 16));
		}

		if (!vscale)
			fp_vert_stretch |= ((yres-1) << 12);
		else {
			inc = (fp_vert_stretch & RADEON_VERT_AUTO_RATIO_INC) ? 1 : 0;
			scale = ((yres + inc) * RADEON_VERT_STRETCH_RATIO_MAX)
				/ native_mode->vdisplay + 1;
			fp_vert_stretch |= (((scale) & RADEON_VERT_STRETCH_RATIO_MASK) |
					RADEON_VERT_STRETCH_ENABLE |
					RADEON_VERT_STRETCH_BLEND |
					((native_mode->vdisplay-1) << 12));
		}
		break;
	case RMX_CENTER:
		fp_horz_stretch |= ((xres/8-1) << 16);
		fp_vert_stretch |= ((yres-1) << 12);

		crtc_more_cntl |= (RADEON_CRTC_AUTO_HORZ_CENTER_EN |
				RADEON_CRTC_AUTO_VERT_CENTER_EN);

		blank_width = (mode->crtc_hblank_end - mode->crtc_hblank_start) / 8;
		if (blank_width > 110)
			blank_width = 110;

		fp_crtc_h_total_disp = (((blank_width) & 0x3ff)
				| ((((mode->crtc_hdisplay / 8) - 1) & 0x1ff) << 16));

		hsync_wid = (mode->crtc_hsync_end - mode->crtc_hsync_start) / 8;
		if (!hsync_wid)
			hsync_wid = 1;

		fp_h_sync_strt_wid = ((((mode->crtc_hsync_start - mode->crtc_hblank_start) / 8) & 0x1fff)
				| ((hsync_wid & 0x3f) << 16)
				| ((mode->flags & DRM_MODE_FLAG_NHSYNC)
					? RADEON_CRTC_H_SYNC_POL
					: 0));

		fp_crtc_v_total_disp = (((mode->crtc_vblank_end - mode->crtc_vblank_start) & 0xffff)
				| ((mode->crtc_vdisplay - 1) << 16));

		vsync_wid = mode->crtc_vsync_end - mode->crtc_vsync_start;
		if (!vsync_wid)
			vsync_wid = 1;

		fp_v_sync_strt_wid = ((((mode->crtc_vsync_start - mode->crtc_vblank_start) & 0xfff)
					| ((vsync_wid & 0x1f) << 16)
					| ((mode->flags & DRM_MODE_FLAG_NVSYNC)
						? RADEON_CRTC_V_SYNC_POL
						: 0)));

		fp_horz_vert_active = (((native_mode->vdisplay) & 0xfff) |
				(((native_mode->hdisplay / 8) & 0x1ff) << 16));
		break;
	case RMX_OFF:
	default:
		fp_horz_stretch |= ((xres/8-1) << 16);
		fp_vert_stretch |= ((yres-1) << 12);
		break;
	}

	WREG32(RADEON_FP_HORZ_STRETCH,      fp_horz_stretch);
	WREG32(RADEON_FP_VERT_STRETCH,      fp_vert_stretch);
	WREG32(RADEON_CRTC_MORE_CNTL,       crtc_more_cntl);
	WREG32(RADEON_FP_HORZ_VERT_ACTIVE,  fp_horz_vert_active);
	WREG32(RADEON_FP_H_SYNC_STRT_WID,   fp_h_sync_strt_wid);
	WREG32(RADEON_FP_V_SYNC_STRT_WID,   fp_v_sync_strt_wid);
	WREG32(RADEON_FP_CRTC_H_TOTAL_DISP, fp_crtc_h_total_disp);
	WREG32(RADEON_FP_CRTC_V_TOTAL_DISP, fp_crtc_v_total_disp);
}

void radeon_restore_common_regs(struct drm_device *dev)
{
	/* don't need this yet */
}

static void radeon_pll_wait_for_read_update_complete(struct drm_device *dev)
{
	struct radeon_device *rdev = dev->dev_private;
	int i = 0;

	/* FIXME: Certain revisions of R300 can't recover here.  Not sure of
	   the cause yet, but this workaround will mask the problem for now.
	   Other chips usually will pass at the very first test, so the
	   workaround shouldn't have any effect on them. */
	for (i = 0;
	     (i < 10000 &&
	      RREG32_PLL(RADEON_PPLL_REF_DIV) & RADEON_PPLL_ATOMIC_UPDATE_R);
	     i++);
}

static void radeon_pll_write_update(struct drm_device *dev)
{
	struct radeon_device *rdev = dev->dev_private;

	while (RREG32_PLL(RADEON_PPLL_REF_DIV) & RADEON_PPLL_ATOMIC_UPDATE_R);

	WREG32_PLL_P(RADEON_PPLL_REF_DIV,
			   RADEON_PPLL_ATOMIC_UPDATE_W,
			   ~(RADEON_PPLL_ATOMIC_UPDATE_W));
}

static void radeon_pll2_wait_for_read_update_complete(struct drm_device *dev)
{
	struct radeon_device *rdev = dev->dev_private;
	int i = 0;


	/* FIXME: Certain revisions of R300 can't recover here.  Not sure of
	   the cause yet, but this workaround will mask the problem for now.
	   Other chips usually will pass at the very first test, so the
	   workaround shouldn't have any effect on them. */
	for (i = 0;
	     (i < 10000 &&
	      RREG32_PLL(RADEON_P2PLL_REF_DIV) & RADEON_P2PLL_ATOMIC_UPDATE_R);
	     i++);
}

static void radeon_pll2_write_update(struct drm_device *dev)
{
	struct radeon_device *rdev = dev->dev_private;

	while (RREG32_PLL(RADEON_P2PLL_REF_DIV) & RADEON_P2PLL_ATOMIC_UPDATE_R);

	WREG32_PLL_P(RADEON_P2PLL_REF_DIV,
			   RADEON_P2PLL_ATOMIC_UPDATE_W,
			   ~(RADEON_P2PLL_ATOMIC_UPDATE_W));
}

static uint8_t radeon_compute_pll_gain(uint16_t ref_freq, uint16_t ref_div,
				       uint16_t fb_div)
{
	unsigned int vcoFreq;

	if (!ref_div)
		return 1;

	vcoFreq = ((unsigned)ref_freq & fb_div) / ref_div;

	/*
	 * This is horribly crude: the VCO frequency range is divided into
	 * 3 parts, each part having a fixed PLL gain value.
	 */
	if (vcoFreq >= 30000)
		/*
		 * [300..max] MHz : 7
		 */
		return 7;
	else if (vcoFreq >= 18000)
		/*
		 * [180..300) MHz : 4
		 */
		return 4;
	else
		/*
		 * [0..180) MHz : 1
		 */
		return 1;
}

void radeon_crtc_dpms(struct drm_crtc *crtc, int mode)
{
	struct radeon_crtc *radeon_crtc = to_radeon_crtc(crtc);
	struct drm_device *dev = crtc->dev;
	struct radeon_device *rdev = dev->dev_private;
	uint32_t mask;

	if (radeon_crtc->crtc_id)
		mask = (RADEON_CRTC2_DISP_DIS |
			RADEON_CRTC2_VSYNC_DIS |
			RADEON_CRTC2_HSYNC_DIS |
			RADEON_CRTC2_DISP_REQ_EN_B);
	else
		mask = (RADEON_CRTC_DISPLAY_DIS |
			RADEON_CRTC_VSYNC_DIS |
			RADEON_CRTC_HSYNC_DIS);

	switch (mode) {
	case DRM_MODE_DPMS_ON:
		if (radeon_crtc->crtc_id)
			WREG32_P(RADEON_CRTC2_GEN_CNTL, RADEON_CRTC2_EN, ~(RADEON_CRTC2_EN | mask));
		else {
			WREG32_P(RADEON_CRTC_GEN_CNTL, RADEON_CRTC_EN, ~(RADEON_CRTC_EN |
									 RADEON_CRTC_DISP_REQ_EN_B));
			WREG32_P(RADEON_CRTC_EXT_CNTL, 0, ~mask);
		}
		drm_vblank_post_modeset(dev, radeon_crtc->crtc_id);
		radeon_crtc_load_lut(crtc);
		break;
	case DRM_MODE_DPMS_STANDBY:
	case DRM_MODE_DPMS_SUSPEND:
	case DRM_MODE_DPMS_OFF:
		drm_vblank_pre_modeset(dev, radeon_crtc->crtc_id);
		if (radeon_crtc->crtc_id)
			WREG32_P(RADEON_CRTC2_GEN_CNTL, mask, ~(RADEON_CRTC2_EN | mask));
		else {
			WREG32_P(RADEON_CRTC_GEN_CNTL, RADEON_CRTC_DISP_REQ_EN_B, ~(RADEON_CRTC_EN |
										    RADEON_CRTC_DISP_REQ_EN_B));
			WREG32_P(RADEON_CRTC_EXT_CNTL, mask, ~mask);
		}
		break;
	}
}

int radeon_crtc_set_base(struct drm_crtc *crtc, int x, int y,
			 struct drm_framebuffer *old_fb)
{
	struct drm_device *dev = crtc->dev;
	struct radeon_device *rdev = dev->dev_private;
	struct radeon_crtc *radeon_crtc = to_radeon_crtc(crtc);
	struct radeon_framebuffer *radeon_fb;
	struct drm_gem_object *obj;
	struct radeon_bo *rbo;
	uint64_t base;
	uint32_t crtc_offset, crtc_offset_cntl, crtc_tile_x0_y0 = 0;
	uint32_t crtc_pitch, pitch_pixels;
	uint32_t tiling_flags;
	int format;
	uint32_t gen_cntl_reg, gen_cntl_val;
	int r;

	DRM_DEBUG("\n");
	/* no fb bound */
	if (!crtc->fb) {
		DRM_DEBUG("No FB bound\n");
		return 0;
	}

	radeon_fb = to_radeon_framebuffer(crtc->fb);

	switch (crtc->fb->bits_per_pixel) {
	case 8:
		format = 2;
		break;
	case 15:      /*  555 */
		format = 3;
		break;
	case 16:      /*  565 */
		format = 4;
		break;
	case 24:      /*  RGB */
		format = 5;
		break;
	case 32:      /* xRGB */
		format = 6;
		break;
	default:
		return false;
	}

	/* Pin framebuffer & get tilling informations */
	obj = radeon_fb->obj;
	rbo = obj->driver_private;
	r = radeon_bo_reserve(rbo, false);
	if (unlikely(r != 0))
		return r;
	r = radeon_bo_pin(rbo, RADEON_GEM_DOMAIN_VRAM, &base);
	if (unlikely(r != 0)) {
		radeon_bo_unreserve(rbo);
		return -EINVAL;
	}
	radeon_bo_get_tiling_flags(rbo, &tiling_flags, NULL);
	radeon_bo_unreserve(rbo);
	if (tiling_flags & RADEON_TILING_MICRO)
		DRM_ERROR("trying to scanout microtiled buffer\n");

	/* if scanout was in GTT this really wouldn't work */
	/* crtc offset is from display base addr not FB location */
	radeon_crtc->legacy_display_base_addr = rdev->mc.vram_start;

	base -= radeon_crtc->legacy_display_base_addr;

	crtc_offset_cntl = 0;

	pitch_pixels = crtc->fb->pitch / (crtc->fb->bits_per_pixel / 8);
	crtc_pitch  = (((pitch_pixels * crtc->fb->bits_per_pixel) +
			((crtc->fb->bits_per_pixel * 8) - 1)) /
		       (crtc->fb->bits_per_pixel * 8));
	crtc_pitch |= crtc_pitch << 16;


	if (tiling_flags & RADEON_TILING_MACRO) {
		if (ASIC_IS_R300(rdev))
			crtc_offset_cntl |= (R300_CRTC_X_Y_MODE_EN |
					     R300_CRTC_MICRO_TILE_BUFFER_DIS |
					     R300_CRTC_MACRO_TILE_EN);
		else
			crtc_offset_cntl |= RADEON_CRTC_TILE_EN;
	} else {
		if (ASIC_IS_R300(rdev))
			crtc_offset_cntl &= ~(R300_CRTC_X_Y_MODE_EN |
					      R300_CRTC_MICRO_TILE_BUFFER_DIS |
					      R300_CRTC_MACRO_TILE_EN);
		else
			crtc_offset_cntl &= ~RADEON_CRTC_TILE_EN;
	}

	if (tiling_flags & RADEON_TILING_MACRO) {
		if (ASIC_IS_R300(rdev)) {
			crtc_tile_x0_y0 = x | (y << 16);
			base &= ~0x7ff;
		} else {
			int byteshift = crtc->fb->bits_per_pixel >> 4;
			int tile_addr = (((y >> 3) * pitch_pixels +  x) >> (8 - byteshift)) << 11;
			base += tile_addr + ((x << byteshift) % 256) + ((y % 8) << 8);
			crtc_offset_cntl |= (y % 16);
		}
	} else {
		int offset = y * pitch_pixels + x;
		switch (crtc->fb->bits_per_pixel) {
		case 8:
			offset *= 1;
			break;
		case 15:
		case 16:
			offset *= 2;
			break;
		case 24:
			offset *= 3;
			break;
		case 32:
			offset *= 4;
			break;
		default:
			return false;
		}
		base += offset;
	}

	base &= ~7;

	if (radeon_crtc->crtc_id == 1)
		gen_cntl_reg = RADEON_CRTC2_GEN_CNTL;
	else
		gen_cntl_reg = RADEON_CRTC_GEN_CNTL;

	gen_cntl_val = RREG32(gen_cntl_reg);
	gen_cntl_val &= ~(0xf << 8);
	gen_cntl_val |= (format << 8);
	WREG32(gen_cntl_reg, gen_cntl_val);

	crtc_offset = (u32)base;

	WREG32(RADEON_DISPLAY_BASE_ADDR + radeon_crtc->crtc_offset, radeon_crtc->legacy_display_base_addr);

	if (ASIC_IS_R300(rdev)) {
		if (radeon_crtc->crtc_id)
			WREG32(R300_CRTC2_TILE_X0_Y0, crtc_tile_x0_y0);
		else
			WREG32(R300_CRTC_TILE_X0_Y0, crtc_tile_x0_y0);
	}
	WREG32(RADEON_CRTC_OFFSET_CNTL + radeon_crtc->crtc_offset, crtc_offset_cntl);
	WREG32(RADEON_CRTC_OFFSET + radeon_crtc->crtc_offset, crtc_offset);
	WREG32(RADEON_CRTC_PITCH + radeon_crtc->crtc_offset, crtc_pitch);

	if (old_fb && old_fb != crtc->fb) {
		radeon_fb = to_radeon_framebuffer(old_fb);
		rbo = radeon_fb->obj->driver_private;
		r = radeon_bo_reserve(rbo, false);
		if (unlikely(r != 0))
			return r;
		radeon_bo_unpin(rbo);
		radeon_bo_unreserve(rbo);
	}

	/* Bytes per pixel may have changed */
	radeon_bandwidth_update(rdev);

	return 0;
}

static bool radeon_set_crtc_timing(struct drm_crtc *crtc, struct drm_display_mode *mode)
{
	struct drm_device *dev = crtc->dev;
	struct radeon_device *rdev = dev->dev_private;
	struct radeon_crtc *radeon_crtc = to_radeon_crtc(crtc);
	struct drm_encoder *encoder;
	int format;
	int hsync_start;
	int hsync_wid;
	int vsync_wid;
	uint32_t crtc_h_total_disp;
	uint32_t crtc_h_sync_strt_wid;
	uint32_t crtc_v_total_disp;
	uint32_t crtc_v_sync_strt_wid;
	bool is_tv = false;

	DRM_DEBUG("\n");
	list_for_each_entry(encoder, &dev->mode_config.encoder_list, head) {
		if (encoder->crtc == crtc) {
			struct radeon_encoder *radeon_encoder = to_radeon_encoder(encoder);
			if (radeon_encoder->active_device & ATOM_DEVICE_TV_SUPPORT) {
				is_tv = true;
				DRM_INFO("crtc %d is connected to a TV\n", radeon_crtc->crtc_id);
				break;
			}
		}
	}

	switch (crtc->fb->bits_per_pixel) {
	case 8:
		format = 2;
		break;
	case 15:      /*  555 */
		format = 3;
		break;
	case 16:      /*  565 */
		format = 4;
		break;
	case 24:      /*  RGB */
		format = 5;
		break;
	case 32:      /* xRGB */
		format = 6;
		break;
	default:
		return false;
	}

	crtc_h_total_disp = ((((mode->crtc_htotal / 8) - 1) & 0x3ff)
			     | ((((mode->crtc_hdisplay / 8) - 1) & 0x1ff) << 16));

	hsync_wid = (mode->crtc_hsync_end - mode->crtc_hsync_start) / 8;
	if (!hsync_wid)
		hsync_wid = 1;
	hsync_start = mode->crtc_hsync_start - 8;

	crtc_h_sync_strt_wid = ((hsync_start & 0x1fff)
				| ((hsync_wid & 0x3f) << 16)
				| ((mode->flags & DRM_MODE_FLAG_NHSYNC)
				   ? RADEON_CRTC_H_SYNC_POL
				   : 0));

	/* This works for double scan mode. */
	crtc_v_total_disp = (((mode->crtc_vtotal - 1) & 0xffff)
			     | ((mode->crtc_vdisplay - 1) << 16));

	vsync_wid = mode->crtc_vsync_end - mode->crtc_vsync_start;
	if (!vsync_wid)
		vsync_wid = 1;

	crtc_v_sync_strt_wid = (((mode->crtc_vsync_start - 1) & 0xfff)
				| ((vsync_wid & 0x1f) << 16)
				| ((mode->flags & DRM_MODE_FLAG_NVSYNC)
				   ? RADEON_CRTC_V_SYNC_POL
				   : 0));

	if (radeon_crtc->crtc_id) {
		uint32_t crtc2_gen_cntl;
		uint32_t disp2_merge_cntl;

		/* if TV DAC is enabled for another crtc and keep it enabled */
		crtc2_gen_cntl = RREG32(RADEON_CRTC2_GEN_CNTL) & 0x00718080;
		crtc2_gen_cntl |= ((format << 8)
				   | RADEON_CRTC2_VSYNC_DIS
				   | RADEON_CRTC2_HSYNC_DIS
				   | RADEON_CRTC2_DISP_DIS
				   | RADEON_CRTC2_DISP_REQ_EN_B
				   | ((mode->flags & DRM_MODE_FLAG_DBLSCAN)
				      ? RADEON_CRTC2_DBL_SCAN_EN
				      : 0)
				   | ((mode->flags & DRM_MODE_FLAG_CSYNC)
				      ? RADEON_CRTC2_CSYNC_EN
				      : 0)
				   | ((mode->flags & DRM_MODE_FLAG_INTERLACE)
				      ? RADEON_CRTC2_INTERLACE_EN
				      : 0));

		disp2_merge_cntl = RREG32(RADEON_DISP2_MERGE_CNTL);
		disp2_merge_cntl &= ~RADEON_DISP2_RGB_OFFSET_EN;

		WREG32(RADEON_DISP2_MERGE_CNTL, disp2_merge_cntl);
		WREG32(RADEON_CRTC2_GEN_CNTL, crtc2_gen_cntl);

		WREG32(RADEON_FP_H2_SYNC_STRT_WID, crtc_h_sync_strt_wid);
		WREG32(RADEON_FP_V2_SYNC_STRT_WID, crtc_v_sync_strt_wid);
	} else {
		uint32_t crtc_gen_cntl;
		uint32_t crtc_ext_cntl;
		uint32_t disp_merge_cntl;

		crtc_gen_cntl = RREG32(RADEON_CRTC_GEN_CNTL) & 0x00718000;
		crtc_gen_cntl |= (RADEON_CRTC_EXT_DISP_EN
				 | (format << 8)
				 | RADEON_CRTC_DISP_REQ_EN_B
				 | ((mode->flags & DRM_MODE_FLAG_DBLSCAN)
				    ? RADEON_CRTC_DBL_SCAN_EN
				    : 0)
				 | ((mode->flags & DRM_MODE_FLAG_CSYNC)
				    ? RADEON_CRTC_CSYNC_EN
				    : 0)
				 | ((mode->flags & DRM_MODE_FLAG_INTERLACE)
				    ? RADEON_CRTC_INTERLACE_EN
				    : 0));

		crtc_ext_cntl = RREG32(RADEON_CRTC_EXT_CNTL);
		crtc_ext_cntl |= (RADEON_XCRT_CNT_EN |
				  RADEON_CRTC_VSYNC_DIS |
				  RADEON_CRTC_HSYNC_DIS |
				  RADEON_CRTC_DISPLAY_DIS);

		disp_merge_cntl = RREG32(RADEON_DISP_MERGE_CNTL);
		disp_merge_cntl &= ~RADEON_DISP_RGB_OFFSET_EN;

		WREG32(RADEON_DISP_MERGE_CNTL, disp_merge_cntl);
		WREG32(RADEON_CRTC_GEN_CNTL, crtc_gen_cntl);
		WREG32(RADEON_CRTC_EXT_CNTL, crtc_ext_cntl);
	}

	if (is_tv)
		radeon_legacy_tv_adjust_crtc_reg(encoder, &crtc_h_total_disp,
						 &crtc_h_sync_strt_wid, &crtc_v_total_disp,
						 &crtc_v_sync_strt_wid);

	WREG32(RADEON_CRTC_H_TOTAL_DISP + radeon_crtc->crtc_offset, crtc_h_total_disp);
	WREG32(RADEON_CRTC_H_SYNC_STRT_WID + radeon_crtc->crtc_offset, crtc_h_sync_strt_wid);
	WREG32(RADEON_CRTC_V_TOTAL_DISP + radeon_crtc->crtc_offset, crtc_v_total_disp);
	WREG32(RADEON_CRTC_V_SYNC_STRT_WID + radeon_crtc->crtc_offset, crtc_v_sync_strt_wid);

	return true;
}

static void radeon_set_pll(struct drm_crtc *crtc, struct drm_display_mode *mode)
{
	struct drm_device *dev = crtc->dev;
	struct radeon_device *rdev = dev->dev_private;
	struct radeon_crtc *radeon_crtc = to_radeon_crtc(crtc);
	struct drm_encoder *encoder;
	uint32_t feedback_div = 0;
	uint32_t frac_fb_div = 0;
	uint32_t reference_div = 0;
	uint32_t post_divider = 0;
	uint32_t freq = 0;
	uint8_t pll_gain;
	bool use_bios_divs = false;
	/* PLL registers */
	uint32_t pll_ref_div = 0;
	uint32_t pll_fb_post_div = 0;
	uint32_t htotal_cntl = 0;
	bool is_tv = false;
	struct radeon_pll *pll;

	struct {
		int divider;
		int bitvalue;
	} *post_div, post_divs[]   = {
		/* From RAGE 128 VR/RAGE 128 GL Register
		 * Reference Manual (Technical Reference
		 * Manual P/N RRG-G04100-C Rev. 0.04), page
		 * 3-17 (PLL_DIV_[3:0]).
		 */
		{  1, 0 },              /* VCLK_SRC                 */
		{  2, 1 },              /* VCLK_SRC/2               */
		{  4, 2 },              /* VCLK_SRC/4               */
		{  8, 3 },              /* VCLK_SRC/8               */
		{  3, 4 },              /* VCLK_SRC/3               */
		{ 16, 5 },              /* VCLK_SRC/16              */
		{  6, 6 },              /* VCLK_SRC/6               */
		{ 12, 7 },              /* VCLK_SRC/12              */
		{  0, 0 }
	};

	if (radeon_crtc->crtc_id)
		pll = &rdev->clock.p2pll;
	else
		pll = &rdev->clock.p1pll;

	pll->flags = RADEON_PLL_LEGACY;
<<<<<<< HEAD
=======
	if (radeon_new_pll == 1)
		pll->algo = PLL_ALGO_NEW;
	else
		pll->algo = PLL_ALGO_LEGACY;
>>>>>>> 55c63bd2

	if (mode->clock > 200000) /* range limits??? */
		pll->flags |= RADEON_PLL_PREFER_HIGH_FB_DIV;
	else
		pll->flags |= RADEON_PLL_PREFER_LOW_REF_DIV;

	list_for_each_entry(encoder, &dev->mode_config.encoder_list, head) {
		if (encoder->crtc == crtc) {
			struct radeon_encoder *radeon_encoder = to_radeon_encoder(encoder);

			if (radeon_encoder->active_device & ATOM_DEVICE_TV_SUPPORT) {
				is_tv = true;
				break;
			}

			if (encoder->encoder_type != DRM_MODE_ENCODER_DAC)
				pll->flags |= RADEON_PLL_NO_ODD_POST_DIV;
			if (encoder->encoder_type == DRM_MODE_ENCODER_LVDS) {
				if (!rdev->is_atom_bios) {
					struct radeon_encoder *radeon_encoder = to_radeon_encoder(encoder);
					struct radeon_encoder_lvds *lvds = (struct radeon_encoder_lvds *)radeon_encoder->enc_priv;
					if (lvds) {
						if (lvds->use_bios_dividers) {
							pll_ref_div = lvds->panel_ref_divider;
							pll_fb_post_div   = (lvds->panel_fb_divider |
									     (lvds->panel_post_divider << 16));
							htotal_cntl  = 0;
							use_bios_divs = true;
						}
					}
				}
				pll->flags |= RADEON_PLL_USE_REF_DIV;
			}
		}
	}

	DRM_DEBUG("\n");

	if (!use_bios_divs) {
		radeon_compute_pll(pll, mode->clock,
				   &freq, &feedback_div, &frac_fb_div,
				   &reference_div, &post_divider);

		for (post_div = &post_divs[0]; post_div->divider; ++post_div) {
			if (post_div->divider == post_divider)
				break;
		}

		if (!post_div->divider)
			post_div = &post_divs[0];

		DRM_DEBUG("dc=%u, fd=%d, rd=%d, pd=%d\n",
			  (unsigned)freq,
			  feedback_div,
			  reference_div,
			  post_divider);

		pll_ref_div   = reference_div;
#if defined(__powerpc__) && (0) /* TODO */
		/* apparently programming this otherwise causes a hang??? */
		if (info->MacModel == RADEON_MAC_IBOOK)
			pll_fb_post_div = 0x000600ad;
		else
#endif
			pll_fb_post_div     = (feedback_div | (post_div->bitvalue << 16));

		htotal_cntl    = mode->htotal & 0x7;

	}

	pll_gain = radeon_compute_pll_gain(pll->reference_freq,
					   pll_ref_div & 0x3ff,
					   pll_fb_post_div & 0x7ff);

	if (radeon_crtc->crtc_id) {
		uint32_t pixclks_cntl = ((RREG32_PLL(RADEON_PIXCLKS_CNTL) &
					  ~(RADEON_PIX2CLK_SRC_SEL_MASK)) |
					 RADEON_PIX2CLK_SRC_SEL_P2PLLCLK);

		if (is_tv) {
			radeon_legacy_tv_adjust_pll2(encoder, &htotal_cntl,
						     &pll_ref_div, &pll_fb_post_div,
						     &pixclks_cntl);
		}

		WREG32_PLL_P(RADEON_PIXCLKS_CNTL,
			     RADEON_PIX2CLK_SRC_SEL_CPUCLK,
			     ~(RADEON_PIX2CLK_SRC_SEL_MASK));

		WREG32_PLL_P(RADEON_P2PLL_CNTL,
			     RADEON_P2PLL_RESET
			     | RADEON_P2PLL_ATOMIC_UPDATE_EN
			     | ((uint32_t)pll_gain << RADEON_P2PLL_PVG_SHIFT),
			     ~(RADEON_P2PLL_RESET
			       | RADEON_P2PLL_ATOMIC_UPDATE_EN
			       | RADEON_P2PLL_PVG_MASK));

		WREG32_PLL_P(RADEON_P2PLL_REF_DIV,
			     pll_ref_div,
			     ~RADEON_P2PLL_REF_DIV_MASK);

		WREG32_PLL_P(RADEON_P2PLL_DIV_0,
			     pll_fb_post_div,
			     ~RADEON_P2PLL_FB0_DIV_MASK);

		WREG32_PLL_P(RADEON_P2PLL_DIV_0,
			     pll_fb_post_div,
			     ~RADEON_P2PLL_POST0_DIV_MASK);

		radeon_pll2_write_update(dev);
		radeon_pll2_wait_for_read_update_complete(dev);

		WREG32_PLL(RADEON_HTOTAL2_CNTL, htotal_cntl);

		WREG32_PLL_P(RADEON_P2PLL_CNTL,
			     0,
			     ~(RADEON_P2PLL_RESET
			       | RADEON_P2PLL_SLEEP
			       | RADEON_P2PLL_ATOMIC_UPDATE_EN));

		DRM_DEBUG("Wrote2: 0x%08x 0x%08x 0x%08x (0x%08x)\n",
			  (unsigned)pll_ref_div,
			  (unsigned)pll_fb_post_div,
			  (unsigned)htotal_cntl,
			  RREG32_PLL(RADEON_P2PLL_CNTL));
		DRM_DEBUG("Wrote2: rd=%u, fd=%u, pd=%u\n",
			  (unsigned)pll_ref_div & RADEON_P2PLL_REF_DIV_MASK,
			  (unsigned)pll_fb_post_div & RADEON_P2PLL_FB0_DIV_MASK,
			  (unsigned)((pll_fb_post_div &
				      RADEON_P2PLL_POST0_DIV_MASK) >> 16));

		mdelay(50); /* Let the clock to lock */

		WREG32_PLL_P(RADEON_PIXCLKS_CNTL,
			     RADEON_PIX2CLK_SRC_SEL_P2PLLCLK,
			     ~(RADEON_PIX2CLK_SRC_SEL_MASK));

		WREG32_PLL(RADEON_PIXCLKS_CNTL, pixclks_cntl);
	} else {
		uint32_t pixclks_cntl;


		if (is_tv) {
			pixclks_cntl = RREG32_PLL(RADEON_PIXCLKS_CNTL);
			radeon_legacy_tv_adjust_pll1(encoder, &htotal_cntl, &pll_ref_div,
						     &pll_fb_post_div, &pixclks_cntl);
		}

		if (rdev->flags & RADEON_IS_MOBILITY) {
			/* A temporal workaround for the occational blanking on certain laptop panels.
			   This appears to related to the PLL divider registers (fail to lock?).
			   It occurs even when all dividers are the same with their old settings.
			   In this case we really don't need to fiddle with PLL registers.
			   By doing this we can avoid the blanking problem with some panels.
			*/
			if ((pll_ref_div == (RREG32_PLL(RADEON_PPLL_REF_DIV) & RADEON_PPLL_REF_DIV_MASK)) &&
			    (pll_fb_post_div == (RREG32_PLL(RADEON_PPLL_DIV_3) &
						 (RADEON_PPLL_POST3_DIV_MASK | RADEON_PPLL_FB3_DIV_MASK)))) {
				WREG32_P(RADEON_CLOCK_CNTL_INDEX,
					 RADEON_PLL_DIV_SEL,
					 ~(RADEON_PLL_DIV_SEL));
				r100_pll_errata_after_index(rdev);
				return;
			}
		}

		WREG32_PLL_P(RADEON_VCLK_ECP_CNTL,
			     RADEON_VCLK_SRC_SEL_CPUCLK,
			     ~(RADEON_VCLK_SRC_SEL_MASK));
		WREG32_PLL_P(RADEON_PPLL_CNTL,
			     RADEON_PPLL_RESET
			     | RADEON_PPLL_ATOMIC_UPDATE_EN
			     | RADEON_PPLL_VGA_ATOMIC_UPDATE_EN
			     | ((uint32_t)pll_gain << RADEON_PPLL_PVG_SHIFT),
			     ~(RADEON_PPLL_RESET
			       | RADEON_PPLL_ATOMIC_UPDATE_EN
			       | RADEON_PPLL_VGA_ATOMIC_UPDATE_EN
			       | RADEON_PPLL_PVG_MASK));

		WREG32_P(RADEON_CLOCK_CNTL_INDEX,
			 RADEON_PLL_DIV_SEL,
			 ~(RADEON_PLL_DIV_SEL));
		r100_pll_errata_after_index(rdev);

		if (ASIC_IS_R300(rdev) ||
		    (rdev->family == CHIP_RS300) ||
		    (rdev->family == CHIP_RS400) ||
		    (rdev->family == CHIP_RS480)) {
			if (pll_ref_div & R300_PPLL_REF_DIV_ACC_MASK) {
				/* When restoring console mode, use saved PPLL_REF_DIV
				 * setting.
				 */
				WREG32_PLL_P(RADEON_PPLL_REF_DIV,
					     pll_ref_div,
					     0);
			} else {
				/* R300 uses ref_div_acc field as real ref divider */
				WREG32_PLL_P(RADEON_PPLL_REF_DIV,
					     (pll_ref_div << R300_PPLL_REF_DIV_ACC_SHIFT),
					     ~R300_PPLL_REF_DIV_ACC_MASK);
			}
		} else
			WREG32_PLL_P(RADEON_PPLL_REF_DIV,
				     pll_ref_div,
				     ~RADEON_PPLL_REF_DIV_MASK);

		WREG32_PLL_P(RADEON_PPLL_DIV_3,
			     pll_fb_post_div,
			     ~RADEON_PPLL_FB3_DIV_MASK);

		WREG32_PLL_P(RADEON_PPLL_DIV_3,
			     pll_fb_post_div,
			     ~RADEON_PPLL_POST3_DIV_MASK);

		radeon_pll_write_update(dev);
		radeon_pll_wait_for_read_update_complete(dev);

		WREG32_PLL(RADEON_HTOTAL_CNTL, htotal_cntl);

		WREG32_PLL_P(RADEON_PPLL_CNTL,
			     0,
			     ~(RADEON_PPLL_RESET
			       | RADEON_PPLL_SLEEP
			       | RADEON_PPLL_ATOMIC_UPDATE_EN
			       | RADEON_PPLL_VGA_ATOMIC_UPDATE_EN));

		DRM_DEBUG("Wrote: 0x%08x 0x%08x 0x%08x (0x%08x)\n",
			  pll_ref_div,
			  pll_fb_post_div,
			  (unsigned)htotal_cntl,
			  RREG32_PLL(RADEON_PPLL_CNTL));
		DRM_DEBUG("Wrote: rd=%d, fd=%d, pd=%d\n",
			  pll_ref_div & RADEON_PPLL_REF_DIV_MASK,
			  pll_fb_post_div & RADEON_PPLL_FB3_DIV_MASK,
			  (pll_fb_post_div & RADEON_PPLL_POST3_DIV_MASK) >> 16);

		mdelay(50); /* Let the clock to lock */

		WREG32_PLL_P(RADEON_VCLK_ECP_CNTL,
			     RADEON_VCLK_SRC_SEL_PPLLCLK,
			     ~(RADEON_VCLK_SRC_SEL_MASK));

		if (is_tv)
			WREG32_PLL(RADEON_PIXCLKS_CNTL, pixclks_cntl);
	}
}

static bool radeon_crtc_mode_fixup(struct drm_crtc *crtc,
				   struct drm_display_mode *mode,
				   struct drm_display_mode *adjusted_mode)
{
	if (!radeon_crtc_scaling_mode_fixup(crtc, mode, adjusted_mode))
		return false;
	return true;
}

static int radeon_crtc_mode_set(struct drm_crtc *crtc,
				 struct drm_display_mode *mode,
				 struct drm_display_mode *adjusted_mode,
				 int x, int y, struct drm_framebuffer *old_fb)
{
	struct radeon_crtc *radeon_crtc = to_radeon_crtc(crtc);

	/* TODO TV */
	radeon_crtc_set_base(crtc, x, y, old_fb);
	radeon_set_crtc_timing(crtc, adjusted_mode);
	radeon_set_pll(crtc, adjusted_mode);
	radeon_overscan_setup(crtc, adjusted_mode);
	if (radeon_crtc->crtc_id == 0) {
		radeon_legacy_rmx_mode_set(crtc, adjusted_mode);
	} else {
		if (radeon_crtc->rmx_type != RMX_OFF) {
			/* FIXME: only first crtc has rmx what should we
			 * do ?
			 */
			DRM_ERROR("Mode need scaling but only first crtc can do that.\n");
		}
	}
	return 0;
}

static void radeon_crtc_prepare(struct drm_crtc *crtc)
{
	struct drm_device *dev = crtc->dev;
	struct drm_crtc *crtci;

	/*
	* The hardware wedges sometimes if you reconfigure one CRTC
	* whilst another is running (see fdo bug #24611).
	*/
	list_for_each_entry(crtci, &dev->mode_config.crtc_list, head)
		radeon_crtc_dpms(crtci, DRM_MODE_DPMS_OFF);
}

static void radeon_crtc_commit(struct drm_crtc *crtc)
{
	struct drm_device *dev = crtc->dev;
	struct drm_crtc *crtci;

	/*
	* Reenable the CRTCs that should be running.
	*/
	list_for_each_entry(crtci, &dev->mode_config.crtc_list, head) {
		if (crtci->enabled)
			radeon_crtc_dpms(crtci, DRM_MODE_DPMS_ON);
	}
}

static const struct drm_crtc_helper_funcs legacy_helper_funcs = {
	.dpms = radeon_crtc_dpms,
	.mode_fixup = radeon_crtc_mode_fixup,
	.mode_set = radeon_crtc_mode_set,
	.mode_set_base = radeon_crtc_set_base,
	.prepare = radeon_crtc_prepare,
	.commit = radeon_crtc_commit,
	.load_lut = radeon_crtc_load_lut,
};


void radeon_legacy_init_crtc(struct drm_device *dev,
			       struct radeon_crtc *radeon_crtc)
{
	if (radeon_crtc->crtc_id == 1)
		radeon_crtc->crtc_offset = RADEON_CRTC2_H_TOTAL_DISP - RADEON_CRTC_H_TOTAL_DISP;
	drm_crtc_helper_add(&radeon_crtc->base, &legacy_helper_funcs);
}<|MERGE_RESOLUTION|>--- conflicted
+++ resolved
@@ -703,13 +703,10 @@
 		pll = &rdev->clock.p1pll;
 
 	pll->flags = RADEON_PLL_LEGACY;
-<<<<<<< HEAD
-=======
 	if (radeon_new_pll == 1)
 		pll->algo = PLL_ALGO_NEW;
 	else
 		pll->algo = PLL_ALGO_LEGACY;
->>>>>>> 55c63bd2
 
 	if (mode->clock > 200000) /* range limits??? */
 		pll->flags |= RADEON_PLL_PREFER_HIGH_FB_DIV;
