--- conflicted
+++ resolved
@@ -16,10 +16,7 @@
 #define _LINUX_BITFIELD_H
 
 #include <linux/build_bug.h>
-<<<<<<< HEAD
-=======
 #include <asm/byteorder.h>
->>>>>>> 661e50bc
 
 /*
  * Bitfield access macros
