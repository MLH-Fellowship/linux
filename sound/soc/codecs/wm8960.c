--- conflicted
+++ resolved
@@ -71,10 +71,6 @@
 };
 
 struct wm8960_priv {
-<<<<<<< HEAD
-	u16 reg_cache[WM8960_CACHEREGNUM];
-=======
->>>>>>> 3cbea436
 	enum snd_soc_control_type control_type;
 	void *control_data;
 	int (*set_bias_level)(struct snd_soc_codec *,
@@ -140,12 +136,8 @@
 	struct snd_soc_codec *codec = snd_kcontrol_chip(kcontrol);
 	struct wm8960_priv *wm8960 = snd_soc_codec_get_drvdata(codec);
 
-<<<<<<< HEAD
-	return wm8960->deemph;
-=======
 	ucontrol->value.enumerated.item[0] = wm8960->deemph;
 	return 0;
->>>>>>> 3cbea436
 }
 
 static int wm8960_put_deemph(struct snd_kcontrol *kcontrol,
@@ -395,16 +387,10 @@
 {
 	struct wm8960_data *pdata = codec->dev->platform_data;
 	struct wm8960_priv *wm8960 = snd_soc_codec_get_drvdata(codec);
-<<<<<<< HEAD
-	struct snd_soc_dapm_widget *w;
-
-	snd_soc_dapm_new_controls(codec, wm8960_dapm_widgets,
-=======
 	struct snd_soc_dapm_context *dapm = &codec->dapm;
 	struct snd_soc_dapm_widget *w;
 
 	snd_soc_dapm_new_controls(dapm, wm8960_dapm_widgets,
->>>>>>> 3cbea436
 				  ARRAY_SIZE(wm8960_dapm_widgets));
 
 	snd_soc_dapm_add_routes(dapm, audio_paths, ARRAY_SIZE(audio_paths));
@@ -426,38 +412,14 @@
 					ARRAY_SIZE(audio_paths_out3));
 	}
 
-<<<<<<< HEAD
-	/* In capless mode OUT3 is used to provide VMID for the
-	 * headphone outputs, otherwise it is used as a mono mixer.
-	 */
-	if (pdata && pdata->capless) {
-		snd_soc_dapm_new_controls(codec, wm8960_dapm_widgets_capless,
-					  ARRAY_SIZE(wm8960_dapm_widgets_capless));
-
-		snd_soc_dapm_add_routes(codec, audio_paths_capless,
-					ARRAY_SIZE(audio_paths_capless));
-	} else {
-		snd_soc_dapm_new_controls(codec, wm8960_dapm_widgets_out3,
-					  ARRAY_SIZE(wm8960_dapm_widgets_out3));
-
-		snd_soc_dapm_add_routes(codec, audio_paths_out3,
-					ARRAY_SIZE(audio_paths_out3));
-	}
-
-=======
->>>>>>> 3cbea436
 	/* We need to power up the headphone output stage out of
 	 * sequence for capless mode.  To save scanning the widget
 	 * list each time to find the desired power state do so now
 	 * and save the result.
 	 */
-<<<<<<< HEAD
-	list_for_each_entry(w, &codec->dapm_widgets, list) {
-=======
 	list_for_each_entry(w, &codec->card->widgets, list) {
 		if (w->dapm != &codec->dapm)
 			continue;
->>>>>>> 3cbea436
 		if (strcmp(w->name, "LOUT1 PGA") == 0)
 			wm8960->lout1 = w;
 		if (strcmp(w->name, "ROUT1 PGA") == 0)
@@ -650,11 +612,7 @@
 		break;
 	}
 
-<<<<<<< HEAD
-	codec->bias_level = level;
-=======
 	codec->dapm.bias_level = level;
->>>>>>> 3cbea436
 
 	return 0;
 }
@@ -670,11 +628,7 @@
 		break;
 
 	case SND_SOC_BIAS_PREPARE:
-<<<<<<< HEAD
-		switch (codec->bias_level) {
-=======
 		switch (codec->dapm.bias_level) {
->>>>>>> 3cbea436
 		case SND_SOC_BIAS_STANDBY:
 			/* Enable anti pop mode */
 			snd_soc_update_bits(codec, WM8960_APOP1,
@@ -729,11 +683,7 @@
 		break;
 
 	case SND_SOC_BIAS_STANDBY:
-<<<<<<< HEAD
-		switch (codec->bias_level) {
-=======
 		switch (codec->dapm.bias_level) {
->>>>>>> 3cbea436
 		case SND_SOC_BIAS_PREPARE:
 			/* Disable HP discharge */
 			snd_soc_update_bits(codec, WM8960_APOP2,
@@ -1064,10 +1014,7 @@
 		return -ENOMEM;
 
 	i2c_set_clientdata(i2c, wm8960);
-<<<<<<< HEAD
-=======
 	wm8960->control_type = SND_SOC_I2C;
->>>>>>> 3cbea436
 	wm8960->control_data = i2c;
 
 	ret = snd_soc_register_codec(&i2c->dev,
