/*
 * INET		An implementation of the TCP/IP protocol suite for the LINUX
 *		operating system.  INET is implemented using the  BSD Socket
 *		interface as the means of communication with the user level.
 *
 *		Definitions for the Interfaces handler.
 *
 * Version:	@(#)dev.h	1.0.10	08/12/93
 *
 * Authors:	Ross Biro
 *		Fred N. van Kempen, <waltje@uWalt.NL.Mugnet.ORG>
 *		Corey Minyard <wf-rch!minyard@relay.EU.net>
 *		Donald J. Becker, <becker@cesdis.gsfc.nasa.gov>
 *		Alan Cox, <alan@lxorguk.ukuu.org.uk>
 *		Bjorn Ekwall. <bj0rn@blox.se>
 *              Pekka Riikonen <priikone@poseidon.pspt.fi>
 *
 *		This program is free software; you can redistribute it and/or
 *		modify it under the terms of the GNU General Public License
 *		as published by the Free Software Foundation; either version
 *		2 of the License, or (at your option) any later version.
 *
 *		Moved to /usr/include/linux for NET3
 */
#ifndef _LINUX_NETDEVICE_H
#define _LINUX_NETDEVICE_H

#include <linux/if.h>
#include <linux/if_ether.h>
#include <linux/if_packet.h>
#include <linux/if_link.h>

#ifdef __KERNEL__
#include <linux/pm_qos_params.h>
#include <linux/timer.h>
#include <linux/delay.h>
#include <linux/mm.h>
#include <asm/atomic.h>
#include <asm/cache.h>
#include <asm/byteorder.h>

#include <linux/device.h>
#include <linux/percpu.h>
#include <linux/rculist.h>
#include <linux/dmaengine.h>
#include <linux/workqueue.h>

#include <linux/ethtool.h>
#include <net/net_namespace.h>
#include <net/dsa.h>
#ifdef CONFIG_DCB
#include <net/dcbnl.h>
#endif

struct vlan_group;
struct netpoll_info;
struct phy_device;
/* 802.11 specific */
struct wireless_dev;
					/* source back-compat hooks */
#define SET_ETHTOOL_OPS(netdev,ops) \
	( (netdev)->ethtool_ops = (ops) )

#define HAVE_ALLOC_NETDEV		/* feature macro: alloc_xxxdev
					   functions are available. */
#define HAVE_FREE_NETDEV		/* free_netdev() */
#define HAVE_NETDEV_PRIV		/* netdev_priv() */

/* hardware address assignment types */
#define NET_ADDR_PERM		0	/* address is permanent (default) */
#define NET_ADDR_RANDOM		1	/* address is generated randomly */
#define NET_ADDR_STOLEN		2	/* address is stolen from other device */

/* Backlog congestion levels */
#define NET_RX_SUCCESS		0	/* keep 'em coming, baby */
#define NET_RX_DROP		1	/* packet dropped */

/*
 * Transmit return codes: transmit return codes originate from three different
 * namespaces:
 *
 * - qdisc return codes
 * - driver transmit return codes
 * - errno values
 *
 * Drivers are allowed to return any one of those in their hard_start_xmit()
 * function. Real network devices commonly used with qdiscs should only return
 * the driver transmit return codes though - when qdiscs are used, the actual
 * transmission happens asynchronously, so the value is not propagated to
 * higher layers. Virtual network devices transmit synchronously, in this case
 * the driver transmit return codes are consumed by dev_queue_xmit(), all
 * others are propagated to higher layers.
 */

/* qdisc ->enqueue() return codes. */
#define NET_XMIT_SUCCESS	0x00
#define NET_XMIT_DROP		0x01	/* skb dropped			*/
#define NET_XMIT_CN		0x02	/* congestion notification	*/
#define NET_XMIT_POLICED	0x03	/* skb is shot by police	*/
#define NET_XMIT_MASK		0x0f	/* qdisc flags in net/sch_generic.h */

/* NET_XMIT_CN is special. It does not guarantee that this packet is lost. It
 * indicates that the device will soon be dropping packets, or already drops
 * some packets of the same priority; prompting us to send less aggressively. */
#define net_xmit_eval(e)	((e) == NET_XMIT_CN ? 0 : (e))
#define net_xmit_errno(e)	((e) != NET_XMIT_CN ? -ENOBUFS : 0)

/* Driver transmit return codes */
#define NETDEV_TX_MASK		0xf0

enum netdev_tx {
	__NETDEV_TX_MIN	 = INT_MIN,	/* make sure enum is signed */
	NETDEV_TX_OK	 = 0x00,	/* driver took care of packet */
	NETDEV_TX_BUSY	 = 0x10,	/* driver tx path was busy*/
	NETDEV_TX_LOCKED = 0x20,	/* driver tx lock was already taken */
};
typedef enum netdev_tx netdev_tx_t;

/*
 * Current order: NETDEV_TX_MASK > NET_XMIT_MASK >= 0 is significant;
 * hard_start_xmit() return < NET_XMIT_MASK means skb was consumed.
 */
static inline bool dev_xmit_complete(int rc)
{
	/*
	 * Positive cases with an skb consumed by a driver:
	 * - successful transmission (rc == NETDEV_TX_OK)
	 * - error while transmitting (rc < 0)
	 * - error while queueing to a different device (rc & NET_XMIT_MASK)
	 */
	if (likely(rc < NET_XMIT_MASK))
		return true;

	return false;
}

#endif

#define MAX_ADDR_LEN	32		/* Largest hardware address length */

/* Initial net device group. All devices belong to group 0 by default. */
#define INIT_NETDEV_GROUP	0

#ifdef  __KERNEL__
/*
 *	Compute the worst case header length according to the protocols
 *	used.
 */

#if defined(CONFIG_WLAN) || defined(CONFIG_AX25) || defined(CONFIG_AX25_MODULE)
# if defined(CONFIG_MAC80211_MESH)
#  define LL_MAX_HEADER 128
# else
#  define LL_MAX_HEADER 96
# endif
#elif defined(CONFIG_TR) || defined(CONFIG_TR_MODULE)
# define LL_MAX_HEADER 48
#else
# define LL_MAX_HEADER 32
#endif

#if !defined(CONFIG_NET_IPIP) && !defined(CONFIG_NET_IPIP_MODULE) && \
    !defined(CONFIG_NET_IPGRE) &&  !defined(CONFIG_NET_IPGRE_MODULE) && \
    !defined(CONFIG_IPV6_SIT) && !defined(CONFIG_IPV6_SIT_MODULE) && \
    !defined(CONFIG_IPV6_TUNNEL) && !defined(CONFIG_IPV6_TUNNEL_MODULE)
#define MAX_HEADER LL_MAX_HEADER
#else
#define MAX_HEADER (LL_MAX_HEADER + 48)
#endif

/*
 *	Old network device statistics. Fields are native words
 *	(unsigned long) so they can be read and written atomically.
 */

struct net_device_stats {
	unsigned long	rx_packets;
	unsigned long	tx_packets;
	unsigned long	rx_bytes;
	unsigned long	tx_bytes;
	unsigned long	rx_errors;
	unsigned long	tx_errors;
	unsigned long	rx_dropped;
	unsigned long	tx_dropped;
	unsigned long	multicast;
	unsigned long	collisions;
	unsigned long	rx_length_errors;
	unsigned long	rx_over_errors;
	unsigned long	rx_crc_errors;
	unsigned long	rx_frame_errors;
	unsigned long	rx_fifo_errors;
	unsigned long	rx_missed_errors;
	unsigned long	tx_aborted_errors;
	unsigned long	tx_carrier_errors;
	unsigned long	tx_fifo_errors;
	unsigned long	tx_heartbeat_errors;
	unsigned long	tx_window_errors;
	unsigned long	rx_compressed;
	unsigned long	tx_compressed;
};

#endif  /*  __KERNEL__  */


/* Media selection options. */
enum {
        IF_PORT_UNKNOWN = 0,
        IF_PORT_10BASE2,
        IF_PORT_10BASET,
        IF_PORT_AUI,
        IF_PORT_100BASET,
        IF_PORT_100BASETX,
        IF_PORT_100BASEFX
};

#ifdef __KERNEL__

#include <linux/cache.h>
#include <linux/skbuff.h>

struct neighbour;
struct neigh_parms;
struct sk_buff;

struct netdev_hw_addr {
	struct list_head	list;
	unsigned char		addr[MAX_ADDR_LEN];
	unsigned char		type;
#define NETDEV_HW_ADDR_T_LAN		1
#define NETDEV_HW_ADDR_T_SAN		2
#define NETDEV_HW_ADDR_T_SLAVE		3
#define NETDEV_HW_ADDR_T_UNICAST	4
#define NETDEV_HW_ADDR_T_MULTICAST	5
	bool			synced;
	bool			global_use;
	int			refcount;
	struct rcu_head		rcu_head;
};

struct netdev_hw_addr_list {
	struct list_head	list;
	int			count;
};

#define netdev_hw_addr_list_count(l) ((l)->count)
#define netdev_hw_addr_list_empty(l) (netdev_hw_addr_list_count(l) == 0)
#define netdev_hw_addr_list_for_each(ha, l) \
	list_for_each_entry(ha, &(l)->list, list)

#define netdev_uc_count(dev) netdev_hw_addr_list_count(&(dev)->uc)
#define netdev_uc_empty(dev) netdev_hw_addr_list_empty(&(dev)->uc)
#define netdev_for_each_uc_addr(ha, dev) \
	netdev_hw_addr_list_for_each(ha, &(dev)->uc)

#define netdev_mc_count(dev) netdev_hw_addr_list_count(&(dev)->mc)
#define netdev_mc_empty(dev) netdev_hw_addr_list_empty(&(dev)->mc)
#define netdev_for_each_mc_addr(ha, dev) \
	netdev_hw_addr_list_for_each(ha, &(dev)->mc)

struct hh_cache {
	struct hh_cache *hh_next;	/* Next entry			     */
	atomic_t	hh_refcnt;	/* number of users                   */
/*
 * We want hh_output, hh_len, hh_lock and hh_data be a in a separate
 * cache line on SMP.
 * They are mostly read, but hh_refcnt may be changed quite frequently,
 * incurring cache line ping pongs.
 */
	__be16		hh_type ____cacheline_aligned_in_smp;
					/* protocol identifier, f.e ETH_P_IP
                                         *  NOTE:  For VLANs, this will be the
                                         *  encapuslated type. --BLG
                                         */
	u16		hh_len;		/* length of header */
	int		(*hh_output)(struct sk_buff *skb);
	seqlock_t	hh_lock;

	/* cached hardware header; allow for machine alignment needs.        */
#define HH_DATA_MOD	16
#define HH_DATA_OFF(__len) \
	(HH_DATA_MOD - (((__len - 1) & (HH_DATA_MOD - 1)) + 1))
#define HH_DATA_ALIGN(__len) \
	(((__len)+(HH_DATA_MOD-1))&~(HH_DATA_MOD - 1))
	unsigned long	hh_data[HH_DATA_ALIGN(LL_MAX_HEADER) / sizeof(long)];
};

static inline void hh_cache_put(struct hh_cache *hh)
{
	if (atomic_dec_and_test(&hh->hh_refcnt))
		kfree(hh);
}

/* Reserve HH_DATA_MOD byte aligned hard_header_len, but at least that much.
 * Alternative is:
 *   dev->hard_header_len ? (dev->hard_header_len +
 *                           (HH_DATA_MOD - 1)) & ~(HH_DATA_MOD - 1) : 0
 *
 * We could use other alignment values, but we must maintain the
 * relationship HH alignment <= LL alignment.
 *
 * LL_ALLOCATED_SPACE also takes into account the tailroom the device
 * may need.
 */
#define LL_RESERVED_SPACE(dev) \
	((((dev)->hard_header_len+(dev)->needed_headroom)&~(HH_DATA_MOD - 1)) + HH_DATA_MOD)
#define LL_RESERVED_SPACE_EXTRA(dev,extra) \
	((((dev)->hard_header_len+(dev)->needed_headroom+(extra))&~(HH_DATA_MOD - 1)) + HH_DATA_MOD)
#define LL_ALLOCATED_SPACE(dev) \
	((((dev)->hard_header_len+(dev)->needed_headroom+(dev)->needed_tailroom)&~(HH_DATA_MOD - 1)) + HH_DATA_MOD)

struct header_ops {
	int	(*create) (struct sk_buff *skb, struct net_device *dev,
			   unsigned short type, const void *daddr,
			   const void *saddr, unsigned len);
	int	(*parse)(const struct sk_buff *skb, unsigned char *haddr);
	int	(*rebuild)(struct sk_buff *skb);
#define HAVE_HEADER_CACHE
	int	(*cache)(const struct neighbour *neigh, struct hh_cache *hh);
	void	(*cache_update)(struct hh_cache *hh,
				const struct net_device *dev,
				const unsigned char *haddr);
};

/* These flag bits are private to the generic network queueing
 * layer, they may not be explicitly referenced by any other
 * code.
 */

enum netdev_state_t {
	__LINK_STATE_START,
	__LINK_STATE_PRESENT,
	__LINK_STATE_NOCARRIER,
	__LINK_STATE_LINKWATCH_PENDING,
	__LINK_STATE_DORMANT,
};


/*
 * This structure holds at boot time configured netdevice settings. They
 * are then used in the device probing.
 */
struct netdev_boot_setup {
	char name[IFNAMSIZ];
	struct ifmap map;
};
#define NETDEV_BOOT_SETUP_MAX 8

extern int __init netdev_boot_setup(char *str);

/*
 * Structure for NAPI scheduling similar to tasklet but with weighting
 */
struct napi_struct {
	/* The poll_list must only be managed by the entity which
	 * changes the state of the NAPI_STATE_SCHED bit.  This means
	 * whoever atomically sets that bit can add this napi_struct
	 * to the per-cpu poll_list, and whoever clears that bit
	 * can remove from the list right before clearing the bit.
	 */
	struct list_head	poll_list;

	unsigned long		state;
	int			weight;
	int			(*poll)(struct napi_struct *, int);
#ifdef CONFIG_NETPOLL
	spinlock_t		poll_lock;
	int			poll_owner;
#endif

	unsigned int		gro_count;

	struct net_device	*dev;
	struct list_head	dev_list;
	struct sk_buff		*gro_list;
	struct sk_buff		*skb;
};

enum {
	NAPI_STATE_SCHED,	/* Poll is scheduled */
	NAPI_STATE_DISABLE,	/* Disable pending */
	NAPI_STATE_NPSVC,	/* Netpoll - don't dequeue from poll_list */
};

enum gro_result {
	GRO_MERGED,
	GRO_MERGED_FREE,
	GRO_HELD,
	GRO_NORMAL,
	GRO_DROP,
};
typedef enum gro_result gro_result_t;

/*
 * enum rx_handler_result - Possible return values for rx_handlers.
 * @RX_HANDLER_CONSUMED: skb was consumed by rx_handler, do not process it
 * further.
 * @RX_HANDLER_ANOTHER: Do another round in receive path. This is indicated in
 * case skb->dev was changed by rx_handler.
 * @RX_HANDLER_EXACT: Force exact delivery, no wildcard.
 * @RX_HANDLER_PASS: Do nothing, passe the skb as if no rx_handler was called.
 *
 * rx_handlers are functions called from inside __netif_receive_skb(), to do
 * special processing of the skb, prior to delivery to protocol handlers.
 *
 * Currently, a net_device can only have a single rx_handler registered. Trying
 * to register a second rx_handler will return -EBUSY.
 *
 * To register a rx_handler on a net_device, use netdev_rx_handler_register().
 * To unregister a rx_handler on a net_device, use
 * netdev_rx_handler_unregister().
 *
 * Upon return, rx_handler is expected to tell __netif_receive_skb() what to
 * do with the skb.
 *
 * If the rx_handler consumed to skb in some way, it should return
 * RX_HANDLER_CONSUMED. This is appropriate when the rx_handler arranged for
 * the skb to be delivered in some other ways.
 *
 * If the rx_handler changed skb->dev, to divert the skb to another
 * net_device, it should return RX_HANDLER_ANOTHER. The rx_handler for the
 * new device will be called if it exists.
 *
 * If the rx_handler consider the skb should be ignored, it should return
 * RX_HANDLER_EXACT. The skb will only be delivered to protocol handlers that
 * are registred on exact device (ptype->dev == skb->dev).
 *
 * If the rx_handler didn't changed skb->dev, but want the skb to be normally
 * delivered, it should return RX_HANDLER_PASS.
 *
 * A device without a registered rx_handler will behave as if rx_handler
 * returned RX_HANDLER_PASS.
 */

enum rx_handler_result {
	RX_HANDLER_CONSUMED,
	RX_HANDLER_ANOTHER,
	RX_HANDLER_EXACT,
	RX_HANDLER_PASS,
};
typedef enum rx_handler_result rx_handler_result_t;
typedef rx_handler_result_t rx_handler_func_t(struct sk_buff **pskb);

extern void __napi_schedule(struct napi_struct *n);

static inline int napi_disable_pending(struct napi_struct *n)
{
	return test_bit(NAPI_STATE_DISABLE, &n->state);
}

/**
 *	napi_schedule_prep - check if napi can be scheduled
 *	@n: napi context
 *
 * Test if NAPI routine is already running, and if not mark
 * it as running.  This is used as a condition variable
 * insure only one NAPI poll instance runs.  We also make
 * sure there is no pending NAPI disable.
 */
static inline int napi_schedule_prep(struct napi_struct *n)
{
	return !napi_disable_pending(n) &&
		!test_and_set_bit(NAPI_STATE_SCHED, &n->state);
}

/**
 *	napi_schedule - schedule NAPI poll
 *	@n: napi context
 *
 * Schedule NAPI poll routine to be called if it is not already
 * running.
 */
static inline void napi_schedule(struct napi_struct *n)
{
	if (napi_schedule_prep(n))
		__napi_schedule(n);
}

/* Try to reschedule poll. Called by dev->poll() after napi_complete().  */
static inline int napi_reschedule(struct napi_struct *napi)
{
	if (napi_schedule_prep(napi)) {
		__napi_schedule(napi);
		return 1;
	}
	return 0;
}

/**
 *	napi_complete - NAPI processing complete
 *	@n: napi context
 *
 * Mark NAPI processing as complete.
 */
extern void __napi_complete(struct napi_struct *n);
extern void napi_complete(struct napi_struct *n);

/**
 *	napi_disable - prevent NAPI from scheduling
 *	@n: napi context
 *
 * Stop NAPI from being scheduled on this context.
 * Waits till any outstanding processing completes.
 */
static inline void napi_disable(struct napi_struct *n)
{
	set_bit(NAPI_STATE_DISABLE, &n->state);
	while (test_and_set_bit(NAPI_STATE_SCHED, &n->state))
		msleep(1);
	clear_bit(NAPI_STATE_DISABLE, &n->state);
}

/**
 *	napi_enable - enable NAPI scheduling
 *	@n: napi context
 *
 * Resume NAPI from being scheduled on this context.
 * Must be paired with napi_disable.
 */
static inline void napi_enable(struct napi_struct *n)
{
	BUG_ON(!test_bit(NAPI_STATE_SCHED, &n->state));
	smp_mb__before_clear_bit();
	clear_bit(NAPI_STATE_SCHED, &n->state);
}

#ifdef CONFIG_SMP
/**
 *	napi_synchronize - wait until NAPI is not running
 *	@n: napi context
 *
 * Wait until NAPI is done being scheduled on this context.
 * Waits till any outstanding processing completes but
 * does not disable future activations.
 */
static inline void napi_synchronize(const struct napi_struct *n)
{
	while (test_bit(NAPI_STATE_SCHED, &n->state))
		msleep(1);
}
#else
# define napi_synchronize(n)	barrier()
#endif

enum netdev_queue_state_t {
	__QUEUE_STATE_XOFF,
	__QUEUE_STATE_FROZEN,
#define QUEUE_STATE_XOFF_OR_FROZEN ((1 << __QUEUE_STATE_XOFF)		| \
				    (1 << __QUEUE_STATE_FROZEN))
};

struct netdev_queue {
/*
 * read mostly part
 */
	struct net_device	*dev;
	struct Qdisc		*qdisc;
	unsigned long		state;
	struct Qdisc		*qdisc_sleeping;
#ifdef CONFIG_RPS
	struct kobject		kobj;
#endif
#if defined(CONFIG_XPS) && defined(CONFIG_NUMA)
	int			numa_node;
#endif
/*
 * write mostly part
 */
	spinlock_t		_xmit_lock ____cacheline_aligned_in_smp;
	int			xmit_lock_owner;
	/*
	 * please use this field instead of dev->trans_start
	 */
	unsigned long		trans_start;
} ____cacheline_aligned_in_smp;

static inline int netdev_queue_numa_node_read(const struct netdev_queue *q)
{
#if defined(CONFIG_XPS) && defined(CONFIG_NUMA)
	return q->numa_node;
#else
	return NUMA_NO_NODE;
#endif
}

static inline void netdev_queue_numa_node_write(struct netdev_queue *q, int node)
{
#if defined(CONFIG_XPS) && defined(CONFIG_NUMA)
	q->numa_node = node;
#endif
}

#ifdef CONFIG_RPS
/*
 * This structure holds an RPS map which can be of variable length.  The
 * map is an array of CPUs.
 */
struct rps_map {
	unsigned int len;
	struct rcu_head rcu;
	u16 cpus[0];
};
#define RPS_MAP_SIZE(_num) (sizeof(struct rps_map) + (_num * sizeof(u16)))

/*
 * The rps_dev_flow structure contains the mapping of a flow to a CPU, the
 * tail pointer for that CPU's input queue at the time of last enqueue, and
 * a hardware filter index.
 */
struct rps_dev_flow {
	u16 cpu;
	u16 filter;
	unsigned int last_qtail;
};
#define RPS_NO_FILTER 0xffff

/*
 * The rps_dev_flow_table structure contains a table of flow mappings.
 */
struct rps_dev_flow_table {
	unsigned int mask;
	struct rcu_head rcu;
	struct work_struct free_work;
	struct rps_dev_flow flows[0];
};
#define RPS_DEV_FLOW_TABLE_SIZE(_num) (sizeof(struct rps_dev_flow_table) + \
    (_num * sizeof(struct rps_dev_flow)))

/*
 * The rps_sock_flow_table contains mappings of flows to the last CPU
 * on which they were processed by the application (set in recvmsg).
 */
struct rps_sock_flow_table {
	unsigned int mask;
	u16 ents[0];
};
#define	RPS_SOCK_FLOW_TABLE_SIZE(_num) (sizeof(struct rps_sock_flow_table) + \
    (_num * sizeof(u16)))

#define RPS_NO_CPU 0xffff

static inline void rps_record_sock_flow(struct rps_sock_flow_table *table,
					u32 hash)
{
	if (table && hash) {
		unsigned int cpu, index = hash & table->mask;

		/* We only give a hint, preemption can change cpu under us */
		cpu = raw_smp_processor_id();

		if (table->ents[index] != cpu)
			table->ents[index] = cpu;
	}
}

static inline void rps_reset_sock_flow(struct rps_sock_flow_table *table,
				       u32 hash)
{
	if (table && hash)
		table->ents[hash & table->mask] = RPS_NO_CPU;
}

extern struct rps_sock_flow_table __rcu *rps_sock_flow_table;

#ifdef CONFIG_RFS_ACCEL
extern bool rps_may_expire_flow(struct net_device *dev, u16 rxq_index,
				u32 flow_id, u16 filter_id);
#endif

/* This structure contains an instance of an RX queue. */
struct netdev_rx_queue {
	struct rps_map __rcu		*rps_map;
	struct rps_dev_flow_table __rcu	*rps_flow_table;
	struct kobject			kobj;
	struct net_device		*dev;
} ____cacheline_aligned_in_smp;
#endif /* CONFIG_RPS */

#ifdef CONFIG_XPS
/*
 * This structure holds an XPS map which can be of variable length.  The
 * map is an array of queues.
 */
struct xps_map {
	unsigned int len;
	unsigned int alloc_len;
	struct rcu_head rcu;
	u16 queues[0];
};
#define XPS_MAP_SIZE(_num) (sizeof(struct xps_map) + (_num * sizeof(u16)))
#define XPS_MIN_MAP_ALLOC ((L1_CACHE_BYTES - sizeof(struct xps_map))	\
    / sizeof(u16))

/*
 * This structure holds all XPS maps for device.  Maps are indexed by CPU.
 */
struct xps_dev_maps {
	struct rcu_head rcu;
	struct xps_map __rcu *cpu_map[0];
};
#define XPS_DEV_MAPS_SIZE (sizeof(struct xps_dev_maps) +		\
    (nr_cpu_ids * sizeof(struct xps_map *)))
#endif /* CONFIG_XPS */

<<<<<<< HEAD
=======
#define TC_MAX_QUEUE	16
#define TC_BITMASK	15
/* HW offloaded queuing disciplines txq count and offset maps */
struct netdev_tc_txq {
	u16 count;
	u16 offset;
};

>>>>>>> 105e53f8
/*
 * This structure defines the management hooks for network devices.
 * The following hooks can be defined; unless noted otherwise, they are
 * optional and can be filled with a null pointer.
 *
 * int (*ndo_init)(struct net_device *dev);
 *     This function is called once when network device is registered.
 *     The network device can use this to any late stage initializaton
 *     or semantic validattion. It can fail with an error code which will
 *     be propogated back to register_netdev
 *
 * void (*ndo_uninit)(struct net_device *dev);
 *     This function is called when device is unregistered or when registration
 *     fails. It is not called if init fails.
 *
 * int (*ndo_open)(struct net_device *dev);
 *     This function is called when network device transistions to the up
 *     state.
 *
 * int (*ndo_stop)(struct net_device *dev);
 *     This function is called when network device transistions to the down
 *     state.
 *
 * netdev_tx_t (*ndo_start_xmit)(struct sk_buff *skb,
 *                               struct net_device *dev);
 *	Called when a packet needs to be transmitted.
 *	Must return NETDEV_TX_OK , NETDEV_TX_BUSY.
 *        (can also return NETDEV_TX_LOCKED iff NETIF_F_LLTX)
 *	Required can not be NULL.
 *
 * u16 (*ndo_select_queue)(struct net_device *dev, struct sk_buff *skb);
 *	Called to decide which queue to when device supports multiple
 *	transmit queues.
 *
 * void (*ndo_change_rx_flags)(struct net_device *dev, int flags);
 *	This function is called to allow device receiver to make
 *	changes to configuration when multicast or promiscious is enabled.
 *
 * void (*ndo_set_rx_mode)(struct net_device *dev);
 *	This function is called device changes address list filtering.
 *
 * void (*ndo_set_multicast_list)(struct net_device *dev);
 *	This function is called when the multicast address list changes.
 *
 * int (*ndo_set_mac_address)(struct net_device *dev, void *addr);
 *	This function  is called when the Media Access Control address
 *	needs to be changed. If this interface is not defined, the
 *	mac address can not be changed.
 *
 * int (*ndo_validate_addr)(struct net_device *dev);
 *	Test if Media Access Control address is valid for the device.
 *
 * int (*ndo_do_ioctl)(struct net_device *dev, struct ifreq *ifr, int cmd);
 *	Called when a user request an ioctl which can't be handled by
 *	the generic interface code. If not defined ioctl's return
 *	not supported error code.
 *
 * int (*ndo_set_config)(struct net_device *dev, struct ifmap *map);
 *	Used to set network devices bus interface parameters. This interface
 *	is retained for legacy reason, new devices should use the bus
 *	interface (PCI) for low level management.
 *
 * int (*ndo_change_mtu)(struct net_device *dev, int new_mtu);
 *	Called when a user wants to change the Maximum Transfer Unit
 *	of a device. If not defined, any request to change MTU will
 *	will return an error.
 *
 * void (*ndo_tx_timeout)(struct net_device *dev);
 *	Callback uses when the transmitter has not made any progress
 *	for dev->watchdog ticks.
 *
 * struct rtnl_link_stats64* (*ndo_get_stats64)(struct net_device *dev,
 *                      struct rtnl_link_stats64 *storage);
 * struct net_device_stats* (*ndo_get_stats)(struct net_device *dev);
 *	Called when a user wants to get the network device usage
 *	statistics. Drivers must do one of the following:
 *	1. Define @ndo_get_stats64 to fill in a zero-initialised
 *	   rtnl_link_stats64 structure passed by the caller.
 *	2. Define @ndo_get_stats to update a net_device_stats structure
 *	   (which should normally be dev->stats) and return a pointer to
 *	   it. The structure may be changed asynchronously only if each
 *	   field is written atomically.
 *	3. Update dev->stats asynchronously and atomically, and define
 *	   neither operation.
 *
 * void (*ndo_vlan_rx_register)(struct net_device *dev, struct vlan_group *grp);
 *	If device support VLAN receive acceleration
 *	(ie. dev->features & NETIF_F_HW_VLAN_RX), then this function is called
 *	when vlan groups for the device changes.  Note: grp is NULL
 *	if no vlan's groups are being used.
 *
 * void (*ndo_vlan_rx_add_vid)(struct net_device *dev, unsigned short vid);
 *	If device support VLAN filtering (dev->features & NETIF_F_HW_VLAN_FILTER)
 *	this function is called when a VLAN id is registered.
 *
 * void (*ndo_vlan_rx_kill_vid)(struct net_device *dev, unsigned short vid);
 *	If device support VLAN filtering (dev->features & NETIF_F_HW_VLAN_FILTER)
 *	this function is called when a VLAN id is unregistered.
 *
 * void (*ndo_poll_controller)(struct net_device *dev);
 *
 *	SR-IOV management functions.
 * int (*ndo_set_vf_mac)(struct net_device *dev, int vf, u8* mac);
 * int (*ndo_set_vf_vlan)(struct net_device *dev, int vf, u16 vlan, u8 qos);
 * int (*ndo_set_vf_tx_rate)(struct net_device *dev, int vf, int rate);
 * int (*ndo_get_vf_config)(struct net_device *dev,
 *			    int vf, struct ifla_vf_info *ivf);
 * int (*ndo_set_vf_port)(struct net_device *dev, int vf,
 *			  struct nlattr *port[]);
 * int (*ndo_get_vf_port)(struct net_device *dev, int vf, struct sk_buff *skb);
 * int (*ndo_setup_tc)(struct net_device *dev, u8 tc)
 * 	Called to setup 'tc' number of traffic classes in the net device. This
 * 	is always called from the stack with the rtnl lock held and netif tx
 * 	queues stopped. This allows the netdevice to perform queue management
 * 	safely.
 *
 *	Fiber Channel over Ethernet (FCoE) offload functions.
 * int (*ndo_fcoe_enable)(struct net_device *dev);
 *	Called when the FCoE protocol stack wants to start using LLD for FCoE
 *	so the underlying device can perform whatever needed configuration or
 *	initialization to support acceleration of FCoE traffic.
 *
 * int (*ndo_fcoe_disable)(struct net_device *dev);
 *	Called when the FCoE protocol stack wants to stop using LLD for FCoE
 *	so the underlying device can perform whatever needed clean-ups to
 *	stop supporting acceleration of FCoE traffic.
 *
 * int (*ndo_fcoe_ddp_setup)(struct net_device *dev, u16 xid,
 *			     struct scatterlist *sgl, unsigned int sgc);
 *	Called when the FCoE Initiator wants to initialize an I/O that
 *	is a possible candidate for Direct Data Placement (DDP). The LLD can
 *	perform necessary setup and returns 1 to indicate the device is set up
 *	successfully to perform DDP on this I/O, otherwise this returns 0.
 *
 * int (*ndo_fcoe_ddp_done)(struct net_device *dev,  u16 xid);
 *	Called when the FCoE Initiator/Target is done with the DDPed I/O as
 *	indicated by the FC exchange id 'xid', so the underlying device can
 *	clean up and reuse resources for later DDP requests.
 *
 * int (*ndo_fcoe_ddp_target)(struct net_device *dev, u16 xid,
 *			      struct scatterlist *sgl, unsigned int sgc);
 *	Called when the FCoE Target wants to initialize an I/O that
 *	is a possible candidate for Direct Data Placement (DDP). The LLD can
 *	perform necessary setup and returns 1 to indicate the device is set up
 *	successfully to perform DDP on this I/O, otherwise this returns 0.
 *
 * int (*ndo_fcoe_get_wwn)(struct net_device *dev, u64 *wwn, int type);
 *	Called when the underlying device wants to override default World Wide
 *	Name (WWN) generation mechanism in FCoE protocol stack to pass its own
 *	World Wide Port Name (WWPN) or World Wide Node Name (WWNN) to the FCoE
 *	protocol stack to use.
 *
 *	RFS acceleration.
 * int (*ndo_rx_flow_steer)(struct net_device *dev, const struct sk_buff *skb,
 *			    u16 rxq_index, u32 flow_id);
 *	Set hardware filter for RFS.  rxq_index is the target queue index;
 *	flow_id is a flow ID to be passed to rps_may_expire_flow() later.
 *	Return the filter ID on success, or a negative error code.
 *
 *	Slave management functions (for bridge, bonding, etc). User should
 *	call netdev_set_master() to set dev->master properly.
 * int (*ndo_add_slave)(struct net_device *dev, struct net_device *slave_dev);
 *	Called to make another netdev an underling.
 *
 * int (*ndo_del_slave)(struct net_device *dev, struct net_device *slave_dev);
 *	Called to release previously enslaved netdev.
 *
 *      Feature/offload setting functions.
 * u32 (*ndo_fix_features)(struct net_device *dev, u32 features);
 *	Adjusts the requested feature flags according to device-specific
 *	constraints, and returns the resulting flags. Must not modify
 *	the device state.
 *
 * int (*ndo_set_features)(struct net_device *dev, u32 features);
 *	Called to update device configuration to new features. Passed
 *	feature set might be less than what was returned by ndo_fix_features()).
 *	Must return >0 or -errno if it changed dev->features itself.
 *
 */
#define HAVE_NET_DEVICE_OPS
struct net_device_ops {
	int			(*ndo_init)(struct net_device *dev);
	void			(*ndo_uninit)(struct net_device *dev);
	int			(*ndo_open)(struct net_device *dev);
	int			(*ndo_stop)(struct net_device *dev);
	netdev_tx_t		(*ndo_start_xmit) (struct sk_buff *skb,
						   struct net_device *dev);
	u16			(*ndo_select_queue)(struct net_device *dev,
						    struct sk_buff *skb);
	void			(*ndo_change_rx_flags)(struct net_device *dev,
						       int flags);
	void			(*ndo_set_rx_mode)(struct net_device *dev);
	void			(*ndo_set_multicast_list)(struct net_device *dev);
	int			(*ndo_set_mac_address)(struct net_device *dev,
						       void *addr);
	int			(*ndo_validate_addr)(struct net_device *dev);
	int			(*ndo_do_ioctl)(struct net_device *dev,
					        struct ifreq *ifr, int cmd);
	int			(*ndo_set_config)(struct net_device *dev,
					          struct ifmap *map);
	int			(*ndo_change_mtu)(struct net_device *dev,
						  int new_mtu);
	int			(*ndo_neigh_setup)(struct net_device *dev,
						   struct neigh_parms *);
	void			(*ndo_tx_timeout) (struct net_device *dev);

	struct rtnl_link_stats64* (*ndo_get_stats64)(struct net_device *dev,
						     struct rtnl_link_stats64 *storage);
	struct net_device_stats* (*ndo_get_stats)(struct net_device *dev);

	void			(*ndo_vlan_rx_register)(struct net_device *dev,
						        struct vlan_group *grp);
	void			(*ndo_vlan_rx_add_vid)(struct net_device *dev,
						       unsigned short vid);
	void			(*ndo_vlan_rx_kill_vid)(struct net_device *dev,
						        unsigned short vid);
#ifdef CONFIG_NET_POLL_CONTROLLER
	void                    (*ndo_poll_controller)(struct net_device *dev);
	int			(*ndo_netpoll_setup)(struct net_device *dev,
						     struct netpoll_info *info);
	void			(*ndo_netpoll_cleanup)(struct net_device *dev);
#endif
	int			(*ndo_set_vf_mac)(struct net_device *dev,
						  int queue, u8 *mac);
	int			(*ndo_set_vf_vlan)(struct net_device *dev,
						   int queue, u16 vlan, u8 qos);
	int			(*ndo_set_vf_tx_rate)(struct net_device *dev,
						      int vf, int rate);
	int			(*ndo_get_vf_config)(struct net_device *dev,
						     int vf,
						     struct ifla_vf_info *ivf);
	int			(*ndo_set_vf_port)(struct net_device *dev,
						   int vf,
						   struct nlattr *port[]);
	int			(*ndo_get_vf_port)(struct net_device *dev,
						   int vf, struct sk_buff *skb);
	int			(*ndo_setup_tc)(struct net_device *dev, u8 tc);
#if defined(CONFIG_FCOE) || defined(CONFIG_FCOE_MODULE)
	int			(*ndo_fcoe_enable)(struct net_device *dev);
	int			(*ndo_fcoe_disable)(struct net_device *dev);
	int			(*ndo_fcoe_ddp_setup)(struct net_device *dev,
						      u16 xid,
						      struct scatterlist *sgl,
						      unsigned int sgc);
	int			(*ndo_fcoe_ddp_done)(struct net_device *dev,
						     u16 xid);
	int			(*ndo_fcoe_ddp_target)(struct net_device *dev,
						       u16 xid,
						       struct scatterlist *sgl,
						       unsigned int sgc);
#define NETDEV_FCOE_WWNN 0
#define NETDEV_FCOE_WWPN 1
	int			(*ndo_fcoe_get_wwn)(struct net_device *dev,
						    u64 *wwn, int type);
#endif
#ifdef CONFIG_RFS_ACCEL
	int			(*ndo_rx_flow_steer)(struct net_device *dev,
						     const struct sk_buff *skb,
						     u16 rxq_index,
						     u32 flow_id);
#endif
	int			(*ndo_add_slave)(struct net_device *dev,
						 struct net_device *slave_dev);
	int			(*ndo_del_slave)(struct net_device *dev,
						 struct net_device *slave_dev);
	u32			(*ndo_fix_features)(struct net_device *dev,
						    u32 features);
	int			(*ndo_set_features)(struct net_device *dev,
						    u32 features);
};

/*
 *	The DEVICE structure.
 *	Actually, this whole structure is a big mistake.  It mixes I/O
 *	data with strictly "high-level" data, and it has to know about
 *	almost every data structure used in the INET module.
 *
 *	FIXME: cleanup struct net_device such that network protocol info
 *	moves out.
 */

struct net_device {

	/*
	 * This is the first field of the "visible" part of this structure
	 * (i.e. as seen by users in the "Space.c" file).  It is the name
	 * of the interface.
	 */
	char			name[IFNAMSIZ];

	struct pm_qos_request_list pm_qos_req;

	/* device name hash chain */
	struct hlist_node	name_hlist;
	/* snmp alias */
	char 			*ifalias;

	/*
	 *	I/O specific fields
	 *	FIXME: Merge these and struct ifmap into one
	 */
	unsigned long		mem_end;	/* shared mem end	*/
	unsigned long		mem_start;	/* shared mem start	*/
	unsigned long		base_addr;	/* device I/O address	*/
	unsigned int		irq;		/* device IRQ number	*/

	/*
	 *	Some hardware also needs these fields, but they are not
	 *	part of the usual set specified in Space.c.
	 */

	unsigned char		if_port;	/* Selectable AUI, TP,..*/
	unsigned char		dma;		/* DMA channel		*/

	unsigned long		state;

	struct list_head	dev_list;
	struct list_head	napi_list;
	struct list_head	unreg_list;

	/* currently active device features */
	u32			features;
	/* user-changeable features */
	u32			hw_features;
	/* user-requested features */
	u32			wanted_features;
	/* VLAN feature mask */
	u32			vlan_features;

	/* Net device feature bits; if you change something,
	 * also update netdev_features_strings[] in ethtool.c */

#define NETIF_F_SG		1	/* Scatter/gather IO. */
#define NETIF_F_IP_CSUM		2	/* Can checksum TCP/UDP over IPv4. */
#define NETIF_F_NO_CSUM		4	/* Does not require checksum. F.e. loopack. */
#define NETIF_F_HW_CSUM		8	/* Can checksum all the packets. */
#define NETIF_F_IPV6_CSUM	16	/* Can checksum TCP/UDP over IPV6 */
#define NETIF_F_HIGHDMA		32	/* Can DMA to high memory. */
#define NETIF_F_FRAGLIST	64	/* Scatter/gather IO. */
#define NETIF_F_HW_VLAN_TX	128	/* Transmit VLAN hw acceleration */
#define NETIF_F_HW_VLAN_RX	256	/* Receive VLAN hw acceleration */
#define NETIF_F_HW_VLAN_FILTER	512	/* Receive filtering on VLAN */
#define NETIF_F_VLAN_CHALLENGED	1024	/* Device cannot handle VLAN packets */
#define NETIF_F_GSO		2048	/* Enable software GSO. */
#define NETIF_F_LLTX		4096	/* LockLess TX - deprecated. Please */
					/* do not use LLTX in new drivers */
#define NETIF_F_NETNS_LOCAL	8192	/* Does not change network namespaces */
#define NETIF_F_GRO		16384	/* Generic receive offload */
#define NETIF_F_LRO		32768	/* large receive offload */

/* the GSO_MASK reserves bits 16 through 23 */
#define NETIF_F_FCOE_CRC	(1 << 24) /* FCoE CRC32 */
#define NETIF_F_SCTP_CSUM	(1 << 25) /* SCTP checksum offload */
#define NETIF_F_FCOE_MTU	(1 << 26) /* Supports max FCoE MTU, 2158 bytes*/
#define NETIF_F_NTUPLE		(1 << 27) /* N-tuple filters supported */
#define NETIF_F_RXHASH		(1 << 28) /* Receive hashing offload */
#define NETIF_F_RXCSUM		(1 << 29) /* Receive checksumming offload */

	/* Segmentation offload features */
#define NETIF_F_GSO_SHIFT	16
#define NETIF_F_GSO_MASK	0x00ff0000
#define NETIF_F_TSO		(SKB_GSO_TCPV4 << NETIF_F_GSO_SHIFT)
#define NETIF_F_UFO		(SKB_GSO_UDP << NETIF_F_GSO_SHIFT)
#define NETIF_F_GSO_ROBUST	(SKB_GSO_DODGY << NETIF_F_GSO_SHIFT)
#define NETIF_F_TSO_ECN		(SKB_GSO_TCP_ECN << NETIF_F_GSO_SHIFT)
#define NETIF_F_TSO6		(SKB_GSO_TCPV6 << NETIF_F_GSO_SHIFT)
#define NETIF_F_FSO		(SKB_GSO_FCOE << NETIF_F_GSO_SHIFT)

	/* Features valid for ethtool to change */
	/* = all defined minus driver/device-class-related */
#define NETIF_F_NEVER_CHANGE	(NETIF_F_HIGHDMA | NETIF_F_VLAN_CHALLENGED | \
				  NETIF_F_LLTX | NETIF_F_NETNS_LOCAL)
#define NETIF_F_ETHTOOL_BITS	(0x3f3fffff & ~NETIF_F_NEVER_CHANGE)

	/* List of features with software fallbacks. */
#define NETIF_F_GSO_SOFTWARE	(NETIF_F_TSO | NETIF_F_TSO_ECN | \
				 NETIF_F_TSO6 | NETIF_F_UFO)


#define NETIF_F_GEN_CSUM	(NETIF_F_NO_CSUM | NETIF_F_HW_CSUM)
#define NETIF_F_V4_CSUM		(NETIF_F_GEN_CSUM | NETIF_F_IP_CSUM)
#define NETIF_F_V6_CSUM		(NETIF_F_GEN_CSUM | NETIF_F_IPV6_CSUM)
#define NETIF_F_ALL_CSUM	(NETIF_F_V4_CSUM | NETIF_F_V6_CSUM)

#define NETIF_F_ALL_TSO 	(NETIF_F_TSO | NETIF_F_TSO6 | NETIF_F_TSO_ECN)

#define NETIF_F_ALL_TX_OFFLOADS	(NETIF_F_ALL_CSUM | NETIF_F_SG | \
				 NETIF_F_FRAGLIST | NETIF_F_ALL_TSO | \
				 NETIF_F_SCTP_CSUM | NETIF_F_FCOE_CRC)

	/*
	 * If one device supports one of these features, then enable them
	 * for all in netdev_increment_features.
	 */
#define NETIF_F_ONE_FOR_ALL	(NETIF_F_GSO_SOFTWARE | NETIF_F_GSO_ROBUST | \
				 NETIF_F_SG | NETIF_F_HIGHDMA |		\
				 NETIF_F_FRAGLIST)

	/* changeable features with no special hardware requirements */
#define NETIF_F_SOFT_FEATURES	(NETIF_F_GSO | NETIF_F_GRO)

	/* Interface index. Unique device identifier	*/
	int			ifindex;
	int			iflink;

	struct net_device_stats	stats;
	atomic_long_t		rx_dropped; /* dropped packets by core network
					     * Do not use this in drivers.
					     */

#ifdef CONFIG_WIRELESS_EXT
	/* List of functions to handle Wireless Extensions (instead of ioctl).
	 * See <net/iw_handler.h> for details. Jean II */
	const struct iw_handler_def *	wireless_handlers;
	/* Instance data managed by the core of Wireless Extensions. */
	struct iw_public_data *	wireless_data;
#endif
	/* Management operations */
	const struct net_device_ops *netdev_ops;
	const struct ethtool_ops *ethtool_ops;

	/* Hardware header description */
	const struct header_ops *header_ops;

	unsigned int		flags;	/* interface flags (a la BSD)	*/
	unsigned short		gflags;
        unsigned int            priv_flags; /* Like 'flags' but invisible to userspace. */
	unsigned short		padded;	/* How much padding added by alloc_netdev() */

	unsigned char		operstate; /* RFC2863 operstate */
	unsigned char		link_mode; /* mapping policy to operstate */

	unsigned int		mtu;	/* interface MTU value		*/
	unsigned short		type;	/* interface hardware type	*/
	unsigned short		hard_header_len;	/* hardware hdr length	*/

	/* extra head- and tailroom the hardware may need, but not in all cases
	 * can this be guaranteed, especially tailroom. Some cases also use
	 * LL_MAX_HEADER instead to allocate the skb.
	 */
	unsigned short		needed_headroom;
	unsigned short		needed_tailroom;

	/* Interface address info. */
	unsigned char		perm_addr[MAX_ADDR_LEN]; /* permanent hw address */
	unsigned char		addr_assign_type; /* hw address assignment type */
	unsigned char		addr_len;	/* hardware address length	*/
	unsigned short          dev_id;		/* for shared network cards */

	spinlock_t		addr_list_lock;
	struct netdev_hw_addr_list	uc;	/* Unicast mac addresses */
	struct netdev_hw_addr_list	mc;	/* Multicast mac addresses */
	int			uc_promisc;
	unsigned int		promiscuity;
	unsigned int		allmulti;


	/* Protocol specific pointers */

#if defined(CONFIG_VLAN_8021Q) || defined(CONFIG_VLAN_8021Q_MODULE)
	struct vlan_group __rcu	*vlgrp;		/* VLAN group */
#endif
#ifdef CONFIG_NET_DSA
	void			*dsa_ptr;	/* dsa specific data */
#endif
	void 			*atalk_ptr;	/* AppleTalk link 	*/
	struct in_device __rcu	*ip_ptr;	/* IPv4 specific data	*/
	struct dn_dev __rcu     *dn_ptr;        /* DECnet specific data */
	struct inet6_dev __rcu	*ip6_ptr;       /* IPv6 specific data */
	void			*ec_ptr;	/* Econet specific data	*/
	void			*ax25_ptr;	/* AX.25 specific data */
	struct wireless_dev	*ieee80211_ptr;	/* IEEE 802.11 specific data,
						   assign before registering */

/*
 * Cache lines mostly used on receive path (including eth_type_trans())
 */
	unsigned long		last_rx;	/* Time of last Rx
						 * This should not be set in
						 * drivers, unless really needed,
						 * because network stack (bonding)
						 * use it if/when necessary, to
						 * avoid dirtying this cache line.
						 */

	struct net_device	*master; /* Pointer to master device of a group,
					  * which this device is member of.
					  */

	/* Interface address info used in eth_type_trans() */
	unsigned char		*dev_addr;	/* hw address, (before bcast
						   because most packets are
						   unicast) */

	struct netdev_hw_addr_list	dev_addrs; /* list of device
						      hw addresses */

	unsigned char		broadcast[MAX_ADDR_LEN];	/* hw bcast add	*/

#ifdef CONFIG_RPS
	struct kset		*queues_kset;

	struct netdev_rx_queue	*_rx;

	/* Number of RX queues allocated at register_netdev() time */
	unsigned int		num_rx_queues;

	/* Number of RX queues currently active in device */
	unsigned int		real_num_rx_queues;

#ifdef CONFIG_RFS_ACCEL
	/* CPU reverse-mapping for RX completion interrupts, indexed
	 * by RX queue number.  Assigned by driver.  This must only be
	 * set if the ndo_rx_flow_steer operation is defined. */
	struct cpu_rmap		*rx_cpu_rmap;
#endif
#endif

	rx_handler_func_t __rcu	*rx_handler;
	void __rcu		*rx_handler_data;

	struct netdev_queue __rcu *ingress_queue;

/*
 * Cache lines mostly used on transmit path
 */
	struct netdev_queue	*_tx ____cacheline_aligned_in_smp;

	/* Number of TX queues allocated at alloc_netdev_mq() time  */
	unsigned int		num_tx_queues;

	/* Number of TX queues currently active in device  */
	unsigned int		real_num_tx_queues;

	/* root qdisc from userspace point of view */
	struct Qdisc		*qdisc;

	unsigned long		tx_queue_len;	/* Max frames per queue allowed */
	spinlock_t		tx_global_lock;

#ifdef CONFIG_XPS
	struct xps_dev_maps __rcu *xps_maps;
#endif

	/* These may be needed for future network-power-down code. */

	/*
	 * trans_start here is expensive for high speed devices on SMP,
	 * please use netdev_queue->trans_start instead.
	 */
	unsigned long		trans_start;	/* Time (in jiffies) of last Tx	*/

	int			watchdog_timeo; /* used by dev_watchdog() */
	struct timer_list	watchdog_timer;

	/* Number of references to this device */
	int __percpu		*pcpu_refcnt;

	/* delayed register/unregister */
	struct list_head	todo_list;
	/* device index hash chain */
	struct hlist_node	index_hlist;

	struct list_head	link_watch_list;

	/* register/unregister state machine */
	enum { NETREG_UNINITIALIZED=0,
	       NETREG_REGISTERED,	/* completed register_netdevice */
	       NETREG_UNREGISTERING,	/* called unregister_netdevice */
	       NETREG_UNREGISTERED,	/* completed unregister todo */
	       NETREG_RELEASED,		/* called free_netdev */
	       NETREG_DUMMY,		/* dummy device for NAPI poll */
	} reg_state:16;

	enum {
		RTNL_LINK_INITIALIZED,
		RTNL_LINK_INITIALIZING,
	} rtnl_link_state:16;

	/* Called from unregister, can be used to call free_netdev */
	void (*destructor)(struct net_device *dev);

#ifdef CONFIG_NETPOLL
	struct netpoll_info	*npinfo;
#endif

#ifdef CONFIG_NET_NS
	/* Network namespace this network device is inside */
	struct net		*nd_net;
#endif

	/* mid-layer private */
	union {
		void				*ml_priv;
		struct pcpu_lstats __percpu	*lstats; /* loopback stats */
		struct pcpu_tstats __percpu	*tstats; /* tunnel stats */
		struct pcpu_dstats __percpu	*dstats; /* dummy stats */
	};
	/* GARP */
	struct garp_port __rcu	*garp_port;

	/* class/net/name entry */
	struct device		dev;
	/* space for optional device, statistics, and wireless sysfs groups */
	const struct attribute_group *sysfs_groups[4];

	/* rtnetlink link ops */
	const struct rtnl_link_ops *rtnl_link_ops;

	/* for setting kernel sock attribute on TCP connection setup */
#define GSO_MAX_SIZE		65536
	unsigned int		gso_max_size;

#ifdef CONFIG_DCB
	/* Data Center Bridging netlink ops */
	const struct dcbnl_rtnl_ops *dcbnl_ops;
#endif
	u8 num_tc;
	struct netdev_tc_txq tc_to_txq[TC_MAX_QUEUE];
	u8 prio_tc_map[TC_BITMASK + 1];

#if defined(CONFIG_FCOE) || defined(CONFIG_FCOE_MODULE)
	/* max exchange id for FCoE LRO by ddp */
	unsigned int		fcoe_ddp_xid;
#endif
	/* n-tuple filter list attached to this device */
	struct ethtool_rx_ntuple_list ethtool_ntuple_list;

	/* phy device may attach itself for hardware timestamping */
	struct phy_device *phydev;

	/* group the device belongs to */
	int group;
};
#define to_net_dev(d) container_of(d, struct net_device, dev)

#define	NETDEV_ALIGN		32

static inline
int netdev_get_prio_tc_map(const struct net_device *dev, u32 prio)
{
	return dev->prio_tc_map[prio & TC_BITMASK];
}

static inline
int netdev_set_prio_tc_map(struct net_device *dev, u8 prio, u8 tc)
{
	if (tc >= dev->num_tc)
		return -EINVAL;

	dev->prio_tc_map[prio & TC_BITMASK] = tc & TC_BITMASK;
	return 0;
}

static inline
void netdev_reset_tc(struct net_device *dev)
{
	dev->num_tc = 0;
	memset(dev->tc_to_txq, 0, sizeof(dev->tc_to_txq));
	memset(dev->prio_tc_map, 0, sizeof(dev->prio_tc_map));
}

static inline
int netdev_set_tc_queue(struct net_device *dev, u8 tc, u16 count, u16 offset)
{
	if (tc >= dev->num_tc)
		return -EINVAL;

	dev->tc_to_txq[tc].count = count;
	dev->tc_to_txq[tc].offset = offset;
	return 0;
}

static inline
int netdev_set_num_tc(struct net_device *dev, u8 num_tc)
{
	if (num_tc > TC_MAX_QUEUE)
		return -EINVAL;

	dev->num_tc = num_tc;
	return 0;
}

static inline
int netdev_get_num_tc(struct net_device *dev)
{
	return dev->num_tc;
}

static inline
struct netdev_queue *netdev_get_tx_queue(const struct net_device *dev,
					 unsigned int index)
{
	return &dev->_tx[index];
}

static inline void netdev_for_each_tx_queue(struct net_device *dev,
					    void (*f)(struct net_device *,
						      struct netdev_queue *,
						      void *),
					    void *arg)
{
	unsigned int i;

	for (i = 0; i < dev->num_tx_queues; i++)
		f(dev, &dev->_tx[i], arg);
}

/*
 * Net namespace inlines
 */
static inline
struct net *dev_net(const struct net_device *dev)
{
	return read_pnet(&dev->nd_net);
}

static inline
void dev_net_set(struct net_device *dev, struct net *net)
{
#ifdef CONFIG_NET_NS
	release_net(dev->nd_net);
	dev->nd_net = hold_net(net);
#endif
}

static inline bool netdev_uses_dsa_tags(struct net_device *dev)
{
#ifdef CONFIG_NET_DSA_TAG_DSA
	if (dev->dsa_ptr != NULL)
		return dsa_uses_dsa_tags(dev->dsa_ptr);
#endif

	return 0;
}

#ifndef CONFIG_NET_NS
static inline void skb_set_dev(struct sk_buff *skb, struct net_device *dev)
{
	skb->dev = dev;
}
#else /* CONFIG_NET_NS */
void skb_set_dev(struct sk_buff *skb, struct net_device *dev);
#endif

static inline bool netdev_uses_trailer_tags(struct net_device *dev)
{
#ifdef CONFIG_NET_DSA_TAG_TRAILER
	if (dev->dsa_ptr != NULL)
		return dsa_uses_trailer_tags(dev->dsa_ptr);
#endif

	return 0;
}

/**
 *	netdev_priv - access network device private data
 *	@dev: network device
 *
 * Get network device private data
 */
static inline void *netdev_priv(const struct net_device *dev)
{
	return (char *)dev + ALIGN(sizeof(struct net_device), NETDEV_ALIGN);
}

/* Set the sysfs physical device reference for the network logical device
 * if set prior to registration will cause a symlink during initialization.
 */
#define SET_NETDEV_DEV(net, pdev)	((net)->dev.parent = (pdev))

/* Set the sysfs device type for the network logical device to allow
 * fin grained indentification of different network device types. For
 * example Ethernet, Wirelss LAN, Bluetooth, WiMAX etc.
 */
#define SET_NETDEV_DEVTYPE(net, devtype)	((net)->dev.type = (devtype))

/**
 *	netif_napi_add - initialize a napi context
 *	@dev:  network device
 *	@napi: napi context
 *	@poll: polling function
 *	@weight: default weight
 *
 * netif_napi_add() must be used to initialize a napi context prior to calling
 * *any* of the other napi related functions.
 */
void netif_napi_add(struct net_device *dev, struct napi_struct *napi,
		    int (*poll)(struct napi_struct *, int), int weight);

/**
 *  netif_napi_del - remove a napi context
 *  @napi: napi context
 *
 *  netif_napi_del() removes a napi context from the network device napi list
 */
void netif_napi_del(struct napi_struct *napi);

struct napi_gro_cb {
	/* Virtual address of skb_shinfo(skb)->frags[0].page + offset. */
	void *frag0;

	/* Length of frag0. */
	unsigned int frag0_len;

	/* This indicates where we are processing relative to skb->data. */
	int data_offset;

	/* This is non-zero if the packet may be of the same flow. */
	int same_flow;

	/* This is non-zero if the packet cannot be merged with the new skb. */
	int flush;

	/* Number of segments aggregated. */
	int count;

	/* Free the skb? */
	int free;
};

#define NAPI_GRO_CB(skb) ((struct napi_gro_cb *)(skb)->cb)

struct packet_type {
	__be16			type;	/* This is really htons(ether_type). */
	struct net_device	*dev;	/* NULL is wildcarded here	     */
	int			(*func) (struct sk_buff *,
					 struct net_device *,
					 struct packet_type *,
					 struct net_device *);
	struct sk_buff		*(*gso_segment)(struct sk_buff *skb,
						u32 features);
	int			(*gso_send_check)(struct sk_buff *skb);
	struct sk_buff		**(*gro_receive)(struct sk_buff **head,
					       struct sk_buff *skb);
	int			(*gro_complete)(struct sk_buff *skb);
	void			*af_packet_priv;
	struct list_head	list;
};

#include <linux/interrupt.h>
#include <linux/notifier.h>

extern rwlock_t				dev_base_lock;		/* Device list lock */


#define for_each_netdev(net, d)		\
		list_for_each_entry(d, &(net)->dev_base_head, dev_list)
#define for_each_netdev_reverse(net, d)	\
		list_for_each_entry_reverse(d, &(net)->dev_base_head, dev_list)
#define for_each_netdev_rcu(net, d)		\
		list_for_each_entry_rcu(d, &(net)->dev_base_head, dev_list)
#define for_each_netdev_safe(net, d, n)	\
		list_for_each_entry_safe(d, n, &(net)->dev_base_head, dev_list)
#define for_each_netdev_continue(net, d)		\
		list_for_each_entry_continue(d, &(net)->dev_base_head, dev_list)
#define for_each_netdev_continue_rcu(net, d)		\
	list_for_each_entry_continue_rcu(d, &(net)->dev_base_head, dev_list)
#define net_device_entry(lh)	list_entry(lh, struct net_device, dev_list)

static inline struct net_device *next_net_device(struct net_device *dev)
{
	struct list_head *lh;
	struct net *net;

	net = dev_net(dev);
	lh = dev->dev_list.next;
	return lh == &net->dev_base_head ? NULL : net_device_entry(lh);
}

static inline struct net_device *next_net_device_rcu(struct net_device *dev)
{
	struct list_head *lh;
	struct net *net;

	net = dev_net(dev);
	lh = rcu_dereference(list_next_rcu(&dev->dev_list));
	return lh == &net->dev_base_head ? NULL : net_device_entry(lh);
}

static inline struct net_device *first_net_device(struct net *net)
{
	return list_empty(&net->dev_base_head) ? NULL :
		net_device_entry(net->dev_base_head.next);
}

static inline struct net_device *first_net_device_rcu(struct net *net)
{
	struct list_head *lh = rcu_dereference(list_next_rcu(&net->dev_base_head));

	return lh == &net->dev_base_head ? NULL : net_device_entry(lh);
}

extern int 			netdev_boot_setup_check(struct net_device *dev);
extern unsigned long		netdev_boot_base(const char *prefix, int unit);
extern struct net_device *dev_getbyhwaddr_rcu(struct net *net, unsigned short type,
					      const char *hwaddr);
extern struct net_device *dev_getfirstbyhwtype(struct net *net, unsigned short type);
extern struct net_device *__dev_getfirstbyhwtype(struct net *net, unsigned short type);
extern void		dev_add_pack(struct packet_type *pt);
extern void		dev_remove_pack(struct packet_type *pt);
extern void		__dev_remove_pack(struct packet_type *pt);

extern struct net_device	*dev_get_by_flags_rcu(struct net *net, unsigned short flags,
						      unsigned short mask);
extern struct net_device	*dev_get_by_name(struct net *net, const char *name);
extern struct net_device	*dev_get_by_name_rcu(struct net *net, const char *name);
extern struct net_device	*__dev_get_by_name(struct net *net, const char *name);
extern int		dev_alloc_name(struct net_device *dev, const char *name);
extern int		dev_open(struct net_device *dev);
extern int		dev_close(struct net_device *dev);
extern void		dev_disable_lro(struct net_device *dev);
extern int		dev_queue_xmit(struct sk_buff *skb);
extern int		register_netdevice(struct net_device *dev);
extern void		unregister_netdevice_queue(struct net_device *dev,
						   struct list_head *head);
extern void		unregister_netdevice_many(struct list_head *head);
static inline void unregister_netdevice(struct net_device *dev)
{
	unregister_netdevice_queue(dev, NULL);
}

extern int 		netdev_refcnt_read(const struct net_device *dev);
extern void		free_netdev(struct net_device *dev);
extern void		synchronize_net(void);
extern int 		register_netdevice_notifier(struct notifier_block *nb);
extern int		unregister_netdevice_notifier(struct notifier_block *nb);
extern int		init_dummy_netdev(struct net_device *dev);
extern void		netdev_resync_ops(struct net_device *dev);

extern int call_netdevice_notifiers(unsigned long val, struct net_device *dev);
extern struct net_device	*dev_get_by_index(struct net *net, int ifindex);
extern struct net_device	*__dev_get_by_index(struct net *net, int ifindex);
extern struct net_device	*dev_get_by_index_rcu(struct net *net, int ifindex);
extern int		dev_restart(struct net_device *dev);
#ifdef CONFIG_NETPOLL_TRAP
extern int		netpoll_trap(void);
#endif
extern int	       skb_gro_receive(struct sk_buff **head,
				       struct sk_buff *skb);
extern void	       skb_gro_reset_offset(struct sk_buff *skb);

static inline unsigned int skb_gro_offset(const struct sk_buff *skb)
{
	return NAPI_GRO_CB(skb)->data_offset;
}

static inline unsigned int skb_gro_len(const struct sk_buff *skb)
{
	return skb->len - NAPI_GRO_CB(skb)->data_offset;
}

static inline void skb_gro_pull(struct sk_buff *skb, unsigned int len)
{
	NAPI_GRO_CB(skb)->data_offset += len;
}

static inline void *skb_gro_header_fast(struct sk_buff *skb,
					unsigned int offset)
{
	return NAPI_GRO_CB(skb)->frag0 + offset;
}

static inline int skb_gro_header_hard(struct sk_buff *skb, unsigned int hlen)
{
	return NAPI_GRO_CB(skb)->frag0_len < hlen;
}

static inline void *skb_gro_header_slow(struct sk_buff *skb, unsigned int hlen,
					unsigned int offset)
{
	NAPI_GRO_CB(skb)->frag0 = NULL;
	NAPI_GRO_CB(skb)->frag0_len = 0;
	return pskb_may_pull(skb, hlen) ? skb->data + offset : NULL;
}

static inline void *skb_gro_mac_header(struct sk_buff *skb)
{
	return NAPI_GRO_CB(skb)->frag0 ?: skb_mac_header(skb);
}

static inline void *skb_gro_network_header(struct sk_buff *skb)
{
	return (NAPI_GRO_CB(skb)->frag0 ?: skb->data) +
	       skb_network_offset(skb);
}

static inline int dev_hard_header(struct sk_buff *skb, struct net_device *dev,
				  unsigned short type,
				  const void *daddr, const void *saddr,
				  unsigned len)
{
	if (!dev->header_ops || !dev->header_ops->create)
		return 0;

	return dev->header_ops->create(skb, dev, type, daddr, saddr, len);
}

static inline int dev_parse_header(const struct sk_buff *skb,
				   unsigned char *haddr)
{
	const struct net_device *dev = skb->dev;

	if (!dev->header_ops || !dev->header_ops->parse)
		return 0;
	return dev->header_ops->parse(skb, haddr);
}

typedef int gifconf_func_t(struct net_device * dev, char __user * bufptr, int len);
extern int		register_gifconf(unsigned int family, gifconf_func_t * gifconf);
static inline int unregister_gifconf(unsigned int family)
{
	return register_gifconf(family, NULL);
}

/*
 * Incoming packets are placed on per-cpu queues
 */
struct softnet_data {
	struct Qdisc		*output_queue;
	struct Qdisc		**output_queue_tailp;
	struct list_head	poll_list;
	struct sk_buff		*completion_queue;
	struct sk_buff_head	process_queue;

	/* stats */
	unsigned int		processed;
	unsigned int		time_squeeze;
	unsigned int		cpu_collision;
	unsigned int		received_rps;

#ifdef CONFIG_RPS
	struct softnet_data	*rps_ipi_list;

	/* Elements below can be accessed between CPUs for RPS */
	struct call_single_data	csd ____cacheline_aligned_in_smp;
	struct softnet_data	*rps_ipi_next;
	unsigned int		cpu;
	unsigned int		input_queue_head;
	unsigned int		input_queue_tail;
#endif
	unsigned		dropped;
	struct sk_buff_head	input_pkt_queue;
	struct napi_struct	backlog;
};

static inline void input_queue_head_incr(struct softnet_data *sd)
{
#ifdef CONFIG_RPS
	sd->input_queue_head++;
#endif
}

static inline void input_queue_tail_incr_save(struct softnet_data *sd,
					      unsigned int *qtail)
{
#ifdef CONFIG_RPS
	*qtail = ++sd->input_queue_tail;
#endif
}

DECLARE_PER_CPU_ALIGNED(struct softnet_data, softnet_data);

#define HAVE_NETIF_QUEUE

extern void __netif_schedule(struct Qdisc *q);

static inline void netif_schedule_queue(struct netdev_queue *txq)
{
	if (!test_bit(__QUEUE_STATE_XOFF, &txq->state))
		__netif_schedule(txq->qdisc);
}

static inline void netif_tx_schedule_all(struct net_device *dev)
{
	unsigned int i;

	for (i = 0; i < dev->num_tx_queues; i++)
		netif_schedule_queue(netdev_get_tx_queue(dev, i));
}

static inline void netif_tx_start_queue(struct netdev_queue *dev_queue)
{
	clear_bit(__QUEUE_STATE_XOFF, &dev_queue->state);
}

/**
 *	netif_start_queue - allow transmit
 *	@dev: network device
 *
 *	Allow upper layers to call the device hard_start_xmit routine.
 */
static inline void netif_start_queue(struct net_device *dev)
{
	netif_tx_start_queue(netdev_get_tx_queue(dev, 0));
}

static inline void netif_tx_start_all_queues(struct net_device *dev)
{
	unsigned int i;

	for (i = 0; i < dev->num_tx_queues; i++) {
		struct netdev_queue *txq = netdev_get_tx_queue(dev, i);
		netif_tx_start_queue(txq);
	}
}

static inline void netif_tx_wake_queue(struct netdev_queue *dev_queue)
{
#ifdef CONFIG_NETPOLL_TRAP
	if (netpoll_trap()) {
		netif_tx_start_queue(dev_queue);
		return;
	}
#endif
	if (test_and_clear_bit(__QUEUE_STATE_XOFF, &dev_queue->state))
		__netif_schedule(dev_queue->qdisc);
}

/**
 *	netif_wake_queue - restart transmit
 *	@dev: network device
 *
 *	Allow upper layers to call the device hard_start_xmit routine.
 *	Used for flow control when transmit resources are available.
 */
static inline void netif_wake_queue(struct net_device *dev)
{
	netif_tx_wake_queue(netdev_get_tx_queue(dev, 0));
}

static inline void netif_tx_wake_all_queues(struct net_device *dev)
{
	unsigned int i;

	for (i = 0; i < dev->num_tx_queues; i++) {
		struct netdev_queue *txq = netdev_get_tx_queue(dev, i);
		netif_tx_wake_queue(txq);
	}
}

static inline void netif_tx_stop_queue(struct netdev_queue *dev_queue)
{
	if (WARN_ON(!dev_queue)) {
		pr_info("netif_stop_queue() cannot be called before register_netdev()\n");
		return;
	}
	set_bit(__QUEUE_STATE_XOFF, &dev_queue->state);
}

/**
 *	netif_stop_queue - stop transmitted packets
 *	@dev: network device
 *
 *	Stop upper layers calling the device hard_start_xmit routine.
 *	Used for flow control when transmit resources are unavailable.
 */
static inline void netif_stop_queue(struct net_device *dev)
{
	netif_tx_stop_queue(netdev_get_tx_queue(dev, 0));
}

static inline void netif_tx_stop_all_queues(struct net_device *dev)
{
	unsigned int i;

	for (i = 0; i < dev->num_tx_queues; i++) {
		struct netdev_queue *txq = netdev_get_tx_queue(dev, i);
		netif_tx_stop_queue(txq);
	}
}

static inline int netif_tx_queue_stopped(const struct netdev_queue *dev_queue)
{
	return test_bit(__QUEUE_STATE_XOFF, &dev_queue->state);
}

/**
 *	netif_queue_stopped - test if transmit queue is flowblocked
 *	@dev: network device
 *
 *	Test if transmit queue on device is currently unable to send.
 */
static inline int netif_queue_stopped(const struct net_device *dev)
{
	return netif_tx_queue_stopped(netdev_get_tx_queue(dev, 0));
}

static inline int netif_tx_queue_frozen_or_stopped(const struct netdev_queue *dev_queue)
{
	return dev_queue->state & QUEUE_STATE_XOFF_OR_FROZEN;
}

/**
 *	netif_running - test if up
 *	@dev: network device
 *
 *	Test if the device has been brought up.
 */
static inline int netif_running(const struct net_device *dev)
{
	return test_bit(__LINK_STATE_START, &dev->state);
}

/*
 * Routines to manage the subqueues on a device.  We only need start
 * stop, and a check if it's stopped.  All other device management is
 * done at the overall netdevice level.
 * Also test the device if we're multiqueue.
 */

/**
 *	netif_start_subqueue - allow sending packets on subqueue
 *	@dev: network device
 *	@queue_index: sub queue index
 *
 * Start individual transmit queue of a device with multiple transmit queues.
 */
static inline void netif_start_subqueue(struct net_device *dev, u16 queue_index)
{
	struct netdev_queue *txq = netdev_get_tx_queue(dev, queue_index);

	netif_tx_start_queue(txq);
}

/**
 *	netif_stop_subqueue - stop sending packets on subqueue
 *	@dev: network device
 *	@queue_index: sub queue index
 *
 * Stop individual transmit queue of a device with multiple transmit queues.
 */
static inline void netif_stop_subqueue(struct net_device *dev, u16 queue_index)
{
	struct netdev_queue *txq = netdev_get_tx_queue(dev, queue_index);
#ifdef CONFIG_NETPOLL_TRAP
	if (netpoll_trap())
		return;
#endif
	netif_tx_stop_queue(txq);
}

/**
 *	netif_subqueue_stopped - test status of subqueue
 *	@dev: network device
 *	@queue_index: sub queue index
 *
 * Check individual transmit queue of a device with multiple transmit queues.
 */
static inline int __netif_subqueue_stopped(const struct net_device *dev,
					 u16 queue_index)
{
	struct netdev_queue *txq = netdev_get_tx_queue(dev, queue_index);

	return netif_tx_queue_stopped(txq);
}

static inline int netif_subqueue_stopped(const struct net_device *dev,
					 struct sk_buff *skb)
{
	return __netif_subqueue_stopped(dev, skb_get_queue_mapping(skb));
}

/**
 *	netif_wake_subqueue - allow sending packets on subqueue
 *	@dev: network device
 *	@queue_index: sub queue index
 *
 * Resume individual transmit queue of a device with multiple transmit queues.
 */
static inline void netif_wake_subqueue(struct net_device *dev, u16 queue_index)
{
	struct netdev_queue *txq = netdev_get_tx_queue(dev, queue_index);
#ifdef CONFIG_NETPOLL_TRAP
	if (netpoll_trap())
		return;
#endif
	if (test_and_clear_bit(__QUEUE_STATE_XOFF, &txq->state))
		__netif_schedule(txq->qdisc);
}

/*
 * Returns a Tx hash for the given packet when dev->real_num_tx_queues is used
 * as a distribution range limit for the returned value.
 */
static inline u16 skb_tx_hash(const struct net_device *dev,
			      const struct sk_buff *skb)
{
	return __skb_tx_hash(dev, skb, dev->real_num_tx_queues);
}

/**
 *	netif_is_multiqueue - test if device has multiple transmit queues
 *	@dev: network device
 *
 * Check if device has multiple transmit queues
 */
static inline int netif_is_multiqueue(const struct net_device *dev)
{
	return dev->num_tx_queues > 1;
}

extern int netif_set_real_num_tx_queues(struct net_device *dev,
					unsigned int txq);

#ifdef CONFIG_RPS
extern int netif_set_real_num_rx_queues(struct net_device *dev,
					unsigned int rxq);
#else
static inline int netif_set_real_num_rx_queues(struct net_device *dev,
						unsigned int rxq)
{
	return 0;
}
#endif

static inline int netif_copy_real_num_queues(struct net_device *to_dev,
					     const struct net_device *from_dev)
{
	netif_set_real_num_tx_queues(to_dev, from_dev->real_num_tx_queues);
#ifdef CONFIG_RPS
	return netif_set_real_num_rx_queues(to_dev,
					    from_dev->real_num_rx_queues);
#else
	return 0;
#endif
}

/* Use this variant when it is known for sure that it
 * is executing from hardware interrupt context or with hardware interrupts
 * disabled.
 */
extern void dev_kfree_skb_irq(struct sk_buff *skb);

/* Use this variant in places where it could be invoked
 * from either hardware interrupt or other context, with hardware interrupts
 * either disabled or enabled.
 */
extern void dev_kfree_skb_any(struct sk_buff *skb);

#define HAVE_NETIF_RX 1
extern int		netif_rx(struct sk_buff *skb);
extern int		netif_rx_ni(struct sk_buff *skb);
#define HAVE_NETIF_RECEIVE_SKB 1
extern int		netif_receive_skb(struct sk_buff *skb);
extern gro_result_t	dev_gro_receive(struct napi_struct *napi,
					struct sk_buff *skb);
extern gro_result_t	napi_skb_finish(gro_result_t ret, struct sk_buff *skb);
extern gro_result_t	napi_gro_receive(struct napi_struct *napi,
					 struct sk_buff *skb);
extern void		napi_gro_flush(struct napi_struct *napi);
extern struct sk_buff *	napi_get_frags(struct napi_struct *napi);
extern gro_result_t	napi_frags_finish(struct napi_struct *napi,
					  struct sk_buff *skb,
					  gro_result_t ret);
extern struct sk_buff *	napi_frags_skb(struct napi_struct *napi);
extern gro_result_t	napi_gro_frags(struct napi_struct *napi);

static inline void napi_free_frags(struct napi_struct *napi)
{
	kfree_skb(napi->skb);
	napi->skb = NULL;
}

extern int netdev_rx_handler_register(struct net_device *dev,
				      rx_handler_func_t *rx_handler,
				      void *rx_handler_data);
extern void netdev_rx_handler_unregister(struct net_device *dev);

extern int		dev_valid_name(const char *name);
extern int		dev_ioctl(struct net *net, unsigned int cmd, void __user *);
extern int		dev_ethtool(struct net *net, struct ifreq *);
extern unsigned		dev_get_flags(const struct net_device *);
extern int		__dev_change_flags(struct net_device *, unsigned int flags);
extern int		dev_change_flags(struct net_device *, unsigned);
extern void		__dev_notify_flags(struct net_device *, unsigned int old_flags);
extern int		dev_change_name(struct net_device *, const char *);
extern int		dev_set_alias(struct net_device *, const char *, size_t);
extern int		dev_change_net_namespace(struct net_device *,
						 struct net *, const char *);
extern int		dev_set_mtu(struct net_device *, int);
extern void		dev_set_group(struct net_device *, int);
extern int		dev_set_mac_address(struct net_device *,
					    struct sockaddr *);
extern int		dev_hard_start_xmit(struct sk_buff *skb,
					    struct net_device *dev,
					    struct netdev_queue *txq);
extern int		dev_forward_skb(struct net_device *dev,
					struct sk_buff *skb);

extern int		netdev_budget;

/* Called by rtnetlink.c:rtnl_unlock() */
extern void netdev_run_todo(void);

/**
 *	dev_put - release reference to device
 *	@dev: network device
 *
 * Release reference to device to allow it to be freed.
 */
static inline void dev_put(struct net_device *dev)
{
	irqsafe_cpu_dec(*dev->pcpu_refcnt);
}

/**
 *	dev_hold - get reference to device
 *	@dev: network device
 *
 * Hold reference to device to keep it from being freed.
 */
static inline void dev_hold(struct net_device *dev)
{
	irqsafe_cpu_inc(*dev->pcpu_refcnt);
}

/* Carrier loss detection, dial on demand. The functions netif_carrier_on
 * and _off may be called from IRQ context, but it is caller
 * who is responsible for serialization of these calls.
 *
 * The name carrier is inappropriate, these functions should really be
 * called netif_lowerlayer_*() because they represent the state of any
 * kind of lower layer not just hardware media.
 */

extern void linkwatch_fire_event(struct net_device *dev);
extern void linkwatch_forget_dev(struct net_device *dev);

/**
 *	netif_carrier_ok - test if carrier present
 *	@dev: network device
 *
 * Check if carrier is present on device
 */
static inline int netif_carrier_ok(const struct net_device *dev)
{
	return !test_bit(__LINK_STATE_NOCARRIER, &dev->state);
}

extern unsigned long dev_trans_start(struct net_device *dev);

extern void __netdev_watchdog_up(struct net_device *dev);

extern void netif_carrier_on(struct net_device *dev);

extern void netif_carrier_off(struct net_device *dev);

extern void netif_notify_peers(struct net_device *dev);

/**
 *	netif_dormant_on - mark device as dormant.
 *	@dev: network device
 *
 * Mark device as dormant (as per RFC2863).
 *
 * The dormant state indicates that the relevant interface is not
 * actually in a condition to pass packets (i.e., it is not 'up') but is
 * in a "pending" state, waiting for some external event.  For "on-
 * demand" interfaces, this new state identifies the situation where the
 * interface is waiting for events to place it in the up state.
 *
 */
static inline void netif_dormant_on(struct net_device *dev)
{
	if (!test_and_set_bit(__LINK_STATE_DORMANT, &dev->state))
		linkwatch_fire_event(dev);
}

/**
 *	netif_dormant_off - set device as not dormant.
 *	@dev: network device
 *
 * Device is not in dormant state.
 */
static inline void netif_dormant_off(struct net_device *dev)
{
	if (test_and_clear_bit(__LINK_STATE_DORMANT, &dev->state))
		linkwatch_fire_event(dev);
}

/**
 *	netif_dormant - test if carrier present
 *	@dev: network device
 *
 * Check if carrier is present on device
 */
static inline int netif_dormant(const struct net_device *dev)
{
	return test_bit(__LINK_STATE_DORMANT, &dev->state);
}


/**
 *	netif_oper_up - test if device is operational
 *	@dev: network device
 *
 * Check if carrier is operational
 */
static inline int netif_oper_up(const struct net_device *dev)
{
	return (dev->operstate == IF_OPER_UP ||
		dev->operstate == IF_OPER_UNKNOWN /* backward compat */);
}

/**
 *	netif_device_present - is device available or removed
 *	@dev: network device
 *
 * Check if device has not been removed from system.
 */
static inline int netif_device_present(struct net_device *dev)
{
	return test_bit(__LINK_STATE_PRESENT, &dev->state);
}

extern void netif_device_detach(struct net_device *dev);

extern void netif_device_attach(struct net_device *dev);

/*
 * Network interface message level settings
 */
#define HAVE_NETIF_MSG 1

enum {
	NETIF_MSG_DRV		= 0x0001,
	NETIF_MSG_PROBE		= 0x0002,
	NETIF_MSG_LINK		= 0x0004,
	NETIF_MSG_TIMER		= 0x0008,
	NETIF_MSG_IFDOWN	= 0x0010,
	NETIF_MSG_IFUP		= 0x0020,
	NETIF_MSG_RX_ERR	= 0x0040,
	NETIF_MSG_TX_ERR	= 0x0080,
	NETIF_MSG_TX_QUEUED	= 0x0100,
	NETIF_MSG_INTR		= 0x0200,
	NETIF_MSG_TX_DONE	= 0x0400,
	NETIF_MSG_RX_STATUS	= 0x0800,
	NETIF_MSG_PKTDATA	= 0x1000,
	NETIF_MSG_HW		= 0x2000,
	NETIF_MSG_WOL		= 0x4000,
};

#define netif_msg_drv(p)	((p)->msg_enable & NETIF_MSG_DRV)
#define netif_msg_probe(p)	((p)->msg_enable & NETIF_MSG_PROBE)
#define netif_msg_link(p)	((p)->msg_enable & NETIF_MSG_LINK)
#define netif_msg_timer(p)	((p)->msg_enable & NETIF_MSG_TIMER)
#define netif_msg_ifdown(p)	((p)->msg_enable & NETIF_MSG_IFDOWN)
#define netif_msg_ifup(p)	((p)->msg_enable & NETIF_MSG_IFUP)
#define netif_msg_rx_err(p)	((p)->msg_enable & NETIF_MSG_RX_ERR)
#define netif_msg_tx_err(p)	((p)->msg_enable & NETIF_MSG_TX_ERR)
#define netif_msg_tx_queued(p)	((p)->msg_enable & NETIF_MSG_TX_QUEUED)
#define netif_msg_intr(p)	((p)->msg_enable & NETIF_MSG_INTR)
#define netif_msg_tx_done(p)	((p)->msg_enable & NETIF_MSG_TX_DONE)
#define netif_msg_rx_status(p)	((p)->msg_enable & NETIF_MSG_RX_STATUS)
#define netif_msg_pktdata(p)	((p)->msg_enable & NETIF_MSG_PKTDATA)
#define netif_msg_hw(p)		((p)->msg_enable & NETIF_MSG_HW)
#define netif_msg_wol(p)	((p)->msg_enable & NETIF_MSG_WOL)

static inline u32 netif_msg_init(int debug_value, int default_msg_enable_bits)
{
	/* use default */
	if (debug_value < 0 || debug_value >= (sizeof(u32) * 8))
		return default_msg_enable_bits;
	if (debug_value == 0)	/* no output */
		return 0;
	/* set low N bits */
	return (1 << debug_value) - 1;
}

static inline void __netif_tx_lock(struct netdev_queue *txq, int cpu)
{
	spin_lock(&txq->_xmit_lock);
	txq->xmit_lock_owner = cpu;
}

static inline void __netif_tx_lock_bh(struct netdev_queue *txq)
{
	spin_lock_bh(&txq->_xmit_lock);
	txq->xmit_lock_owner = smp_processor_id();
}

static inline int __netif_tx_trylock(struct netdev_queue *txq)
{
	int ok = spin_trylock(&txq->_xmit_lock);
	if (likely(ok))
		txq->xmit_lock_owner = smp_processor_id();
	return ok;
}

static inline void __netif_tx_unlock(struct netdev_queue *txq)
{
	txq->xmit_lock_owner = -1;
	spin_unlock(&txq->_xmit_lock);
}

static inline void __netif_tx_unlock_bh(struct netdev_queue *txq)
{
	txq->xmit_lock_owner = -1;
	spin_unlock_bh(&txq->_xmit_lock);
}

static inline void txq_trans_update(struct netdev_queue *txq)
{
	if (txq->xmit_lock_owner != -1)
		txq->trans_start = jiffies;
}

/**
 *	netif_tx_lock - grab network device transmit lock
 *	@dev: network device
 *
 * Get network device transmit lock
 */
static inline void netif_tx_lock(struct net_device *dev)
{
	unsigned int i;
	int cpu;

	spin_lock(&dev->tx_global_lock);
	cpu = smp_processor_id();
	for (i = 0; i < dev->num_tx_queues; i++) {
		struct netdev_queue *txq = netdev_get_tx_queue(dev, i);

		/* We are the only thread of execution doing a
		 * freeze, but we have to grab the _xmit_lock in
		 * order to synchronize with threads which are in
		 * the ->hard_start_xmit() handler and already
		 * checked the frozen bit.
		 */
		__netif_tx_lock(txq, cpu);
		set_bit(__QUEUE_STATE_FROZEN, &txq->state);
		__netif_tx_unlock(txq);
	}
}

static inline void netif_tx_lock_bh(struct net_device *dev)
{
	local_bh_disable();
	netif_tx_lock(dev);
}

static inline void netif_tx_unlock(struct net_device *dev)
{
	unsigned int i;

	for (i = 0; i < dev->num_tx_queues; i++) {
		struct netdev_queue *txq = netdev_get_tx_queue(dev, i);

		/* No need to grab the _xmit_lock here.  If the
		 * queue is not stopped for another reason, we
		 * force a schedule.
		 */
		clear_bit(__QUEUE_STATE_FROZEN, &txq->state);
		netif_schedule_queue(txq);
	}
	spin_unlock(&dev->tx_global_lock);
}

static inline void netif_tx_unlock_bh(struct net_device *dev)
{
	netif_tx_unlock(dev);
	local_bh_enable();
}

#define HARD_TX_LOCK(dev, txq, cpu) {			\
	if ((dev->features & NETIF_F_LLTX) == 0) {	\
		__netif_tx_lock(txq, cpu);		\
	}						\
}

#define HARD_TX_UNLOCK(dev, txq) {			\
	if ((dev->features & NETIF_F_LLTX) == 0) {	\
		__netif_tx_unlock(txq);			\
	}						\
}

static inline void netif_tx_disable(struct net_device *dev)
{
	unsigned int i;
	int cpu;

	local_bh_disable();
	cpu = smp_processor_id();
	for (i = 0; i < dev->num_tx_queues; i++) {
		struct netdev_queue *txq = netdev_get_tx_queue(dev, i);

		__netif_tx_lock(txq, cpu);
		netif_tx_stop_queue(txq);
		__netif_tx_unlock(txq);
	}
	local_bh_enable();
}

static inline void netif_addr_lock(struct net_device *dev)
{
	spin_lock(&dev->addr_list_lock);
}

static inline void netif_addr_lock_bh(struct net_device *dev)
{
	spin_lock_bh(&dev->addr_list_lock);
}

static inline void netif_addr_unlock(struct net_device *dev)
{
	spin_unlock(&dev->addr_list_lock);
}

static inline void netif_addr_unlock_bh(struct net_device *dev)
{
	spin_unlock_bh(&dev->addr_list_lock);
}

/*
 * dev_addrs walker. Should be used only for read access. Call with
 * rcu_read_lock held.
 */
#define for_each_dev_addr(dev, ha) \
		list_for_each_entry_rcu(ha, &dev->dev_addrs.list, list)

/* These functions live elsewhere (drivers/net/net_init.c, but related) */

extern void		ether_setup(struct net_device *dev);

/* Support for loadable net-drivers */
extern struct net_device *alloc_netdev_mqs(int sizeof_priv, const char *name,
				       void (*setup)(struct net_device *),
				       unsigned int txqs, unsigned int rxqs);
#define alloc_netdev(sizeof_priv, name, setup) \
	alloc_netdev_mqs(sizeof_priv, name, setup, 1, 1)

#define alloc_netdev_mq(sizeof_priv, name, setup, count) \
	alloc_netdev_mqs(sizeof_priv, name, setup, count, count)

extern int		register_netdev(struct net_device *dev);
extern void		unregister_netdev(struct net_device *dev);

/* General hardware address lists handling functions */
extern int __hw_addr_add_multiple(struct netdev_hw_addr_list *to_list,
				  struct netdev_hw_addr_list *from_list,
				  int addr_len, unsigned char addr_type);
extern void __hw_addr_del_multiple(struct netdev_hw_addr_list *to_list,
				   struct netdev_hw_addr_list *from_list,
				   int addr_len, unsigned char addr_type);
extern int __hw_addr_sync(struct netdev_hw_addr_list *to_list,
			  struct netdev_hw_addr_list *from_list,
			  int addr_len);
extern void __hw_addr_unsync(struct netdev_hw_addr_list *to_list,
			     struct netdev_hw_addr_list *from_list,
			     int addr_len);
extern void __hw_addr_flush(struct netdev_hw_addr_list *list);
extern void __hw_addr_init(struct netdev_hw_addr_list *list);

/* Functions used for device addresses handling */
extern int dev_addr_add(struct net_device *dev, unsigned char *addr,
			unsigned char addr_type);
extern int dev_addr_del(struct net_device *dev, unsigned char *addr,
			unsigned char addr_type);
extern int dev_addr_add_multiple(struct net_device *to_dev,
				 struct net_device *from_dev,
				 unsigned char addr_type);
extern int dev_addr_del_multiple(struct net_device *to_dev,
				 struct net_device *from_dev,
				 unsigned char addr_type);
extern void dev_addr_flush(struct net_device *dev);
extern int dev_addr_init(struct net_device *dev);

/* Functions used for unicast addresses handling */
extern int dev_uc_add(struct net_device *dev, unsigned char *addr);
extern int dev_uc_del(struct net_device *dev, unsigned char *addr);
extern int dev_uc_sync(struct net_device *to, struct net_device *from);
extern void dev_uc_unsync(struct net_device *to, struct net_device *from);
extern void dev_uc_flush(struct net_device *dev);
extern void dev_uc_init(struct net_device *dev);

/* Functions used for multicast addresses handling */
extern int dev_mc_add(struct net_device *dev, unsigned char *addr);
extern int dev_mc_add_global(struct net_device *dev, unsigned char *addr);
extern int dev_mc_del(struct net_device *dev, unsigned char *addr);
extern int dev_mc_del_global(struct net_device *dev, unsigned char *addr);
extern int dev_mc_sync(struct net_device *to, struct net_device *from);
extern void dev_mc_unsync(struct net_device *to, struct net_device *from);
extern void dev_mc_flush(struct net_device *dev);
extern void dev_mc_init(struct net_device *dev);

/* Functions used for secondary unicast and multicast support */
extern void		dev_set_rx_mode(struct net_device *dev);
extern void		__dev_set_rx_mode(struct net_device *dev);
extern int		dev_set_promiscuity(struct net_device *dev, int inc);
extern int		dev_set_allmulti(struct net_device *dev, int inc);
extern void		netdev_state_change(struct net_device *dev);
extern int		netdev_bonding_change(struct net_device *dev,
					      unsigned long event);
extern void		netdev_features_change(struct net_device *dev);
/* Load a device via the kmod */
extern void		dev_load(struct net *net, const char *name);
extern void		dev_mcast_init(void);
extern struct rtnl_link_stats64 *dev_get_stats(struct net_device *dev,
					       struct rtnl_link_stats64 *storage);

extern int		netdev_max_backlog;
extern int		netdev_tstamp_prequeue;
extern int		weight_p;
extern int		netdev_set_master(struct net_device *dev, struct net_device *master);
extern int netdev_set_bond_master(struct net_device *dev,
				  struct net_device *master);
extern int skb_checksum_help(struct sk_buff *skb);
extern struct sk_buff *skb_gso_segment(struct sk_buff *skb, u32 features);
#ifdef CONFIG_BUG
extern void netdev_rx_csum_fault(struct net_device *dev);
#else
static inline void netdev_rx_csum_fault(struct net_device *dev)
{
}
#endif
/* rx skb timestamps */
extern void		net_enable_timestamp(void);
extern void		net_disable_timestamp(void);

#ifdef CONFIG_PROC_FS
extern void *dev_seq_start(struct seq_file *seq, loff_t *pos);
extern void *dev_seq_next(struct seq_file *seq, void *v, loff_t *pos);
extern void dev_seq_stop(struct seq_file *seq, void *v);
#endif

extern int netdev_class_create_file(struct class_attribute *class_attr);
extern void netdev_class_remove_file(struct class_attribute *class_attr);

extern struct kobj_ns_type_operations net_ns_type_operations;

extern char *netdev_drivername(const struct net_device *dev, char *buffer, int len);

extern void linkwatch_run_queue(void);

static inline u32 netdev_get_wanted_features(struct net_device *dev)
{
	return (dev->features & ~dev->hw_features) | dev->wanted_features;
}
u32 netdev_increment_features(u32 all, u32 one, u32 mask);
u32 netdev_fix_features(struct net_device *dev, u32 features);
void netdev_update_features(struct net_device *dev);

void netif_stacked_transfer_operstate(const struct net_device *rootdev,
					struct net_device *dev);

<<<<<<< HEAD
int netif_skb_features(struct sk_buff *skb);

static inline int net_gso_ok(int features, int gso_type)
=======
u32 netif_skb_features(struct sk_buff *skb);

static inline int net_gso_ok(u32 features, int gso_type)
>>>>>>> 105e53f8
{
	int feature = gso_type << NETIF_F_GSO_SHIFT;
	return (features & feature) == feature;
}

static inline int skb_gso_ok(struct sk_buff *skb, u32 features)
{
	return net_gso_ok(features, skb_shinfo(skb)->gso_type) &&
	       (!skb_has_frag_list(skb) || (features & NETIF_F_FRAGLIST));
}

static inline int netif_needs_gso(struct sk_buff *skb, int features)
{
	return skb_is_gso(skb) && (!skb_gso_ok(skb, features) ||
		unlikely(skb->ip_summed != CHECKSUM_PARTIAL));
}

static inline void netif_set_gso_max_size(struct net_device *dev,
					  unsigned int size)
{
	dev->gso_max_size = size;
}

static inline int netif_is_bond_slave(struct net_device *dev)
{
	return dev->flags & IFF_SLAVE && dev->priv_flags & IFF_BONDING;
}

extern struct pernet_operations __net_initdata loopback_net_ops;

static inline int dev_ethtool_get_settings(struct net_device *dev,
					   struct ethtool_cmd *cmd)
{
	if (!dev->ethtool_ops || !dev->ethtool_ops->get_settings)
		return -EOPNOTSUPP;
	return dev->ethtool_ops->get_settings(dev, cmd);
}

static inline u32 dev_ethtool_get_rx_csum(struct net_device *dev)
{
	if (dev->features & NETIF_F_RXCSUM)
		return 1;
	if (!dev->ethtool_ops || !dev->ethtool_ops->get_rx_csum)
		return 0;
	return dev->ethtool_ops->get_rx_csum(dev);
}

static inline u32 dev_ethtool_get_flags(struct net_device *dev)
{
	if (!dev->ethtool_ops || !dev->ethtool_ops->get_flags)
		return 0;
	return dev->ethtool_ops->get_flags(dev);
}

/* Logging, debugging and troubleshooting/diagnostic helpers. */

/* netdev_printk helpers, similar to dev_printk */

static inline const char *netdev_name(const struct net_device *dev)
{
	if (dev->reg_state != NETREG_REGISTERED)
		return "(unregistered net_device)";
	return dev->name;
}

extern int netdev_printk(const char *level, const struct net_device *dev,
			 const char *format, ...)
	__attribute__ ((format (printf, 3, 4)));
extern int netdev_emerg(const struct net_device *dev, const char *format, ...)
	__attribute__ ((format (printf, 2, 3)));
extern int netdev_alert(const struct net_device *dev, const char *format, ...)
	__attribute__ ((format (printf, 2, 3)));
extern int netdev_crit(const struct net_device *dev, const char *format, ...)
	__attribute__ ((format (printf, 2, 3)));
extern int netdev_err(const struct net_device *dev, const char *format, ...)
	__attribute__ ((format (printf, 2, 3)));
extern int netdev_warn(const struct net_device *dev, const char *format, ...)
	__attribute__ ((format (printf, 2, 3)));
extern int netdev_notice(const struct net_device *dev, const char *format, ...)
	__attribute__ ((format (printf, 2, 3)));
extern int netdev_info(const struct net_device *dev, const char *format, ...)
	__attribute__ ((format (printf, 2, 3)));

#define MODULE_ALIAS_NETDEV(device) \
	MODULE_ALIAS("netdev-" device)

#if defined(DEBUG)
#define netdev_dbg(__dev, format, args...)			\
	netdev_printk(KERN_DEBUG, __dev, format, ##args)
#elif defined(CONFIG_DYNAMIC_DEBUG)
#define netdev_dbg(__dev, format, args...)			\
do {								\
	dynamic_dev_dbg((__dev)->dev.parent, "%s: " format,	\
			netdev_name(__dev), ##args);		\
} while (0)
#else
#define netdev_dbg(__dev, format, args...)			\
({								\
	if (0)							\
		netdev_printk(KERN_DEBUG, __dev, format, ##args); \
	0;							\
})
#endif

#if defined(VERBOSE_DEBUG)
#define netdev_vdbg	netdev_dbg
#else

#define netdev_vdbg(dev, format, args...)			\
({								\
	if (0)							\
		netdev_printk(KERN_DEBUG, dev, format, ##args);	\
	0;							\
})
#endif

/*
 * netdev_WARN() acts like dev_printk(), but with the key difference
 * of using a WARN/WARN_ON to get the message out, including the
 * file/line information and a backtrace.
 */
#define netdev_WARN(dev, format, args...)			\
	WARN(1, "netdevice: %s\n" format, netdev_name(dev), ##args);

/* netif printk helpers, similar to netdev_printk */

#define netif_printk(priv, type, level, dev, fmt, args...)	\
do {					  			\
	if (netif_msg_##type(priv))				\
		netdev_printk(level, (dev), fmt, ##args);	\
} while (0)

#define netif_level(level, priv, type, dev, fmt, args...)	\
do {								\
	if (netif_msg_##type(priv))				\
		netdev_##level(dev, fmt, ##args);		\
} while (0)

#define netif_emerg(priv, type, dev, fmt, args...)		\
	netif_level(emerg, priv, type, dev, fmt, ##args)
#define netif_alert(priv, type, dev, fmt, args...)		\
	netif_level(alert, priv, type, dev, fmt, ##args)
#define netif_crit(priv, type, dev, fmt, args...)		\
	netif_level(crit, priv, type, dev, fmt, ##args)
#define netif_err(priv, type, dev, fmt, args...)		\
	netif_level(err, priv, type, dev, fmt, ##args)
#define netif_warn(priv, type, dev, fmt, args...)		\
	netif_level(warn, priv, type, dev, fmt, ##args)
#define netif_notice(priv, type, dev, fmt, args...)		\
	netif_level(notice, priv, type, dev, fmt, ##args)
#define netif_info(priv, type, dev, fmt, args...)		\
	netif_level(info, priv, type, dev, fmt, ##args)

#if defined(DEBUG)
#define netif_dbg(priv, type, dev, format, args...)		\
	netif_printk(priv, type, KERN_DEBUG, dev, format, ##args)
#elif defined(CONFIG_DYNAMIC_DEBUG)
#define netif_dbg(priv, type, netdev, format, args...)		\
do {								\
	if (netif_msg_##type(priv))				\
		dynamic_dev_dbg((netdev)->dev.parent,		\
				"%s: " format,			\
				netdev_name(netdev), ##args);	\
} while (0)
#else
#define netif_dbg(priv, type, dev, format, args...)			\
({									\
	if (0)								\
		netif_printk(priv, type, KERN_DEBUG, dev, format, ##args); \
	0;								\
})
#endif

#if defined(VERBOSE_DEBUG)
#define netif_vdbg	netif_dbg
#else
#define netif_vdbg(priv, type, dev, format, args...)		\
({								\
	if (0)							\
		netif_printk(priv, type, KERN_DEBUG, dev, format, ##args); \
	0;							\
})
#endif

#endif /* __KERNEL__ */

#endif	/* _LINUX_NETDEVICE_H */<|MERGE_RESOLUTION|>--- conflicted
+++ resolved
@@ -701,8 +701,6 @@
     (nr_cpu_ids * sizeof(struct xps_map *)))
 #endif /* CONFIG_XPS */
 
-<<<<<<< HEAD
-=======
 #define TC_MAX_QUEUE	16
 #define TC_BITMASK	15
 /* HW offloaded queuing disciplines txq count and offset maps */
@@ -711,7 +709,6 @@
 	u16 offset;
 };
 
->>>>>>> 105e53f8
 /*
  * This structure defines the management hooks for network devices.
  * The following hooks can be defined; unless noted otherwise, they are
@@ -2558,15 +2555,9 @@
 void netif_stacked_transfer_operstate(const struct net_device *rootdev,
 					struct net_device *dev);
 
-<<<<<<< HEAD
-int netif_skb_features(struct sk_buff *skb);
-
-static inline int net_gso_ok(int features, int gso_type)
-=======
 u32 netif_skb_features(struct sk_buff *skb);
 
 static inline int net_gso_ok(u32 features, int gso_type)
->>>>>>> 105e53f8
 {
 	int feature = gso_type << NETIF_F_GSO_SHIFT;
 	return (features & feature) == feature;
