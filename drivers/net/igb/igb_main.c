--- conflicted
+++ resolved
@@ -1130,13 +1130,8 @@
 	struct e1000_hw *hw;
 	const struct e1000_info *ei = igb_info_tbl[ent->driver_data];
 	unsigned long mmio_start, mmio_len;
-<<<<<<< HEAD
-	int err, pci_using_dac, pos;
-	u16 eeprom_data = 0, state = 0;
-=======
-	int i, err, pci_using_dac;
+	int err, pci_using_dac;
 	u16 eeprom_data = 0;
->>>>>>> f10023a4
 	u16 eeprom_apme_mask = IGB_EEPROM_APME;
 	u32 part_num;
 
@@ -1162,34 +1157,9 @@
 		}
 	}
 
-<<<<<<< HEAD
-	/* 82575 requires that the pci-e link partner disable the L0s state */
-	switch (pdev->device) {
-	case E1000_DEV_ID_82575EB_COPPER:
-	case E1000_DEV_ID_82575EB_FIBER_SERDES:
-	case E1000_DEV_ID_82575GB_QUAD_COPPER:
-		us_dev = pdev->bus->self;
-		pos = pci_find_capability(us_dev, PCI_CAP_ID_EXP);
-		if (pos) {
-			pci_read_config_word(us_dev, pos + PCI_EXP_LNKCTL,
-			                     &state);
-			state &= ~PCIE_LINK_STATE_L0S;
-			pci_write_config_word(us_dev, pos + PCI_EXP_LNKCTL,
-			                      state);
-			dev_info(&pdev->dev,
-				 "Disabling ASPM L0s upstream switch port %s\n",
-				 pci_name(us_dev));
-		}
-	default:
-		break;
-	}
-
 	err = pci_request_selected_regions(pdev, pci_select_bars(pdev,
 	                                   IORESOURCE_MEM),
 	                                   igb_driver_name);
-=======
-	err = pci_request_selected_regions(pdev, bars, igb_driver_name);
->>>>>>> f10023a4
 	if (err)
 		goto err_pci_reg;
 
