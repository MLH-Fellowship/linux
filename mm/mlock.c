/*
 *	linux/mm/mlock.c
 *
 *  (C) Copyright 1995 Linus Torvalds
 *  (C) Copyright 2002 Christoph Hellwig
 */

#include <linux/capability.h>
#include <linux/mman.h>
#include <linux/mm.h>
#include <linux/swap.h>
#include <linux/swapops.h>
#include <linux/pagemap.h>
#include <linux/mempolicy.h>
#include <linux/syscalls.h>
#include <linux/sched.h>
#include <linux/module.h>
#include <linux/rmap.h>
#include <linux/mmzone.h>
#include <linux/hugetlb.h>

#include "internal.h"

int can_do_mlock(void)
{
	if (capable(CAP_IPC_LOCK))
		return 1;
	if (rlimit(RLIMIT_MEMLOCK) != 0)
		return 1;
	return 0;
}
EXPORT_SYMBOL(can_do_mlock);

/*
 * Mlocked pages are marked with PageMlocked() flag for efficient testing
 * in vmscan and, possibly, the fault path; and to support semi-accurate
 * statistics.
 *
 * An mlocked page [PageMlocked(page)] is unevictable.  As such, it will
 * be placed on the LRU "unevictable" list, rather than the [in]active lists.
 * The unevictable list is an LRU sibling list to the [in]active lists.
 * PageUnevictable is set to indicate the unevictable state.
 *
 * When lazy mlocking via vmscan, it is important to ensure that the
 * vma's VM_LOCKED status is not concurrently being modified, otherwise we
 * may have mlocked a page that is being munlocked. So lazy mlock must take
 * the mmap_sem for read, and verify that the vma really is locked
 * (see mm/rmap.c).
 */

/*
 *  LRU accounting for clear_page_mlock()
 */
void __clear_page_mlock(struct page *page)
{
	VM_BUG_ON(!PageLocked(page));

	if (!page->mapping) {	/* truncated ? */
		return;
	}

	dec_zone_page_state(page, NR_MLOCK);
	count_vm_event(UNEVICTABLE_PGCLEARED);
	if (!isolate_lru_page(page)) {
		putback_lru_page(page);
	} else {
		/*
		 * We lost the race. the page already moved to evictable list.
		 */
		if (PageUnevictable(page))
			count_vm_event(UNEVICTABLE_PGSTRANDED);
	}
}

/*
 * Mark page as mlocked if not already.
 * If page on LRU, isolate and putback to move to unevictable list.
 */
void mlock_vma_page(struct page *page)
{
	BUG_ON(!PageLocked(page));

	if (!TestSetPageMlocked(page)) {
		inc_zone_page_state(page, NR_MLOCK);
		count_vm_event(UNEVICTABLE_PGMLOCKED);
		if (!isolate_lru_page(page))
			putback_lru_page(page);
	}
}

/**
 * munlock_vma_page - munlock a vma page
 * @page - page to be unlocked
 *
 * called from munlock()/munmap() path with page supposedly on the LRU.
 * When we munlock a page, because the vma where we found the page is being
 * munlock()ed or munmap()ed, we want to check whether other vmas hold the
 * page locked so that we can leave it on the unevictable lru list and not
 * bother vmscan with it.  However, to walk the page's rmap list in
 * try_to_munlock() we must isolate the page from the LRU.  If some other
 * task has removed the page from the LRU, we won't be able to do that.
 * So we clear the PageMlocked as we might not get another chance.  If we
 * can't isolate the page, we leave it for putback_lru_page() and vmscan
 * [page_referenced()/try_to_unmap()] to deal with.
 */
void munlock_vma_page(struct page *page)
{
	BUG_ON(!PageLocked(page));

	if (TestClearPageMlocked(page)) {
		dec_zone_page_state(page, NR_MLOCK);
		if (!isolate_lru_page(page)) {
			int ret = try_to_munlock(page);
			/*
			 * did try_to_unlock() succeed or punt?
			 */
			if (ret != SWAP_MLOCK)
				count_vm_event(UNEVICTABLE_PGMUNLOCKED);

			putback_lru_page(page);
		} else {
			/*
			 * Some other task has removed the page from the LRU.
			 * putback_lru_page() will take care of removing the
			 * page from the unevictable list, if necessary.
			 * vmscan [page_referenced()] will move the page back
			 * to the unevictable list if some other vma has it
			 * mlocked.
			 */
			if (PageUnevictable(page))
				count_vm_event(UNEVICTABLE_PGSTRANDED);
			else
				count_vm_event(UNEVICTABLE_PGMUNLOCKED);
		}
	}
}

/**
 * __mlock_vma_pages_range() -  mlock a range of pages in the vma.
 * @vma:   target vma
 * @start: start address
 * @end:   end address
 *
 * This takes care of making the pages present too.
 *
 * return 0 on success, negative error code on error.
 *
 * vma->vm_mm->mmap_sem must be held for at least read.
 */
static long __mlock_vma_pages_range(struct vm_area_struct *vma,
				    unsigned long start, unsigned long end,
				    int *nonblocking)
{
	struct mm_struct *mm = vma->vm_mm;
	unsigned long addr = start;
	int nr_pages = (end - start) / PAGE_SIZE;
	int gup_flags;

	VM_BUG_ON(start & ~PAGE_MASK);
	VM_BUG_ON(end   & ~PAGE_MASK);
	VM_BUG_ON(start < vma->vm_start);
	VM_BUG_ON(end   > vma->vm_end);
	VM_BUG_ON(!rwsem_is_locked(&mm->mmap_sem));

<<<<<<< HEAD
	gup_flags = FOLL_TOUCH;
=======
	gup_flags = FOLL_TOUCH | FOLL_MLOCK;
>>>>>>> 105e53f8
	/*
	 * We want to touch writable mappings with a write fault in order
	 * to break COW, except for shared mappings because these don't COW
	 * and we would not want to dirty them for nothing.
	 */
	if ((vma->vm_flags & (VM_WRITE | VM_SHARED)) == VM_WRITE)
		gup_flags |= FOLL_WRITE;

<<<<<<< HEAD
	if (vma->vm_flags & VM_LOCKED)
		gup_flags |= FOLL_MLOCK;

	/* We don't try to access the guard page of a stack vma */
	if (stack_guard_page(vma, start)) {
		addr += PAGE_SIZE;
		nr_pages--;
	}
=======
	/*
	 * We want mlock to succeed for regions that have any permissions
	 * other than PROT_NONE.
	 */
	if (vma->vm_flags & (VM_READ | VM_WRITE | VM_EXEC))
		gup_flags |= FOLL_FORCE;
>>>>>>> 105e53f8

	return __get_user_pages(current, mm, addr, nr_pages, gup_flags,
				NULL, NULL, nonblocking);
}

/*
 * convert get_user_pages() return value to posix mlock() error
 */
static int __mlock_posix_error_return(long retval)
{
	if (retval == -EFAULT)
		retval = -ENOMEM;
	else if (retval == -ENOMEM)
		retval = -EAGAIN;
	return retval;
}

/**
 * mlock_vma_pages_range() - mlock pages in specified vma range.
 * @vma - the vma containing the specfied address range
 * @start - starting address in @vma to mlock
 * @end   - end address [+1] in @vma to mlock
 *
 * For mmap()/mremap()/expansion of mlocked vma.
 *
 * return 0 on success for "normal" vmas.
 *
 * return number of pages [> 0] to be removed from locked_vm on success
 * of "special" vmas.
 */
long mlock_vma_pages_range(struct vm_area_struct *vma,
			unsigned long start, unsigned long end)
{
	int nr_pages = (end - start) / PAGE_SIZE;
	BUG_ON(!(vma->vm_flags & VM_LOCKED));

	/*
	 * filter unlockable vmas
	 */
	if (vma->vm_flags & (VM_IO | VM_PFNMAP))
		goto no_mlock;

	if (!((vma->vm_flags & (VM_DONTEXPAND | VM_RESERVED)) ||
			is_vm_hugetlb_page(vma) ||
			vma == get_gate_vma(current->mm))) {

		__mlock_vma_pages_range(vma, start, end, NULL);

		/* Hide errors from mmap() and other callers */
		return 0;
	}

	/*
	 * User mapped kernel pages or huge pages:
	 * make these pages present to populate the ptes, but
	 * fall thru' to reset VM_LOCKED--no need to unlock, and
	 * return nr_pages so these don't get counted against task's
	 * locked limit.  huge pages are already counted against
	 * locked vm limit.
	 */
	make_pages_present(start, end);

no_mlock:
	vma->vm_flags &= ~VM_LOCKED;	/* and don't come back! */
	return nr_pages;		/* error or pages NOT mlocked */
}

/*
 * munlock_vma_pages_range() - munlock all pages in the vma range.'
 * @vma - vma containing range to be munlock()ed.
 * @start - start address in @vma of the range
 * @end - end of range in @vma.
 *
 *  For mremap(), munmap() and exit().
 *
 * Called with @vma VM_LOCKED.
 *
 * Returns with VM_LOCKED cleared.  Callers must be prepared to
 * deal with this.
 *
 * We don't save and restore VM_LOCKED here because pages are
 * still on lru.  In unmap path, pages might be scanned by reclaim
 * and re-mlocked by try_to_{munlock|unmap} before we unmap and
 * free them.  This will result in freeing mlocked pages.
 */
void munlock_vma_pages_range(struct vm_area_struct *vma,
			     unsigned long start, unsigned long end)
{
	unsigned long addr;

	lru_add_drain();
	vma->vm_flags &= ~VM_LOCKED;

	for (addr = start; addr < end; addr += PAGE_SIZE) {
		struct page *page;
		/*
		 * Although FOLL_DUMP is intended for get_dump_page(),
		 * it just so happens that its special treatment of the
		 * ZERO_PAGE (returning an error instead of doing get_page)
		 * suits munlock very well (and if somehow an abnormal page
		 * has sneaked into the range, we won't oops here: great).
		 */
		page = follow_page(vma, addr, FOLL_GET | FOLL_DUMP);
		if (page && !IS_ERR(page)) {
			lock_page(page);
			/*
			 * Like in __mlock_vma_pages_range(),
			 * because we lock page here and migration is
			 * blocked by the elevated reference, we need
			 * only check for file-cache page truncation.
			 */
			if (page->mapping)
				munlock_vma_page(page);
			unlock_page(page);
			put_page(page);
		}
		cond_resched();
	}
}

/*
 * mlock_fixup  - handle mlock[all]/munlock[all] requests.
 *
 * Filters out "special" vmas -- VM_LOCKED never gets set for these, and
 * munlock is a no-op.  However, for some special vmas, we go ahead and
 * populate the ptes via make_pages_present().
 *
 * For vmas that pass the filters, merge/split as appropriate.
 */
static int mlock_fixup(struct vm_area_struct *vma, struct vm_area_struct **prev,
	unsigned long start, unsigned long end, unsigned int newflags)
{
	struct mm_struct *mm = vma->vm_mm;
	pgoff_t pgoff;
	int nr_pages;
	int ret = 0;
	int lock = newflags & VM_LOCKED;

	if (newflags == vma->vm_flags || (vma->vm_flags & VM_SPECIAL) ||
<<<<<<< HEAD
	    is_vm_hugetlb_page(vma) || vma == get_gate_vma(current))
=======
	    is_vm_hugetlb_page(vma) || vma == get_gate_vma(current->mm))
>>>>>>> 105e53f8
		goto out;	/* don't set VM_LOCKED,  don't count */

	pgoff = vma->vm_pgoff + ((start - vma->vm_start) >> PAGE_SHIFT);
	*prev = vma_merge(mm, *prev, start, end, newflags, vma->anon_vma,
			  vma->vm_file, pgoff, vma_policy(vma));
	if (*prev) {
		vma = *prev;
		goto success;
	}

	if (start != vma->vm_start) {
		ret = split_vma(mm, vma, start, 1);
		if (ret)
			goto out;
	}

	if (end != vma->vm_end) {
		ret = split_vma(mm, vma, end, 0);
		if (ret)
			goto out;
	}

success:
	/*
	 * Keep track of amount of locked VM.
	 */
	nr_pages = (end - start) >> PAGE_SHIFT;
	if (!lock)
		nr_pages = -nr_pages;
	mm->locked_vm += nr_pages;

	/*
	 * vm_flags is protected by the mmap_sem held in write mode.
	 * It's okay if try_to_unmap_one unmaps a page just after we
	 * set VM_LOCKED, __mlock_vma_pages_range will bring it back.
	 */

	if (lock)
		vma->vm_flags = newflags;
	else
		munlock_vma_pages_range(vma, start, end);

out:
	*prev = vma;
	return ret;
}

static int do_mlock(unsigned long start, size_t len, int on)
{
	unsigned long nstart, end, tmp;
	struct vm_area_struct * vma, * prev;
	int error;

	VM_BUG_ON(start & ~PAGE_MASK);
	VM_BUG_ON(len != PAGE_ALIGN(len));
	end = start + len;
	if (end < start)
		return -EINVAL;
	if (end == start)
		return 0;
	vma = find_vma_prev(current->mm, start, &prev);
	if (!vma || vma->vm_start > start)
		return -ENOMEM;

	if (start > vma->vm_start)
		prev = vma;

	for (nstart = start ; ; ) {
		unsigned int newflags;

		/* Here we know that  vma->vm_start <= nstart < vma->vm_end. */

		newflags = vma->vm_flags | VM_LOCKED;
		if (!on)
			newflags &= ~VM_LOCKED;

		tmp = vma->vm_end;
		if (tmp > end)
			tmp = end;
		error = mlock_fixup(vma, &prev, nstart, tmp, newflags);
		if (error)
			break;
		nstart = tmp;
		if (nstart < prev->vm_end)
			nstart = prev->vm_end;
		if (nstart >= end)
			break;

		vma = prev->vm_next;
		if (!vma || vma->vm_start != nstart) {
			error = -ENOMEM;
			break;
		}
	}
	return error;
}

static int do_mlock_pages(unsigned long start, size_t len, int ignore_errors)
{
	struct mm_struct *mm = current->mm;
	unsigned long end, nstart, nend;
	struct vm_area_struct *vma = NULL;
	int locked = 0;
	int ret = 0;

	VM_BUG_ON(start & ~PAGE_MASK);
	VM_BUG_ON(len != PAGE_ALIGN(len));
	end = start + len;

	for (nstart = start; nstart < end; nstart = nend) {
		/*
		 * We want to fault in pages for [nstart; end) address range.
		 * Find first corresponding VMA.
		 */
		if (!locked) {
			locked = 1;
			down_read(&mm->mmap_sem);
			vma = find_vma(mm, nstart);
		} else if (nstart >= vma->vm_end)
			vma = vma->vm_next;
		if (!vma || vma->vm_start >= end)
			break;
		/*
		 * Set [nstart; nend) to intersection of desired address
		 * range with the first VMA. Also, skip undesirable VMA types.
		 */
		nend = min(end, vma->vm_end);
		if (vma->vm_flags & (VM_IO | VM_PFNMAP))
			continue;
		if (nstart < vma->vm_start)
			nstart = vma->vm_start;
		/*
		 * Now fault in a range of pages. __mlock_vma_pages_range()
		 * double checks the vma flags, so that it won't mlock pages
		 * if the vma was already munlocked.
		 */
		ret = __mlock_vma_pages_range(vma, nstart, nend, &locked);
		if (ret < 0) {
			if (ignore_errors) {
				ret = 0;
				continue;	/* continue at next VMA */
			}
			ret = __mlock_posix_error_return(ret);
			break;
		}
		nend = nstart + ret * PAGE_SIZE;
		ret = 0;
	}
	if (locked)
		up_read(&mm->mmap_sem);
	return ret;	/* 0 or negative error code */
}

SYSCALL_DEFINE2(mlock, unsigned long, start, size_t, len)
{
	unsigned long locked;
	unsigned long lock_limit;
	int error = -ENOMEM;

	if (!can_do_mlock())
		return -EPERM;

	lru_add_drain_all();	/* flush pagevec */

	down_write(&current->mm->mmap_sem);
	len = PAGE_ALIGN(len + (start & ~PAGE_MASK));
	start &= PAGE_MASK;

	locked = len >> PAGE_SHIFT;
	locked += current->mm->locked_vm;

	lock_limit = rlimit(RLIMIT_MEMLOCK);
	lock_limit >>= PAGE_SHIFT;

	/* check against resource limits */
	if ((locked <= lock_limit) || capable(CAP_IPC_LOCK))
		error = do_mlock(start, len, 1);
	up_write(&current->mm->mmap_sem);
	if (!error)
		error = do_mlock_pages(start, len, 0);
	return error;
}

SYSCALL_DEFINE2(munlock, unsigned long, start, size_t, len)
{
	int ret;

	down_write(&current->mm->mmap_sem);
	len = PAGE_ALIGN(len + (start & ~PAGE_MASK));
	start &= PAGE_MASK;
	ret = do_mlock(start, len, 0);
	up_write(&current->mm->mmap_sem);
	return ret;
}

static int do_mlockall(int flags)
{
	struct vm_area_struct * vma, * prev = NULL;
	unsigned int def_flags = 0;

	if (flags & MCL_FUTURE)
		def_flags = VM_LOCKED;
	current->mm->def_flags = def_flags;
	if (flags == MCL_FUTURE)
		goto out;

	for (vma = current->mm->mmap; vma ; vma = prev->vm_next) {
		unsigned int newflags;

		newflags = vma->vm_flags | VM_LOCKED;
		if (!(flags & MCL_CURRENT))
			newflags &= ~VM_LOCKED;

		/* Ignore errors */
		mlock_fixup(vma, &prev, vma->vm_start, vma->vm_end, newflags);
	}
out:
	return 0;
}

SYSCALL_DEFINE1(mlockall, int, flags)
{
	unsigned long lock_limit;
	int ret = -EINVAL;

	if (!flags || (flags & ~(MCL_CURRENT | MCL_FUTURE)))
		goto out;

	ret = -EPERM;
	if (!can_do_mlock())
		goto out;

	lru_add_drain_all();	/* flush pagevec */

	down_write(&current->mm->mmap_sem);

	lock_limit = rlimit(RLIMIT_MEMLOCK);
	lock_limit >>= PAGE_SHIFT;

	ret = -ENOMEM;
	if (!(flags & MCL_CURRENT) || (current->mm->total_vm <= lock_limit) ||
	    capable(CAP_IPC_LOCK))
		ret = do_mlockall(flags);
	up_write(&current->mm->mmap_sem);
	if (!ret && (flags & MCL_CURRENT)) {
		/* Ignore errors */
		do_mlock_pages(0, TASK_SIZE, 1);
	}
out:
	return ret;
}

SYSCALL_DEFINE0(munlockall)
{
	int ret;

	down_write(&current->mm->mmap_sem);
	ret = do_mlockall(0);
	up_write(&current->mm->mmap_sem);
	return ret;
}

/*
 * Objects with different lifetime than processes (SHM_LOCK and SHM_HUGETLB
 * shm segments) get accounted against the user_struct instead.
 */
static DEFINE_SPINLOCK(shmlock_user_lock);

int user_shm_lock(size_t size, struct user_struct *user)
{
	unsigned long lock_limit, locked;
	int allowed = 0;

	locked = (size + PAGE_SIZE - 1) >> PAGE_SHIFT;
	lock_limit = rlimit(RLIMIT_MEMLOCK);
	if (lock_limit == RLIM_INFINITY)
		allowed = 1;
	lock_limit >>= PAGE_SHIFT;
	spin_lock(&shmlock_user_lock);
	if (!allowed &&
	    locked + user->locked_shm > lock_limit && !capable(CAP_IPC_LOCK))
		goto out;
	get_uid(user);
	user->locked_shm += locked;
	allowed = 1;
out:
	spin_unlock(&shmlock_user_lock);
	return allowed;
}

void user_shm_unlock(size_t size, struct user_struct *user)
{
	spin_lock(&shmlock_user_lock);
	user->locked_shm -= (size + PAGE_SIZE - 1) >> PAGE_SHIFT;
	spin_unlock(&shmlock_user_lock);
	free_uid(user);
}<|MERGE_RESOLUTION|>--- conflicted
+++ resolved
@@ -162,11 +162,7 @@
 	VM_BUG_ON(end   > vma->vm_end);
 	VM_BUG_ON(!rwsem_is_locked(&mm->mmap_sem));
 
-<<<<<<< HEAD
-	gup_flags = FOLL_TOUCH;
-=======
 	gup_flags = FOLL_TOUCH | FOLL_MLOCK;
->>>>>>> 105e53f8
 	/*
 	 * We want to touch writable mappings with a write fault in order
 	 * to break COW, except for shared mappings because these don't COW
@@ -175,23 +171,12 @@
 	if ((vma->vm_flags & (VM_WRITE | VM_SHARED)) == VM_WRITE)
 		gup_flags |= FOLL_WRITE;
 
-<<<<<<< HEAD
-	if (vma->vm_flags & VM_LOCKED)
-		gup_flags |= FOLL_MLOCK;
-
-	/* We don't try to access the guard page of a stack vma */
-	if (stack_guard_page(vma, start)) {
-		addr += PAGE_SIZE;
-		nr_pages--;
-	}
-=======
 	/*
 	 * We want mlock to succeed for regions that have any permissions
 	 * other than PROT_NONE.
 	 */
 	if (vma->vm_flags & (VM_READ | VM_WRITE | VM_EXEC))
 		gup_flags |= FOLL_FORCE;
->>>>>>> 105e53f8
 
 	return __get_user_pages(current, mm, addr, nr_pages, gup_flags,
 				NULL, NULL, nonblocking);
@@ -331,11 +316,7 @@
 	int lock = newflags & VM_LOCKED;
 
 	if (newflags == vma->vm_flags || (vma->vm_flags & VM_SPECIAL) ||
-<<<<<<< HEAD
-	    is_vm_hugetlb_page(vma) || vma == get_gate_vma(current))
-=======
 	    is_vm_hugetlb_page(vma) || vma == get_gate_vma(current->mm))
->>>>>>> 105e53f8
 		goto out;	/* don't set VM_LOCKED,  don't count */
 
 	pgoff = vma->vm_pgoff + ((start - vma->vm_start) >> PAGE_SHIFT);
