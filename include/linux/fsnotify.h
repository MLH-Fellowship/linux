--- conflicted
+++ resolved
@@ -26,20 +26,12 @@
 }
 
 /* Notify this dentry's parent about a child's events. */
-<<<<<<< HEAD
-static inline void fsnotify_parent(struct path *path, struct dentry *dentry, __u32 mask)
-=======
 static inline int fsnotify_parent(struct path *path, struct dentry *dentry, __u32 mask)
->>>>>>> 45f53cc9
 {
 	if (!dentry)
 		dentry = path->dentry;
 
-<<<<<<< HEAD
-	__fsnotify_parent(path, dentry, mask);
-=======
 	return __fsnotify_parent(path, dentry, mask);
->>>>>>> 45f53cc9
 }
 
 /* simple call site for access decisions */
@@ -48,10 +40,7 @@
 	struct path *path = &file->f_path;
 	struct inode *inode = path->dentry->d_inode;
 	__u32 fsnotify_mask = 0;
-<<<<<<< HEAD
-=======
 	int ret;
->>>>>>> 45f53cc9
 
 	if (file->f_mode & FMODE_NONOTIFY)
 		return 0;
@@ -64,13 +53,10 @@
 	else
 		BUG();
 
-<<<<<<< HEAD
-=======
 	ret = fsnotify_parent(path, NULL, fsnotify_mask);
 	if (ret)
 		return ret;
 
->>>>>>> 45f53cc9
 	return fsnotify(inode, fsnotify_mask, path, FSNOTIFY_EVENT_PATH, NULL, 0);
 }
 
@@ -112,13 +98,8 @@
 		old_dir_mask |= FS_DN_RENAME;
 
 	if (isdir) {
-<<<<<<< HEAD
-		old_dir_mask |= FS_IN_ISDIR;
-		new_dir_mask |= FS_IN_ISDIR;
-=======
 		old_dir_mask |= FS_ISDIR;
 		new_dir_mask |= FS_ISDIR;
->>>>>>> 45f53cc9
 	}
 
 	fsnotify(old_dir, old_dir_mask, old_dir, FSNOTIFY_EVENT_INODE, old_name, fs_cookie);
@@ -254,37 +235,30 @@
 	if (S_ISDIR(inode->i_mode))
 		mask |= FS_ISDIR;
 
-<<<<<<< HEAD
+	/* FMODE_NONOTIFY must never be set from user */
+	file->f_mode &= ~FMODE_NONOTIFY;
+
+	fsnotify_parent(path, NULL, mask);
+	fsnotify(inode, mask, path, FSNOTIFY_EVENT_PATH, NULL, 0);
+}
+
+/*
+ * fsnotify_close - file was closed
+ */
+static inline void fsnotify_close(struct file *file)
+{
+	struct path *path = &file->f_path;
+	struct inode *inode = file->f_path.dentry->d_inode;
+	fmode_t mode = file->f_mode;
+	__u32 mask = (mode & FMODE_WRITE) ? FS_CLOSE_WRITE : FS_CLOSE_NOWRITE;
+
+	if (S_ISDIR(inode->i_mode))
+		mask |= FS_ISDIR;
+
 	if (!(file->f_mode & FMODE_NONOTIFY)) {
 		fsnotify_parent(path, NULL, mask);
 		fsnotify(inode, mask, path, FSNOTIFY_EVENT_PATH, NULL, 0);
 	}
-=======
-	/* FMODE_NONOTIFY must never be set from user */
-	file->f_mode &= ~FMODE_NONOTIFY;
-
-	fsnotify_parent(path, NULL, mask);
-	fsnotify(inode, mask, path, FSNOTIFY_EVENT_PATH, NULL, 0);
->>>>>>> 45f53cc9
-}
-
-/*
- * fsnotify_close - file was closed
- */
-static inline void fsnotify_close(struct file *file)
-{
-	struct path *path = &file->f_path;
-	struct inode *inode = file->f_path.dentry->d_inode;
-	fmode_t mode = file->f_mode;
-	__u32 mask = (mode & FMODE_WRITE) ? FS_CLOSE_WRITE : FS_CLOSE_NOWRITE;
-
-	if (S_ISDIR(inode->i_mode))
-		mask |= FS_ISDIR;
-
-	if (!(file->f_mode & FMODE_NONOTIFY)) {
-		fsnotify_parent(path, NULL, mask);
-		fsnotify(inode, mask, path, FSNOTIFY_EVENT_PATH, NULL, 0);
-	}
 }
 
 /*
@@ -296,11 +270,7 @@
 	__u32 mask = FS_ATTRIB;
 
 	if (S_ISDIR(inode->i_mode))
-<<<<<<< HEAD
-		mask |= FS_IN_ISDIR;
-=======
-		mask |= FS_ISDIR;
->>>>>>> 45f53cc9
+		mask |= FS_ISDIR;
 
 	fsnotify_parent(NULL, dentry, mask);
 	fsnotify(inode, mask, inode, FSNOTIFY_EVENT_INODE, NULL, 0);
@@ -335,11 +305,7 @@
 
 	if (mask) {
 		if (S_ISDIR(inode->i_mode))
-<<<<<<< HEAD
-			mask |= FS_IN_ISDIR;
-=======
 			mask |= FS_ISDIR;
->>>>>>> 45f53cc9
 
 		fsnotify_parent(NULL, dentry, mask);
 		fsnotify(inode, mask, inode, FSNOTIFY_EVENT_INODE, NULL, 0);
