/*******************************************************************
 * This file is part of the Emulex Linux Device Driver for         *
 * Fibre Channel Host Bus Adapters.                                *
 * Copyright (C) 2017 Broadcom. All Rights Reserved. The term      *
 * “Broadcom” refers to Broadcom Limited and/or its subsidiaries.  *
 * Copyright (C) 2004-2016 Emulex.  All rights reserved.           *
 * EMULEX and SLI are trademarks of Emulex.                        *
 * www.broadcom.com                                                *
 * Portions Copyright (C) 2004-2005 Christoph Hellwig              *
 *                                                                 *
 * This program is free software; you can redistribute it and/or   *
 * modify it under the terms of version 2 of the GNU General       *
 * Public License as published by the Free Software Foundation.    *
 * This program is distributed in the hope that it will be useful. *
 * ALL EXPRESS OR IMPLIED CONDITIONS, REPRESENTATIONS AND          *
 * WARRANTIES, INCLUDING ANY IMPLIED WARRANTY OF MERCHANTABILITY,  *
 * FITNESS FOR A PARTICULAR PURPOSE, OR NON-INFRINGEMENT, ARE      *
 * DISCLAIMED, EXCEPT TO THE EXTENT THAT SUCH DISCLAIMERS ARE HELD *
 * TO BE LEGALLY INVALID.  See the GNU General Public License for  *
 * more details, a copy of which can be found in the file COPYING  *
 * included with this package.                                     *
 ********************************************************************/
#include <linux/pci.h>
#include <linux/slab.h>
#include <linux/interrupt.h>
#include <linux/delay.h>
#include <asm/unaligned.h>
#include <linux/crc-t10dif.h>
#include <net/checksum.h>

#include <scsi/scsi.h>
#include <scsi/scsi_device.h>
#include <scsi/scsi_eh.h>
#include <scsi/scsi_host.h>
#include <scsi/scsi_tcq.h>
#include <scsi/scsi_transport_fc.h>
#include <scsi/fc/fc_fs.h>

#include <linux/nvme.h>
#include <linux/nvme-fc-driver.h>
#include <linux/nvme-fc.h>
#include "lpfc_version.h"
#include "lpfc_hw4.h"
#include "lpfc_hw.h"
#include "lpfc_sli.h"
#include "lpfc_sli4.h"
#include "lpfc_nl.h"
#include "lpfc_disc.h"
#include "lpfc.h"
#include "lpfc_nvme.h"
#include "lpfc_scsi.h"
#include "lpfc_logmsg.h"
#include "lpfc_crtn.h"
#include "lpfc_vport.h"
#include "lpfc_debugfs.h"

/* NVME initiator-based functions */

static struct lpfc_nvme_buf *
lpfc_get_nvme_buf(struct lpfc_hba *phba, struct lpfc_nodelist *ndlp);

static void
lpfc_release_nvme_buf(struct lpfc_hba *, struct lpfc_nvme_buf *);


/**
 * lpfc_nvme_create_queue -
 * @lpfc_pnvme: Pointer to the driver's nvme instance data
 * @qidx: An cpu index used to affinitize IO queues and MSIX vectors.
 * @handle: An opaque driver handle used in follow-up calls.
 *
 * Driver registers this routine to preallocate and initialize any
 * internal data structures to bind the @qidx to its internal IO queues.
 * A hardware queue maps (qidx) to a specific driver MSI-X vector/EQ/CQ/WQ.
 *
 * Return value :
 *   0 - Success
 *   -EINVAL - Unsupported input value.
 *   -ENOMEM - Could not alloc necessary memory
 **/
static int
lpfc_nvme_create_queue(struct nvme_fc_local_port *pnvme_lport,
		       unsigned int qidx, u16 qsize,
		       void **handle)
{
	struct lpfc_nvme_lport *lport;
	struct lpfc_vport *vport;
	struct lpfc_nvme_qhandle *qhandle;
	char *str;

	lport = (struct lpfc_nvme_lport *)pnvme_lport->private;
	vport = lport->vport;
	qhandle = kzalloc(sizeof(struct lpfc_nvme_qhandle), GFP_KERNEL);
	if (qhandle == NULL)
		return -ENOMEM;

	qhandle->cpu_id = smp_processor_id();
	qhandle->qidx = qidx;
	/*
	 * NVME qidx == 0 is the admin queue, so both admin queue
	 * and first IO queue will use MSI-X vector and associated
	 * EQ/CQ/WQ at index 0. After that they are sequentially assigned.
	 */
	if (qidx) {
		str = "IO ";  /* IO queue */
		qhandle->index = ((qidx - 1) %
			vport->phba->cfg_nvme_io_channel);
	} else {
		str = "ADM";  /* Admin queue */
		qhandle->index = qidx;
	}

	lpfc_printf_vlog(vport, KERN_INFO, LOG_NVME,
			 "6073 Binding %s HdwQueue %d  (cpu %d) to "
			 "io_channel %d qhandle %p\n", str,
			 qidx, qhandle->cpu_id, qhandle->index, qhandle);
	*handle = (void *)qhandle;
	return 0;
}

/**
 * lpfc_nvme_delete_queue -
 * @lpfc_pnvme: Pointer to the driver's nvme instance data
 * @qidx: An cpu index used to affinitize IO queues and MSIX vectors.
 * @handle: An opaque driver handle from lpfc_nvme_create_queue
 *
 * Driver registers this routine to free
 * any internal data structures to bind the @qidx to its internal
 * IO queues.
 *
 * Return value :
 *   0 - Success
 *   TODO:  What are the failure codes.
 **/
static void
lpfc_nvme_delete_queue(struct nvme_fc_local_port *pnvme_lport,
		       unsigned int qidx,
		       void *handle)
{
	struct lpfc_nvme_lport *lport;
	struct lpfc_vport *vport;

	lport = (struct lpfc_nvme_lport *)pnvme_lport->private;
	vport = lport->vport;

	lpfc_printf_vlog(vport, KERN_INFO, LOG_NVME,
			"6001 ENTER.  lpfc_pnvme %p, qidx x%xi qhandle %p\n",
			lport, qidx, handle);
	kfree(handle);
}

static void
lpfc_nvme_localport_delete(struct nvme_fc_local_port *localport)
{
	struct lpfc_nvme_lport *lport = localport->private;

	/* release any threads waiting for the unreg to complete */
	complete(&lport->lport_unreg_done);
}

/* lpfc_nvme_remoteport_delete
 *
 * @remoteport: Pointer to an nvme transport remoteport instance.
 *
 * This is a template downcall.  NVME transport calls this function
 * when it has completed the unregistration of a previously
 * registered remoteport.
 *
 * Return value :
 * None
 */
void
lpfc_nvme_remoteport_delete(struct nvme_fc_remote_port *remoteport)
{
	struct lpfc_nvme_rport *rport = remoteport->private;
	struct lpfc_vport *vport;
	struct lpfc_nodelist *ndlp;

	ndlp = rport->ndlp;
	if (!ndlp)
		goto rport_err;

	vport = ndlp->vport;
	if (!vport)
		goto rport_err;

	/* Remove this rport from the lport's list - memory is owned by the
	 * transport. Remove the ndlp reference for the NVME transport before
	 * calling state machine to remove the node.
	 */
	lpfc_printf_vlog(vport, KERN_INFO, LOG_NVME_DISC,
			"6146 remoteport delete complete %p\n",
			remoteport);
	ndlp->nrport = NULL;
	lpfc_nlp_put(ndlp);

 rport_err:
	/* This call has to execute as long as the rport is valid.
	 * Release any threads waiting for the unreg to complete.
	 */
	complete(&rport->rport_unreg_done);
}

static void
lpfc_nvme_cmpl_gen_req(struct lpfc_hba *phba, struct lpfc_iocbq *cmdwqe,
		       struct lpfc_wcqe_complete *wcqe)
{
	struct lpfc_vport *vport = cmdwqe->vport;
	uint32_t status;
	struct nvmefc_ls_req *pnvme_lsreq;
	struct lpfc_dmabuf *buf_ptr;
	struct lpfc_nodelist *ndlp;

	atomic_inc(&vport->phba->fc4NvmeLsCmpls);

	pnvme_lsreq = (struct nvmefc_ls_req *)cmdwqe->context2;
	status = bf_get(lpfc_wcqe_c_status, wcqe) & LPFC_IOCB_STATUS_MASK;
	ndlp = (struct lpfc_nodelist *)cmdwqe->context1;
	lpfc_printf_vlog(vport, KERN_INFO, LOG_NVME_DISC,
			 "6047 nvme cmpl Enter "
			 "Data %p DID %x Xri: %x status %x cmd:%p lsreg:%p "
			 "bmp:%p ndlp:%p\n",
			 pnvme_lsreq, ndlp ? ndlp->nlp_DID : 0,
			 cmdwqe->sli4_xritag, status,
			 cmdwqe, pnvme_lsreq, cmdwqe->context3, ndlp);

	lpfc_nvmeio_data(phba, "NVME LS  CMPL: xri x%x stat x%x parm x%x\n",
			 cmdwqe->sli4_xritag, status, wcqe->parameter);

	if (cmdwqe->context3) {
		buf_ptr = (struct lpfc_dmabuf *)cmdwqe->context3;
		lpfc_mbuf_free(phba, buf_ptr->virt, buf_ptr->phys);
		kfree(buf_ptr);
		cmdwqe->context3 = NULL;
	}
	if (pnvme_lsreq->done)
		pnvme_lsreq->done(pnvme_lsreq, status);
	else
		lpfc_printf_vlog(vport, KERN_ERR, LOG_NVME_DISC,
				 "6046 nvme cmpl without done call back? "
				 "Data %p DID %x Xri: %x status %x\n",
				pnvme_lsreq, ndlp ? ndlp->nlp_DID : 0,
				cmdwqe->sli4_xritag, status);
	if (ndlp) {
		lpfc_nlp_put(ndlp);
		cmdwqe->context1 = NULL;
	}
	lpfc_sli_release_iocbq(phba, cmdwqe);
}

static int
lpfc_nvme_gen_req(struct lpfc_vport *vport, struct lpfc_dmabuf *bmp,
		  struct lpfc_dmabuf *inp,
		 struct nvmefc_ls_req *pnvme_lsreq,
	     void (*cmpl)(struct lpfc_hba *, struct lpfc_iocbq *,
			   struct lpfc_wcqe_complete *),
	     struct lpfc_nodelist *ndlp, uint32_t num_entry,
	     uint32_t tmo, uint8_t retry)
{
	struct lpfc_hba  *phba = vport->phba;
	union lpfc_wqe *wqe;
	struct lpfc_iocbq *genwqe;
	struct ulp_bde64 *bpl;
	struct ulp_bde64 bde;
	int i, rc, xmit_len, first_len;

	/* Allocate buffer for  command WQE */
	genwqe = lpfc_sli_get_iocbq(phba);
	if (genwqe == NULL)
		return 1;

	wqe = &genwqe->wqe;
	memset(wqe, 0, sizeof(union lpfc_wqe));

	genwqe->context3 = (uint8_t *)bmp;
	genwqe->iocb_flag |= LPFC_IO_NVME_LS;

	/* Save for completion so we can release these resources */
	genwqe->context1 = lpfc_nlp_get(ndlp);
	genwqe->context2 = (uint8_t *)pnvme_lsreq;
	/* Fill in payload, bp points to frame payload */

	if (!tmo)
		/* FC spec states we need 3 * ratov for CT requests */
		tmo = (3 * phba->fc_ratov);

	/* For this command calculate the xmit length of the request bde. */
	xmit_len = 0;
	first_len = 0;
	bpl = (struct ulp_bde64 *)bmp->virt;
	for (i = 0; i < num_entry; i++) {
		bde.tus.w = bpl[i].tus.w;
		if (bde.tus.f.bdeFlags != BUFF_TYPE_BDE_64)
			break;
		xmit_len += bde.tus.f.bdeSize;
		if (i == 0)
			first_len = xmit_len;
	}

	genwqe->rsvd2 = num_entry;
	genwqe->hba_wqidx = 0;

	/* Words 0 - 2 */
	wqe->generic.bde.tus.f.bdeFlags = BUFF_TYPE_BDE_64;
	wqe->generic.bde.tus.f.bdeSize = first_len;
	wqe->generic.bde.addrLow = bpl[0].addrLow;
	wqe->generic.bde.addrHigh = bpl[0].addrHigh;

	/* Word 3 */
	wqe->gen_req.request_payload_len = first_len;

	/* Word 4 */

	/* Word 5 */
	bf_set(wqe_dfctl, &wqe->gen_req.wge_ctl, 0);
	bf_set(wqe_si, &wqe->gen_req.wge_ctl, 1);
	bf_set(wqe_la, &wqe->gen_req.wge_ctl, 1);
	bf_set(wqe_rctl, &wqe->gen_req.wge_ctl, FC_RCTL_ELS4_REQ);
	bf_set(wqe_type, &wqe->gen_req.wge_ctl, FC_TYPE_NVME);

	/* Word 6 */
	bf_set(wqe_ctxt_tag, &wqe->gen_req.wqe_com,
	       phba->sli4_hba.rpi_ids[ndlp->nlp_rpi]);
	bf_set(wqe_xri_tag, &wqe->gen_req.wqe_com, genwqe->sli4_xritag);

	/* Word 7 */
	bf_set(wqe_tmo, &wqe->gen_req.wqe_com, (vport->phba->fc_ratov-1));
	bf_set(wqe_class, &wqe->gen_req.wqe_com, CLASS3);
	bf_set(wqe_cmnd, &wqe->gen_req.wqe_com, CMD_GEN_REQUEST64_WQE);
	bf_set(wqe_ct, &wqe->gen_req.wqe_com, SLI4_CT_RPI);

	/* Word 8 */
	wqe->gen_req.wqe_com.abort_tag = genwqe->iotag;

	/* Word 9 */
	bf_set(wqe_reqtag, &wqe->gen_req.wqe_com, genwqe->iotag);

	/* Word 10 */
	bf_set(wqe_dbde, &wqe->gen_req.wqe_com, 1);
	bf_set(wqe_iod, &wqe->gen_req.wqe_com, LPFC_WQE_IOD_READ);
	bf_set(wqe_qosd, &wqe->gen_req.wqe_com, 1);
	bf_set(wqe_lenloc, &wqe->gen_req.wqe_com, LPFC_WQE_LENLOC_NONE);
	bf_set(wqe_ebde_cnt, &wqe->gen_req.wqe_com, 0);

	/* Word 11 */
	bf_set(wqe_cqid, &wqe->gen_req.wqe_com, LPFC_WQE_CQ_ID_DEFAULT);
	bf_set(wqe_cmd_type, &wqe->gen_req.wqe_com, OTHER_COMMAND);


	/* Issue GEN REQ WQE for NPORT <did> */
	lpfc_printf_vlog(vport, KERN_INFO, LOG_ELS,
			 "6050 Issue GEN REQ WQE to NPORT x%x "
			 "Data: x%x x%x wq:%p lsreq:%p bmp:%p xmit:%d 1st:%d\n",
			 ndlp->nlp_DID, genwqe->iotag,
			 vport->port_state,
			genwqe, pnvme_lsreq, bmp, xmit_len, first_len);
	genwqe->wqe_cmpl = cmpl;
	genwqe->iocb_cmpl = NULL;
	genwqe->drvrTimeout = tmo + LPFC_DRVR_TIMEOUT;
	genwqe->vport = vport;
	genwqe->retry = retry;

	lpfc_nvmeio_data(phba, "NVME LS  XMIT: xri x%x iotag x%x to x%06x\n",
			 genwqe->sli4_xritag, genwqe->iotag, ndlp->nlp_DID);

	rc = lpfc_sli4_issue_wqe(phba, LPFC_ELS_RING, genwqe);
	if (rc) {
		lpfc_printf_vlog(vport, KERN_ERR, LOG_ELS,
				 "6045 Issue GEN REQ WQE to NPORT x%x "
				 "Data: x%x x%x\n",
				 ndlp->nlp_DID, genwqe->iotag,
				 vport->port_state);
		lpfc_sli_release_iocbq(phba, genwqe);
		return 1;
	}
	return 0;
}

/**
 * lpfc_nvme_ls_req - Issue an Link Service request
 * @lpfc_pnvme: Pointer to the driver's nvme instance data
 * @lpfc_nvme_lport: Pointer to the driver's local port data
 * @lpfc_nvme_rport: Pointer to the rport getting the @lpfc_nvme_ereq
 *
 * Driver registers this routine to handle any link service request
 * from the nvme_fc transport to a remote nvme-aware port.
 *
 * Return value :
 *   0 - Success
 *   TODO: What are the failure codes.
 **/
static int
lpfc_nvme_ls_req(struct nvme_fc_local_port *pnvme_lport,
		 struct nvme_fc_remote_port *pnvme_rport,
		 struct nvmefc_ls_req *pnvme_lsreq)
{
	int ret = 0;
	struct lpfc_nvme_lport *lport;
	struct lpfc_vport *vport;
	struct lpfc_nodelist *ndlp;
	struct ulp_bde64 *bpl;
	struct lpfc_dmabuf *bmp;
	uint16_t ntype, nstate;

	/* there are two dma buf in the request, actually there is one and
	 * the second one is just the start address + cmd size.
	 * Before calling lpfc_nvme_gen_req these buffers need to be wrapped
	 * in a lpfc_dmabuf struct. When freeing we just free the wrapper
	 * because the nvem layer owns the data bufs.
	 * We do not have to break these packets open, we don't care what is in
	 * them. And we do not have to look at the resonse data, we only care
	 * that we got a response. All of the caring is going to happen in the
	 * nvme-fc layer.
	 */

	lport = (struct lpfc_nvme_lport *)pnvme_lport->private;
	vport = lport->vport;

	ndlp = lpfc_findnode_did(vport, pnvme_rport->port_id);
	if (!ndlp || !NLP_CHK_NODE_ACT(ndlp)) {
		lpfc_printf_vlog(vport, KERN_ERR, LOG_NODE | LOG_NVME_IOERR,
				 "6051 DID x%06x not an active rport.\n",
				 pnvme_rport->port_id);
		return -ENODEV;
	}

	/* The remote node has to be a mapped nvme target or an
	 * unmapped nvme initiator or it's an error.
	 */
	ntype = ndlp->nlp_type;
	nstate = ndlp->nlp_state;
	if ((ntype & NLP_NVME_TARGET && nstate != NLP_STE_MAPPED_NODE) ||
	    (ntype & NLP_NVME_INITIATOR && nstate != NLP_STE_UNMAPPED_NODE)) {
		lpfc_printf_vlog(vport, KERN_ERR, LOG_NODE | LOG_NVME_IOERR,
				 "6088 DID x%06x not ready for "
				 "IO. State x%x, Type x%x\n",
				 pnvme_rport->port_id,
				 ndlp->nlp_state, ndlp->nlp_type);
		return -ENODEV;
	}
	bmp = kmalloc(sizeof(struct lpfc_dmabuf), GFP_KERNEL);
	if (!bmp) {

		lpfc_printf_vlog(vport, KERN_ERR, LOG_NVME_DISC,
				 "6044 Could not find node for DID %x\n",
				 pnvme_rport->port_id);
		return 2;
	}
	INIT_LIST_HEAD(&bmp->list);
	bmp->virt = lpfc_mbuf_alloc(vport->phba, MEM_PRI, &(bmp->phys));
	if (!bmp->virt) {
		lpfc_printf_vlog(vport, KERN_ERR, LOG_NVME_DISC,
				 "6042 Could not find node for DID %x\n",
				 pnvme_rport->port_id);
		kfree(bmp);
		return 3;
	}
	bpl = (struct ulp_bde64 *)bmp->virt;
	bpl->addrHigh = le32_to_cpu(putPaddrHigh(pnvme_lsreq->rqstdma));
	bpl->addrLow = le32_to_cpu(putPaddrLow(pnvme_lsreq->rqstdma));
	bpl->tus.f.bdeFlags = 0;
	bpl->tus.f.bdeSize = pnvme_lsreq->rqstlen;
	bpl->tus.w = le32_to_cpu(bpl->tus.w);
	bpl++;

	bpl->addrHigh = le32_to_cpu(putPaddrHigh(pnvme_lsreq->rspdma));
	bpl->addrLow = le32_to_cpu(putPaddrLow(pnvme_lsreq->rspdma));
	bpl->tus.f.bdeFlags = BUFF_TYPE_BDE_64I;
	bpl->tus.f.bdeSize = pnvme_lsreq->rsplen;
	bpl->tus.w = le32_to_cpu(bpl->tus.w);

	/* Expand print to include key fields. */
	lpfc_printf_vlog(vport, KERN_INFO, LOG_NVME_DISC,
			 "6149 ENTER.  lport %p, rport %p lsreq%p rqstlen:%d "
			 "rsplen:%d %pad %pad\n",
			 pnvme_lport, pnvme_rport,
			 pnvme_lsreq, pnvme_lsreq->rqstlen,
			 pnvme_lsreq->rsplen, &pnvme_lsreq->rqstdma,
			 &pnvme_lsreq->rspdma);

	atomic_inc(&vport->phba->fc4NvmeLsRequests);

	/* Hardcode the wait to 30 seconds.  Connections are failing otherwise.
	 * This code allows it all to work.
	 */
	ret = lpfc_nvme_gen_req(vport, bmp, pnvme_lsreq->rqstaddr,
				pnvme_lsreq, lpfc_nvme_cmpl_gen_req,
				ndlp, 2, 30, 0);
	if (ret != WQE_SUCCESS) {
		lpfc_printf_vlog(vport, KERN_INFO, LOG_NVME_DISC,
				 "6052 EXIT. issue ls wqe failed lport %p, "
				 "rport %p lsreq%p Status %x DID %x\n",
				 pnvme_lport, pnvme_rport, pnvme_lsreq,
				 ret, ndlp->nlp_DID);
		lpfc_mbuf_free(vport->phba, bmp->virt, bmp->phys);
		kfree(bmp);
		return ret;
	}

	/* Stub in routine and return 0 for now. */
	return ret;
}

/**
 * lpfc_nvme_ls_abort - Issue an Link Service request
 * @lpfc_pnvme: Pointer to the driver's nvme instance data
 * @lpfc_nvme_lport: Pointer to the driver's local port data
 * @lpfc_nvme_rport: Pointer to the rport getting the @lpfc_nvme_ereq
 *
 * Driver registers this routine to handle any link service request
 * from the nvme_fc transport to a remote nvme-aware port.
 *
 * Return value :
 *   0 - Success
 *   TODO: What are the failure codes.
 **/
static void
lpfc_nvme_ls_abort(struct nvme_fc_local_port *pnvme_lport,
		   struct nvme_fc_remote_port *pnvme_rport,
		   struct nvmefc_ls_req *pnvme_lsreq)
{
	struct lpfc_nvme_lport *lport;
	struct lpfc_vport *vport;
	struct lpfc_hba *phba;
	struct lpfc_nodelist *ndlp;
	LIST_HEAD(abort_list);
	struct lpfc_sli_ring *pring;
	struct lpfc_iocbq *wqe, *next_wqe;

	lport = (struct lpfc_nvme_lport *)pnvme_lport->private;
	vport = lport->vport;
	phba = vport->phba;

	ndlp = lpfc_findnode_did(vport, pnvme_rport->port_id);
	if (!ndlp) {
		lpfc_printf_vlog(vport, KERN_ERR, LOG_NVME_ABTS,
				 "6049 Could not find node for DID %x\n",
				 pnvme_rport->port_id);
		return;
	}

	/* Expand print to include key fields. */
	lpfc_printf_vlog(vport, KERN_INFO, LOG_NVME_ABTS,
			 "6040 ENTER.  lport %p, rport %p lsreq %p rqstlen:%d "
			 "rsplen:%d %pad %pad\n",
			 pnvme_lport, pnvme_rport,
			 pnvme_lsreq, pnvme_lsreq->rqstlen,
			 pnvme_lsreq->rsplen, &pnvme_lsreq->rqstdma,
			 &pnvme_lsreq->rspdma);

	/*
	 * Lock the ELS ring txcmplq and build a local list of all ELS IOs
	 * that need an ABTS.  The IOs need to stay on the txcmplq so that
	 * the abort operation completes them successfully.
	 */
	pring = phba->sli4_hba.nvmels_wq->pring;
	spin_lock_irq(&phba->hbalock);
	spin_lock(&pring->ring_lock);
	list_for_each_entry_safe(wqe, next_wqe, &pring->txcmplq, list) {
		/* Add to abort_list on on NDLP match. */
		if (lpfc_check_sli_ndlp(phba, pring, wqe, ndlp)) {
			wqe->iocb_flag |= LPFC_DRIVER_ABORTED;
			list_add_tail(&wqe->dlist, &abort_list);
		}
	}
	spin_unlock(&pring->ring_lock);
	spin_unlock_irq(&phba->hbalock);

	/* Abort the targeted IOs and remove them from the abort list. */
	list_for_each_entry_safe(wqe, next_wqe, &abort_list, dlist) {
		spin_lock_irq(&phba->hbalock);
		list_del_init(&wqe->dlist);
		lpfc_sli_issue_abort_iotag(phba, pring, wqe);
		spin_unlock_irq(&phba->hbalock);
	}
}

/* Fix up the existing sgls for NVME IO. */
static void
lpfc_nvme_adj_fcp_sgls(struct lpfc_vport *vport,
		       struct lpfc_nvme_buf *lpfc_ncmd,
		       struct nvmefc_fcp_req *nCmd)
{
	struct sli4_sge *sgl;
	union lpfc_wqe128 *wqe;
	uint32_t *wptr, *dptr;

	/*
	 * Adjust the FCP_CMD and FCP_RSP DMA data and sge_len to
	 * match NVME.  NVME sends 96 bytes. Also, use the
	 * nvme commands command and response dma addresses
	 * rather than the virtual memory to ease the restore
	 * operation.
	 */
	sgl = lpfc_ncmd->nvme_sgl;
	sgl->sge_len = cpu_to_le32(nCmd->cmdlen);

	sgl++;

	/* Setup the physical region for the FCP RSP */
	sgl->addr_hi = cpu_to_le32(putPaddrHigh(nCmd->rspdma));
	sgl->addr_lo = cpu_to_le32(putPaddrLow(nCmd->rspdma));
	sgl->word2 = le32_to_cpu(sgl->word2);
	if (nCmd->sg_cnt)
		bf_set(lpfc_sli4_sge_last, sgl, 0);
	else
		bf_set(lpfc_sli4_sge_last, sgl, 1);
	sgl->word2 = cpu_to_le32(sgl->word2);
	sgl->sge_len = cpu_to_le32(nCmd->rsplen);

	/*
	 * Get a local pointer to the built-in wqe and correct
	 * the cmd size to match NVME's 96 bytes and fix
	 * the dma address.
	 */

	/* 128 byte wqe support here */
	wqe = (union lpfc_wqe128 *)&lpfc_ncmd->cur_iocbq.wqe;

	/* Word 0-2 - NVME CMND IU (embedded payload) */
	wqe->generic.bde.tus.f.bdeFlags = BUFF_TYPE_BDE_IMMED;
	wqe->generic.bde.tus.f.bdeSize = 60;
	wqe->generic.bde.addrHigh = 0;
	wqe->generic.bde.addrLow =  64;  /* Word 16 */

	/* Word 3 */
	bf_set(payload_offset_len, &wqe->fcp_icmd,
	       (nCmd->rsplen + nCmd->cmdlen));

	/* Word 10 */
	bf_set(wqe_nvme, &wqe->fcp_icmd.wqe_com, 1);
	bf_set(wqe_wqes, &wqe->fcp_icmd.wqe_com, 1);

	/*
	 * Embed the payload in the last half of the WQE
	 * WQE words 16-30 get the NVME CMD IU payload
	 *
	 * WQE words 16-19 get payload Words 1-4
	 * WQE words 20-21 get payload Words 6-7
	 * WQE words 22-29 get payload Words 16-23
	 */
	wptr = &wqe->words[16];  /* WQE ptr */
	dptr = (uint32_t *)nCmd->cmdaddr;  /* payload ptr */
	dptr++;			/* Skip Word 0 in payload */

	*wptr++ = *dptr++;	/* Word 1 */
	*wptr++ = *dptr++;	/* Word 2 */
	*wptr++ = *dptr++;	/* Word 3 */
	*wptr++ = *dptr++;	/* Word 4 */
	dptr++;			/* Skip Word 5 in payload */
	*wptr++ = *dptr++;	/* Word 6 */
	*wptr++ = *dptr++;	/* Word 7 */
	dptr += 8;		/* Skip Words 8-15 in payload */
	*wptr++ = *dptr++;	/* Word 16 */
	*wptr++ = *dptr++;	/* Word 17 */
	*wptr++ = *dptr++;	/* Word 18 */
	*wptr++ = *dptr++;	/* Word 19 */
	*wptr++ = *dptr++;	/* Word 20 */
	*wptr++ = *dptr++;	/* Word 21 */
	*wptr++ = *dptr++;	/* Word 22 */
	*wptr   = *dptr;	/* Word 23 */
}

#ifdef CONFIG_SCSI_LPFC_DEBUG_FS
static void
lpfc_nvme_ktime(struct lpfc_hba *phba,
		struct lpfc_nvme_buf *lpfc_ncmd)
{
	uint64_t seg1, seg2, seg3, seg4;

	if (!phba->ktime_on)
		return;
	if (!lpfc_ncmd->ts_last_cmd ||
	    !lpfc_ncmd->ts_cmd_start ||
	    !lpfc_ncmd->ts_cmd_wqput ||
	    !lpfc_ncmd->ts_isr_cmpl ||
	    !lpfc_ncmd->ts_data_nvme)
		return;
	if (lpfc_ncmd->ts_cmd_start < lpfc_ncmd->ts_last_cmd)
		return;
	if (lpfc_ncmd->ts_cmd_wqput < lpfc_ncmd->ts_cmd_start)
		return;
	if (lpfc_ncmd->ts_isr_cmpl < lpfc_ncmd->ts_cmd_wqput)
		return;
	if (lpfc_ncmd->ts_data_nvme < lpfc_ncmd->ts_isr_cmpl)
		return;
	/*
	 * Segment 1 - Time from Last FCP command cmpl is handed
	 * off to NVME Layer to start of next command.
	 * Segment 2 - Time from Driver receives a IO cmd start
	 * from NVME Layer to WQ put is done on IO cmd.
	 * Segment 3 - Time from Driver WQ put is done on IO cmd
	 * to MSI-X ISR for IO cmpl.
	 * Segment 4 - Time from MSI-X ISR for IO cmpl to when
	 * cmpl is handled off to the NVME Layer.
	 */
	seg1 = lpfc_ncmd->ts_cmd_start - lpfc_ncmd->ts_last_cmd;
	if (seg1 > 5000000)  /* 5 ms - for sequential IOs */
		return;

	/* Calculate times relative to start of IO */
	seg2 = (lpfc_ncmd->ts_cmd_wqput - lpfc_ncmd->ts_cmd_start);
	seg3 = (lpfc_ncmd->ts_isr_cmpl -
		lpfc_ncmd->ts_cmd_start) - seg2;
	seg4 = (lpfc_ncmd->ts_data_nvme -
		lpfc_ncmd->ts_cmd_start) - seg2 - seg3;
	phba->ktime_data_samples++;
	phba->ktime_seg1_total += seg1;
	if (seg1 < phba->ktime_seg1_min)
		phba->ktime_seg1_min = seg1;
	else if (seg1 > phba->ktime_seg1_max)
		phba->ktime_seg1_max = seg1;
	phba->ktime_seg2_total += seg2;
	if (seg2 < phba->ktime_seg2_min)
		phba->ktime_seg2_min = seg2;
	else if (seg2 > phba->ktime_seg2_max)
		phba->ktime_seg2_max = seg2;
	phba->ktime_seg3_total += seg3;
	if (seg3 < phba->ktime_seg3_min)
		phba->ktime_seg3_min = seg3;
	else if (seg3 > phba->ktime_seg3_max)
		phba->ktime_seg3_max = seg3;
	phba->ktime_seg4_total += seg4;
	if (seg4 < phba->ktime_seg4_min)
		phba->ktime_seg4_min = seg4;
	else if (seg4 > phba->ktime_seg4_max)
		phba->ktime_seg4_max = seg4;

	lpfc_ncmd->ts_last_cmd = 0;
	lpfc_ncmd->ts_cmd_start = 0;
	lpfc_ncmd->ts_cmd_wqput  = 0;
	lpfc_ncmd->ts_isr_cmpl = 0;
	lpfc_ncmd->ts_data_nvme = 0;
}
#endif

/**
 * lpfc_nvme_io_cmd_wqe_cmpl - Complete an NVME-over-FCP IO
 * @lpfc_pnvme: Pointer to the driver's nvme instance data
 * @lpfc_nvme_lport: Pointer to the driver's local port data
 * @lpfc_nvme_rport: Pointer to the rport getting the @lpfc_nvme_ereq
 *
 * Driver registers this routine as it io request handler.  This
 * routine issues an fcp WQE with data from the @lpfc_nvme_fcpreq
 * data structure to the rport indicated in @lpfc_nvme_rport.
 *
 * Return value :
 *   0 - Success
 *   TODO: What are the failure codes.
 **/
static void
lpfc_nvme_io_cmd_wqe_cmpl(struct lpfc_hba *phba, struct lpfc_iocbq *pwqeIn,
			  struct lpfc_wcqe_complete *wcqe)
{
	struct lpfc_nvme_buf *lpfc_ncmd =
		(struct lpfc_nvme_buf *)pwqeIn->context1;
	struct lpfc_vport *vport = pwqeIn->vport;
	struct nvmefc_fcp_req *nCmd;
	struct nvme_fc_ersp_iu *ep;
	struct nvme_fc_cmd_iu *cp;
	struct lpfc_nvme_rport *rport;
	struct lpfc_nodelist *ndlp;
	struct lpfc_nvme_fcpreq_priv *freqpriv;
	unsigned long flags;
	uint32_t code;
	uint16_t cid, sqhd, data;
	uint32_t *ptr;

	/* Sanity check on return of outstanding command */
	if (!lpfc_ncmd || !lpfc_ncmd->nvmeCmd || !lpfc_ncmd->nrport) {
		lpfc_printf_vlog(vport, KERN_ERR, LOG_NODE | LOG_NVME_IOERR,
				 "6071 Completion pointers bad on wqe %p.\n",
				 wcqe);
		return;
	}
	atomic_inc(&phba->fc4NvmeIoCmpls);

	nCmd = lpfc_ncmd->nvmeCmd;
	rport = lpfc_ncmd->nrport;

	lpfc_nvmeio_data(phba, "NVME FCP CMPL: xri x%x stat x%x parm x%x\n",
			 lpfc_ncmd->cur_iocbq.sli4_xritag,
			 bf_get(lpfc_wcqe_c_status, wcqe), wcqe->parameter);
	/*
	 * Catch race where our node has transitioned, but the
	 * transport is still transitioning.
	 */
	ndlp = rport->ndlp;
	if (!ndlp || !NLP_CHK_NODE_ACT(ndlp)) {
		lpfc_printf_vlog(vport, KERN_ERR, LOG_NODE | LOG_NVME_IOERR,
				 "6061 rport %p,  DID x%06x node not ready.\n",
				 rport, rport->remoteport->port_id);

		ndlp = lpfc_findnode_did(vport, rport->remoteport->port_id);
		if (!ndlp) {
			lpfc_printf_vlog(vport, KERN_ERR, LOG_NVME_IOERR,
					 "6062 Ignoring NVME cmpl.  No ndlp\n");
			goto out_err;
		}
	}

	code = bf_get(lpfc_wcqe_c_code, wcqe);
	if (code == CQE_CODE_NVME_ERSP) {
		/* For this type of CQE, we need to rebuild the rsp */
		ep = (struct nvme_fc_ersp_iu *)nCmd->rspaddr;

		/*
		 * Get Command Id from cmd to plug into response. This
		 * code is not needed in the next NVME Transport drop.
		 */
		cp = (struct nvme_fc_cmd_iu *)nCmd->cmdaddr;
		cid = cp->sqe.common.command_id;

		/*
		 * RSN is in CQE word 2
		 * SQHD is in CQE Word 3 bits 15:0
		 * Cmd Specific info is in CQE Word 1
		 * and in CQE Word 0 bits 15:0
		 */
		sqhd = bf_get(lpfc_wcqe_c_sqhead, wcqe);

		/* Now lets build the NVME ERSP IU */
		ep->iu_len = cpu_to_be16(8);
		ep->rsn = wcqe->parameter;
		ep->xfrd_len = cpu_to_be32(nCmd->payload_length);
		ep->rsvd12 = 0;
		ptr = (uint32_t *)&ep->cqe.result.u64;
		*ptr++ = wcqe->total_data_placed;
		data = bf_get(lpfc_wcqe_c_ersp0, wcqe);
		*ptr = (uint32_t)data;
		ep->cqe.sq_head = sqhd;
		ep->cqe.sq_id =  nCmd->sqid;
		ep->cqe.command_id = cid;
		ep->cqe.status = 0;

		lpfc_ncmd->status = IOSTAT_SUCCESS;
		lpfc_ncmd->result = 0;
		nCmd->rcv_rsplen = LPFC_NVME_ERSP_LEN;
		nCmd->transferred_length = nCmd->payload_length;
	} else {
		lpfc_ncmd->status = (bf_get(lpfc_wcqe_c_status, wcqe) &
			    LPFC_IOCB_STATUS_MASK);
		lpfc_ncmd->result = wcqe->parameter;

		/* For NVME, the only failure path that results in an
		 * IO error is when the adapter rejects it.  All other
		 * conditions are a success case and resolved by the
		 * transport.
		 * IOSTAT_FCP_RSP_ERROR means:
		 * 1. Length of data received doesn't match total
		 *    transfer length in WQE
		 * 2. If the RSP payload does NOT match these cases:
		 *    a. RSP length 12/24 bytes and all zeros
		 *    b. NVME ERSP
		 */
		switch (lpfc_ncmd->status) {
		case IOSTAT_SUCCESS:
			nCmd->transferred_length = wcqe->total_data_placed;
			nCmd->rcv_rsplen = 0;
			nCmd->status = 0;
			break;
		case IOSTAT_FCP_RSP_ERROR:
			nCmd->transferred_length = wcqe->total_data_placed;
			nCmd->rcv_rsplen = wcqe->parameter;
			nCmd->status = 0;
			/* Sanity check */
			if (nCmd->rcv_rsplen == LPFC_NVME_ERSP_LEN)
				break;
			lpfc_printf_vlog(vport, KERN_ERR, LOG_NVME_IOERR,
					 "6081 NVME Completion Protocol Error: "
					 "xri %x status x%x result x%x "
					 "placed x%x\n",
					 lpfc_ncmd->cur_iocbq.sli4_xritag,
					 lpfc_ncmd->status, lpfc_ncmd->result,
					 wcqe->total_data_placed);
			break;
		default:
out_err:
			lpfc_printf_vlog(vport, KERN_ERR, LOG_NVME_IOERR,
					 "6072 NVME Completion Error: xri %x "
					 "status x%x result x%x placed x%x\n",
					 lpfc_ncmd->cur_iocbq.sli4_xritag,
					 lpfc_ncmd->status, lpfc_ncmd->result,
					 wcqe->total_data_placed);
			nCmd->transferred_length = 0;
			nCmd->rcv_rsplen = 0;
			nCmd->status = NVME_SC_INTERNAL;
		}
	}

	/* pick up SLI4 exhange busy condition */
	if (bf_get(lpfc_wcqe_c_xb, wcqe))
		lpfc_ncmd->flags |= LPFC_SBUF_XBUSY;
	else
		lpfc_ncmd->flags &= ~LPFC_SBUF_XBUSY;

	if (ndlp && NLP_CHK_NODE_ACT(ndlp))
		atomic_dec(&ndlp->cmd_pending);

	/* Update stats and complete the IO.  There is
	 * no need for dma unprep because the nvme_transport
	 * owns the dma address.
	 */
#ifdef CONFIG_SCSI_LPFC_DEBUG_FS
	if (phba->ktime_on) {
		lpfc_ncmd->ts_isr_cmpl = pwqeIn->isr_timestamp;
		lpfc_ncmd->ts_data_nvme = ktime_get_ns();
		phba->ktime_last_cmd = lpfc_ncmd->ts_data_nvme;
		lpfc_nvme_ktime(phba, lpfc_ncmd);
	}
	if (phba->cpucheck_on & LPFC_CHECK_NVME_IO) {
		if (lpfc_ncmd->cpu != smp_processor_id())
			lpfc_printf_vlog(vport, KERN_ERR, LOG_NVME_IOERR,
					 "6701 CPU Check cmpl: "
					 "cpu %d expect %d\n",
					 smp_processor_id(), lpfc_ncmd->cpu);
		if (lpfc_ncmd->cpu < LPFC_CHECK_CPU_CNT)
			phba->cpucheck_cmpl_io[lpfc_ncmd->cpu]++;
	}
#endif
	freqpriv = nCmd->private;
	freqpriv->nvme_buf = NULL;
	nCmd->done(nCmd);

	spin_lock_irqsave(&phba->hbalock, flags);
	lpfc_ncmd->nrport = NULL;
	spin_unlock_irqrestore(&phba->hbalock, flags);

	lpfc_release_nvme_buf(phba, lpfc_ncmd);
}


/**
 * lpfc_nvme_prep_io_cmd - Issue an NVME-over-FCP IO
 * @lpfc_pnvme: Pointer to the driver's nvme instance data
 * @lpfc_nvme_lport: Pointer to the driver's local port data
 * @lpfc_nvme_rport: Pointer to the rport getting the @lpfc_nvme_ereq
 * @lpfc_nvme_fcreq: IO request from nvme fc to driver.
 * @hw_queue_handle: Driver-returned handle in lpfc_nvme_create_queue
 *
 * Driver registers this routine as it io request handler.  This
 * routine issues an fcp WQE with data from the @lpfc_nvme_fcpreq
 * data structure to the rport indicated in @lpfc_nvme_rport.
 *
 * Return value :
 *   0 - Success
 *   TODO: What are the failure codes.
 **/
static int
lpfc_nvme_prep_io_cmd(struct lpfc_vport *vport,
		      struct lpfc_nvme_buf *lpfc_ncmd,
		      struct lpfc_nodelist *pnode)
{
	struct lpfc_hba *phba = vport->phba;
	struct nvmefc_fcp_req *nCmd = lpfc_ncmd->nvmeCmd;
	struct lpfc_iocbq *pwqeq = &(lpfc_ncmd->cur_iocbq);
	union lpfc_wqe128 *wqe = (union lpfc_wqe128 *)&pwqeq->wqe;
	uint32_t req_len;

	if (!pnode || !NLP_CHK_NODE_ACT(pnode))
		return -EINVAL;

	/*
	 * There are three possibilities here - use scatter-gather segment, use
	 * the single mapping, or neither.
	 */
	wqe->fcp_iwrite.initial_xfer_len = 0;
	if (nCmd->sg_cnt) {
		if (nCmd->io_dir == NVMEFC_FCP_WRITE) {
			/* Word 5 */
			if ((phba->cfg_nvme_enable_fb) &&
			    (pnode->nlp_flag & NLP_FIRSTBURST)) {
				req_len = lpfc_ncmd->nvmeCmd->payload_length;
				if (req_len < pnode->nvme_fb_size)
					wqe->fcp_iwrite.initial_xfer_len =
						req_len;
				else
					wqe->fcp_iwrite.initial_xfer_len =
						pnode->nvme_fb_size;
			}

			/* Word 7 */
			bf_set(wqe_cmnd, &wqe->generic.wqe_com,
			       CMD_FCP_IWRITE64_WQE);
			bf_set(wqe_pu, &wqe->generic.wqe_com,
			       PARM_READ_CHECK);

			/* Word 10 */
			bf_set(wqe_qosd, &wqe->fcp_iwrite.wqe_com, 0);
			bf_set(wqe_iod, &wqe->fcp_iwrite.wqe_com,
			       LPFC_WQE_IOD_WRITE);
			bf_set(wqe_lenloc, &wqe->fcp_iwrite.wqe_com,
			       LPFC_WQE_LENLOC_WORD4);
			if (phba->cfg_nvme_oas)
				bf_set(wqe_oas, &wqe->fcp_iwrite.wqe_com, 1);

			/* Word 11 */
			bf_set(wqe_cmd_type, &wqe->generic.wqe_com,
			       NVME_WRITE_CMD);

			atomic_inc(&phba->fc4NvmeOutputRequests);
		} else {
			/* Word 7 */
			bf_set(wqe_cmnd, &wqe->generic.wqe_com,
			       CMD_FCP_IREAD64_WQE);
			bf_set(wqe_pu, &wqe->generic.wqe_com,
			       PARM_READ_CHECK);

			/* Word 10 */
			bf_set(wqe_qosd, &wqe->fcp_iread.wqe_com, 0);
			bf_set(wqe_iod, &wqe->fcp_iread.wqe_com,
			       LPFC_WQE_IOD_READ);
			bf_set(wqe_lenloc, &wqe->fcp_iread.wqe_com,
			       LPFC_WQE_LENLOC_WORD4);
			if (phba->cfg_nvme_oas)
				bf_set(wqe_oas, &wqe->fcp_iread.wqe_com, 1);

			/* Word 11 */
			bf_set(wqe_cmd_type, &wqe->generic.wqe_com,
			       NVME_READ_CMD);

			atomic_inc(&phba->fc4NvmeInputRequests);
		}
	} else {
		/* Word 4 */
		wqe->fcp_icmd.rsrvd4 = 0;

		/* Word 7 */
		bf_set(wqe_cmnd, &wqe->generic.wqe_com, CMD_FCP_ICMND64_WQE);
		bf_set(wqe_pu, &wqe->generic.wqe_com, 0);

		/* Word 10 */
		bf_set(wqe_qosd, &wqe->fcp_icmd.wqe_com, 1);
		bf_set(wqe_iod, &wqe->fcp_icmd.wqe_com, LPFC_WQE_IOD_WRITE);
		bf_set(wqe_lenloc, &wqe->fcp_icmd.wqe_com,
		       LPFC_WQE_LENLOC_NONE);
		if (phba->cfg_nvme_oas)
			bf_set(wqe_oas, &wqe->fcp_icmd.wqe_com, 1);

		/* Word 11 */
		bf_set(wqe_cmd_type, &wqe->generic.wqe_com, NVME_READ_CMD);

		atomic_inc(&phba->fc4NvmeControlRequests);
	}
	/*
	 * Finish initializing those WQE fields that are independent
	 * of the nvme_cmnd request_buffer
	 */

	/* Word 6 */
	bf_set(wqe_ctxt_tag, &wqe->generic.wqe_com,
	       phba->sli4_hba.rpi_ids[pnode->nlp_rpi]);
	bf_set(wqe_xri_tag, &wqe->generic.wqe_com, pwqeq->sli4_xritag);

	/* Word 7 */
	/* Preserve Class data in the ndlp. */
	bf_set(wqe_class, &wqe->generic.wqe_com,
	       (pnode->nlp_fcp_info & 0x0f));

	/* Word 8 */
	wqe->generic.wqe_com.abort_tag = pwqeq->iotag;

	/* Word 9 */
	bf_set(wqe_reqtag, &wqe->generic.wqe_com, pwqeq->iotag);

	/* Word 11 */
	bf_set(wqe_cqid, &wqe->generic.wqe_com, LPFC_WQE_CQ_ID_DEFAULT);

	pwqeq->vport = vport;
	return 0;
}


/**
 * lpfc_nvme_prep_io_dma - Issue an NVME-over-FCP IO
 * @lpfc_pnvme: Pointer to the driver's nvme instance data
 * @lpfc_nvme_lport: Pointer to the driver's local port data
 * @lpfc_nvme_rport: Pointer to the rport getting the @lpfc_nvme_ereq
 * @lpfc_nvme_fcreq: IO request from nvme fc to driver.
 * @hw_queue_handle: Driver-returned handle in lpfc_nvme_create_queue
 *
 * Driver registers this routine as it io request handler.  This
 * routine issues an fcp WQE with data from the @lpfc_nvme_fcpreq
 * data structure to the rport indicated in @lpfc_nvme_rport.
 *
 * Return value :
 *   0 - Success
 *   TODO: What are the failure codes.
 **/
static int
lpfc_nvme_prep_io_dma(struct lpfc_vport *vport,
		      struct lpfc_nvme_buf *lpfc_ncmd)
{
	struct lpfc_hba *phba = vport->phba;
	struct nvmefc_fcp_req *nCmd = lpfc_ncmd->nvmeCmd;
	union lpfc_wqe128 *wqe = (union lpfc_wqe128 *)&lpfc_ncmd->cur_iocbq.wqe;
	struct sli4_sge *sgl = lpfc_ncmd->nvme_sgl;
	struct scatterlist *data_sg;
	struct sli4_sge *first_data_sgl;
	dma_addr_t physaddr;
	uint32_t num_bde = 0;
	uint32_t dma_len;
	uint32_t dma_offset = 0;
	int nseg, i;

	/* Fix up the command and response DMA stuff. */
	lpfc_nvme_adj_fcp_sgls(vport, lpfc_ncmd, nCmd);

	/*
	 * There are three possibilities here - use scatter-gather segment, use
	 * the single mapping, or neither.
	 */
	if (nCmd->sg_cnt) {
		/*
		 * Jump over the cmd and rsp SGEs.  The fix routine
		 * has already adjusted for this.
		 */
		sgl += 2;

		first_data_sgl = sgl;
		lpfc_ncmd->seg_cnt = nCmd->sg_cnt;
		if (lpfc_ncmd->seg_cnt > phba->cfg_nvme_seg_cnt) {
			lpfc_printf_log(phba, KERN_ERR, LOG_NVME_IOERR,
					"6058 Too many sg segments from "
					"NVME Transport.  Max %d, "
					"nvmeIO sg_cnt %d\n",
					phba->cfg_nvme_seg_cnt,
					lpfc_ncmd->seg_cnt);
			lpfc_ncmd->seg_cnt = 0;
			return 1;
		}

		/*
		 * The driver established a maximum scatter-gather segment count
		 * during probe that limits the number of sg elements in any
		 * single nvme command.  Just run through the seg_cnt and format
		 * the sge's.
		 */
		nseg = nCmd->sg_cnt;
		data_sg = nCmd->first_sgl;
		for (i = 0; i < nseg; i++) {
			if (data_sg == NULL) {
				lpfc_printf_log(phba, KERN_ERR, LOG_NVME_IOERR,
						"6059 dptr err %d, nseg %d\n",
						i, nseg);
				lpfc_ncmd->seg_cnt = 0;
				return 1;
			}
			physaddr = data_sg->dma_address;
			dma_len = data_sg->length;
			sgl->addr_lo = cpu_to_le32(putPaddrLow(physaddr));
			sgl->addr_hi = cpu_to_le32(putPaddrHigh(physaddr));
			sgl->word2 = le32_to_cpu(sgl->word2);
			if ((num_bde + 1) == nseg)
				bf_set(lpfc_sli4_sge_last, sgl, 1);
			else
				bf_set(lpfc_sli4_sge_last, sgl, 0);
			bf_set(lpfc_sli4_sge_offset, sgl, dma_offset);
			bf_set(lpfc_sli4_sge_type, sgl, LPFC_SGE_TYPE_DATA);
			sgl->word2 = cpu_to_le32(sgl->word2);
			sgl->sge_len = cpu_to_le32(dma_len);

			dma_offset += dma_len;
			data_sg = sg_next(data_sg);
			sgl++;
		}
	} else {
		/* For this clause to be valid, the payload_length
		 * and sg_cnt must zero.
		 */
		if (nCmd->payload_length != 0) {
			lpfc_printf_log(phba, KERN_ERR, LOG_NVME_IOERR,
					"6063 NVME DMA Prep Err: sg_cnt %d "
					"payload_length x%x\n",
					nCmd->sg_cnt, nCmd->payload_length);
			return 1;
		}
	}

	/*
	 * Due to difference in data length between DIF/non-DIF paths,
	 * we need to set word 4 of WQE here
	 */
	wqe->fcp_iread.total_xfer_len = nCmd->payload_length;
	return 0;
}

/**
 * lpfc_nvme_fcp_io_submit - Issue an NVME-over-FCP IO
 * @lpfc_pnvme: Pointer to the driver's nvme instance data
 * @lpfc_nvme_lport: Pointer to the driver's local port data
 * @lpfc_nvme_rport: Pointer to the rport getting the @lpfc_nvme_ereq
 * @lpfc_nvme_fcreq: IO request from nvme fc to driver.
 * @hw_queue_handle: Driver-returned handle in lpfc_nvme_create_queue
 *
 * Driver registers this routine as it io request handler.  This
 * routine issues an fcp WQE with data from the @lpfc_nvme_fcpreq
 * data structure to the rport
 indicated in @lpfc_nvme_rport.
 *
 * Return value :
 *   0 - Success
 *   TODO: What are the failure codes.
 **/
static int
lpfc_nvme_fcp_io_submit(struct nvme_fc_local_port *pnvme_lport,
			struct nvme_fc_remote_port *pnvme_rport,
			void *hw_queue_handle,
			struct nvmefc_fcp_req *pnvme_fcreq)
{
	int ret = 0;
	struct lpfc_nvme_lport *lport;
	struct lpfc_vport *vport;
	struct lpfc_hba *phba;
	struct lpfc_nodelist *ndlp;
	struct lpfc_nvme_buf *lpfc_ncmd;
	struct lpfc_nvme_rport *rport;
	struct lpfc_nvme_qhandle *lpfc_queue_info;
	struct lpfc_nvme_fcpreq_priv *freqpriv = pnvme_fcreq->private;
#ifdef CONFIG_SCSI_LPFC_DEBUG_FS
	uint64_t start = 0;
#endif

	lport = (struct lpfc_nvme_lport *)pnvme_lport->private;
	vport = lport->vport;
	phba = vport->phba;

#ifdef CONFIG_SCSI_LPFC_DEBUG_FS
	if (phba->ktime_on)
		start = ktime_get_ns();
#endif
	rport = (struct lpfc_nvme_rport *)pnvme_rport->private;
	lpfc_queue_info = (struct lpfc_nvme_qhandle *)hw_queue_handle;

	/*
	 * Catch race where our node has transitioned, but the
	 * transport is still transitioning.
	 */
	ndlp = rport->ndlp;
	if (!ndlp || !NLP_CHK_NODE_ACT(ndlp)) {
		lpfc_printf_vlog(vport, KERN_ERR, LOG_NODE | LOG_NVME_IOERR,
				 "6053 rport %p, ndlp %p, DID x%06x "
				 "ndlp not ready.\n",
				 rport, ndlp, pnvme_rport->port_id);

		ndlp = lpfc_findnode_did(vport, pnvme_rport->port_id);
		if (!ndlp) {
			lpfc_printf_vlog(vport, KERN_ERR, LOG_NVME_IOERR,
					 "6066 Missing node for DID %x\n",
					 pnvme_rport->port_id);
			ret = -ENODEV;
			goto out_fail;
		}
	}

	/* The remote node has to be a mapped target or it's an error. */
	if ((ndlp->nlp_type & NLP_NVME_TARGET) &&
	    (ndlp->nlp_state != NLP_STE_MAPPED_NODE)) {
		lpfc_printf_vlog(vport, KERN_ERR, LOG_NODE | LOG_NVME_IOERR,
				 "6036 rport %p, DID x%06x not ready for "
				 "IO. State x%x, Type x%x\n",
				 rport, pnvme_rport->port_id,
				 ndlp->nlp_state, ndlp->nlp_type);
		ret = -ENODEV;
		goto out_fail;

	}

	/* The node is shared with FCP IO, make sure the IO pending count does
	 * not exceed the programmed depth.
	 */
	if (atomic_read(&ndlp->cmd_pending) >= ndlp->cmd_qdepth) {
		ret = -EBUSY;
		goto out_fail;
	}

	lpfc_ncmd = lpfc_get_nvme_buf(phba, ndlp);
	if (lpfc_ncmd == NULL) {
		lpfc_printf_vlog(vport, KERN_INFO, LOG_NVME_IOERR,
				 "6065 driver's buffer pool is empty, "
				 "IO failed\n");
		ret = -EBUSY;
		goto out_fail;
	}
#ifdef CONFIG_SCSI_LPFC_DEBUG_FS
	if (phba->ktime_on) {
		lpfc_ncmd->ts_cmd_start = start;
		lpfc_ncmd->ts_last_cmd = phba->ktime_last_cmd;
	}
#endif

	/*
	 * Store the data needed by the driver to issue, abort, and complete
	 * an IO.
	 * Do not let the IO hang out forever.  There is no midlayer issuing
	 * an abort so inform the FW of the maximum IO pending time.
	 */
	freqpriv->nvme_buf = lpfc_ncmd;
	lpfc_ncmd->nvmeCmd = pnvme_fcreq;
	lpfc_ncmd->nrport = rport;
	lpfc_ncmd->ndlp = ndlp;
	lpfc_ncmd->start_time = jiffies;

	lpfc_nvme_prep_io_cmd(vport, lpfc_ncmd, ndlp);
	ret = lpfc_nvme_prep_io_dma(vport, lpfc_ncmd);
	if (ret) {
		ret = -ENOMEM;
		goto out_free_nvme_buf;
	}

	atomic_inc(&ndlp->cmd_pending);

	/*
	 * Issue the IO on the WQ indicated by index in the hw_queue_handle.
	 * This identfier was create in our hardware queue create callback
	 * routine. The driver now is dependent on the IO queue steering from
	 * the transport.  We are trusting the upper NVME layers know which
	 * index to use and that they have affinitized a CPU to this hardware
	 * queue. A hardware queue maps to a driver MSI-X vector/EQ/CQ/WQ.
	 */
	lpfc_ncmd->cur_iocbq.hba_wqidx = lpfc_queue_info->index;

	lpfc_nvmeio_data(phba, "NVME FCP XMIT: xri x%x idx %d to %06x\n",
			 lpfc_ncmd->cur_iocbq.sli4_xritag,
			 lpfc_queue_info->index, ndlp->nlp_DID);

	ret = lpfc_sli4_issue_wqe(phba, LPFC_FCP_RING, &lpfc_ncmd->cur_iocbq);
	if (ret) {
		atomic_dec(&ndlp->cmd_pending);
		lpfc_printf_vlog(vport, KERN_ERR, LOG_NVME_IOERR,
				 "6113 FCP could not issue WQE err %x "
				 "sid: x%x did: x%x oxid: x%x\n",
				 ret, vport->fc_myDID, ndlp->nlp_DID,
				 lpfc_ncmd->cur_iocbq.sli4_xritag);
		goto out_free_nvme_buf;
	}

#ifdef CONFIG_SCSI_LPFC_DEBUG_FS
	if (phba->ktime_on)
		lpfc_ncmd->ts_cmd_wqput = ktime_get_ns();

	if (phba->cpucheck_on & LPFC_CHECK_NVME_IO) {
		lpfc_ncmd->cpu = smp_processor_id();
		if (lpfc_ncmd->cpu != lpfc_queue_info->index) {
			/* Check for admin queue */
			if (lpfc_queue_info->qidx) {
				lpfc_printf_vlog(vport,
						 KERN_ERR, LOG_NVME_IOERR,
						"6702 CPU Check cmd: "
						"cpu %d wq %d\n",
						lpfc_ncmd->cpu,
						lpfc_queue_info->index);
			}
			lpfc_ncmd->cpu = lpfc_queue_info->index;
		}
		if (lpfc_ncmd->cpu < LPFC_CHECK_CPU_CNT)
			phba->cpucheck_xmt_io[lpfc_ncmd->cpu]++;
	}
#endif
	return 0;

 out_free_nvme_buf:
	if (lpfc_ncmd->nvmeCmd->sg_cnt) {
		if (lpfc_ncmd->nvmeCmd->io_dir == NVMEFC_FCP_WRITE)
			atomic_dec(&phba->fc4NvmeOutputRequests);
		else
			atomic_dec(&phba->fc4NvmeInputRequests);
	} else
		atomic_dec(&phba->fc4NvmeControlRequests);
	lpfc_release_nvme_buf(phba, lpfc_ncmd);
 out_fail:
	return ret;
}

/**
 * lpfc_nvme_abort_fcreq_cmpl - Complete an NVME FCP abort request.
 * @phba: Pointer to HBA context object
 * @cmdiocb: Pointer to command iocb object.
 * @rspiocb: Pointer to response iocb object.
 *
 * This is the callback function for any NVME FCP IO that was aborted.
 *
 * Return value:
 *   None
 **/
void
lpfc_nvme_abort_fcreq_cmpl(struct lpfc_hba *phba, struct lpfc_iocbq *cmdiocb,
			   struct lpfc_wcqe_complete *abts_cmpl)
{
	lpfc_printf_log(phba, KERN_ERR, LOG_NVME,
			"6145 ABORT_XRI_CN completing on rpi x%x "
			"original iotag x%x, abort cmd iotag x%x "
			"req_tag x%x, status x%x, hwstatus x%x\n",
			cmdiocb->iocb.un.acxri.abortContextTag,
			cmdiocb->iocb.un.acxri.abortIoTag,
			cmdiocb->iotag,
			bf_get(lpfc_wcqe_c_request_tag, abts_cmpl),
			bf_get(lpfc_wcqe_c_status, abts_cmpl),
			bf_get(lpfc_wcqe_c_hw_status, abts_cmpl));
	lpfc_sli_release_iocbq(phba, cmdiocb);
}

/**
 * lpfc_nvme_fcp_abort - Issue an NVME-over-FCP ABTS
 * @lpfc_pnvme: Pointer to the driver's nvme instance data
 * @lpfc_nvme_lport: Pointer to the driver's local port data
 * @lpfc_nvme_rport: Pointer to the rport getting the @lpfc_nvme_ereq
 * @lpfc_nvme_fcreq: IO request from nvme fc to driver.
 * @hw_queue_handle: Driver-returned handle in lpfc_nvme_create_queue
 *
 * Driver registers this routine as its nvme request io abort handler.  This
 * routine issues an fcp Abort WQE with data from the @lpfc_nvme_fcpreq
 * data structure to the rport indicated in @lpfc_nvme_rport.  This routine
 * is executed asynchronously - one the target is validated as "MAPPED" and
 * ready for IO, the driver issues the abort request and returns.
 *
 * Return value:
 *   None
 **/
static void
lpfc_nvme_fcp_abort(struct nvme_fc_local_port *pnvme_lport,
		    struct nvme_fc_remote_port *pnvme_rport,
		    void *hw_queue_handle,
		    struct nvmefc_fcp_req *pnvme_fcreq)
{
	struct lpfc_nvme_lport *lport;
	struct lpfc_vport *vport;
	struct lpfc_hba *phba;
	struct lpfc_nvme_rport *rport;
	struct lpfc_nvme_buf *lpfc_nbuf;
	struct lpfc_iocbq *abts_buf;
	struct lpfc_iocbq *nvmereq_wqe;
	struct lpfc_nvme_fcpreq_priv *freqpriv = pnvme_fcreq->private;
	union lpfc_wqe *abts_wqe;
	unsigned long flags;
	int ret_val;

	lport = (struct lpfc_nvme_lport *)pnvme_lport->private;
	rport = (struct lpfc_nvme_rport *)pnvme_rport->private;
	vport = lport->vport;
	phba = vport->phba;

	/* Announce entry to new IO submit field. */
	lpfc_printf_vlog(vport, KERN_INFO, LOG_NVME_ABTS,
			 "6002 Abort Request to rport DID x%06x "
			 "for nvme_fc_req %p\n",
			 pnvme_rport->port_id,
			 pnvme_fcreq);

	/* If the hba is getting reset, this flag is set.  It is
	 * cleared when the reset is complete and rings reestablished.
	 */
	spin_lock_irqsave(&phba->hbalock, flags);
	/* driver queued commands are in process of being flushed */
	if (phba->hba_flag & HBA_NVME_IOQ_FLUSH) {
		spin_unlock_irqrestore(&phba->hbalock, flags);
		lpfc_printf_vlog(vport, KERN_ERR, LOG_NVME_ABTS,
				 "6139 Driver in reset cleanup - flushing "
				 "NVME Req now.  hba_flag x%x\n",
				 phba->hba_flag);
		return;
	}

	lpfc_nbuf = freqpriv->nvme_buf;
	if (!lpfc_nbuf) {
		spin_unlock_irqrestore(&phba->hbalock, flags);
		lpfc_printf_vlog(vport, KERN_ERR, LOG_NVME_ABTS,
				 "6140 NVME IO req has no matching lpfc nvme "
				 "io buffer.  Skipping abort req.\n");
		return;
	} else if (!lpfc_nbuf->nvmeCmd) {
		spin_unlock_irqrestore(&phba->hbalock, flags);
		lpfc_printf_vlog(vport, KERN_ERR, LOG_NVME_ABTS,
				 "6141 lpfc NVME IO req has no nvme_fcreq "
				 "io buffer.  Skipping abort req.\n");
		return;
	}
	nvmereq_wqe = &lpfc_nbuf->cur_iocbq;

	/*
	 * The lpfc_nbuf and the mapped nvme_fcreq in the driver's
	 * state must match the nvme_fcreq passed by the nvme
	 * transport.  If they don't match, it is likely the driver
	 * has already completed the NVME IO and the nvme transport
	 * has not seen it yet.
	 */
	if (lpfc_nbuf->nvmeCmd != pnvme_fcreq) {
		spin_unlock_irqrestore(&phba->hbalock, flags);
		lpfc_printf_vlog(vport, KERN_ERR, LOG_NVME_ABTS,
				 "6143 NVME req mismatch: "
				 "lpfc_nbuf %p nvmeCmd %p, "
				 "pnvme_fcreq %p.  Skipping Abort xri x%x\n",
				 lpfc_nbuf, lpfc_nbuf->nvmeCmd,
				 pnvme_fcreq, nvmereq_wqe->sli4_xritag);
		return;
	}

	/* Don't abort IOs no longer on the pending queue. */
	if (!(nvmereq_wqe->iocb_flag & LPFC_IO_ON_TXCMPLQ)) {
		spin_unlock_irqrestore(&phba->hbalock, flags);
		lpfc_printf_vlog(vport, KERN_ERR, LOG_NVME_ABTS,
				 "6142 NVME IO req %p not queued - skipping "
				 "abort req xri x%x\n",
				 pnvme_fcreq, nvmereq_wqe->sli4_xritag);
		return;
	}

	lpfc_nvmeio_data(phba, "NVME FCP ABORT: xri x%x idx %d to %06x\n",
			 nvmereq_wqe->sli4_xritag,
			 nvmereq_wqe->hba_wqidx, pnvme_rport->port_id);

	/* Outstanding abort is in progress */
	if (nvmereq_wqe->iocb_flag & LPFC_DRIVER_ABORTED) {
		spin_unlock_irqrestore(&phba->hbalock, flags);
		lpfc_printf_vlog(vport, KERN_ERR, LOG_NVME_ABTS,
				 "6144 Outstanding NVME I/O Abort Request "
				 "still pending on nvme_fcreq %p, "
				 "lpfc_ncmd %p xri x%x\n",
				 pnvme_fcreq, lpfc_nbuf,
				 nvmereq_wqe->sli4_xritag);
		return;
	}

	abts_buf = __lpfc_sli_get_iocbq(phba);
	if (!abts_buf) {
		spin_unlock_irqrestore(&phba->hbalock, flags);
		lpfc_printf_vlog(vport, KERN_ERR, LOG_NVME_ABTS,
				 "6136 No available abort wqes. Skipping "
				 "Abts req for nvme_fcreq %p xri x%x\n",
				 pnvme_fcreq, nvmereq_wqe->sli4_xritag);
		return;
	}

	/* Ready - mark outstanding as aborted by driver. */
	nvmereq_wqe->iocb_flag |= LPFC_DRIVER_ABORTED;

	/* Complete prepping the abort wqe and issue to the FW. */
	abts_wqe = &abts_buf->wqe;

	/* WQEs are reused.  Clear stale data and set key fields to
	 * zero like ia, iaab, iaar, xri_tag, and ctxt_tag.
	 */
	memset(abts_wqe, 0, sizeof(union lpfc_wqe));
	bf_set(abort_cmd_criteria, &abts_wqe->abort_cmd, T_XRI_TAG);

	/* word 7 */
	bf_set(wqe_ct, &abts_wqe->abort_cmd.wqe_com, 0);
	bf_set(wqe_cmnd, &abts_wqe->abort_cmd.wqe_com, CMD_ABORT_XRI_CX);
	bf_set(wqe_class, &abts_wqe->abort_cmd.wqe_com,
	       nvmereq_wqe->iocb.ulpClass);

	/* word 8 - tell the FW to abort the IO associated with this
	 * outstanding exchange ID.
	 */
	abts_wqe->abort_cmd.wqe_com.abort_tag = nvmereq_wqe->sli4_xritag;

	/* word 9 - this is the iotag for the abts_wqe completion. */
	bf_set(wqe_reqtag, &abts_wqe->abort_cmd.wqe_com,
	       abts_buf->iotag);

	/* word 10 */
	bf_set(wqe_wqid, &abts_wqe->abort_cmd.wqe_com, nvmereq_wqe->hba_wqidx);
	bf_set(wqe_qosd, &abts_wqe->abort_cmd.wqe_com, 1);
	bf_set(wqe_lenloc, &abts_wqe->abort_cmd.wqe_com, LPFC_WQE_LENLOC_NONE);

	/* word 11 */
	bf_set(wqe_cmd_type, &abts_wqe->abort_cmd.wqe_com, OTHER_COMMAND);
	bf_set(wqe_wqec, &abts_wqe->abort_cmd.wqe_com, 1);
	bf_set(wqe_cqid, &abts_wqe->abort_cmd.wqe_com, LPFC_WQE_CQ_ID_DEFAULT);

	/* ABTS WQE must go to the same WQ as the WQE to be aborted */
	abts_buf->iocb_flag |= LPFC_IO_NVME;
	abts_buf->hba_wqidx = nvmereq_wqe->hba_wqidx;
	abts_buf->vport = vport;
	abts_buf->wqe_cmpl = lpfc_nvme_abort_fcreq_cmpl;
	ret_val = lpfc_sli4_issue_wqe(phba, LPFC_FCP_RING, abts_buf);
	spin_unlock_irqrestore(&phba->hbalock, flags);
	if (ret_val) {
		lpfc_printf_vlog(vport, KERN_ERR, LOG_NVME_ABTS,
				 "6137 Failed abts issue_wqe with status x%x "
				 "for nvme_fcreq %p.\n",
				 ret_val, pnvme_fcreq);
		lpfc_sli_release_iocbq(phba, abts_buf);
		return;
	}

	lpfc_printf_vlog(vport, KERN_INFO, LOG_NVME_ABTS,
			 "6138 Transport Abort NVME Request Issued for "
			 "ox_id x%x on reqtag x%x\n",
			 nvmereq_wqe->sli4_xritag,
			 abts_buf->iotag);
}

/* Declare and initialization an instance of the FC NVME template. */
static struct nvme_fc_port_template lpfc_nvme_template = {
	/* initiator-based functions */
	.localport_delete  = lpfc_nvme_localport_delete,
	.remoteport_delete = lpfc_nvme_remoteport_delete,
	.create_queue = lpfc_nvme_create_queue,
	.delete_queue = lpfc_nvme_delete_queue,
	.ls_req       = lpfc_nvme_ls_req,
	.fcp_io       = lpfc_nvme_fcp_io_submit,
	.ls_abort     = lpfc_nvme_ls_abort,
	.fcp_abort    = lpfc_nvme_fcp_abort,

	.max_hw_queues = 1,
	.max_sgl_segments = LPFC_NVME_DEFAULT_SEGS,
	.max_dif_sgl_segments = LPFC_NVME_DEFAULT_SEGS,
	.dma_boundary = 0xFFFFFFFF,

	/* Sizes of additional private data for data structures.
	 * No use for the last two sizes at this time.
	 */
	.local_priv_sz = sizeof(struct lpfc_nvme_lport),
	.remote_priv_sz = sizeof(struct lpfc_nvme_rport),
	.lsrqst_priv_sz = 0,
	.fcprqst_priv_sz = sizeof(struct lpfc_nvme_fcpreq_priv),
};

/**
 * lpfc_sli4_post_nvme_sgl_block - post a block of nvme sgl list to firmware
 * @phba: pointer to lpfc hba data structure.
 * @nblist: pointer to nvme buffer list.
 * @count: number of scsi buffers on the list.
 *
 * This routine is invoked to post a block of @count scsi sgl pages from a
 * SCSI buffer list @nblist to the HBA using non-embedded mailbox command.
 * No Lock is held.
 *
 **/
static int
lpfc_sli4_post_nvme_sgl_block(struct lpfc_hba *phba,
			      struct list_head *nblist,
			      int count)
{
	struct lpfc_nvme_buf *lpfc_ncmd;
	struct lpfc_mbx_post_uembed_sgl_page1 *sgl;
	struct sgl_page_pairs *sgl_pg_pairs;
	void *viraddr;
	LPFC_MBOXQ_t *mbox;
	uint32_t reqlen, alloclen, pg_pairs;
	uint32_t mbox_tmo;
	uint16_t xritag_start = 0;
	int rc = 0;
	uint32_t shdr_status, shdr_add_status;
	dma_addr_t pdma_phys_bpl1;
	union lpfc_sli4_cfg_shdr *shdr;

	/* Calculate the requested length of the dma memory */
	reqlen = count * sizeof(struct sgl_page_pairs) +
		 sizeof(union lpfc_sli4_cfg_shdr) + sizeof(uint32_t);
	if (reqlen > SLI4_PAGE_SIZE) {
		lpfc_printf_log(phba, KERN_WARNING, LOG_INIT,
				"6118 Block sgl registration required DMA "
				"size (%d) great than a page\n", reqlen);
		return -ENOMEM;
	}
	mbox = mempool_alloc(phba->mbox_mem_pool, GFP_KERNEL);
	if (!mbox) {
		lpfc_printf_log(phba, KERN_ERR, LOG_INIT,
				"6119 Failed to allocate mbox cmd memory\n");
		return -ENOMEM;
	}

	/* Allocate DMA memory and set up the non-embedded mailbox command */
	alloclen = lpfc_sli4_config(phba, mbox, LPFC_MBOX_SUBSYSTEM_FCOE,
				LPFC_MBOX_OPCODE_FCOE_POST_SGL_PAGES, reqlen,
				LPFC_SLI4_MBX_NEMBED);

	if (alloclen < reqlen) {
		lpfc_printf_log(phba, KERN_ERR, LOG_INIT,
				"6120 Allocated DMA memory size (%d) is "
				"less than the requested DMA memory "
				"size (%d)\n", alloclen, reqlen);
		lpfc_sli4_mbox_cmd_free(phba, mbox);
		return -ENOMEM;
	}

	/* Get the first SGE entry from the non-embedded DMA memory */
	viraddr = mbox->sge_array->addr[0];

	/* Set up the SGL pages in the non-embedded DMA pages */
	sgl = (struct lpfc_mbx_post_uembed_sgl_page1 *)viraddr;
	sgl_pg_pairs = &sgl->sgl_pg_pairs;

	pg_pairs = 0;
	list_for_each_entry(lpfc_ncmd, nblist, list) {
		/* Set up the sge entry */
		sgl_pg_pairs->sgl_pg0_addr_lo =
			cpu_to_le32(putPaddrLow(lpfc_ncmd->dma_phys_sgl));
		sgl_pg_pairs->sgl_pg0_addr_hi =
			cpu_to_le32(putPaddrHigh(lpfc_ncmd->dma_phys_sgl));
		if (phba->cfg_sg_dma_buf_size > SGL_PAGE_SIZE)
			pdma_phys_bpl1 = lpfc_ncmd->dma_phys_sgl +
						SGL_PAGE_SIZE;
		else
			pdma_phys_bpl1 = 0;
		sgl_pg_pairs->sgl_pg1_addr_lo =
			cpu_to_le32(putPaddrLow(pdma_phys_bpl1));
		sgl_pg_pairs->sgl_pg1_addr_hi =
			cpu_to_le32(putPaddrHigh(pdma_phys_bpl1));
		/* Keep the first xritag on the list */
		if (pg_pairs == 0)
			xritag_start = lpfc_ncmd->cur_iocbq.sli4_xritag;
		sgl_pg_pairs++;
		pg_pairs++;
	}
	bf_set(lpfc_post_sgl_pages_xri, sgl, xritag_start);
	bf_set(lpfc_post_sgl_pages_xricnt, sgl, pg_pairs);
	/* Perform endian conversion if necessary */
	sgl->word0 = cpu_to_le32(sgl->word0);

	if (!phba->sli4_hba.intr_enable)
		rc = lpfc_sli_issue_mbox(phba, mbox, MBX_POLL);
	else {
		mbox_tmo = lpfc_mbox_tmo_val(phba, mbox);
		rc = lpfc_sli_issue_mbox_wait(phba, mbox, mbox_tmo);
	}
	shdr = (union lpfc_sli4_cfg_shdr *)&sgl->cfg_shdr;
	shdr_status = bf_get(lpfc_mbox_hdr_status, &shdr->response);
	shdr_add_status = bf_get(lpfc_mbox_hdr_add_status, &shdr->response);
	if (rc != MBX_TIMEOUT)
		lpfc_sli4_mbox_cmd_free(phba, mbox);
	if (shdr_status || shdr_add_status || rc) {
		lpfc_printf_log(phba, KERN_ERR, LOG_SLI,
				"6125 POST_SGL_BLOCK mailbox command failed "
				"status x%x add_status x%x mbx status x%x\n",
				shdr_status, shdr_add_status, rc);
		rc = -ENXIO;
	}
	return rc;
}

/**
 * lpfc_post_nvme_sgl_list - Post blocks of nvme buffer sgls from a list
 * @phba: pointer to lpfc hba data structure.
 * @post_nblist: pointer to the nvme buffer list.
 *
 * This routine walks a list of nvme buffers that was passed in. It attempts
 * to construct blocks of nvme buffer sgls which contains contiguous xris and
 * uses the non-embedded SGL block post mailbox commands to post to the port.
 * For single NVME buffer sgl with non-contiguous xri, if any, it shall use
 * embedded SGL post mailbox command for posting. The @post_nblist passed in
 * must be local list, thus no lock is needed when manipulate the list.
 *
 * Returns: 0 = failure, non-zero number of successfully posted buffers.
 **/
static int
lpfc_post_nvme_sgl_list(struct lpfc_hba *phba,
			     struct list_head *post_nblist, int sb_count)
{
	struct lpfc_nvme_buf *lpfc_ncmd, *lpfc_ncmd_next;
	int status, sgl_size;
	int post_cnt = 0, block_cnt = 0, num_posting = 0, num_posted = 0;
	dma_addr_t pdma_phys_sgl1;
	int last_xritag = NO_XRI;
	int cur_xritag;
	LIST_HEAD(prep_nblist);
	LIST_HEAD(blck_nblist);
	LIST_HEAD(nvme_nblist);

	/* sanity check */
	if (sb_count <= 0)
		return -EINVAL;

	sgl_size = phba->cfg_sg_dma_buf_size;

	list_for_each_entry_safe(lpfc_ncmd, lpfc_ncmd_next, post_nblist, list) {
		list_del_init(&lpfc_ncmd->list);
		block_cnt++;
		if ((last_xritag != NO_XRI) &&
		    (lpfc_ncmd->cur_iocbq.sli4_xritag != last_xritag + 1)) {
			/* a hole in xri block, form a sgl posting block */
			list_splice_init(&prep_nblist, &blck_nblist);
			post_cnt = block_cnt - 1;
			/* prepare list for next posting block */
			list_add_tail(&lpfc_ncmd->list, &prep_nblist);
			block_cnt = 1;
		} else {
			/* prepare list for next posting block */
			list_add_tail(&lpfc_ncmd->list, &prep_nblist);
			/* enough sgls for non-embed sgl mbox command */
			if (block_cnt == LPFC_NEMBED_MBOX_SGL_CNT) {
				list_splice_init(&prep_nblist, &blck_nblist);
				post_cnt = block_cnt;
				block_cnt = 0;
			}
		}
		num_posting++;
		last_xritag = lpfc_ncmd->cur_iocbq.sli4_xritag;

		/* end of repost sgl list condition for NVME buffers */
		if (num_posting == sb_count) {
			if (post_cnt == 0) {
				/* last sgl posting block */
				list_splice_init(&prep_nblist, &blck_nblist);
				post_cnt = block_cnt;
			} else if (block_cnt == 1) {
				/* last single sgl with non-contiguous xri */
				if (sgl_size > SGL_PAGE_SIZE)
					pdma_phys_sgl1 =
						lpfc_ncmd->dma_phys_sgl +
						SGL_PAGE_SIZE;
				else
					pdma_phys_sgl1 = 0;
				cur_xritag = lpfc_ncmd->cur_iocbq.sli4_xritag;
				status = lpfc_sli4_post_sgl(phba,
						lpfc_ncmd->dma_phys_sgl,
						pdma_phys_sgl1, cur_xritag);
				if (status) {
					/* failure, put on abort nvme list */
					lpfc_ncmd->flags |= LPFC_SBUF_XBUSY;
				} else {
					/* success, put on NVME buffer list */
					lpfc_ncmd->flags &= ~LPFC_SBUF_XBUSY;
					lpfc_ncmd->status = IOSTAT_SUCCESS;
					num_posted++;
				}
				/* success, put on NVME buffer sgl list */
				list_add_tail(&lpfc_ncmd->list, &nvme_nblist);
			}
		}

		/* continue until a nembed page worth of sgls */
		if (post_cnt == 0)
			continue;

		/* post block of NVME buffer list sgls */
		status = lpfc_sli4_post_nvme_sgl_block(phba, &blck_nblist,
						       post_cnt);

		/* don't reset xirtag due to hole in xri block */
		if (block_cnt == 0)
			last_xritag = NO_XRI;

		/* reset NVME buffer post count for next round of posting */
		post_cnt = 0;

		/* put posted NVME buffer-sgl posted on NVME buffer sgl list */
		while (!list_empty(&blck_nblist)) {
			list_remove_head(&blck_nblist, lpfc_ncmd,
					 struct lpfc_nvme_buf, list);
			if (status) {
				/* failure, put on abort nvme list */
				lpfc_ncmd->flags |= LPFC_SBUF_XBUSY;
			} else {
				/* success, put on NVME buffer list */
				lpfc_ncmd->flags &= ~LPFC_SBUF_XBUSY;
				lpfc_ncmd->status = IOSTAT_SUCCESS;
				num_posted++;
			}
			list_add_tail(&lpfc_ncmd->list, &nvme_nblist);
		}
	}
	/* Push NVME buffers with sgl posted to the available list */
	while (!list_empty(&nvme_nblist)) {
		list_remove_head(&nvme_nblist, lpfc_ncmd,
				 struct lpfc_nvme_buf, list);
		lpfc_release_nvme_buf(phba, lpfc_ncmd);
	}
	return num_posted;
}

/**
 * lpfc_repost_nvme_sgl_list - Repost all the allocated nvme buffer sgls
 * @phba: pointer to lpfc hba data structure.
 *
 * This routine walks the list of nvme buffers that have been allocated and
 * repost them to the port by using SGL block post. This is needed after a
 * pci_function_reset/warm_start or start. The lpfc_hba_down_post_s4 routine
 * is responsible for moving all nvme buffers on the lpfc_abts_nvme_sgl_list
 * to the lpfc_nvme_buf_list. If the repost fails, reject all nvme buffers.
 *
 * Returns: 0 = success, non-zero failure.
 **/
int
lpfc_repost_nvme_sgl_list(struct lpfc_hba *phba)
{
	LIST_HEAD(post_nblist);
	int num_posted, rc = 0;

	/* get all NVME buffers need to repost to a local list */
	spin_lock_irq(&phba->nvme_buf_list_get_lock);
	spin_lock(&phba->nvme_buf_list_put_lock);
	list_splice_init(&phba->lpfc_nvme_buf_list_get, &post_nblist);
	list_splice(&phba->lpfc_nvme_buf_list_put, &post_nblist);
	spin_unlock(&phba->nvme_buf_list_put_lock);
	spin_unlock_irq(&phba->nvme_buf_list_get_lock);

	/* post the list of nvme buffer sgls to port if available */
	if (!list_empty(&post_nblist)) {
		num_posted = lpfc_post_nvme_sgl_list(phba, &post_nblist,
						phba->sli4_hba.nvme_xri_cnt);
		/* failed to post any nvme buffer, return error */
		if (num_posted == 0)
			rc = -EIO;
	}
	return rc;
}

/**
 * lpfc_new_nvme_buf - Scsi buffer allocator for HBA with SLI4 IF spec
 * @vport: The virtual port for which this call being executed.
 * @num_to_allocate: The requested number of buffers to allocate.
 *
 * This routine allocates nvme buffers for device with SLI-4 interface spec,
 * the nvme buffer contains all the necessary information needed to initiate
 * a NVME I/O. After allocating up to @num_to_allocate NVME buffers and put
 * them on a list, it post them to the port by using SGL block post.
 *
 * Return codes:
 *   int - number of nvme buffers that were allocated and posted.
 *   0 = failure, less than num_to_alloc is a partial failure.
 **/
static int
lpfc_new_nvme_buf(struct lpfc_vport *vport, int num_to_alloc)
{
	struct lpfc_hba *phba = vport->phba;
	struct lpfc_nvme_buf *lpfc_ncmd;
	struct lpfc_iocbq *pwqeq;
	union lpfc_wqe128 *wqe;
	struct sli4_sge *sgl;
	dma_addr_t pdma_phys_sgl;
	uint16_t iotag, lxri = 0;
	int bcnt, num_posted, sgl_size;
	LIST_HEAD(prep_nblist);
	LIST_HEAD(post_nblist);
	LIST_HEAD(nvme_nblist);

	sgl_size = phba->cfg_sg_dma_buf_size;

	for (bcnt = 0; bcnt < num_to_alloc; bcnt++) {
		lpfc_ncmd = kzalloc(sizeof(struct lpfc_nvme_buf), GFP_KERNEL);
		if (!lpfc_ncmd)
			break;
		/*
		 * Get memory from the pci pool to map the virt space to
		 * pci bus space for an I/O. The DMA buffer includes the
		 * number of SGE's necessary to support the sg_tablesize.
		 */
		lpfc_ncmd->data = dma_pool_alloc(phba->lpfc_sg_dma_buf_pool,
						 GFP_KERNEL,
						 &lpfc_ncmd->dma_handle);
		if (!lpfc_ncmd->data) {
			kfree(lpfc_ncmd);
			break;
		}
		memset(lpfc_ncmd->data, 0, phba->cfg_sg_dma_buf_size);

		lxri = lpfc_sli4_next_xritag(phba);
		if (lxri == NO_XRI) {
			dma_pool_free(phba->lpfc_sg_dma_buf_pool,
				      lpfc_ncmd->data, lpfc_ncmd->dma_handle);
			kfree(lpfc_ncmd);
			break;
		}
		pwqeq = &(lpfc_ncmd->cur_iocbq);
		wqe = (union lpfc_wqe128 *)&pwqeq->wqe;

		/* Allocate iotag for lpfc_ncmd->cur_iocbq. */
		iotag = lpfc_sli_next_iotag(phba, pwqeq);
		if (iotag == 0) {
			dma_pool_free(phba->lpfc_sg_dma_buf_pool,
				      lpfc_ncmd->data, lpfc_ncmd->dma_handle);
			kfree(lpfc_ncmd);
			lpfc_printf_log(phba, KERN_ERR, LOG_NVME_IOERR,
					"6121 Failed to allocated IOTAG for"
					" XRI:0x%x\n", lxri);
			lpfc_sli4_free_xri(phba, lxri);
			break;
		}
		pwqeq->sli4_lxritag = lxri;
		pwqeq->sli4_xritag = phba->sli4_hba.xri_ids[lxri];
		pwqeq->iocb_flag |= LPFC_IO_NVME;
		pwqeq->context1 = lpfc_ncmd;
		pwqeq->wqe_cmpl = lpfc_nvme_io_cmd_wqe_cmpl;

		/* Initialize local short-hand pointers. */
		lpfc_ncmd->nvme_sgl = lpfc_ncmd->data;
		sgl = lpfc_ncmd->nvme_sgl;
		pdma_phys_sgl = lpfc_ncmd->dma_handle;
		lpfc_ncmd->dma_phys_sgl = pdma_phys_sgl;

		/* Rsp SGE will be filled in when we rcv an IO
		 * from the NVME Layer to be sent.
		 * The cmd is going to be embedded so we need a SKIP SGE.
		 */
		bf_set(lpfc_sli4_sge_type, sgl, LPFC_SGE_TYPE_SKIP);
		bf_set(lpfc_sli4_sge_last, sgl, 0);
		sgl->word2 = cpu_to_le32(sgl->word2);
		/* Fill in word 3 / sgl_len during cmd submission */

		lpfc_ncmd->cur_iocbq.context1 = lpfc_ncmd;

		/* Word 7 */
		bf_set(wqe_erp, &wqe->generic.wqe_com, 0);
		/* NVME upper layers will time things out, if needed */
		bf_set(wqe_tmo, &wqe->generic.wqe_com, 0);

		/* Word 10 */
		bf_set(wqe_ebde_cnt, &wqe->generic.wqe_com, 0);
		bf_set(wqe_dbde, &wqe->generic.wqe_com, 1);

		/* add the nvme buffer to a post list */
		list_add_tail(&lpfc_ncmd->list, &post_nblist);
		spin_lock_irq(&phba->nvme_buf_list_get_lock);
		phba->sli4_hba.nvme_xri_cnt++;
		spin_unlock_irq(&phba->nvme_buf_list_get_lock);
	}
	lpfc_printf_log(phba, KERN_INFO, LOG_NVME,
			"6114 Allocate %d out of %d requested new NVME "
			"buffers\n", bcnt, num_to_alloc);

	/* post the list of nvme buffer sgls to port if available */
	if (!list_empty(&post_nblist))
		num_posted = lpfc_post_nvme_sgl_list(phba,
						     &post_nblist, bcnt);
	else
		num_posted = 0;

	return num_posted;
}

/**
 * lpfc_get_nvme_buf - Get a nvme buffer from lpfc_nvme_buf_list of the HBA
 * @phba: The HBA for which this call is being executed.
 *
 * This routine removes a nvme buffer from head of @phba lpfc_nvme_buf_list list
 * and returns to caller.
 *
 * Return codes:
 *   NULL - Error
 *   Pointer to lpfc_nvme_buf - Success
 **/
static struct lpfc_nvme_buf *
lpfc_get_nvme_buf(struct lpfc_hba *phba, struct lpfc_nodelist *ndlp)
{
	struct lpfc_nvme_buf *lpfc_ncmd, *lpfc_ncmd_next;
	unsigned long iflag = 0;
	int found = 0;

	spin_lock_irqsave(&phba->nvme_buf_list_get_lock, iflag);
	list_for_each_entry_safe(lpfc_ncmd, lpfc_ncmd_next,
				 &phba->lpfc_nvme_buf_list_get, list) {
		if (lpfc_test_rrq_active(phba, ndlp,
					 lpfc_ncmd->cur_iocbq.sli4_lxritag))
			continue;
		list_del_init(&lpfc_ncmd->list);
		found = 1;
		break;
	}
	if (!found) {
		spin_lock(&phba->nvme_buf_list_put_lock);
		list_splice(&phba->lpfc_nvme_buf_list_put,
			    &phba->lpfc_nvme_buf_list_get);
		INIT_LIST_HEAD(&phba->lpfc_nvme_buf_list_put);
		spin_unlock(&phba->nvme_buf_list_put_lock);
		list_for_each_entry_safe(lpfc_ncmd, lpfc_ncmd_next,
					 &phba->lpfc_nvme_buf_list_get, list) {
			if (lpfc_test_rrq_active(
				phba, ndlp, lpfc_ncmd->cur_iocbq.sli4_lxritag))
				continue;
			list_del_init(&lpfc_ncmd->list);
			found = 1;
			break;
		}
	}
	spin_unlock_irqrestore(&phba->nvme_buf_list_get_lock, iflag);
	if (!found)
		return NULL;
	return  lpfc_ncmd;
}

/**
 * lpfc_release_nvme_buf: Return a nvme buffer back to hba nvme buf list.
 * @phba: The Hba for which this call is being executed.
 * @lpfc_ncmd: The nvme buffer which is being released.
 *
 * This routine releases @lpfc_ncmd nvme buffer by adding it to tail of @phba
 * lpfc_nvme_buf_list list. For SLI4 XRI's are tied to the nvme buffer
 * and cannot be reused for at least RA_TOV amount of time if it was
 * aborted.
 **/
static void
lpfc_release_nvme_buf(struct lpfc_hba *phba, struct lpfc_nvme_buf *lpfc_ncmd)
{
	unsigned long iflag = 0;

	lpfc_ncmd->nonsg_phys = 0;
	if (lpfc_ncmd->flags & LPFC_SBUF_XBUSY) {
		lpfc_printf_log(phba, KERN_INFO, LOG_NVME_ABTS,
				"6310 XB release deferred for "
				"ox_id x%x on reqtag x%x\n",
				lpfc_ncmd->cur_iocbq.sli4_xritag,
				lpfc_ncmd->cur_iocbq.iotag);

		spin_lock_irqsave(&phba->sli4_hba.abts_nvme_buf_list_lock,
					iflag);
		lpfc_ncmd->nvmeCmd = NULL;
		list_add_tail(&lpfc_ncmd->list,
			&phba->sli4_hba.lpfc_abts_nvme_buf_list);
		spin_unlock_irqrestore(&phba->sli4_hba.abts_nvme_buf_list_lock,
					iflag);
	} else {
		lpfc_ncmd->nvmeCmd = NULL;
		lpfc_ncmd->cur_iocbq.iocb_flag = LPFC_IO_NVME;
		spin_lock_irqsave(&phba->nvme_buf_list_put_lock, iflag);
		list_add_tail(&lpfc_ncmd->list, &phba->lpfc_nvme_buf_list_put);
		spin_unlock_irqrestore(&phba->nvme_buf_list_put_lock, iflag);
	}
}

/**
 * lpfc_nvme_create_localport - Create/Bind an nvme localport instance.
 * @pvport - the lpfc_vport instance requesting a localport.
 *
 * This routine is invoked to create an nvme localport instance to bind
 * to the nvme_fc_transport.  It is called once during driver load
 * like lpfc_create_shost after all other services are initialized.
 * It requires a vport, vpi, and wwns at call time.  Other localport
 * parameters are modified as the driver's FCID and the Fabric WWN
 * are established.
 *
 * Return codes
 *      0 - successful
 *      -ENOMEM - no heap memory available
 *      other values - from nvme registration upcall
 **/
int
lpfc_nvme_create_localport(struct lpfc_vport *vport)
{
	int ret = 0;
	struct lpfc_hba  *phba = vport->phba;
	struct nvme_fc_port_info nfcp_info;
	struct nvme_fc_local_port *localport;
	struct lpfc_nvme_lport *lport;
	int len;

	/* Initialize this localport instance.  The vport wwn usage ensures
	 * that NPIV is accounted for.
	 */
	memset(&nfcp_info, 0, sizeof(struct nvme_fc_port_info));
	nfcp_info.port_role = FC_PORT_ROLE_NVME_INITIATOR;
	nfcp_info.node_name = wwn_to_u64(vport->fc_nodename.u.wwn);
	nfcp_info.port_name = wwn_to_u64(vport->fc_portname.u.wwn);

	/* Limit to LPFC_MAX_NVME_SEG_CNT.
	 * For now need + 1 to get around NVME transport logic.
	 */
	if (phba->cfg_sg_seg_cnt > LPFC_MAX_NVME_SEG_CNT) {
		lpfc_printf_vlog(vport, KERN_INFO, LOG_NVME | LOG_INIT,
				 "6300 Reducing sg segment cnt to %d\n",
				 LPFC_MAX_NVME_SEG_CNT);
		phba->cfg_nvme_seg_cnt = LPFC_MAX_NVME_SEG_CNT;
	} else {
		phba->cfg_nvme_seg_cnt = phba->cfg_sg_seg_cnt;
	}
	lpfc_nvme_template.max_sgl_segments = phba->cfg_nvme_seg_cnt + 1;
	lpfc_nvme_template.max_hw_queues = phba->cfg_nvme_io_channel;

	/* localport is allocated from the stack, but the registration
	 * call allocates heap memory as well as the private area.
	 */
#if (IS_ENABLED(CONFIG_NVME_FC))
	ret = nvme_fc_register_localport(&nfcp_info, &lpfc_nvme_template,
					 &vport->phba->pcidev->dev, &localport);
#else
	ret = -ENOMEM;
#endif
	if (!ret) {
		lpfc_printf_vlog(vport, KERN_INFO, LOG_NVME | LOG_NVME_DISC,
				 "6005 Successfully registered local "
				 "NVME port num %d, localP %p, private %p, "
				 "sg_seg %d\n",
				 localport->port_num, localport,
				 localport->private,
				 lpfc_nvme_template.max_sgl_segments);

		/* Private is our lport size declared in the template. */
		lport = (struct lpfc_nvme_lport *)localport->private;
		vport->localport = localport;
		lport->vport = vport;
		vport->nvmei_support = 1;

		/* Don't post more new bufs if repost already recovered
		 * the nvme sgls.
		 */
		if (phba->sli4_hba.nvme_xri_cnt == 0) {
			len  = lpfc_new_nvme_buf(vport,
						 phba->sli4_hba.nvme_xri_max);
			vport->phba->total_nvme_bufs += len;
		}
	}

	return ret;
}

/**
 * lpfc_nvme_destroy_localport - Destroy lpfc_nvme bound to nvme transport.
 * @pnvme: pointer to lpfc nvme data structure.
 *
 * This routine is invoked to destroy all lports bound to the phba.
 * The lport memory was allocated by the nvme fc transport and is
 * released there.  This routine ensures all rports bound to the
 * lport have been disconnected.
 *
 **/
void
lpfc_nvme_destroy_localport(struct lpfc_vport *vport)
{
#if (IS_ENABLED(CONFIG_NVME_FC))
	struct nvme_fc_local_port *localport;
	struct lpfc_nvme_lport *lport;
	int ret;

	if (vport->nvmei_support == 0)
		return;

	localport = vport->localport;
	vport->localport = NULL;
	lport = (struct lpfc_nvme_lport *)localport->private;

	lpfc_printf_vlog(vport, KERN_INFO, LOG_NVME,
			 "6011 Destroying NVME localport %p\n",
			 localport);

	/* lport's rport list is clear.  Unregister
	 * lport and release resources.
	 */
	init_completion(&lport->lport_unreg_done);
	ret = nvme_fc_unregister_localport(localport);
	wait_for_completion_timeout(&lport->lport_unreg_done, 5);

	/* Regardless of the unregister upcall response, clear
	 * nvmei_support.  All rports are unregistered and the
	 * driver will clean up.
	 */
	vport->nvmei_support = 0;
	if (ret == 0) {
		lpfc_printf_vlog(vport,
				 KERN_INFO, LOG_NVME_DISC,
				 "6009 Unregistered lport Success\n");
	} else {
		lpfc_printf_vlog(vport,
				 KERN_INFO, LOG_NVME_DISC,
				 "6010 Unregistered lport "
				 "Failed, status x%x\n",
				 ret);
	}
#endif
}

void
lpfc_nvme_update_localport(struct lpfc_vport *vport)
{
#if (IS_ENABLED(CONFIG_NVME_FC))
	struct nvme_fc_local_port *localport;
	struct lpfc_nvme_lport *lport;

	localport = vport->localport;
	if (!localport) {
		lpfc_printf_vlog(vport, KERN_WARNING, LOG_NVME,
				 "6710 Update NVME fail. No localport\n");
		return;
	}
	lport = (struct lpfc_nvme_lport *)localport->private;
	if (!lport) {
		lpfc_printf_vlog(vport, KERN_WARNING, LOG_NVME,
				 "6171 Update NVME fail. localP %p, No lport\n",
				 localport);
		return;
	}
	lpfc_printf_vlog(vport, KERN_INFO, LOG_NVME,
			 "6012 Update NVME lport %p did x%x\n",
			 localport, vport->fc_myDID);

	localport->port_id = vport->fc_myDID;
	if (localport->port_id == 0)
		localport->port_role = FC_PORT_ROLE_NVME_DISCOVERY;
	else
		localport->port_role = FC_PORT_ROLE_NVME_INITIATOR;

	lpfc_printf_vlog(vport, KERN_INFO, LOG_NVME_DISC,
			 "6030 bound lport %p to DID x%06x\n",
			 lport, localport->port_id);
#endif
}

int
lpfc_nvme_register_port(struct lpfc_vport *vport, struct lpfc_nodelist *ndlp)
{
#if (IS_ENABLED(CONFIG_NVME_FC))
	int ret = 0;
	struct nvme_fc_local_port *localport;
	struct lpfc_nvme_lport *lport;
	struct lpfc_nvme_rport *rport;
	struct nvme_fc_remote_port *remote_port;
	struct nvme_fc_port_info rpinfo;

	lpfc_printf_vlog(ndlp->vport, KERN_INFO, LOG_NVME_DISC,
			 "6006 Register NVME PORT. DID x%06x nlptype x%x\n",
			 ndlp->nlp_DID, ndlp->nlp_type);

	localport = vport->localport;
	if (!localport)
		return 0;

<<<<<<< HEAD
=======
	lport = (struct lpfc_nvme_lport *)localport->private;

>>>>>>> bb176f67
	/* NVME rports are not preserved across devloss.
	 * Just register this instance.  Note, rpinfo->dev_loss_tmo
	 * is left 0 to indicate accept transport defaults.  The
	 * driver communicates port role capabilities consistent
	 * with the PRLI response data.
	 */
	memset(&rpinfo, 0, sizeof(struct nvme_fc_port_info));
	rpinfo.port_id = ndlp->nlp_DID;
	if (ndlp->nlp_type & NLP_NVME_TARGET)
		rpinfo.port_role |= FC_PORT_ROLE_NVME_TARGET;
	if (ndlp->nlp_type & NLP_NVME_INITIATOR)
		rpinfo.port_role |= FC_PORT_ROLE_NVME_INITIATOR;

	if (ndlp->nlp_type & NLP_NVME_DISCOVERY)
		rpinfo.port_role |= FC_PORT_ROLE_NVME_DISCOVERY;

	rpinfo.port_name = wwn_to_u64(ndlp->nlp_portname.u.wwn);
	rpinfo.node_name = wwn_to_u64(ndlp->nlp_nodename.u.wwn);
	ret = nvme_fc_register_remoteport(localport, &rpinfo, &remote_port);
	if (!ret) {
		/* If the ndlp already has an nrport, this is just
		 * a resume of the existing rport.  Else this is a
		 * new rport.
		 */
		rport = remote_port->private;
		if (ndlp->nrport == rport) {
			lpfc_printf_vlog(ndlp->vport, KERN_INFO,
					 LOG_NVME_DISC,
					 "6014 Rebinding lport to "
					 "rport wwpn 0x%llx, "
					 "Data: x%x x%x x%x x%06x\n",
					 remote_port->port_name,
					 remote_port->port_id,
					 remote_port->port_role,
					 ndlp->nlp_type,
					 ndlp->nlp_DID);
		} else {
			/* New rport. */
			rport->remoteport = remote_port;
			rport->lport = lport;
			rport->ndlp = lpfc_nlp_get(ndlp);
			if (!rport->ndlp)
				return -1;
			ndlp->nrport = rport;
			lpfc_printf_vlog(vport, KERN_INFO,
					 LOG_NVME_DISC | LOG_NODE,
					 "6022 Binding new rport to "
					 "lport %p Rport WWNN 0x%llx, "
					 "Rport WWPN 0x%llx DID "
					 "x%06x Role x%x\n",
					 lport,
					 rpinfo.node_name, rpinfo.port_name,
					 rpinfo.port_id, rpinfo.port_role);
		}
	} else {
		lpfc_printf_vlog(vport, KERN_ERR,
				 LOG_NVME_DISC | LOG_NODE,
				 "6031 RemotePort Registration failed "
				 "err: %d, DID x%06x\n",
				 ret, ndlp->nlp_DID);
	}

	return ret;
#else
	return 0;
#endif
}

/* lpfc_nvme_unregister_port - unbind the DID and port_role from this rport.
 *
 * There is no notion of Devloss or rport recovery from the current
 * nvme_transport perspective.  Loss of an rport just means IO cannot
 * be sent and recovery is completely up to the initator.
 * For now, the driver just unbinds the DID and port_role so that
 * no further IO can be issued.  Changes are planned for later.
 *
 * Notes - the ndlp reference count is not decremented here since
 * since there is no nvme_transport api for devloss.  Node ref count
 * is only adjusted in driver unload.
 */
void
lpfc_nvme_unregister_port(struct lpfc_vport *vport, struct lpfc_nodelist *ndlp)
{
#if (IS_ENABLED(CONFIG_NVME_FC))
	int ret;
	struct nvme_fc_local_port *localport;
	struct lpfc_nvme_lport *lport;
	struct lpfc_nvme_rport *rport;
	struct nvme_fc_remote_port *remoteport;

	localport = vport->localport;

	/* This is fundamental error.  The localport is always
	 * available until driver unload.  Just exit.
	 */
	if (!localport)
		return;

	lport = (struct lpfc_nvme_lport *)localport->private;
	if (!lport)
		goto input_err;

	rport = ndlp->nrport;
	if (!rport)
		goto input_err;

	remoteport = rport->remoteport;
	lpfc_printf_vlog(vport, KERN_INFO, LOG_NVME_DISC,
			 "6033 Unreg nvme remoteport %p, portname x%llx, "
			 "port_id x%06x, portstate x%x port type x%x\n",
			 remoteport, remoteport->port_name,
			 remoteport->port_id, remoteport->port_state,
			 ndlp->nlp_type);

	/* Sanity check ndlp type.  Only call for NVME ports. Don't
	 * clear any rport state until the transport calls back.
	 */
	if (ndlp->nlp_type & (NLP_NVME_TARGET | NLP_NVME_INITIATOR)) {
		init_completion(&rport->rport_unreg_done);

		/* No concern about the role change on the nvme remoteport.
		 * The transport will update it.
		 */
		ret = nvme_fc_unregister_remoteport(remoteport);
		if (ret != 0) {
			lpfc_printf_vlog(vport, KERN_ERR, LOG_NVME_DISC,
					 "6167 NVME unregister failed %d "
					 "port_state x%x\n",
					 ret, remoteport->port_state);
		}

	}
	return;

 input_err:
#endif
	lpfc_printf_vlog(vport, KERN_ERR, LOG_NVME_DISC,
			 "6168 State error: lport %p, rport%p FCID x%06x\n",
			 vport->localport, ndlp->rport, ndlp->nlp_DID);
}

/**
 * lpfc_sli4_nvme_xri_aborted - Fast-path process of NVME xri abort
 * @phba: pointer to lpfc hba data structure.
 * @axri: pointer to the fcp xri abort wcqe structure.
 *
 * This routine is invoked by the worker thread to process a SLI4 fast-path
 * FCP aborted xri.
 **/
void
lpfc_sli4_nvme_xri_aborted(struct lpfc_hba *phba,
			   struct sli4_wcqe_xri_aborted *axri)
{
	uint16_t xri = bf_get(lpfc_wcqe_xa_xri, axri);
	uint16_t rxid = bf_get(lpfc_wcqe_xa_remote_xid, axri);
	struct lpfc_nvme_buf *lpfc_ncmd, *next_lpfc_ncmd;
	struct lpfc_nodelist *ndlp;
	unsigned long iflag = 0;
	int rrq_empty = 0;

	if (!(phba->cfg_enable_fc4_type & LPFC_ENABLE_NVME))
		return;
	spin_lock_irqsave(&phba->hbalock, iflag);
	spin_lock(&phba->sli4_hba.abts_nvme_buf_list_lock);
	list_for_each_entry_safe(lpfc_ncmd, next_lpfc_ncmd,
				 &phba->sli4_hba.lpfc_abts_nvme_buf_list,
				 list) {
		if (lpfc_ncmd->cur_iocbq.sli4_xritag == xri) {
			list_del_init(&lpfc_ncmd->list);
			lpfc_ncmd->flags &= ~LPFC_SBUF_XBUSY;
			lpfc_ncmd->status = IOSTAT_SUCCESS;
			spin_unlock(
				&phba->sli4_hba.abts_nvme_buf_list_lock);

			rrq_empty = list_empty(&phba->active_rrq_list);
			spin_unlock_irqrestore(&phba->hbalock, iflag);
			ndlp = lpfc_ncmd->ndlp;
			if (ndlp) {
				lpfc_set_rrq_active(
					phba, ndlp,
					lpfc_ncmd->cur_iocbq.sli4_lxritag,
					rxid, 1);
				lpfc_sli4_abts_err_handler(phba, ndlp, axri);
			}

			lpfc_printf_log(phba, KERN_INFO, LOG_NVME_ABTS,
					"6311 XRI Aborted xri x%x tag x%x "
					"released\n",
					xri, lpfc_ncmd->cur_iocbq.iotag);

			lpfc_release_nvme_buf(phba, lpfc_ncmd);
			if (rrq_empty)
				lpfc_worker_wake_up(phba);
			return;
		}
	}
	spin_unlock(&phba->sli4_hba.abts_nvme_buf_list_lock);
	spin_unlock_irqrestore(&phba->hbalock, iflag);

	lpfc_printf_log(phba, KERN_INFO, LOG_NVME_ABTS,
			"6312 XRI Aborted xri x%x not found\n", xri);

}<|MERGE_RESOLUTION|>--- conflicted
+++ resolved
@@ -2305,11 +2305,8 @@
 	if (!localport)
 		return 0;
 
-<<<<<<< HEAD
-=======
 	lport = (struct lpfc_nvme_lport *)localport->private;
 
->>>>>>> bb176f67
 	/* NVME rports are not preserved across devloss.
 	 * Just register this instance.  Note, rpinfo->dev_loss_tmo
 	 * is left 0 to indicate accept transport defaults.  The
