--- conflicted
+++ resolved
@@ -87,15 +87,11 @@
  * @function:	timer expiry callback function
  * @base:	pointer to the timer base (per cpu and per clock)
  * @state:	state information (See bit values above)
-<<<<<<< HEAD
  * @cb_entry:	list entry to defer timers from hardirq context
  * @irqsafe:	timer can run in hardirq context
  * @praecox:	timer expiry time if expired at the time of programming
- * @start_pid: timer statistics field to store the pid of the task which
-=======
  * @is_rel:	Set if the timer was armed relative
  * @start_pid:  timer statistics field to store the pid of the task which
->>>>>>> 1cb8570b
  *		started the timer
  * @start_site:	timer statistics field to store the site where the timer
  *		was started
@@ -109,17 +105,13 @@
 	ktime_t				_softexpires;
 	enum hrtimer_restart		(*function)(struct hrtimer *);
 	struct hrtimer_clock_base	*base;
-<<<<<<< HEAD
-	unsigned long			state;
+	u8				state;
 	struct list_head		cb_entry;
 	int				irqsafe;
 #ifdef CONFIG_MISSED_TIMER_OFFSETS_HIST
 	ktime_t				praecox;
 #endif
-=======
-	u8				state;
 	u8				is_rel;
->>>>>>> 1cb8570b
 #ifdef CONFIG_TIMER_STATS
 	int				start_pid;
 	void				*start_site;
