/* IPv4 specific functions of netfilter core */
#include <linux/kernel.h>
#include <linux/netfilter.h>
#include <linux/netfilter_ipv4.h>
#include <linux/ip.h>
#include <linux/skbuff.h>
#include <linux/gfp.h>
#include <net/route.h>
#include <net/xfrm.h>
#include <net/ip.h>
#include <net/netfilter/nf_queue.h>

/* route_me_harder function, used by iptable_nat, iptable_mangle + ip_queue */
int ip_route_me_harder(struct sk_buff *skb, unsigned addr_type)
{
	struct net *net = dev_net(skb_dst(skb)->dev);
	const struct iphdr *iph = ip_hdr(skb);
	struct rtable *rt;
	struct flowi4 fl4 = {};
	unsigned long orefdst;
	unsigned int hh_len;
	unsigned int type;

	type = inet_addr_type(net, iph->saddr);
	if (skb->sk && inet_sk(skb->sk)->transparent)
		type = RTN_LOCAL;
	if (addr_type == RTN_UNSPEC)
		addr_type = type;

	/* some non-standard hacks like ipt_REJECT.c:send_reset() can cause
	 * packets with foreign saddr to appear on the NF_INET_LOCAL_OUT hook.
	 */
	if (addr_type == RTN_LOCAL) {
<<<<<<< HEAD
		fl.fl4_dst = iph->daddr;
		if (type == RTN_LOCAL)
			fl.fl4_src = iph->saddr;
		fl.fl4_tos = RT_TOS(iph->tos);
		fl.oif = skb->sk ? skb->sk->sk_bound_dev_if : 0;
		fl.mark = skb->mark;
		fl.flags = skb->sk ? inet_sk_flowi_flags(skb->sk) : 0;
		if (ip_route_output_key(net, &rt, &fl) != 0)
=======
		fl4.daddr = iph->daddr;
		if (type == RTN_LOCAL)
			fl4.saddr = iph->saddr;
		fl4.flowi4_tos = RT_TOS(iph->tos);
		fl4.flowi4_oif = skb->sk ? skb->sk->sk_bound_dev_if : 0;
		fl4.flowi4_mark = skb->mark;
		fl4.flowi4_flags = skb->sk ? inet_sk_flowi_flags(skb->sk) : 0;
		rt = ip_route_output_key(net, &fl4);
		if (IS_ERR(rt))
>>>>>>> 105e53f8
			return -1;

		/* Drop old route. */
		skb_dst_drop(skb);
		skb_dst_set(skb, &rt->dst);
	} else {
		/* non-local src, find valid iif to satisfy
		 * rp-filter when calling ip_route_input. */
<<<<<<< HEAD
		fl.fl4_dst = iph->saddr;
		if (ip_route_output_key(net, &rt, &fl) != 0)
=======
		fl4.daddr = iph->saddr;
		rt = ip_route_output_key(net, &fl4);
		if (IS_ERR(rt))
>>>>>>> 105e53f8
			return -1;

		orefdst = skb->_skb_refdst;
		if (ip_route_input(skb, iph->daddr, iph->saddr,
				   RT_TOS(iph->tos), rt->dst.dev) != 0) {
			dst_release(&rt->dst);
			return -1;
		}
		dst_release(&rt->dst);
		refdst_drop(orefdst);
	}

	if (skb_dst(skb)->error)
		return -1;

#ifdef CONFIG_XFRM
	if (!(IPCB(skb)->flags & IPSKB_XFRM_TRANSFORMED) &&
	    xfrm_decode_session(skb, flowi4_to_flowi(&fl4), AF_INET) == 0) {
		struct dst_entry *dst = skb_dst(skb);
		skb_dst_set(skb, NULL);
		dst = xfrm_lookup(net, dst, flowi4_to_flowi(&fl4), skb->sk, 0);
		if (IS_ERR(dst))
			return -1;
		skb_dst_set(skb, dst);
	}
#endif

	/* Change in oif may mean change in hh_len. */
	hh_len = skb_dst(skb)->dev->hard_header_len;
	if (skb_headroom(skb) < hh_len &&
	    pskb_expand_head(skb, hh_len - skb_headroom(skb), 0, GFP_ATOMIC))
		return -1;

	return 0;
}
EXPORT_SYMBOL(ip_route_me_harder);

#ifdef CONFIG_XFRM
int ip_xfrm_me_harder(struct sk_buff *skb)
{
	struct flowi fl;
	unsigned int hh_len;
	struct dst_entry *dst;

	if (IPCB(skb)->flags & IPSKB_XFRM_TRANSFORMED)
		return 0;
	if (xfrm_decode_session(skb, &fl, AF_INET) < 0)
		return -1;

	dst = skb_dst(skb);
	if (dst->xfrm)
		dst = ((struct xfrm_dst *)dst)->route;
	dst_hold(dst);

	dst = xfrm_lookup(dev_net(dst->dev), dst, &fl, skb->sk, 0);
	if (IS_ERR(dst))
		return -1;

	skb_dst_drop(skb);
	skb_dst_set(skb, dst);

	/* Change in oif may mean change in hh_len. */
	hh_len = skb_dst(skb)->dev->hard_header_len;
	if (skb_headroom(skb) < hh_len &&
	    pskb_expand_head(skb, hh_len - skb_headroom(skb), 0, GFP_ATOMIC))
		return -1;
	return 0;
}
EXPORT_SYMBOL(ip_xfrm_me_harder);
#endif

void (*ip_nat_decode_session)(struct sk_buff *, struct flowi *);
EXPORT_SYMBOL(ip_nat_decode_session);

/*
 * Extra routing may needed on local out, as the QUEUE target never
 * returns control to the table.
 */

struct ip_rt_info {
	__be32 daddr;
	__be32 saddr;
	u_int8_t tos;
	u_int32_t mark;
};

static void nf_ip_saveroute(const struct sk_buff *skb,
			    struct nf_queue_entry *entry)
{
	struct ip_rt_info *rt_info = nf_queue_entry_reroute(entry);

	if (entry->hook == NF_INET_LOCAL_OUT) {
		const struct iphdr *iph = ip_hdr(skb);

		rt_info->tos = iph->tos;
		rt_info->daddr = iph->daddr;
		rt_info->saddr = iph->saddr;
		rt_info->mark = skb->mark;
	}
}

static int nf_ip_reroute(struct sk_buff *skb,
			 const struct nf_queue_entry *entry)
{
	const struct ip_rt_info *rt_info = nf_queue_entry_reroute(entry);

	if (entry->hook == NF_INET_LOCAL_OUT) {
		const struct iphdr *iph = ip_hdr(skb);

		if (!(iph->tos == rt_info->tos &&
		      skb->mark == rt_info->mark &&
		      iph->daddr == rt_info->daddr &&
		      iph->saddr == rt_info->saddr))
			return ip_route_me_harder(skb, RTN_UNSPEC);
	}
	return 0;
}

__sum16 nf_ip_checksum(struct sk_buff *skb, unsigned int hook,
			    unsigned int dataoff, u_int8_t protocol)
{
	const struct iphdr *iph = ip_hdr(skb);
	__sum16 csum = 0;

	switch (skb->ip_summed) {
	case CHECKSUM_COMPLETE:
		if (hook != NF_INET_PRE_ROUTING && hook != NF_INET_LOCAL_IN)
			break;
		if ((protocol == 0 && !csum_fold(skb->csum)) ||
		    !csum_tcpudp_magic(iph->saddr, iph->daddr,
				       skb->len - dataoff, protocol,
				       skb->csum)) {
			skb->ip_summed = CHECKSUM_UNNECESSARY;
			break;
		}
		/* fall through */
	case CHECKSUM_NONE:
		if (protocol == 0)
			skb->csum = 0;
		else
			skb->csum = csum_tcpudp_nofold(iph->saddr, iph->daddr,
						       skb->len - dataoff,
						       protocol, 0);
		csum = __skb_checksum_complete(skb);
	}
	return csum;
}
EXPORT_SYMBOL(nf_ip_checksum);

static __sum16 nf_ip_checksum_partial(struct sk_buff *skb, unsigned int hook,
				      unsigned int dataoff, unsigned int len,
				      u_int8_t protocol)
{
	const struct iphdr *iph = ip_hdr(skb);
	__sum16 csum = 0;

	switch (skb->ip_summed) {
	case CHECKSUM_COMPLETE:
		if (len == skb->len - dataoff)
			return nf_ip_checksum(skb, hook, dataoff, protocol);
		/* fall through */
	case CHECKSUM_NONE:
		skb->csum = csum_tcpudp_nofold(iph->saddr, iph->daddr, protocol,
					       skb->len - dataoff, 0);
		skb->ip_summed = CHECKSUM_NONE;
		return __skb_checksum_complete_head(skb, dataoff + len);
	}
	return csum;
}

static int nf_ip_route(struct net *net, struct dst_entry **dst,
		       struct flowi *fl, bool strict __always_unused)
{
	struct rtable *rt = ip_route_output_key(net, &fl->u.ip4);
	if (IS_ERR(rt))
		return PTR_ERR(rt);
	*dst = &rt->dst;
	return 0;
}

static const struct nf_afinfo nf_ip_afinfo = {
	.family			= AF_INET,
	.checksum		= nf_ip_checksum,
	.checksum_partial	= nf_ip_checksum_partial,
	.route			= nf_ip_route,
	.saveroute		= nf_ip_saveroute,
	.reroute		= nf_ip_reroute,
	.route_key_size		= sizeof(struct ip_rt_info),
};

static int ipv4_netfilter_init(void)
{
	return nf_register_afinfo(&nf_ip_afinfo);
}

static void ipv4_netfilter_fini(void)
{
	nf_unregister_afinfo(&nf_ip_afinfo);
}

module_init(ipv4_netfilter_init);
module_exit(ipv4_netfilter_fini);

#ifdef CONFIG_SYSCTL
struct ctl_path nf_net_ipv4_netfilter_sysctl_path[] = {
	{ .procname = "net", },
	{ .procname = "ipv4", },
	{ .procname = "netfilter", },
	{ }
};
EXPORT_SYMBOL_GPL(nf_net_ipv4_netfilter_sysctl_path);
#endif /* CONFIG_SYSCTL */<|MERGE_RESOLUTION|>--- conflicted
+++ resolved
@@ -31,16 +31,6 @@
 	 * packets with foreign saddr to appear on the NF_INET_LOCAL_OUT hook.
 	 */
 	if (addr_type == RTN_LOCAL) {
-<<<<<<< HEAD
-		fl.fl4_dst = iph->daddr;
-		if (type == RTN_LOCAL)
-			fl.fl4_src = iph->saddr;
-		fl.fl4_tos = RT_TOS(iph->tos);
-		fl.oif = skb->sk ? skb->sk->sk_bound_dev_if : 0;
-		fl.mark = skb->mark;
-		fl.flags = skb->sk ? inet_sk_flowi_flags(skb->sk) : 0;
-		if (ip_route_output_key(net, &rt, &fl) != 0)
-=======
 		fl4.daddr = iph->daddr;
 		if (type == RTN_LOCAL)
 			fl4.saddr = iph->saddr;
@@ -50,7 +40,6 @@
 		fl4.flowi4_flags = skb->sk ? inet_sk_flowi_flags(skb->sk) : 0;
 		rt = ip_route_output_key(net, &fl4);
 		if (IS_ERR(rt))
->>>>>>> 105e53f8
 			return -1;
 
 		/* Drop old route. */
@@ -59,14 +48,9 @@
 	} else {
 		/* non-local src, find valid iif to satisfy
 		 * rp-filter when calling ip_route_input. */
-<<<<<<< HEAD
-		fl.fl4_dst = iph->saddr;
-		if (ip_route_output_key(net, &rt, &fl) != 0)
-=======
 		fl4.daddr = iph->saddr;
 		rt = ip_route_output_key(net, &fl4);
 		if (IS_ERR(rt))
->>>>>>> 105e53f8
 			return -1;
 
 		orefdst = skb->_skb_refdst;
