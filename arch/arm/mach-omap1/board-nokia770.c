/*
 * linux/arch/arm/mach-omap1/board-nokia770.c
 *
 * Modified from board-generic.c
 *
 * This program is free software; you can redistribute it and/or modify
 * it under the terms of the GNU General Public License version 2 as
 * published by the Free Software Foundation.
 */
#include <linux/gpio.h>
#include <linux/kernel.h>
#include <linux/init.h>
#include <linux/mutex.h>
#include <linux/platform_device.h>
#include <linux/platform_data/cbus.h>
#include <linux/irq.h>
#include <linux/input.h>
#include <linux/clk.h>
#include <linux/omapfb.h>

#include <linux/spi/spi.h>
#include <linux/spi/ads7846.h>
#include <linux/workqueue.h>
#include <linux/delay.h>

#include <mach/hardware.h>
#include <asm/mach-types.h>
#include <asm/mach/arch.h>
#include <asm/mach/map.h>

#include <plat/mux.h>
#include <plat/usb.h>
#include <plat/board.h>
#include <plat/keypad.h>
#include <plat/common.h>
#include <plat/hwa742.h>
#include <plat/lcd_mipid.h>
#include <plat/mmc.h>
#include <plat/clock.h>

#define ADS7846_PENDOWN_GPIO	15

static const unsigned int nokia770_keymap[] = {
	KEY(1, 0, GROUP_0 | KEY_UP),
	KEY(2, 0, GROUP_1 | KEY_F5),
	KEY(0, 1, GROUP_0 | KEY_LEFT),
	KEY(1, 1, GROUP_0 | KEY_ENTER),
	KEY(2, 1, GROUP_0 | KEY_RIGHT),
	KEY(0, 2, GROUP_1 | KEY_ESC),
	KEY(1, 2, GROUP_0 | KEY_DOWN),
	KEY(2, 2, GROUP_1 | KEY_F4),
	KEY(0, 3, GROUP_2 | KEY_F7),
	KEY(1, 3, GROUP_2 | KEY_F8),
	KEY(2, 3, GROUP_2 | KEY_F6),
};

static struct resource nokia770_kp_resources[] = {
	[0] = {
		.start	= INT_KEYBOARD,
		.end	= INT_KEYBOARD,
		.flags	= IORESOURCE_IRQ,
	},
};

static const struct matrix_keymap_data nokia770_keymap_data = {
	.keymap		= nokia770_keymap,
	.keymap_size	= ARRAY_SIZE(nokia770_keymap),
};

static struct omap_kp_platform_data nokia770_kp_data = {
	.rows		= 8,
	.cols		= 8,
	.keymap_data	= &nokia770_keymap_data,
	.delay		= 4,
};

static struct platform_device nokia770_kp_device = {
	.name		= "omap-keypad",
	.id		= -1,
	.dev		= {
		.platform_data = &nokia770_kp_data,
	},
	.num_resources	= ARRAY_SIZE(nokia770_kp_resources),
	.resource	= nokia770_kp_resources,
};

#if defined(CONFIG_CBUS) || defined(CONFIG_CBUS_MODULE)

static struct cbus_host_platform_data nokia770_cbus_data = {
	.clk_gpio	= OMAP_MPUIO(11),
	.dat_gpio	= OMAP_MPUIO(10),
	.sel_gpio	= OMAP_MPUIO(9),
};

static struct platform_device nokia770_cbus_device = {
	.name		= "cbus",
	.id		= -1,
	.dev		= {
		.platform_data = &nokia770_cbus_data,
	},
};

static struct resource retu_resource[] = {
	{
		.start	= -EINVAL, /* set later */
		.flags	= IORESOURCE_IRQ,
	},
};

static struct cbus_retu_platform_data nokia770_retu_data = {
	.devid		= CBUS_RETU_DEVICE_ID,
};

static struct platform_device retu_device = {
	.name		= "retu",
	.id		= -1,
	.resource	= retu_resource,
	.num_resources	= ARRAY_SIZE(retu_resource),
	.dev		= {
		.platform_data = &nokia770_retu_data,
		.parent	= &nokia770_cbus_device.dev,
	},
};

static struct resource tahvo_resource[] = {
	{
		.start	= -EINVAL, /* set later */
		.flags	= IORESOURCE_IRQ,
	}
};

static struct platform_device tahvo_device = {
	.name		= "tahvo",
	.id		= -1,
	.resource	= tahvo_resource,
	.num_resources	= ARRAY_SIZE(tahvo_resource),
	.dev		= {
		.parent	= &nokia770_cbus_device.dev,
	},
};

static void __init nokia770_cbus_init(void)
{
	int		ret;

	platform_device_register(&nokia770_cbus_device);

	ret = gpio_request(62, "RETU irq");
	if (ret < 0) {
		pr_err("retu: Unable to reserve IRQ GPIO\n");
		return;
	}

	ret = gpio_direction_input(62);
	if (ret < 0) {
		pr_err("retu: Unable to change gpio direction\n");
		gpio_free(62);
		return;
	}

	irq_set_irq_type(gpio_to_irq(62), IRQ_TYPE_EDGE_RISING);
	retu_resource[0].start = gpio_to_irq(62);
	platform_device_register(&retu_device);

	ret = gpio_request(40, "TAHVO irq");
	if (ret) {
		pr_err("tahvo: Unable to reserve IRQ GPIO\n");
		gpio_free(62);
		return;
	}

	ret = gpio_direction_input(40);
	if (ret) {
		pr_err("tahvo: Unable to change direction\n");
		gpio_free(62);
		gpio_free(40);
		return;
	}

	tahvo_resource[0].start = gpio_to_irq(40);
	platform_device_register(&tahvo_device);
}

#else
static inline void __init nokia770_cbus_init(void)
{
}
#endif

static struct platform_device *nokia770_devices[] __initdata = {
	&nokia770_kp_device,
};

static void mipid_shutdown(struct mipid_platform_data *pdata)
{
	if (pdata->nreset_gpio != -1) {
		printk(KERN_INFO "shutdown LCD\n");
		gpio_set_value(pdata->nreset_gpio, 0);
		msleep(120);
	}
}

static struct mipid_platform_data nokia770_mipid_platform_data = {
	.shutdown = mipid_shutdown,
};

static void __init mipid_dev_init(void)
{
	const struct omap_lcd_config *conf;

	conf = omap_get_config(OMAP_TAG_LCD, struct omap_lcd_config);
	if (conf != NULL) {
		nokia770_mipid_platform_data.nreset_gpio = conf->nreset_gpio;
		nokia770_mipid_platform_data.data_lines = conf->data_lines;
	}
}

static void __init ads7846_dev_init(void)
{
	if (gpio_request(ADS7846_PENDOWN_GPIO, "ADS7846 pendown") < 0)
		printk(KERN_ERR "can't get ads7846 pen down GPIO\n");
}

static int ads7846_get_pendown_state(void)
{
	return !gpio_get_value(ADS7846_PENDOWN_GPIO);
}

static struct ads7846_platform_data nokia770_ads7846_platform_data __initdata = {
	.x_max		= 0x0fff,
	.y_max		= 0x0fff,
	.x_plate_ohms	= 180,
	.pressure_max	= 255,
	.debounce_max	= 10,
	.debounce_tol	= 3,
	.debounce_rep	= 1,
	.get_pendown_state	= ads7846_get_pendown_state,
};

static struct spi_board_info nokia770_spi_board_info[] __initdata = {
	[0] = {
		.modalias       = "lcd_mipid",
		.bus_num        = 2,
		.chip_select    = 3,
		.max_speed_hz   = 12000000,
		.platform_data	= &nokia770_mipid_platform_data,
	},
	[1] = {
		.modalias       = "ads7846",
		.bus_num        = 2,
		.chip_select    = 0,
		.max_speed_hz   = 2500000,
		.irq		= OMAP_GPIO_IRQ(15),
		.platform_data	= &nokia770_ads7846_platform_data,
	},
};

static struct hwa742_platform_data nokia770_hwa742_platform_data = {
	.te_connected		= 1,
};

static void __init hwa742_dev_init(void)
{
	clk_add_alias("hwa_sys_ck", NULL, "bclk", NULL);
	omapfb_set_ctrl_platform_data(&nokia770_hwa742_platform_data);
}

/* assume no Mini-AB port */

static struct omap_usb_config nokia770_usb_config __initdata = {
	.otg		= 1,
	.register_host	= 1,
	.register_dev	= 1,
	.hmc_mode	= 16,
	.pins[0]	= 6,
};

#if defined(CONFIG_MMC_OMAP) || defined(CONFIG_MMC_OMAP_MODULE)

#define NOKIA770_GPIO_MMC_POWER		41
#define NOKIA770_GPIO_MMC_SWITCH	23

static int nokia770_mmc_set_power(struct device *dev, int slot, int power_on,
				int vdd)
{
	gpio_set_value(NOKIA770_GPIO_MMC_POWER, power_on);
	return 0;
}

static int nokia770_mmc_get_cover_state(struct device *dev, int slot)
{
	return gpio_get_value(NOKIA770_GPIO_MMC_SWITCH);
}

static struct omap_mmc_platform_data nokia770_mmc2_data = {
	.nr_slots                       = 1,
	.dma_mask			= 0xffffffff,
	.max_freq                       = 12000000,
	.slots[0]       = {
		.set_power		= nokia770_mmc_set_power,
		.get_cover_state	= nokia770_mmc_get_cover_state,
		.ocr_mask               = MMC_VDD_32_33|MMC_VDD_33_34,
		.name                   = "mmcblk",
	},
};

static struct omap_mmc_platform_data *nokia770_mmc_data[OMAP16XX_NR_MMC];

static void __init nokia770_mmc_init(void)
{
	int ret;

	ret = gpio_request(NOKIA770_GPIO_MMC_POWER, "MMC power");
	if (ret < 0)
		return;
	gpio_direction_output(NOKIA770_GPIO_MMC_POWER, 0);

	ret = gpio_request(NOKIA770_GPIO_MMC_SWITCH, "MMC cover");
	if (ret < 0) {
		gpio_free(NOKIA770_GPIO_MMC_POWER);
		return;
	}
	gpio_direction_input(NOKIA770_GPIO_MMC_SWITCH);

	/* Only the second MMC controller is used */
	nokia770_mmc_data[1] = &nokia770_mmc2_data;
	omap1_init_mmc(nokia770_mmc_data, OMAP16XX_NR_MMC);
}

#else
static inline void nokia770_mmc_init(void)
{
}
#endif

static void __init omap_nokia770_init(void)
{
<<<<<<< HEAD
	nokia770_cbus_init();
=======
	/* On Nokia 770, the SleepX signal is masked with an
	 * MPUIO line by default.  It has to be unmasked for it
	 * to become functional */

	/* SleepX mask direction */
	omap_writew((omap_readw(0xfffb5008) & ~2), 0xfffb5008);
	/* Unmask SleepX signal */
	omap_writew((omap_readw(0xfffb5004) & ~2), 0xfffb5004);

>>>>>>> 994c0e99
	platform_add_devices(nokia770_devices, ARRAY_SIZE(nokia770_devices));
	spi_register_board_info(nokia770_spi_board_info,
				ARRAY_SIZE(nokia770_spi_board_info));
	omap_serial_init();
	omap_register_i2c_bus(1, 100, NULL, 0);
	hwa742_dev_init();
	ads7846_dev_init();
	mipid_dev_init();
	omap1_usb_init(&nokia770_usb_config);
	nokia770_mmc_init();
}

MACHINE_START(NOKIA770, "Nokia 770")
	.atag_offset	= 0x100,
	.map_io		= omap16xx_map_io,
	.init_early     = omap1_init_early,
	.reserve	= omap_reserve,
	.init_irq	= omap1_init_irq,
	.init_machine	= omap_nokia770_init,
	.timer		= &omap1_timer,
MACHINE_END<|MERGE_RESOLUTION|>--- conflicted
+++ resolved
@@ -335,9 +335,6 @@
 
 static void __init omap_nokia770_init(void)
 {
-<<<<<<< HEAD
-	nokia770_cbus_init();
-=======
 	/* On Nokia 770, the SleepX signal is masked with an
 	 * MPUIO line by default.  It has to be unmasked for it
 	 * to become functional */
@@ -347,7 +344,7 @@
 	/* Unmask SleepX signal */
 	omap_writew((omap_readw(0xfffb5004) & ~2), 0xfffb5004);
 
->>>>>>> 994c0e99
+	nokia770_cbus_init();
 	platform_add_devices(nokia770_devices, ARRAY_SIZE(nokia770_devices));
 	spi_register_board_info(nokia770_spi_board_info,
 				ARRAY_SIZE(nokia770_spi_board_info));
