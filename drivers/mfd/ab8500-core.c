/*
 * Copyright (C) ST-Ericsson SA 2010
 *
 * License Terms: GNU General Public License v2
 * Author: Srinidhi Kasagar <srinidhi.kasagar@stericsson.com>
 * Author: Rabin Vincent <rabin.vincent@stericsson.com>
 * Author: Mattias Wallin <mattias.wallin@stericsson.com>
 */

#include <linux/kernel.h>
#include <linux/slab.h>
#include <linux/init.h>
#include <linux/irq.h>
#include <linux/delay.h>
#include <linux/interrupt.h>
#include <linux/module.h>
#include <linux/platform_device.h>
#include <linux/mfd/core.h>
#include <linux/mfd/abx500.h>
#include <linux/mfd/ab8500.h>
#include <linux/regulator/ab8500.h>

/*
 * Interrupt register offsets
 * Bank : 0x0E
 */
#define AB8500_IT_SOURCE1_REG		0x00
#define AB8500_IT_SOURCE2_REG		0x01
#define AB8500_IT_SOURCE3_REG		0x02
#define AB8500_IT_SOURCE4_REG		0x03
#define AB8500_IT_SOURCE5_REG		0x04
#define AB8500_IT_SOURCE6_REG		0x05
#define AB8500_IT_SOURCE7_REG		0x06
#define AB8500_IT_SOURCE8_REG		0x07
#define AB8500_IT_SOURCE19_REG		0x12
#define AB8500_IT_SOURCE20_REG		0x13
#define AB8500_IT_SOURCE21_REG		0x14
#define AB8500_IT_SOURCE22_REG		0x15
#define AB8500_IT_SOURCE23_REG		0x16
#define AB8500_IT_SOURCE24_REG		0x17

/*
 * latch registers
 */
#define AB8500_IT_LATCH1_REG		0x20
#define AB8500_IT_LATCH2_REG		0x21
#define AB8500_IT_LATCH3_REG		0x22
#define AB8500_IT_LATCH4_REG		0x23
#define AB8500_IT_LATCH5_REG		0x24
#define AB8500_IT_LATCH6_REG		0x25
#define AB8500_IT_LATCH7_REG		0x26
#define AB8500_IT_LATCH8_REG		0x27
#define AB8500_IT_LATCH9_REG		0x28
#define AB8500_IT_LATCH10_REG		0x29
#define AB8500_IT_LATCH12_REG		0x2B
#define AB8500_IT_LATCH19_REG		0x32
#define AB8500_IT_LATCH20_REG		0x33
#define AB8500_IT_LATCH21_REG		0x34
#define AB8500_IT_LATCH22_REG		0x35
#define AB8500_IT_LATCH23_REG		0x36
#define AB8500_IT_LATCH24_REG		0x37

/*
 * mask registers
 */

#define AB8500_IT_MASK1_REG		0x40
#define AB8500_IT_MASK2_REG		0x41
#define AB8500_IT_MASK3_REG		0x42
#define AB8500_IT_MASK4_REG		0x43
#define AB8500_IT_MASK5_REG		0x44
#define AB8500_IT_MASK6_REG		0x45
#define AB8500_IT_MASK7_REG		0x46
#define AB8500_IT_MASK8_REG		0x47
#define AB8500_IT_MASK9_REG		0x48
#define AB8500_IT_MASK10_REG		0x49
#define AB8500_IT_MASK11_REG		0x4A
#define AB8500_IT_MASK12_REG		0x4B
#define AB8500_IT_MASK13_REG		0x4C
#define AB8500_IT_MASK14_REG		0x4D
#define AB8500_IT_MASK15_REG		0x4E
#define AB8500_IT_MASK16_REG		0x4F
#define AB8500_IT_MASK17_REG		0x50
#define AB8500_IT_MASK18_REG		0x51
#define AB8500_IT_MASK19_REG		0x52
#define AB8500_IT_MASK20_REG		0x53
#define AB8500_IT_MASK21_REG		0x54
#define AB8500_IT_MASK22_REG		0x55
#define AB8500_IT_MASK23_REG		0x56
#define AB8500_IT_MASK24_REG		0x57

#define AB8500_REV_REG			0x80
#define AB8500_SWITCH_OFF_STATUS	0x00

/*
 * Map interrupt numbers to the LATCH and MASK register offsets, Interrupt
 * numbers are indexed into this array with (num / 8).
 *
 * This is one off from the register names, i.e. AB8500_IT_MASK1_REG is at
 * offset 0.
 */
static const int ab8500_irq_regoffset[AB8500_NUM_IRQ_REGS] = {
	0, 1, 2, 3, 4, 6, 7, 8, 9, 11, 18, 19, 20, 21,
};

static int ab8500_get_chip_id(struct device *dev)
{
	struct ab8500 *ab8500;

	if (!dev)
		return -EINVAL;
	ab8500 = dev_get_drvdata(dev->parent);
	return ab8500 ? (int)ab8500->chip_id : -EINVAL;
}

static int set_register_interruptible(struct ab8500 *ab8500, u8 bank,
	u8 reg, u8 data)
{
	int ret;
	/*
	 * Put the u8 bank and u8 register together into a an u16.
	 * The bank on higher 8 bits and register in lower 8 bits.
	 * */
	u16 addr = ((u16)bank) << 8 | reg;

	dev_vdbg(ab8500->dev, "wr: addr %#x <= %#x\n", addr, data);

	ret = mutex_lock_interruptible(&ab8500->lock);
	if (ret)
		return ret;

	ret = ab8500->write(ab8500, addr, data);
	if (ret < 0)
		dev_err(ab8500->dev, "failed to write reg %#x: %d\n",
			addr, ret);
	mutex_unlock(&ab8500->lock);

	return ret;
}

static int ab8500_set_register(struct device *dev, u8 bank,
	u8 reg, u8 value)
{
	struct ab8500 *ab8500 = dev_get_drvdata(dev->parent);

	return set_register_interruptible(ab8500, bank, reg, value);
}

static int get_register_interruptible(struct ab8500 *ab8500, u8 bank,
	u8 reg, u8 *value)
{
	int ret;
	/* put the u8 bank and u8 reg together into a an u16.
	 * bank on higher 8 bits and reg in lower */
	u16 addr = ((u16)bank) << 8 | reg;

	ret = mutex_lock_interruptible(&ab8500->lock);
	if (ret)
		return ret;

	ret = ab8500->read(ab8500, addr);
	if (ret < 0)
		dev_err(ab8500->dev, "failed to read reg %#x: %d\n",
			addr, ret);
	else
		*value = ret;

	mutex_unlock(&ab8500->lock);
	dev_vdbg(ab8500->dev, "rd: addr %#x => data %#x\n", addr, ret);

	return ret;
}

static int ab8500_get_register(struct device *dev, u8 bank,
	u8 reg, u8 *value)
{
	struct ab8500 *ab8500 = dev_get_drvdata(dev->parent);

	return get_register_interruptible(ab8500, bank, reg, value);
}

static int mask_and_set_register_interruptible(struct ab8500 *ab8500, u8 bank,
	u8 reg, u8 bitmask, u8 bitvalues)
{
	int ret;
	u8 data;
	/* put the u8 bank and u8 reg together into a an u16.
	 * bank on higher 8 bits and reg in lower */
	u16 addr = ((u16)bank) << 8 | reg;

	ret = mutex_lock_interruptible(&ab8500->lock);
	if (ret)
		return ret;

	ret = ab8500->read(ab8500, addr);
	if (ret < 0) {
		dev_err(ab8500->dev, "failed to read reg %#x: %d\n",
			addr, ret);
		goto out;
	}

	data = (u8)ret;
	data = (~bitmask & data) | (bitmask & bitvalues);

	ret = ab8500->write(ab8500, addr, data);
	if (ret < 0)
		dev_err(ab8500->dev, "failed to write reg %#x: %d\n",
			addr, ret);

	dev_vdbg(ab8500->dev, "mask: addr %#x => data %#x\n", addr, data);
out:
	mutex_unlock(&ab8500->lock);
	return ret;
}

static int ab8500_mask_and_set_register(struct device *dev,
	u8 bank, u8 reg, u8 bitmask, u8 bitvalues)
{
	struct ab8500 *ab8500 = dev_get_drvdata(dev->parent);

	return mask_and_set_register_interruptible(ab8500, bank, reg,
		bitmask, bitvalues);

}

static struct abx500_ops ab8500_ops = {
	.get_chip_id = ab8500_get_chip_id,
	.get_register = ab8500_get_register,
	.set_register = ab8500_set_register,
	.get_register_page = NULL,
	.set_register_page = NULL,
	.mask_and_set_register = ab8500_mask_and_set_register,
	.event_registers_startup_state_get = NULL,
	.startup_irq_enabled = NULL,
};

static void ab8500_irq_lock(struct irq_data *data)
{
	struct ab8500 *ab8500 = irq_data_get_irq_chip_data(data);

	mutex_lock(&ab8500->irq_lock);
}

static void ab8500_irq_sync_unlock(struct irq_data *data)
{
	struct ab8500 *ab8500 = irq_data_get_irq_chip_data(data);
	int i;

	for (i = 0; i < AB8500_NUM_IRQ_REGS; i++) {
		u8 old = ab8500->oldmask[i];
		u8 new = ab8500->mask[i];
		int reg;

		if (new == old)
			continue;

		/* Interrupt register 12 does'nt exist prior to version 0x20 */
		if (ab8500_irq_regoffset[i] == 11 && ab8500->chip_id < 0x20)
			continue;

		ab8500->oldmask[i] = new;

		reg = AB8500_IT_MASK1_REG + ab8500_irq_regoffset[i];
		set_register_interruptible(ab8500, AB8500_INTERRUPT, reg, new);
	}

	mutex_unlock(&ab8500->irq_lock);
}

static void ab8500_irq_mask(struct irq_data *data)
{
	struct ab8500 *ab8500 = irq_data_get_irq_chip_data(data);
	int offset = data->irq - ab8500->irq_base;
	int index = offset / 8;
	int mask = 1 << (offset % 8);

	ab8500->mask[index] |= mask;
}

static void ab8500_irq_unmask(struct irq_data *data)
{
	struct ab8500 *ab8500 = irq_data_get_irq_chip_data(data);
	int offset = data->irq - ab8500->irq_base;
	int index = offset / 8;
	int mask = 1 << (offset % 8);

	ab8500->mask[index] &= ~mask;
}

static struct irq_chip ab8500_irq_chip = {
	.name			= "ab8500",
	.irq_bus_lock		= ab8500_irq_lock,
	.irq_bus_sync_unlock	= ab8500_irq_sync_unlock,
	.irq_mask		= ab8500_irq_mask,
	.irq_unmask		= ab8500_irq_unmask,
};

static irqreturn_t ab8500_irq(int irq, void *dev)
{
	struct ab8500 *ab8500 = dev;
	int i;

	dev_vdbg(ab8500->dev, "interrupt\n");

	for (i = 0; i < AB8500_NUM_IRQ_REGS; i++) {
		int regoffset = ab8500_irq_regoffset[i];
		int status;
		u8 value;

		/* Interrupt register 12 does'nt exist prior to version 0x20 */
		if (regoffset == 11 && ab8500->chip_id < 0x20)
			continue;

		status = get_register_interruptible(ab8500, AB8500_INTERRUPT,
			AB8500_IT_LATCH1_REG + regoffset, &value);
		if (status < 0 || value == 0)
			continue;

		do {
			int bit = __ffs(value);
			int line = i * 8 + bit;

			handle_nested_irq(ab8500->irq_base + line);
			value &= ~(1 << bit);
		} while (value);
	}

	return IRQ_HANDLED;
}

static int ab8500_irq_init(struct ab8500 *ab8500)
{
	int base = ab8500->irq_base;
	int irq;

	for (irq = base; irq < base + AB8500_NR_IRQS; irq++) {
		irq_set_chip_data(irq, ab8500);
		irq_set_chip_and_handler(irq, &ab8500_irq_chip,
					 handle_simple_irq);
		irq_set_nested_thread(irq, 1);
#ifdef CONFIG_ARM
		set_irq_flags(irq, IRQF_VALID);
#else
		irq_set_noprobe(irq);
#endif
	}

	return 0;
}

static void ab8500_irq_remove(struct ab8500 *ab8500)
{
	int base = ab8500->irq_base;
	int irq;

	for (irq = base; irq < base + AB8500_NR_IRQS; irq++) {
#ifdef CONFIG_ARM
		set_irq_flags(irq, 0);
#endif
		irq_set_chip_and_handler(irq, NULL, NULL);
		irq_set_chip_data(irq, NULL);
	}
}

static struct resource ab8500_gpio_resources[] = {
	{
		.name	= "GPIO_INT6",
		.start	= AB8500_INT_GPIO6R,
		.end	= AB8500_INT_GPIO41F,
		.flags	= IORESOURCE_IRQ,
	}
};

static struct resource ab8500_gpadc_resources[] = {
	{
		.name	= "HW_CONV_END",
		.start	= AB8500_INT_GP_HW_ADC_CONV_END,
		.end	= AB8500_INT_GP_HW_ADC_CONV_END,
		.flags	= IORESOURCE_IRQ,
	},
	{
		.name	= "SW_CONV_END",
		.start	= AB8500_INT_GP_SW_ADC_CONV_END,
		.end	= AB8500_INT_GP_SW_ADC_CONV_END,
		.flags	= IORESOURCE_IRQ,
	},
};

static struct resource ab8500_rtc_resources[] = {
	{
		.name	= "60S",
		.start	= AB8500_INT_RTC_60S,
		.end	= AB8500_INT_RTC_60S,
		.flags	= IORESOURCE_IRQ,
	},
	{
		.name	= "ALARM",
		.start	= AB8500_INT_RTC_ALARM,
		.end	= AB8500_INT_RTC_ALARM,
		.flags	= IORESOURCE_IRQ,
	},
};

static struct resource ab8500_poweronkey_db_resources[] = {
	{
		.name	= "ONKEY_DBF",
		.start	= AB8500_INT_PON_KEY1DB_F,
		.end	= AB8500_INT_PON_KEY1DB_F,
		.flags	= IORESOURCE_IRQ,
	},
	{
		.name	= "ONKEY_DBR",
		.start	= AB8500_INT_PON_KEY1DB_R,
		.end	= AB8500_INT_PON_KEY1DB_R,
		.flags	= IORESOURCE_IRQ,
	},
};

static struct resource ab8500_bm_resources[] = {
	{
		.name = "MAIN_EXT_CH_NOT_OK",
		.start = AB8500_INT_MAIN_EXT_CH_NOT_OK,
		.end = AB8500_INT_MAIN_EXT_CH_NOT_OK,
		.flags = IORESOURCE_IRQ,
	},
	{
		.name = "BATT_OVV",
		.start = AB8500_INT_BATT_OVV,
		.end = AB8500_INT_BATT_OVV,
		.flags = IORESOURCE_IRQ,
	},
	{
		.name = "MAIN_CH_UNPLUG_DET",
		.start = AB8500_INT_MAIN_CH_UNPLUG_DET,
		.end = AB8500_INT_MAIN_CH_UNPLUG_DET,
		.flags = IORESOURCE_IRQ,
	},
	{
		.name = "MAIN_CHARGE_PLUG_DET",
		.start = AB8500_INT_MAIN_CH_PLUG_DET,
		.end = AB8500_INT_MAIN_CH_PLUG_DET,
		.flags = IORESOURCE_IRQ,
	},
	{
		.name = "VBUS_DET_F",
		.start = AB8500_INT_VBUS_DET_F,
		.end = AB8500_INT_VBUS_DET_F,
		.flags = IORESOURCE_IRQ,
	},
	{
		.name = "VBUS_DET_R",
		.start = AB8500_INT_VBUS_DET_R,
		.end = AB8500_INT_VBUS_DET_R,
		.flags = IORESOURCE_IRQ,
	},
	{
		.name = "BAT_CTRL_INDB",
		.start = AB8500_INT_BAT_CTRL_INDB,
		.end = AB8500_INT_BAT_CTRL_INDB,
		.flags = IORESOURCE_IRQ,
	},
	{
		.name = "CH_WD_EXP",
		.start = AB8500_INT_CH_WD_EXP,
		.end = AB8500_INT_CH_WD_EXP,
		.flags = IORESOURCE_IRQ,
	},
	{
		.name = "VBUS_OVV",
		.start = AB8500_INT_VBUS_OVV,
		.end = AB8500_INT_VBUS_OVV,
		.flags = IORESOURCE_IRQ,
	},
	{
		.name = "NCONV_ACCU",
		.start = AB8500_INT_CCN_CONV_ACC,
		.end = AB8500_INT_CCN_CONV_ACC,
		.flags = IORESOURCE_IRQ,
	},
	{
		.name = "LOW_BAT_F",
		.start = AB8500_INT_LOW_BAT_F,
		.end = AB8500_INT_LOW_BAT_F,
		.flags = IORESOURCE_IRQ,
	},
	{
		.name = "LOW_BAT_R",
		.start = AB8500_INT_LOW_BAT_R,
		.end = AB8500_INT_LOW_BAT_R,
		.flags = IORESOURCE_IRQ,
	},
	{
		.name = "BTEMP_LOW",
		.start = AB8500_INT_BTEMP_LOW,
		.end = AB8500_INT_BTEMP_LOW,
		.flags = IORESOURCE_IRQ,
	},
	{
		.name = "BTEMP_HIGH",
		.start = AB8500_INT_BTEMP_HIGH,
		.end = AB8500_INT_BTEMP_HIGH,
		.flags = IORESOURCE_IRQ,
	},
	{
		.name = "USB_CHARGER_NOT_OKR",
		.start = AB8500_INT_USB_CHARGER_NOT_OK,
		.end = AB8500_INT_USB_CHARGER_NOT_OK,
		.flags = IORESOURCE_IRQ,
	},
	{
		.name = "USB_CHARGE_DET_DONE",
		.start = AB8500_INT_USB_CHG_DET_DONE,
		.end = AB8500_INT_USB_CHG_DET_DONE,
		.flags = IORESOURCE_IRQ,
	},
	{
		.name = "USB_CH_TH_PROT_R",
		.start = AB8500_INT_USB_CH_TH_PROT_R,
		.end = AB8500_INT_USB_CH_TH_PROT_R,
		.flags = IORESOURCE_IRQ,
	},
	{
		.name = "MAIN_CH_TH_PROT_R",
		.start = AB8500_INT_MAIN_CH_TH_PROT_R,
		.end = AB8500_INT_MAIN_CH_TH_PROT_R,
		.flags = IORESOURCE_IRQ,
	},
	{
		.name = "USB_CHARGER_NOT_OKF",
		.start = AB8500_INT_USB_CHARGER_NOT_OKF,
		.end = AB8500_INT_USB_CHARGER_NOT_OKF,
		.flags = IORESOURCE_IRQ,
	},
};

static struct resource ab8500_debug_resources[] = {
	{
		.name	= "IRQ_FIRST",
		.start	= AB8500_INT_MAIN_EXT_CH_NOT_OK,
		.end	= AB8500_INT_MAIN_EXT_CH_NOT_OK,
		.flags	= IORESOURCE_IRQ,
	},
	{
		.name	= "IRQ_LAST",
		.start	= AB8500_INT_USB_CHARGER_NOT_OKF,
		.end	= AB8500_INT_USB_CHARGER_NOT_OKF,
		.flags	= IORESOURCE_IRQ,
	},
};

static struct resource ab8500_usb_resources[] = {
	{
		.name = "ID_WAKEUP_R",
		.start = AB8500_INT_ID_WAKEUP_R,
		.end = AB8500_INT_ID_WAKEUP_R,
		.flags = IORESOURCE_IRQ,
	},
	{
		.name = "ID_WAKEUP_F",
		.start = AB8500_INT_ID_WAKEUP_F,
		.end = AB8500_INT_ID_WAKEUP_F,
		.flags = IORESOURCE_IRQ,
	},
	{
		.name = "VBUS_DET_F",
		.start = AB8500_INT_VBUS_DET_F,
		.end = AB8500_INT_VBUS_DET_F,
		.flags = IORESOURCE_IRQ,
	},
	{
		.name = "VBUS_DET_R",
		.start = AB8500_INT_VBUS_DET_R,
		.end = AB8500_INT_VBUS_DET_R,
		.flags = IORESOURCE_IRQ,
	},
	{
		.name = "USB_LINK_STATUS",
		.start = AB8500_INT_USB_LINK_STATUS,
		.end = AB8500_INT_USB_LINK_STATUS,
		.flags = IORESOURCE_IRQ,
	},
};

static struct resource ab8500_temp_resources[] = {
	{
		.name  = "AB8500_TEMP_WARM",
		.start = AB8500_INT_TEMP_WARM,
		.end   = AB8500_INT_TEMP_WARM,
		.flags = IORESOURCE_IRQ,
	},
};

static struct mfd_cell ab8500_devs[] = {
#ifdef CONFIG_DEBUG_FS
	{
		.name = "ab8500-debug",
		.num_resources = ARRAY_SIZE(ab8500_debug_resources),
		.resources = ab8500_debug_resources,
	},
#endif
	{
		.name = "ab8500-sysctrl",
	},
	{
		.name = "ab8500-regulator",
	},
	{
<<<<<<< HEAD
=======
		.name = "ab8500-gpio",
		.num_resources = ARRAY_SIZE(ab8500_gpio_resources),
		.resources = ab8500_gpio_resources,
	},
	{
>>>>>>> 105e53f8
		.name = "ab8500-gpadc",
		.num_resources = ARRAY_SIZE(ab8500_gpadc_resources),
		.resources = ab8500_gpadc_resources,
	},
	{
		.name = "ab8500-rtc",
		.num_resources = ARRAY_SIZE(ab8500_rtc_resources),
		.resources = ab8500_rtc_resources,
	},
	{
		.name = "ab8500-bm",
		.num_resources = ARRAY_SIZE(ab8500_bm_resources),
		.resources = ab8500_bm_resources,
	},
	{ .name = "ab8500-codec", },
	{
		.name = "ab8500-usb",
		.num_resources = ARRAY_SIZE(ab8500_usb_resources),
		.resources = ab8500_usb_resources,
	},
	{
		.name = "ab8500-poweron-key",
		.num_resources = ARRAY_SIZE(ab8500_poweronkey_db_resources),
		.resources = ab8500_poweronkey_db_resources,
	},
	{
		.name = "ab8500-pwm",
		.id = 1,
	},
	{
		.name = "ab8500-pwm",
		.id = 2,
	},
	{
		.name = "ab8500-pwm",
		.id = 3,
	},
	{ .name = "ab8500-leds", },
	{
		.name = "ab8500-denc",
	},
	{
		.name = "ab8500-temp",
		.num_resources = ARRAY_SIZE(ab8500_temp_resources),
		.resources = ab8500_temp_resources,
	},
};

static ssize_t show_chip_id(struct device *dev,
				struct device_attribute *attr, char *buf)
{
	struct ab8500 *ab8500;

	ab8500 = dev_get_drvdata(dev);
	return sprintf(buf, "%#x\n", ab8500 ? ab8500->chip_id : -EINVAL);
}

<<<<<<< HEAD
static DEVICE_ATTR(chip_id, S_IRUGO, show_chip_id, NULL);

static struct attribute *ab8500_sysfs_entries[] = {
	&dev_attr_chip_id.attr,
=======
/*
 * ab8500 has switched off due to (SWITCH_OFF_STATUS):
 * 0x01 Swoff bit programming
 * 0x02 Thermal protection activation
 * 0x04 Vbat lower then BattOk falling threshold
 * 0x08 Watchdog expired
 * 0x10 Non presence of 32kHz clock
 * 0x20 Battery level lower than power on reset threshold
 * 0x40 Power on key 1 pressed longer than 10 seconds
 * 0x80 DB8500 thermal shutdown
 */
static ssize_t show_switch_off_status(struct device *dev,
				struct device_attribute *attr, char *buf)
{
	int ret;
	u8 value;
	struct ab8500 *ab8500;

	ab8500 = dev_get_drvdata(dev);
	ret = get_register_interruptible(ab8500, AB8500_RTC,
		AB8500_SWITCH_OFF_STATUS, &value);
	if (ret < 0)
		return ret;
	return sprintf(buf, "%#x\n", value);
}

static DEVICE_ATTR(chip_id, S_IRUGO, show_chip_id, NULL);
static DEVICE_ATTR(switch_off_status, S_IRUGO, show_switch_off_status, NULL);

static struct attribute *ab8500_sysfs_entries[] = {
	&dev_attr_chip_id.attr,
	&dev_attr_switch_off_status.attr,
>>>>>>> 105e53f8
	NULL,
};

static struct attribute_group ab8500_attr_group = {
	.attrs	= ab8500_sysfs_entries,
};

int __devinit ab8500_init(struct ab8500 *ab8500)
{
	struct ab8500_platform_data *plat = dev_get_platdata(ab8500->dev);
	int ret;
	int i;
	u8 value;

	if (plat)
		ab8500->irq_base = plat->irq_base;

	mutex_init(&ab8500->lock);
	mutex_init(&ab8500->irq_lock);

	ret = get_register_interruptible(ab8500, AB8500_MISC,
		AB8500_REV_REG, &value);
	if (ret < 0)
		return ret;

	/*
	 * 0x0 - Early Drop
	 * 0x10 - Cut 1.0
	 * 0x11 - Cut 1.1
	 * 0x20 - Cut 2.0
<<<<<<< HEAD
	 */
	if (value == 0x0 || value == 0x10 || value == 0x11 || value == 0x20) {
		ab8500->revision = value;
=======
	 * 0x30 - Cut 3.0
	 */
	if (value == 0x0 || value == 0x10 || value == 0x11 || value == 0x20 ||
		value == 0x30) {
>>>>>>> 105e53f8
		dev_info(ab8500->dev, "detected chip, revision: %#x\n", value);
	} else {
		dev_err(ab8500->dev, "unknown chip, revision: %#x\n", value);
		return -EINVAL;
	}
	ab8500->chip_id = value;

	/*
	 * ab8500 has switched off due to (SWITCH_OFF_STATUS):
	 * 0x01 Swoff bit programming
	 * 0x02 Thermal protection activation
	 * 0x04 Vbat lower then BattOk falling threshold
	 * 0x08 Watchdog expired
	 * 0x10 Non presence of 32kHz clock
	 * 0x20 Battery level lower than power on reset threshold
	 * 0x40 Power on key 1 pressed longer than 10 seconds
	 * 0x80 DB8500 thermal shutdown
	 */

	ret = get_register_interruptible(ab8500, AB8500_RTC,
		AB8500_SWITCH_OFF_STATUS, &value);
	if (ret < 0)
		return ret;
	dev_info(ab8500->dev, "switch off status: %#x", value);

	if (plat && plat->init)
		plat->init(ab8500);

	/* Clear and mask all interrupts */
	for (i = 0; i < AB8500_NUM_IRQ_REGS; i++) {
		/* Interrupt register 12 does'nt exist prior to version 0x20 */
		if (ab8500_irq_regoffset[i] == 11 && ab8500->chip_id < 0x20)
			continue;

		get_register_interruptible(ab8500, AB8500_INTERRUPT,
			AB8500_IT_LATCH1_REG + ab8500_irq_regoffset[i],
			&value);
		set_register_interruptible(ab8500, AB8500_INTERRUPT,
			AB8500_IT_MASK1_REG + ab8500_irq_regoffset[i], 0xff);
	}

	ret = abx500_register_ops(ab8500->dev, &ab8500_ops);
	if (ret)
		return ret;

	for (i = 0; i < AB8500_NUM_IRQ_REGS; i++)
		ab8500->mask[i] = ab8500->oldmask[i] = 0xff;

	if (ab8500->irq_base) {
		ret = ab8500_irq_init(ab8500);
		if (ret)
			return ret;

		ret = request_threaded_irq(ab8500->irq, NULL, ab8500_irq,
					   IRQF_ONESHOT | IRQF_NO_SUSPEND,
					   "ab8500", ab8500);
		if (ret)
			goto out_removeirq;
	}

	ret = mfd_add_devices(ab8500->dev, 0, ab8500_devs,
			      ARRAY_SIZE(ab8500_devs), NULL,
			      ab8500->irq_base);
	if (ret)
		goto out_freeirq;

	ret = sysfs_create_group(&ab8500->dev->kobj, &ab8500_attr_group);
	if (ret)
		dev_err(ab8500->dev, "error creating sysfs entries\n");

	return ret;

out_freeirq:
	if (ab8500->irq_base) {
		free_irq(ab8500->irq, ab8500);
out_removeirq:
		ab8500_irq_remove(ab8500);
	}
	return ret;
}

int __devexit ab8500_exit(struct ab8500 *ab8500)
{
	sysfs_remove_group(&ab8500->dev->kobj, &ab8500_attr_group);
	mfd_remove_devices(ab8500->dev);
	if (ab8500->irq_base) {
		free_irq(ab8500->irq, ab8500);
		ab8500_irq_remove(ab8500);
	}

	return 0;
}

MODULE_AUTHOR("Mattias Wallin, Srinidhi Kasagar, Rabin Vincent");
MODULE_DESCRIPTION("AB8500 MFD core");
MODULE_LICENSE("GPL v2");<|MERGE_RESOLUTION|>--- conflicted
+++ resolved
@@ -605,14 +605,11 @@
 		.name = "ab8500-regulator",
 	},
 	{
-<<<<<<< HEAD
-=======
 		.name = "ab8500-gpio",
 		.num_resources = ARRAY_SIZE(ab8500_gpio_resources),
 		.resources = ab8500_gpio_resources,
 	},
 	{
->>>>>>> 105e53f8
 		.name = "ab8500-gpadc",
 		.num_resources = ARRAY_SIZE(ab8500_gpadc_resources),
 		.resources = ab8500_gpadc_resources,
@@ -670,12 +667,6 @@
 	return sprintf(buf, "%#x\n", ab8500 ? ab8500->chip_id : -EINVAL);
 }
 
-<<<<<<< HEAD
-static DEVICE_ATTR(chip_id, S_IRUGO, show_chip_id, NULL);
-
-static struct attribute *ab8500_sysfs_entries[] = {
-	&dev_attr_chip_id.attr,
-=======
 /*
  * ab8500 has switched off due to (SWITCH_OFF_STATUS):
  * 0x01 Swoff bit programming
@@ -708,7 +699,6 @@
 static struct attribute *ab8500_sysfs_entries[] = {
 	&dev_attr_chip_id.attr,
 	&dev_attr_switch_off_status.attr,
->>>>>>> 105e53f8
 	NULL,
 };
 
@@ -739,16 +729,10 @@
 	 * 0x10 - Cut 1.0
 	 * 0x11 - Cut 1.1
 	 * 0x20 - Cut 2.0
-<<<<<<< HEAD
-	 */
-	if (value == 0x0 || value == 0x10 || value == 0x11 || value == 0x20) {
-		ab8500->revision = value;
-=======
 	 * 0x30 - Cut 3.0
 	 */
 	if (value == 0x0 || value == 0x10 || value == 0x11 || value == 0x20 ||
 		value == 0x30) {
->>>>>>> 105e53f8
 		dev_info(ab8500->dev, "detected chip, revision: %#x\n", value);
 	} else {
 		dev_err(ab8500->dev, "unknown chip, revision: %#x\n", value);
