--- conflicted
+++ resolved
@@ -34,10 +34,7 @@
 #include <linux/swap.h>
 #include <linux/ksm.h>
 #include <linux/hash.h>
-<<<<<<< HEAD
-=======
 #include <linux/freezer.h>
->>>>>>> 3cbea436
 
 #include <asm/tlbflush.h>
 #include "internal.h"
@@ -1341,9 +1338,6 @@
 			if (ksm_test_exit(mm))
 				break;
 			*page = follow_page(vma, ksm_scan.address, FOLL_GET);
-<<<<<<< HEAD
-			if (!IS_ERR_OR_NULL(*page) && PageAnon(*page)) {
-=======
 			if (IS_ERR_OR_NULL(*page)) {
 				ksm_scan.address += PAGE_SIZE;
 				cond_resched();
@@ -1351,7 +1345,6 @@
 			}
 			if (PageAnon(*page) ||
 			    page_trans_compound_anon(*page)) {
->>>>>>> 3cbea436
 				flush_anon_page(vma, *page, ksm_scan.address);
 				flush_dcache_page(*page);
 				rmap_item = get_next_rmap_item(slot,
@@ -1365,12 +1358,7 @@
 				up_read(&mm->mmap_sem);
 				return rmap_item;
 			}
-<<<<<<< HEAD
-			if (!IS_ERR_OR_NULL(*page))
-				put_page(*page);
-=======
 			put_page(*page);
->>>>>>> 3cbea436
 			ksm_scan.address += PAGE_SIZE;
 			cond_resched();
 		}
