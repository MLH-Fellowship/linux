/*
 *  linux/kernel/printk.c
 *
 *  Copyright (C) 1991, 1992  Linus Torvalds
 *
 * Modified to make sys_syslog() more flexible: added commands to
 * return the last 4k of kernel messages, regardless of whether
 * they've been read or not.  Added option to suppress kernel printk's
 * to the console.  Added hook for sending the console messages
 * elsewhere, in preparation for a serial line console (someday).
 * Ted Ts'o, 2/11/93.
 * Modified for sysctl support, 1/8/97, Chris Horn.
 * Fixed SMP synchronization, 08/08/99, Manfred Spraul
 *     manfred@colorfullife.com
 * Rewrote bits to get rid of console_lock
 *	01Mar01 Andrew Morton
 */

#include <linux/kernel.h>
#include <linux/mm.h>
#include <linux/tty.h>
#include <linux/tty_driver.h>
#include <linux/console.h>
#include <linux/init.h>
#include <linux/jiffies.h>
#include <linux/nmi.h>
#include <linux/module.h>
#include <linux/moduleparam.h>
#include <linux/interrupt.h>			/* For in_interrupt() */
#include <linux/delay.h>
#include <linux/smp.h>
#include <linux/security.h>
#include <linux/bootmem.h>
#include <linux/memblock.h>
#include <linux/syscalls.h>
#include <linux/kexec.h>
#include <linux/kdb.h>
#include <linux/ratelimit.h>
#include <linux/kmsg_dump.h>
#include <linux/syslog.h>
#include <linux/cpu.h>
#include <linux/notifier.h>
#include <linux/rculist.h>
#include <linux/poll.h>
#include <linux/irq_work.h>
#include <linux/utsname.h>
#include <linux/ctype.h>
#include <linux/uio.h>

#include <asm/uaccess.h>

#define CREATE_TRACE_POINTS
#include <trace/events/printk.h>

#include "console_cmdline.h"
#include "braille.h"

int console_printk[4] = {
	CONSOLE_LOGLEVEL_DEFAULT,	/* console_loglevel */
	MESSAGE_LOGLEVEL_DEFAULT,	/* default_message_loglevel */
	CONSOLE_LOGLEVEL_MIN,		/* minimum_console_loglevel */
	CONSOLE_LOGLEVEL_DEFAULT,	/* default_console_loglevel */
};

/*
 * Low level drivers may need that to know if they can schedule in
 * their unblank() callback or not. So let's export it.
 */
int oops_in_progress;
EXPORT_SYMBOL(oops_in_progress);

/*
 * console_sem protects the console_drivers list, and also
 * provides serialisation for access to the entire console
 * driver system.
 */
static DEFINE_SEMAPHORE(console_sem);
struct console *console_drivers;
EXPORT_SYMBOL_GPL(console_drivers);

#ifdef CONFIG_LOCKDEP
static struct lockdep_map console_lock_dep_map = {
	.name = "console_lock"
};
#endif

/*
 * Number of registered extended console drivers.
 *
 * If extended consoles are present, in-kernel cont reassembly is disabled
 * and each fragment is stored as a separate log entry with proper
 * continuation flag so that every emitted message has full metadata.  This
 * doesn't change the result for regular consoles or /proc/kmsg.  For
 * /dev/kmsg, as long as the reader concatenates messages according to
 * consecutive continuation flags, the end result should be the same too.
 */
static int nr_ext_console_drivers;

/*
 * Helper macros to handle lockdep when locking/unlocking console_sem. We use
 * macros instead of functions so that _RET_IP_ contains useful information.
 */
#define down_console_sem() do { \
	down(&console_sem);\
	mutex_acquire(&console_lock_dep_map, 0, 0, _RET_IP_);\
} while (0)

static int __down_trylock_console_sem(unsigned long ip)
{
	if (down_trylock(&console_sem))
		return 1;
	mutex_acquire(&console_lock_dep_map, 0, 1, ip);
	return 0;
}
#define down_trylock_console_sem() __down_trylock_console_sem(_RET_IP_)

#define up_console_sem() do { \
	mutex_release(&console_lock_dep_map, 1, _RET_IP_);\
	up(&console_sem);\
} while (0)

/*
 * This is used for debugging the mess that is the VT code by
 * keeping track if we have the console semaphore held. It's
 * definitely not the perfect debug tool (we don't know if _WE_
 * hold it and are racing, but it helps tracking those weird code
 * paths in the console code where we end up in places I want
 * locked without the console sempahore held).
 */
static int console_locked, console_suspended;

/*
 * If exclusive_console is non-NULL then only this console is to be printed to.
 */
static struct console *exclusive_console;

/*
 *	Array of consoles built from command line options (console=)
 */

#define MAX_CMDLINECONSOLES 8

static struct console_cmdline console_cmdline[MAX_CMDLINECONSOLES];

static int selected_console = -1;
static int preferred_console = -1;
int console_set_on_cmdline;
EXPORT_SYMBOL(console_set_on_cmdline);

/* Flag: console code may call schedule() */
static int console_may_schedule;

/*
 * The printk log buffer consists of a chain of concatenated variable
 * length records. Every record starts with a record header, containing
 * the overall length of the record.
 *
 * The heads to the first and last entry in the buffer, as well as the
 * sequence numbers of these entries are maintained when messages are
 * stored.
 *
 * If the heads indicate available messages, the length in the header
 * tells the start next message. A length == 0 for the next message
 * indicates a wrap-around to the beginning of the buffer.
 *
 * Every record carries the monotonic timestamp in microseconds, as well as
 * the standard userspace syslog level and syslog facility. The usual
 * kernel messages use LOG_KERN; userspace-injected messages always carry
 * a matching syslog facility, by default LOG_USER. The origin of every
 * message can be reliably determined that way.
 *
 * The human readable log message directly follows the message header. The
 * length of the message text is stored in the header, the stored message
 * is not terminated.
 *
 * Optionally, a message can carry a dictionary of properties (key/value pairs),
 * to provide userspace with a machine-readable message context.
 *
 * Examples for well-defined, commonly used property names are:
 *   DEVICE=b12:8               device identifier
 *                                b12:8         block dev_t
 *                                c127:3        char dev_t
 *                                n8            netdev ifindex
 *                                +sound:card0  subsystem:devname
 *   SUBSYSTEM=pci              driver-core subsystem name
 *
 * Valid characters in property names are [a-zA-Z0-9.-_]. The plain text value
 * follows directly after a '=' character. Every property is terminated by
 * a '\0' character. The last property is not terminated.
 *
 * Example of a message structure:
 *   0000  ff 8f 00 00 00 00 00 00      monotonic time in nsec
 *   0008  34 00                        record is 52 bytes long
 *   000a        0b 00                  text is 11 bytes long
 *   000c              1f 00            dictionary is 23 bytes long
 *   000e                    03 00      LOG_KERN (facility) LOG_ERR (level)
 *   0010  69 74 27 73 20 61 20 6c      "it's a l"
 *         69 6e 65                     "ine"
 *   001b           44 45 56 49 43      "DEVIC"
 *         45 3d 62 38 3a 32 00 44      "E=b8:2\0D"
 *         52 49 56 45 52 3d 62 75      "RIVER=bu"
 *         67                           "g"
 *   0032     00 00 00                  padding to next message header
 *
 * The 'struct printk_log' buffer header must never be directly exported to
 * userspace, it is a kernel-private implementation detail that might
 * need to be changed in the future, when the requirements change.
 *
 * /dev/kmsg exports the structured data in the following line format:
 *   "<level>,<sequnum>,<timestamp>,<contflag>[,additional_values, ... ];<message text>\n"
 *
 * Users of the export format should ignore possible additional values
 * separated by ',', and find the message after the ';' character.
 *
 * The optional key/value pairs are attached as continuation lines starting
 * with a space character and terminated by a newline. All possible
 * non-prinatable characters are escaped in the "\xff" notation.
 */

enum log_flags {
	LOG_NOCONS	= 1,	/* already flushed, do not print to console */
	LOG_NEWLINE	= 2,	/* text ended with a newline */
	LOG_PREFIX	= 4,	/* text started with a prefix */
	LOG_CONT	= 8,	/* text is a fragment of a continuation line */
};

struct printk_log {
	u64 ts_nsec;		/* timestamp in nanoseconds */
	u16 len;		/* length of entire record */
	u16 text_len;		/* length of text buffer */
	u16 dict_len;		/* length of dictionary buffer */
	u8 facility;		/* syslog facility */
	u8 flags:5;		/* internal record flags */
	u8 level:3;		/* syslog level */
};

/*
 * The logbuf_lock protects kmsg buffer, indices, counters.  This can be taken
 * within the scheduler's rq lock. It must be released before calling
 * console_unlock() or anything else that might wake up a process.
 */
static DEFINE_RAW_SPINLOCK(logbuf_lock);

#ifdef CONFIG_EARLY_PRINTK
struct console *early_console;

static void early_vprintk(const char *fmt, va_list ap)
{
	if (early_console) {
		char buf[512];
		int n = vscnprintf(buf, sizeof(buf), fmt, ap);

		early_console->write(early_console, buf, n);
	}
}

asmlinkage void early_printk(const char *fmt, ...)
{
	va_list ap;

	va_start(ap, fmt);
	early_vprintk(fmt, ap);
	va_end(ap);
}

/*
 * This is independent of any log levels - a global
 * kill switch that turns off all of printk.
 *
 * Used by the NMI watchdog if early-printk is enabled.
 */
static bool __read_mostly printk_killswitch;

static int __init force_early_printk_setup(char *str)
{
	printk_killswitch = true;
	return 0;
}
early_param("force_early_printk", force_early_printk_setup);

void printk_kill(void)
{
	printk_killswitch = true;
}

#ifdef CONFIG_PRINTK
static int forced_early_printk(const char *fmt, va_list ap)
{
	if (!printk_killswitch)
		return 0;
	early_vprintk(fmt, ap);
	return 1;
}
#endif

#else
static inline int forced_early_printk(const char *fmt, va_list ap)
{
	return 0;
}
#endif

#ifdef CONFIG_PRINTK
DECLARE_WAIT_QUEUE_HEAD(log_wait);
/* the next printk record to read by syslog(READ) or /proc/kmsg */
static u64 syslog_seq;
static u32 syslog_idx;
static enum log_flags syslog_prev;
static size_t syslog_partial;

/* index and sequence number of the first record stored in the buffer */
static u64 log_first_seq;
static u32 log_first_idx;

/* index and sequence number of the next record to store in the buffer */
static u64 log_next_seq;
static u32 log_next_idx;

/* the next printk record to write to the console */
static u64 console_seq;
static u32 console_idx;
static enum log_flags console_prev;

/* the next printk record to read after the last 'clear' command */
static u64 clear_seq;
static u32 clear_idx;

#define PREFIX_MAX		32
#define LOG_LINE_MAX		(1024 - PREFIX_MAX)

#define LOG_LEVEL(v)		((v) & 0x07)
#define LOG_FACILITY(v)		((v) >> 3 & 0xff)

/* record buffer */
#if defined(CONFIG_HAVE_EFFICIENT_UNALIGNED_ACCESS)
#define LOG_ALIGN 4
#else
#define LOG_ALIGN __alignof__(struct printk_log)
#endif
#define __LOG_BUF_LEN (1 << CONFIG_LOG_BUF_SHIFT)
static char __log_buf[__LOG_BUF_LEN] __aligned(LOG_ALIGN);
static char *log_buf = __log_buf;
static u32 log_buf_len = __LOG_BUF_LEN;

/* Return log buffer address */
char *log_buf_addr_get(void)
{
	return log_buf;
}

/* Return log buffer size */
u32 log_buf_len_get(void)
{
	return log_buf_len;
}

/* human readable text of the record */
static char *log_text(const struct printk_log *msg)
{
	return (char *)msg + sizeof(struct printk_log);
}

/* optional key/value pair dictionary attached to the record */
static char *log_dict(const struct printk_log *msg)
{
	return (char *)msg + sizeof(struct printk_log) + msg->text_len;
}

/* get record by index; idx must point to valid msg */
static struct printk_log *log_from_idx(u32 idx)
{
	struct printk_log *msg = (struct printk_log *)(log_buf + idx);

	/*
	 * A length == 0 record is the end of buffer marker. Wrap around and
	 * read the message at the start of the buffer.
	 */
	if (!msg->len)
		return (struct printk_log *)log_buf;
	return msg;
}

/* get next record; idx must point to valid msg */
static u32 log_next(u32 idx)
{
	struct printk_log *msg = (struct printk_log *)(log_buf + idx);

	/* length == 0 indicates the end of the buffer; wrap */
	/*
	 * A length == 0 record is the end of buffer marker. Wrap around and
	 * read the message at the start of the buffer as *this* one, and
	 * return the one after that.
	 */
	if (!msg->len) {
		msg = (struct printk_log *)log_buf;
		return msg->len;
	}
	return idx + msg->len;
}

/*
 * Check whether there is enough free space for the given message.
 *
 * The same values of first_idx and next_idx mean that the buffer
 * is either empty or full.
 *
 * If the buffer is empty, we must respect the position of the indexes.
 * They cannot be reset to the beginning of the buffer.
 */
static int logbuf_has_space(u32 msg_size, bool empty)
{
	u32 free;

	if (log_next_idx > log_first_idx || empty)
		free = max(log_buf_len - log_next_idx, log_first_idx);
	else
		free = log_first_idx - log_next_idx;

	/*
	 * We need space also for an empty header that signalizes wrapping
	 * of the buffer.
	 */
	return free >= msg_size + sizeof(struct printk_log);
}

static int log_make_free_space(u32 msg_size)
{
	while (log_first_seq < log_next_seq) {
		if (logbuf_has_space(msg_size, false))
			return 0;
		/* drop old messages until we have enough contiguous space */
		log_first_idx = log_next(log_first_idx);
		log_first_seq++;
	}

	/* sequence numbers are equal, so the log buffer is empty */
	if (logbuf_has_space(msg_size, true))
		return 0;

	return -ENOMEM;
}

/* compute the message size including the padding bytes */
static u32 msg_used_size(u16 text_len, u16 dict_len, u32 *pad_len)
{
	u32 size;

	size = sizeof(struct printk_log) + text_len + dict_len;
	*pad_len = (-size) & (LOG_ALIGN - 1);
	size += *pad_len;

	return size;
}

/*
 * Define how much of the log buffer we could take at maximum. The value
 * must be greater than two. Note that only half of the buffer is available
 * when the index points to the middle.
 */
#define MAX_LOG_TAKE_PART 4
static const char trunc_msg[] = "<truncated>";

static u32 truncate_msg(u16 *text_len, u16 *trunc_msg_len,
			u16 *dict_len, u32 *pad_len)
{
	/*
	 * The message should not take the whole buffer. Otherwise, it might
	 * get removed too soon.
	 */
	u32 max_text_len = log_buf_len / MAX_LOG_TAKE_PART;
	if (*text_len > max_text_len)
		*text_len = max_text_len;
	/* enable the warning message */
	*trunc_msg_len = strlen(trunc_msg);
	/* disable the "dict" completely */
	*dict_len = 0;
	/* compute the size again, count also the warning message */
	return msg_used_size(*text_len + *trunc_msg_len, 0, pad_len);
}

/* insert record into the buffer, discard old ones, update heads */
static int log_store(int facility, int level,
		     enum log_flags flags, u64 ts_nsec,
		     const char *dict, u16 dict_len,
		     const char *text, u16 text_len)
{
	struct printk_log *msg;
	u32 size, pad_len;
	u16 trunc_msg_len = 0;

	/* number of '\0' padding bytes to next message */
	size = msg_used_size(text_len, dict_len, &pad_len);

	if (log_make_free_space(size)) {
		/* truncate the message if it is too long for empty buffer */
		size = truncate_msg(&text_len, &trunc_msg_len,
				    &dict_len, &pad_len);
		/* survive when the log buffer is too small for trunc_msg */
		if (log_make_free_space(size))
			return 0;
	}

	if (log_next_idx + size + sizeof(struct printk_log) > log_buf_len) {
		/*
		 * This message + an additional empty header does not fit
		 * at the end of the buffer. Add an empty header with len == 0
		 * to signify a wrap around.
		 */
		memset(log_buf + log_next_idx, 0, sizeof(struct printk_log));
		log_next_idx = 0;
	}

	/* fill message */
	msg = (struct printk_log *)(log_buf + log_next_idx);
	memcpy(log_text(msg), text, text_len);
	msg->text_len = text_len;
	if (trunc_msg_len) {
		memcpy(log_text(msg) + text_len, trunc_msg, trunc_msg_len);
		msg->text_len += trunc_msg_len;
	}
	memcpy(log_dict(msg), dict, dict_len);
	msg->dict_len = dict_len;
	msg->facility = facility;
	msg->level = level & 7;
	msg->flags = flags & 0x1f;
	if (ts_nsec > 0)
		msg->ts_nsec = ts_nsec;
	else
		msg->ts_nsec = local_clock();
	memset(log_dict(msg) + dict_len, 0, pad_len);
	msg->len = size;

	/* insert message */
	log_next_idx += msg->len;
	log_next_seq++;

	return msg->text_len;
}

int dmesg_restrict = IS_ENABLED(CONFIG_SECURITY_DMESG_RESTRICT);

static int syslog_action_restricted(int type)
{
	if (dmesg_restrict)
		return 1;
	/*
	 * Unless restricted, we allow "read all" and "get buffer size"
	 * for everybody.
	 */
	return type != SYSLOG_ACTION_READ_ALL &&
	       type != SYSLOG_ACTION_SIZE_BUFFER;
}

int check_syslog_permissions(int type, int source)
{
	/*
	 * If this is from /proc/kmsg and we've already opened it, then we've
	 * already done the capabilities checks at open time.
	 */
	if (source == SYSLOG_FROM_PROC && type != SYSLOG_ACTION_OPEN)
		goto ok;

	if (syslog_action_restricted(type)) {
		if (capable(CAP_SYSLOG))
			goto ok;
		/*
		 * For historical reasons, accept CAP_SYS_ADMIN too, with
		 * a warning.
		 */
		if (capable(CAP_SYS_ADMIN)) {
			pr_warn_once("%s (%d): Attempt to access syslog with "
				     "CAP_SYS_ADMIN but no CAP_SYSLOG "
				     "(deprecated).\n",
				 current->comm, task_pid_nr(current));
			goto ok;
		}
		return -EPERM;
	}
ok:
	return security_syslog(type);
}
EXPORT_SYMBOL_GPL(check_syslog_permissions);

static void append_char(char **pp, char *e, char c)
{
	if (*pp < e)
		*(*pp)++ = c;
}

static ssize_t msg_print_ext_header(char *buf, size_t size,
				    struct printk_log *msg, u64 seq,
				    enum log_flags prev_flags)
{
	u64 ts_usec = msg->ts_nsec;
	char cont = '-';

	do_div(ts_usec, 1000);

	/*
	 * If we couldn't merge continuation line fragments during the print,
	 * export the stored flags to allow an optional external merge of the
	 * records. Merging the records isn't always neccessarily correct, like
	 * when we hit a race during printing. In most cases though, it produces
	 * better readable output. 'c' in the record flags mark the first
	 * fragment of a line, '+' the following.
	 */
	if (msg->flags & LOG_CONT && !(prev_flags & LOG_CONT))
		cont = 'c';
	else if ((msg->flags & LOG_CONT) ||
		 ((prev_flags & LOG_CONT) && !(msg->flags & LOG_PREFIX)))
		cont = '+';

	return scnprintf(buf, size, "%u,%llu,%llu,%c;",
		       (msg->facility << 3) | msg->level, seq, ts_usec, cont);
}

static ssize_t msg_print_ext_body(char *buf, size_t size,
				  char *dict, size_t dict_len,
				  char *text, size_t text_len)
{
	char *p = buf, *e = buf + size;
	size_t i;

	/* escape non-printable characters */
	for (i = 0; i < text_len; i++) {
		unsigned char c = text[i];

		if (c < ' ' || c >= 127 || c == '\\')
			p += scnprintf(p, e - p, "\\x%02x", c);
		else
			append_char(&p, e, c);
	}
	append_char(&p, e, '\n');

	if (dict_len) {
		bool line = true;

		for (i = 0; i < dict_len; i++) {
			unsigned char c = dict[i];

			if (line) {
				append_char(&p, e, ' ');
				line = false;
			}

			if (c == '\0') {
				append_char(&p, e, '\n');
				line = true;
				continue;
			}

			if (c < ' ' || c >= 127 || c == '\\') {
				p += scnprintf(p, e - p, "\\x%02x", c);
				continue;
			}

			append_char(&p, e, c);
		}
		append_char(&p, e, '\n');
	}

	return p - buf;
}

/* /dev/kmsg - userspace message inject/listen interface */
struct devkmsg_user {
	u64 seq;
	u32 idx;
	enum log_flags prev;
	struct mutex lock;
	char buf[CONSOLE_EXT_LOG_MAX];
};

static ssize_t devkmsg_write(struct kiocb *iocb, struct iov_iter *from)
{
	char *buf, *line;
	int level = default_message_loglevel;
	int facility = 1;	/* LOG_USER */
	size_t len = iov_iter_count(from);
	ssize_t ret = len;

	if (len > LOG_LINE_MAX)
		return -EINVAL;
	buf = kmalloc(len+1, GFP_KERNEL);
	if (buf == NULL)
		return -ENOMEM;

	buf[len] = '\0';
	if (copy_from_iter(buf, len, from) != len) {
		kfree(buf);
		return -EFAULT;
	}

	/*
	 * Extract and skip the syslog prefix <[0-9]*>. Coming from userspace
	 * the decimal value represents 32bit, the lower 3 bit are the log
	 * level, the rest are the log facility.
	 *
	 * If no prefix or no userspace facility is specified, we
	 * enforce LOG_USER, to be able to reliably distinguish
	 * kernel-generated messages from userspace-injected ones.
	 */
	line = buf;
	if (line[0] == '<') {
		char *endp = NULL;
		unsigned int u;

		u = simple_strtoul(line + 1, &endp, 10);
		if (endp && endp[0] == '>') {
			level = LOG_LEVEL(u);
			if (LOG_FACILITY(u) != 0)
				facility = LOG_FACILITY(u);
			endp++;
			len -= endp - line;
			line = endp;
		}
	}

	printk_emit(facility, level, NULL, 0, "%s", line);
	kfree(buf);
	return ret;
}

static ssize_t devkmsg_read(struct file *file, char __user *buf,
			    size_t count, loff_t *ppos)
{
	struct devkmsg_user *user = file->private_data;
	struct printk_log *msg;
	size_t len;
	ssize_t ret;

	if (!user)
		return -EBADF;

	ret = mutex_lock_interruptible(&user->lock);
	if (ret)
		return ret;
	raw_spin_lock_irq(&logbuf_lock);
	while (user->seq == log_next_seq) {
		if (file->f_flags & O_NONBLOCK) {
			ret = -EAGAIN;
			raw_spin_unlock_irq(&logbuf_lock);
			goto out;
		}

		raw_spin_unlock_irq(&logbuf_lock);
		ret = wait_event_interruptible(log_wait,
					       user->seq != log_next_seq);
		if (ret)
			goto out;
		raw_spin_lock_irq(&logbuf_lock);
	}

	if (user->seq < log_first_seq) {
		/* our last seen message is gone, return error and reset */
		user->idx = log_first_idx;
		user->seq = log_first_seq;
		ret = -EPIPE;
		raw_spin_unlock_irq(&logbuf_lock);
		goto out;
	}

	msg = log_from_idx(user->idx);
	len = msg_print_ext_header(user->buf, sizeof(user->buf),
				   msg, user->seq, user->prev);
	len += msg_print_ext_body(user->buf + len, sizeof(user->buf) - len,
				  log_dict(msg), msg->dict_len,
				  log_text(msg), msg->text_len);

	user->prev = msg->flags;
	user->idx = log_next(user->idx);
	user->seq++;
	raw_spin_unlock_irq(&logbuf_lock);

	if (len > count) {
		ret = -EINVAL;
		goto out;
	}

	if (copy_to_user(buf, user->buf, len)) {
		ret = -EFAULT;
		goto out;
	}
	ret = len;
out:
	mutex_unlock(&user->lock);
	return ret;
}

static loff_t devkmsg_llseek(struct file *file, loff_t offset, int whence)
{
	struct devkmsg_user *user = file->private_data;
	loff_t ret = 0;

	if (!user)
		return -EBADF;
	if (offset)
		return -ESPIPE;

	raw_spin_lock_irq(&logbuf_lock);
	switch (whence) {
	case SEEK_SET:
		/* the first record */
		user->idx = log_first_idx;
		user->seq = log_first_seq;
		break;
	case SEEK_DATA:
		/*
		 * The first record after the last SYSLOG_ACTION_CLEAR,
		 * like issued by 'dmesg -c'. Reading /dev/kmsg itself
		 * changes no global state, and does not clear anything.
		 */
		user->idx = clear_idx;
		user->seq = clear_seq;
		break;
	case SEEK_END:
		/* after the last record */
		user->idx = log_next_idx;
		user->seq = log_next_seq;
		break;
	default:
		ret = -EINVAL;
	}
	raw_spin_unlock_irq(&logbuf_lock);
	return ret;
}

static unsigned int devkmsg_poll(struct file *file, poll_table *wait)
{
	struct devkmsg_user *user = file->private_data;
	int ret = 0;

	if (!user)
		return POLLERR|POLLNVAL;

	poll_wait(file, &log_wait, wait);

	raw_spin_lock_irq(&logbuf_lock);
	if (user->seq < log_next_seq) {
		/* return error when data has vanished underneath us */
		if (user->seq < log_first_seq)
			ret = POLLIN|POLLRDNORM|POLLERR|POLLPRI;
		else
			ret = POLLIN|POLLRDNORM;
	}
	raw_spin_unlock_irq(&logbuf_lock);

	return ret;
}

static int devkmsg_open(struct inode *inode, struct file *file)
{
	struct devkmsg_user *user;
	int err;

	/* write-only does not need any file context */
	if ((file->f_flags & O_ACCMODE) == O_WRONLY)
		return 0;

	err = check_syslog_permissions(SYSLOG_ACTION_READ_ALL,
				       SYSLOG_FROM_READER);
	if (err)
		return err;

	user = kmalloc(sizeof(struct devkmsg_user), GFP_KERNEL);
	if (!user)
		return -ENOMEM;

	mutex_init(&user->lock);

	raw_spin_lock_irq(&logbuf_lock);
	user->idx = log_first_idx;
	user->seq = log_first_seq;
	raw_spin_unlock_irq(&logbuf_lock);

	file->private_data = user;
	return 0;
}

static int devkmsg_release(struct inode *inode, struct file *file)
{
	struct devkmsg_user *user = file->private_data;

	if (!user)
		return 0;

	mutex_destroy(&user->lock);
	kfree(user);
	return 0;
}

const struct file_operations kmsg_fops = {
	.open = devkmsg_open,
	.read = devkmsg_read,
	.write_iter = devkmsg_write,
	.llseek = devkmsg_llseek,
	.poll = devkmsg_poll,
	.release = devkmsg_release,
};

#ifdef CONFIG_KEXEC_CORE
/*
 * This appends the listed symbols to /proc/vmcore
 *
 * /proc/vmcore is used by various utilities, like crash and makedumpfile to
 * obtain access to symbols that are otherwise very difficult to locate.  These
 * symbols are specifically used so that utilities can access and extract the
 * dmesg log from a vmcore file after a crash.
 */
void log_buf_kexec_setup(void)
{
	VMCOREINFO_SYMBOL(log_buf);
	VMCOREINFO_SYMBOL(log_buf_len);
	VMCOREINFO_SYMBOL(log_first_idx);
	VMCOREINFO_SYMBOL(log_next_idx);
	/*
	 * Export struct printk_log size and field offsets. User space tools can
	 * parse it and detect any changes to structure down the line.
	 */
	VMCOREINFO_STRUCT_SIZE(printk_log);
	VMCOREINFO_OFFSET(printk_log, ts_nsec);
	VMCOREINFO_OFFSET(printk_log, len);
	VMCOREINFO_OFFSET(printk_log, text_len);
	VMCOREINFO_OFFSET(printk_log, dict_len);
}
#endif

/* requested log_buf_len from kernel cmdline */
static unsigned long __initdata new_log_buf_len;

/* we practice scaling the ring buffer by powers of 2 */
static void __init log_buf_len_update(unsigned size)
{
	if (size)
		size = roundup_pow_of_two(size);
	if (size > log_buf_len)
		new_log_buf_len = size;
}

/* save requested log_buf_len since it's too early to process it */
static int __init log_buf_len_setup(char *str)
{
	unsigned size = memparse(str, &str);

	log_buf_len_update(size);

	return 0;
}
early_param("log_buf_len", log_buf_len_setup);

#ifdef CONFIG_SMP
#define __LOG_CPU_MAX_BUF_LEN (1 << CONFIG_LOG_CPU_MAX_BUF_SHIFT)

static void __init log_buf_add_cpu(void)
{
	unsigned int cpu_extra;

	/*
	 * archs should set up cpu_possible_bits properly with
	 * set_cpu_possible() after setup_arch() but just in
	 * case lets ensure this is valid.
	 */
	if (num_possible_cpus() == 1)
		return;

	cpu_extra = (num_possible_cpus() - 1) * __LOG_CPU_MAX_BUF_LEN;

	/* by default this will only continue through for large > 64 CPUs */
	if (cpu_extra <= __LOG_BUF_LEN / 2)
		return;

	pr_info("log_buf_len individual max cpu contribution: %d bytes\n",
		__LOG_CPU_MAX_BUF_LEN);
	pr_info("log_buf_len total cpu_extra contributions: %d bytes\n",
		cpu_extra);
	pr_info("log_buf_len min size: %d bytes\n", __LOG_BUF_LEN);

	log_buf_len_update(cpu_extra + __LOG_BUF_LEN);
}
#else /* !CONFIG_SMP */
static inline void log_buf_add_cpu(void) {}
#endif /* CONFIG_SMP */

void __init setup_log_buf(int early)
{
	unsigned long flags;
	char *new_log_buf;
	int free;

	if (log_buf != __log_buf)
		return;

	if (!early && !new_log_buf_len)
		log_buf_add_cpu();

	if (!new_log_buf_len)
		return;

	if (early) {
		new_log_buf =
			memblock_virt_alloc(new_log_buf_len, LOG_ALIGN);
	} else {
		new_log_buf = memblock_virt_alloc_nopanic(new_log_buf_len,
							  LOG_ALIGN);
	}

	if (unlikely(!new_log_buf)) {
		pr_err("log_buf_len: %ld bytes not available\n",
			new_log_buf_len);
		return;
	}

	raw_spin_lock_irqsave(&logbuf_lock, flags);
	log_buf_len = new_log_buf_len;
	log_buf = new_log_buf;
	new_log_buf_len = 0;
	free = __LOG_BUF_LEN - log_next_idx;
	memcpy(log_buf, __log_buf, __LOG_BUF_LEN);
	raw_spin_unlock_irqrestore(&logbuf_lock, flags);

	pr_info("log_buf_len: %d bytes\n", log_buf_len);
	pr_info("early log buf free: %d(%d%%)\n",
		free, (free * 100) / __LOG_BUF_LEN);
}

static bool __read_mostly ignore_loglevel;

static int __init ignore_loglevel_setup(char *str)
{
	ignore_loglevel = true;
	pr_info("debug: ignoring loglevel setting.\n");

	return 0;
}

early_param("ignore_loglevel", ignore_loglevel_setup);
module_param(ignore_loglevel, bool, S_IRUGO | S_IWUSR);
MODULE_PARM_DESC(ignore_loglevel,
		 "ignore loglevel setting (prints all kernel messages to the console)");

#ifdef CONFIG_BOOT_PRINTK_DELAY

static int boot_delay; /* msecs delay after each printk during bootup */
static unsigned long long loops_per_msec;	/* based on boot_delay */

static int __init boot_delay_setup(char *str)
{
	unsigned long lpj;

	lpj = preset_lpj ? preset_lpj : 1000000;	/* some guess */
	loops_per_msec = (unsigned long long)lpj / 1000 * HZ;

	get_option(&str, &boot_delay);
	if (boot_delay > 10 * 1000)
		boot_delay = 0;

	pr_debug("boot_delay: %u, preset_lpj: %ld, lpj: %lu, "
		"HZ: %d, loops_per_msec: %llu\n",
		boot_delay, preset_lpj, lpj, HZ, loops_per_msec);
	return 0;
}
early_param("boot_delay", boot_delay_setup);

static void boot_delay_msec(int level)
{
	unsigned long long k;
	unsigned long timeout;

	if ((boot_delay == 0 || system_state != SYSTEM_BOOTING)
		|| (level >= console_loglevel && !ignore_loglevel)) {
		return;
	}

	k = (unsigned long long)loops_per_msec * boot_delay;

	timeout = jiffies + msecs_to_jiffies(boot_delay);
	while (k) {
		k--;
		cpu_relax();
		/*
		 * use (volatile) jiffies to prevent
		 * compiler reduction; loop termination via jiffies
		 * is secondary and may or may not happen.
		 */
		if (time_after(jiffies, timeout))
			break;
		touch_nmi_watchdog();
	}
}
#else
static inline void boot_delay_msec(int level)
{
}
#endif

static bool printk_time = IS_ENABLED(CONFIG_PRINTK_TIME);
module_param_named(time, printk_time, bool, S_IRUGO | S_IWUSR);

static size_t print_time(u64 ts, char *buf)
{
	unsigned long rem_nsec;

	if (!printk_time)
		return 0;

	rem_nsec = do_div(ts, 1000000000);

	if (!buf)
		return snprintf(NULL, 0, "[%5lu.000000] ", (unsigned long)ts);

	return sprintf(buf, "[%5lu.%06lu] ",
		       (unsigned long)ts, rem_nsec / 1000);
}

static size_t print_prefix(const struct printk_log *msg, bool syslog, char *buf)
{
	size_t len = 0;
	unsigned int prefix = (msg->facility << 3) | msg->level;

	if (syslog) {
		if (buf) {
			len += sprintf(buf, "<%u>", prefix);
		} else {
			len += 3;
			if (prefix > 999)
				len += 3;
			else if (prefix > 99)
				len += 2;
			else if (prefix > 9)
				len++;
		}
	}

	len += print_time(msg->ts_nsec, buf ? buf + len : NULL);
	return len;
}

static size_t msg_print_text(const struct printk_log *msg, enum log_flags prev,
			     bool syslog, char *buf, size_t size)
{
	const char *text = log_text(msg);
	size_t text_size = msg->text_len;
	bool prefix = true;
	bool newline = true;
	size_t len = 0;

	if ((prev & LOG_CONT) && !(msg->flags & LOG_PREFIX))
		prefix = false;

	if (msg->flags & LOG_CONT) {
		if ((prev & LOG_CONT) && !(prev & LOG_NEWLINE))
			prefix = false;

		if (!(msg->flags & LOG_NEWLINE))
			newline = false;
	}

	do {
		const char *next = memchr(text, '\n', text_size);
		size_t text_len;

		if (next) {
			text_len = next - text;
			next++;
			text_size -= next - text;
		} else {
			text_len = text_size;
		}

		if (buf) {
			if (print_prefix(msg, syslog, NULL) +
			    text_len + 1 >= size - len)
				break;

			if (prefix)
				len += print_prefix(msg, syslog, buf + len);
			memcpy(buf + len, text, text_len);
			len += text_len;
			if (next || newline)
				buf[len++] = '\n';
		} else {
			/* SYSLOG_ACTION_* buffer size only calculation */
			if (prefix)
				len += print_prefix(msg, syslog, NULL);
			len += text_len;
			if (next || newline)
				len++;
		}

		prefix = true;
		text = next;
	} while (text);

	return len;
}

static int syslog_print(char __user *buf, int size)
{
	char *text;
	struct printk_log *msg;
	int len = 0;

	text = kmalloc(LOG_LINE_MAX + PREFIX_MAX, GFP_KERNEL);
	if (!text)
		return -ENOMEM;

	while (size > 0) {
		size_t n;
		size_t skip;

		raw_spin_lock_irq(&logbuf_lock);
		if (syslog_seq < log_first_seq) {
			/* messages are gone, move to first one */
			syslog_seq = log_first_seq;
			syslog_idx = log_first_idx;
			syslog_prev = 0;
			syslog_partial = 0;
		}
		if (syslog_seq == log_next_seq) {
			raw_spin_unlock_irq(&logbuf_lock);
			break;
		}

		skip = syslog_partial;
		msg = log_from_idx(syslog_idx);
		n = msg_print_text(msg, syslog_prev, true, text,
				   LOG_LINE_MAX + PREFIX_MAX);
		if (n - syslog_partial <= size) {
			/* message fits into buffer, move forward */
			syslog_idx = log_next(syslog_idx);
			syslog_seq++;
			syslog_prev = msg->flags;
			n -= syslog_partial;
			syslog_partial = 0;
		} else if (!len){
			/* partial read(), remember position */
			n = size;
			syslog_partial += n;
		} else
			n = 0;
		raw_spin_unlock_irq(&logbuf_lock);

		if (!n)
			break;

		if (copy_to_user(buf, text + skip, n)) {
			if (!len)
				len = -EFAULT;
			break;
		}

		len += n;
		size -= n;
		buf += n;
	}

	kfree(text);
	return len;
}

static int syslog_print_all(char __user *buf, int size, bool clear)
{
	char *text;
	int len = 0;
	int attempts = 0;

	text = kmalloc(LOG_LINE_MAX + PREFIX_MAX, GFP_KERNEL);
	if (!text)
		return -ENOMEM;

	raw_spin_lock_irq(&logbuf_lock);
	if (buf) {
		u64 next_seq;
		u64 seq;
		u32 idx;
		enum log_flags prev;
		int num_msg;
try_again:
		attempts++;
		if (attempts > 10) {
			len = -EBUSY;
			goto out;
		}
		num_msg = 0;
		if (clear_seq < log_first_seq) {
			/* messages are gone, move to first available one */
			clear_seq = log_first_seq;
			clear_idx = log_first_idx;
		}

		/*
		 * Find first record that fits, including all following records,
		 * into the user-provided buffer for this dump.
		 */
		seq = clear_seq;
		idx = clear_idx;
		prev = 0;
		while (seq < log_next_seq) {
			struct printk_log *msg = log_from_idx(idx);

			len += msg_print_text(msg, prev, true, NULL, 0);
			prev = msg->flags;
			idx = log_next(idx);
			seq++;
			num_msg++;
			if (num_msg > 5) {
				num_msg = 0;
				raw_spin_unlock_irq(&logbuf_lock);
				raw_spin_lock_irq(&logbuf_lock);
				if (clear_seq < log_first_seq)
					goto try_again;
			}
		}

		/* move first record forward until length fits into the buffer */
		seq = clear_seq;
		idx = clear_idx;
		prev = 0;
		while (len > size && seq < log_next_seq) {
			struct printk_log *msg = log_from_idx(idx);

			len -= msg_print_text(msg, prev, true, NULL, 0);
			prev = msg->flags;
			idx = log_next(idx);
			seq++;
			num_msg++;
			if (num_msg > 5) {
				num_msg = 0;
				raw_spin_unlock_irq(&logbuf_lock);
				raw_spin_lock_irq(&logbuf_lock);
				if (clear_seq < log_first_seq)
					goto try_again;
			}
		}

		/* last message fitting into this dump */
		next_seq = log_next_seq;

		len = 0;
		while (len >= 0 && seq < next_seq) {
			struct printk_log *msg = log_from_idx(idx);
			int textlen;

			textlen = msg_print_text(msg, prev, true, text,
						 LOG_LINE_MAX + PREFIX_MAX);
			if (textlen < 0) {
				len = textlen;
				break;
			}
			idx = log_next(idx);
			seq++;
			prev = msg->flags;

			raw_spin_unlock_irq(&logbuf_lock);
			if (copy_to_user(buf + len, text, textlen))
				len = -EFAULT;
			else
				len += textlen;
			raw_spin_lock_irq(&logbuf_lock);

			if (seq < log_first_seq) {
				/* messages are gone, move to next one */
				seq = log_first_seq;
				idx = log_first_idx;
				prev = 0;
			}
		}
	}

	if (clear) {
		clear_seq = log_next_seq;
		clear_idx = log_next_idx;
	}
out:
	raw_spin_unlock_irq(&logbuf_lock);

	kfree(text);
	return len;
}

int do_syslog(int type, char __user *buf, int len, int source)
{
	bool clear = false;
	static int saved_console_loglevel = LOGLEVEL_DEFAULT;
	int error;

	error = check_syslog_permissions(type, source);
	if (error)
		goto out;

	switch (type) {
	case SYSLOG_ACTION_CLOSE:	/* Close log */
		break;
	case SYSLOG_ACTION_OPEN:	/* Open log */
		break;
	case SYSLOG_ACTION_READ:	/* Read from log */
		error = -EINVAL;
		if (!buf || len < 0)
			goto out;
		error = 0;
		if (!len)
			goto out;
		if (!access_ok(VERIFY_WRITE, buf, len)) {
			error = -EFAULT;
			goto out;
		}
		error = wait_event_interruptible(log_wait,
						 syslog_seq != log_next_seq);
		if (error)
			goto out;
		error = syslog_print(buf, len);
		break;
	/* Read/clear last kernel messages */
	case SYSLOG_ACTION_READ_CLEAR:
		clear = true;
		/* FALL THRU */
	/* Read last kernel messages */
	case SYSLOG_ACTION_READ_ALL:
		error = -EINVAL;
		if (!buf || len < 0)
			goto out;
		error = 0;
		if (!len)
			goto out;
		if (!access_ok(VERIFY_WRITE, buf, len)) {
			error = -EFAULT;
			goto out;
		}
		error = syslog_print_all(buf, len, clear);
		break;
	/* Clear ring buffer */
	case SYSLOG_ACTION_CLEAR:
		syslog_print_all(NULL, 0, true);
		break;
	/* Disable logging to console */
	case SYSLOG_ACTION_CONSOLE_OFF:
		if (saved_console_loglevel == LOGLEVEL_DEFAULT)
			saved_console_loglevel = console_loglevel;
		console_loglevel = minimum_console_loglevel;
		break;
	/* Enable logging to console */
	case SYSLOG_ACTION_CONSOLE_ON:
		if (saved_console_loglevel != LOGLEVEL_DEFAULT) {
			console_loglevel = saved_console_loglevel;
			saved_console_loglevel = LOGLEVEL_DEFAULT;
		}
		break;
	/* Set level of messages printed to console */
	case SYSLOG_ACTION_CONSOLE_LEVEL:
		error = -EINVAL;
		if (len < 1 || len > 8)
			goto out;
		if (len < minimum_console_loglevel)
			len = minimum_console_loglevel;
		console_loglevel = len;
		/* Implicitly re-enable logging to console */
		saved_console_loglevel = LOGLEVEL_DEFAULT;
		error = 0;
		break;
	/* Number of chars in the log buffer */
	case SYSLOG_ACTION_SIZE_UNREAD:
		raw_spin_lock_irq(&logbuf_lock);
		if (syslog_seq < log_first_seq) {
			/* messages are gone, move to first one */
			syslog_seq = log_first_seq;
			syslog_idx = log_first_idx;
			syslog_prev = 0;
			syslog_partial = 0;
		}
		if (source == SYSLOG_FROM_PROC) {
			/*
			 * Short-cut for poll(/"proc/kmsg") which simply checks
			 * for pending data, not the size; return the count of
			 * records, not the length.
			 */
			error = log_next_seq - syslog_seq;
		} else {
			u64 seq = syslog_seq;
			u32 idx = syslog_idx;
			enum log_flags prev = syslog_prev;

			error = 0;
			while (seq < log_next_seq) {
				struct printk_log *msg = log_from_idx(idx);

				error += msg_print_text(msg, prev, true, NULL, 0);
				idx = log_next(idx);
				seq++;
				prev = msg->flags;
			}
			error -= syslog_partial;
		}
		raw_spin_unlock_irq(&logbuf_lock);
		break;
	/* Size of the log buffer */
	case SYSLOG_ACTION_SIZE_BUFFER:
		error = log_buf_len;
		break;
	default:
		error = -EINVAL;
		break;
	}
out:
	return error;
}

SYSCALL_DEFINE3(syslog, int, type, char __user *, buf, int, len)
{
	return do_syslog(type, buf, len, SYSLOG_FROM_READER);
}

/*
 * Call the console drivers, asking them to write out
 * log_buf[start] to log_buf[end - 1].
 * The console_lock must be held.
 */
static void call_console_drivers(int level,
				 const char *ext_text, size_t ext_len,
				 const char *text, size_t len)
{
	struct console *con;

	trace_console(text, len);

	if (level >= console_loglevel && !ignore_loglevel)
		return;
	if (!console_drivers)
		return;

<<<<<<< HEAD
=======
	if (IS_ENABLED(CONFIG_PREEMPT_RT_BASE)) {
		if (in_irq() || in_nmi())
			return;
	}

>>>>>>> f68819e4
	migrate_disable();
	for_each_console(con) {
		if (exclusive_console && con != exclusive_console)
			continue;
		if (!(con->flags & CON_ENABLED))
			continue;
		if (!con->write)
			continue;
		if (!cpu_online(smp_processor_id()) &&
		    !(con->flags & CON_ANYTIME))
			continue;
		if (con->flags & CON_EXTENDED)
			con->write(con, ext_text, ext_len);
		else
			con->write(con, text, len);
	}
	migrate_enable();
}

/*
 * Zap console related locks when oopsing.
 * To leave time for slow consoles to print a full oops,
 * only zap at most once every 30 seconds.
 */
static void zap_locks(void)
{
	static unsigned long oops_timestamp;

	if (time_after_eq(jiffies, oops_timestamp) &&
	    !time_after(jiffies, oops_timestamp + 30 * HZ))
		return;

	oops_timestamp = jiffies;

	debug_locks_off();
	/* If a crash is occurring, make sure we can't deadlock */
	raw_spin_lock_init(&logbuf_lock);
	/* And make sure that we print immediately */
	sema_init(&console_sem, 1);
}

/*
 * Check if we have any console that is capable of printing while cpu is
 * booting or shutting down. Requires console_sem.
 */
static int have_callable_console(void)
{
	struct console *con;

	for_each_console(con)
		if (con->flags & CON_ANYTIME)
			return 1;

	return 0;
}

/*
 * Can we actually use the console at this time on this cpu?
 *
 * Console drivers may assume that per-cpu resources have been allocated. So
 * unless they're explicitly marked as being able to cope (CON_ANYTIME) don't
 * call them until this CPU is officially up.
 */
static inline int can_use_console(unsigned int cpu)
{
	return cpu_online(cpu) || have_callable_console();
}

/*
 * Try to get console ownership to actually show the kernel
 * messages from a 'printk'. Return true (and with the
 * console_lock held, and 'console_locked' set) if it
 * is successful, false otherwise.
 */
static int console_trylock_for_printk(void)
{
	unsigned int cpu = smp_processor_id();
#ifdef CONFIG_PREEMPT_RT_FULL
	int lock = !early_boot_irqs_disabled && (preempt_count() == 0) &&
		!irqs_disabled();
#else
	int lock = 1;
#endif

	if (!lock)
		return 0;

	if (!console_trylock())
		return 0;
	/*
	 * If we can't use the console, we need to release the console
	 * semaphore by hand to avoid flushing the buffer. We need to hold the
	 * console semaphore in order to do this test safely.
	 */
	if (!can_use_console(cpu)) {
		console_locked = 0;
		up_console_sem();
		return 0;
	}
	return 1;
}

int printk_delay_msec __read_mostly;

static inline void printk_delay(void)
{
	if (unlikely(printk_delay_msec)) {
		int m = printk_delay_msec;

		while (m--) {
			mdelay(1);
			touch_nmi_watchdog();
		}
	}
}

/*
 * Continuation lines are buffered, and not committed to the record buffer
 * until the line is complete, or a race forces it. The line fragments
 * though, are printed immediately to the consoles to ensure everything has
 * reached the console in case of a kernel crash.
 */
static struct cont {
	char buf[LOG_LINE_MAX];
	size_t len;			/* length == 0 means unused buffer */
	size_t cons;			/* bytes written to console */
	struct task_struct *owner;	/* task of first print*/
	u64 ts_nsec;			/* time of first print */
	u8 level;			/* log level of first message */
	u8 facility;			/* log facility of first message */
	enum log_flags flags;		/* prefix, newline flags */
	bool flushed:1;			/* buffer sealed and committed */
} cont;

static void cont_flush(enum log_flags flags)
{
	if (cont.flushed)
		return;
	if (cont.len == 0)
		return;

	if (cont.cons) {
		/*
		 * If a fragment of this line was directly flushed to the
		 * console; wait for the console to pick up the rest of the
		 * line. LOG_NOCONS suppresses a duplicated output.
		 */
		log_store(cont.facility, cont.level, flags | LOG_NOCONS,
			  cont.ts_nsec, NULL, 0, cont.buf, cont.len);
		cont.flags = flags;
		cont.flushed = true;
	} else {
		/*
		 * If no fragment of this line ever reached the console,
		 * just submit it to the store and free the buffer.
		 */
		log_store(cont.facility, cont.level, flags, 0,
			  NULL, 0, cont.buf, cont.len);
		cont.len = 0;
	}
}

static bool cont_add(int facility, int level, const char *text, size_t len)
{
	if (cont.len && cont.flushed)
		return false;

	/*
	 * If ext consoles are present, flush and skip in-kernel
	 * continuation.  See nr_ext_console_drivers definition.  Also, if
	 * the line gets too long, split it up in separate records.
	 */
	if (nr_ext_console_drivers || cont.len + len > sizeof(cont.buf)) {
		cont_flush(LOG_CONT);
		return false;
	}

	if (!cont.len) {
		cont.facility = facility;
		cont.level = level;
		cont.owner = current;
		cont.ts_nsec = local_clock();
		cont.flags = 0;
		cont.cons = 0;
		cont.flushed = false;
	}

	memcpy(cont.buf + cont.len, text, len);
	cont.len += len;

	if (cont.len > (sizeof(cont.buf) * 80) / 100)
		cont_flush(LOG_CONT);

	return true;
}

static size_t cont_print_text(char *text, size_t size)
{
	size_t textlen = 0;
	size_t len;

	if (cont.cons == 0 && (console_prev & LOG_NEWLINE)) {
		textlen += print_time(cont.ts_nsec, text);
		size -= textlen;
	}

	len = cont.len - cont.cons;
	if (len > 0) {
		if (len+1 > size)
			len = size-1;
		memcpy(text + textlen, cont.buf + cont.cons, len);
		textlen += len;
		cont.cons = cont.len;
	}

	if (cont.flushed) {
		if (cont.flags & LOG_NEWLINE)
			text[textlen++] = '\n';
		/* got everything, release buffer */
		cont.len = 0;
	}
	return textlen;
}

asmlinkage int vprintk_emit(int facility, int level,
			    const char *dict, size_t dictlen,
			    const char *fmt, va_list args)
{
	static int recursion_bug;
	static char textbuf[LOG_LINE_MAX];
	char *text = textbuf;
	size_t text_len = 0;
	enum log_flags lflags = 0;
	unsigned long flags;
	int this_cpu;
	int printed_len = 0;
	bool in_sched = false;
	/* cpu currently holding logbuf_lock in this function */
	static unsigned int logbuf_cpu = UINT_MAX;

	/*
	 * Fall back to early_printk if a debugging subsystem has
	 * killed printk output
	 */
	if (unlikely(forced_early_printk(fmt, args)))
		return 1;

	if (level == LOGLEVEL_SCHED) {
		level = LOGLEVEL_DEFAULT;
		in_sched = true;
	}

	boot_delay_msec(level);
	printk_delay();

	/* This stops the holder of console_sem just where we want him */
	local_irq_save(flags);
	this_cpu = smp_processor_id();

	/*
	 * Ouch, printk recursed into itself!
	 */
	if (unlikely(logbuf_cpu == this_cpu)) {
		/*
		 * If a crash is occurring during printk() on this CPU,
		 * then try to get the crash message out but make sure
		 * we can't deadlock. Otherwise just return to avoid the
		 * recursion and return - but flag the recursion so that
		 * it can be printed at the next appropriate moment:
		 */
		if (!oops_in_progress && !lockdep_recursing(current)) {
			recursion_bug = 1;
			local_irq_restore(flags);
			return 0;
		}
		zap_locks();
	}

	lockdep_off();
	raw_spin_lock(&logbuf_lock);
	logbuf_cpu = this_cpu;

	if (unlikely(recursion_bug)) {
		static const char recursion_msg[] =
			"BUG: recent printk recursion!";

		recursion_bug = 0;
		/* emit KERN_CRIT message */
		printed_len += log_store(0, 2, LOG_PREFIX|LOG_NEWLINE, 0,
					 NULL, 0, recursion_msg,
					 strlen(recursion_msg));
	}

	/*
	 * The printf needs to come first; we need the syslog
	 * prefix which might be passed-in as a parameter.
	 */
	text_len = vscnprintf(text, sizeof(textbuf), fmt, args);

	/* mark and strip a trailing newline */
	if (text_len && text[text_len-1] == '\n') {
		text_len--;
		lflags |= LOG_NEWLINE;
	}

	/* strip kernel syslog prefix and extract log level or control flags */
	if (facility == 0) {
		int kern_level = printk_get_level(text);

		if (kern_level) {
			const char *end_of_header = printk_skip_level(text);
			switch (kern_level) {
			case '0' ... '7':
				if (level == LOGLEVEL_DEFAULT)
					level = kern_level - '0';
				/* fallthrough */
			case 'd':	/* KERN_DEFAULT */
				lflags |= LOG_PREFIX;
			}
			/*
			 * No need to check length here because vscnprintf
			 * put '\0' at the end of the string. Only valid and
			 * newly printed level is detected.
			 */
			text_len -= end_of_header - text;
			text = (char *)end_of_header;
		}
	}

	if (level == LOGLEVEL_DEFAULT)
		level = default_message_loglevel;

	if (dict)
		lflags |= LOG_PREFIX|LOG_NEWLINE;

	if (!(lflags & LOG_NEWLINE)) {
		/*
		 * Flush the conflicting buffer. An earlier newline was missing,
		 * or another task also prints continuation lines.
		 */
		if (cont.len && (lflags & LOG_PREFIX || cont.owner != current))
			cont_flush(LOG_NEWLINE);

		/* buffer line if possible, otherwise store it right away */
		if (cont_add(facility, level, text, text_len))
			printed_len += text_len;
		else
			printed_len += log_store(facility, level,
						 lflags | LOG_CONT, 0,
						 dict, dictlen, text, text_len);
	} else {
		bool stored = false;

		/*
		 * If an earlier newline was missing and it was the same task,
		 * either merge it with the current buffer and flush, or if
		 * there was a race with interrupts (prefix == true) then just
		 * flush it out and store this line separately.
		 * If the preceding printk was from a different task and missed
		 * a newline, flush and append the newline.
		 */
		if (cont.len) {
			if (cont.owner == current && !(lflags & LOG_PREFIX))
				stored = cont_add(facility, level, text,
						  text_len);
			cont_flush(LOG_NEWLINE);
		}

		if (stored)
			printed_len += text_len;
		else
			printed_len += log_store(facility, level, lflags, 0,
						 dict, dictlen, text, text_len);
	}

	logbuf_cpu = UINT_MAX;
	raw_spin_unlock(&logbuf_lock);
	lockdep_on();
	local_irq_restore(flags);

	/* If called from the scheduler, we can not call up(). */
	if (!in_sched) {
		lockdep_off();
		/*
		 * Disable preemption to avoid being preempted while holding
		 * console_sem which would prevent anyone from printing to
		 * console
		 */
		migrate_disable();
		/*
		 * Try to acquire and then immediately release the console
		 * semaphore.  The release will print out buffers and wake up
		 * /dev/kmsg and syslog() users.
		 */
		if (console_trylock_for_printk())
			console_unlock();
		migrate_enable();
		lockdep_on();
	}

	return printed_len;
}
EXPORT_SYMBOL(vprintk_emit);

asmlinkage int vprintk(const char *fmt, va_list args)
{
	return vprintk_emit(0, LOGLEVEL_DEFAULT, NULL, 0, fmt, args);
}
EXPORT_SYMBOL(vprintk);

asmlinkage int printk_emit(int facility, int level,
			   const char *dict, size_t dictlen,
			   const char *fmt, ...)
{
	va_list args;
	int r;

	va_start(args, fmt);
	r = vprintk_emit(facility, level, dict, dictlen, fmt, args);
	va_end(args);

	return r;
}
EXPORT_SYMBOL(printk_emit);

int vprintk_default(const char *fmt, va_list args)
{
	int r;

#ifdef CONFIG_KGDB_KDB
	if (unlikely(kdb_trap_printk)) {
		r = vkdb_printf(KDB_MSGSRC_PRINTK, fmt, args);
		return r;
	}
#endif
	r = vprintk_emit(0, LOGLEVEL_DEFAULT, NULL, 0, fmt, args);

	return r;
}
EXPORT_SYMBOL_GPL(vprintk_default);

/*
 * This allows printk to be diverted to another function per cpu.
 * This is useful for calling printk functions from within NMI
 * without worrying about race conditions that can lock up the
 * box.
 */
DEFINE_PER_CPU(printk_func_t, printk_func) = vprintk_default;

/**
 * printk - print a kernel message
 * @fmt: format string
 *
 * This is printk(). It can be called from any context. We want it to work.
 *
 * We try to grab the console_lock. If we succeed, it's easy - we log the
 * output and call the console drivers.  If we fail to get the semaphore, we
 * place the output into the log buffer and return. The current holder of
 * the console_sem will notice the new output in console_unlock(); and will
 * send it to the consoles before releasing the lock.
 *
 * One effect of this deferred printing is that code which calls printk() and
 * then changes console_loglevel may break. This is because console_loglevel
 * is inspected when the actual printing occurs.
 *
 * See also:
 * printf(3)
 *
 * See the vsnprintf() documentation for format string extensions over C99.
 */
asmlinkage __visible int printk(const char *fmt, ...)
{
	printk_func_t vprintk_func;
	va_list args;
	int r;

	va_start(args, fmt);

	/*
	 * If a caller overrides the per_cpu printk_func, then it needs
	 * to disable preemption when calling printk(). Otherwise
	 * the printk_func should be set to the default. No need to
	 * disable preemption here.
	 */
	vprintk_func = this_cpu_read(printk_func);
	r = vprintk_func(fmt, args);

	va_end(args);

	return r;
}
EXPORT_SYMBOL(printk);

#else /* CONFIG_PRINTK */

#define LOG_LINE_MAX		0
#define PREFIX_MAX		0

static u64 syslog_seq;
static u32 syslog_idx;
static u64 console_seq;
static u32 console_idx;
static enum log_flags syslog_prev;
static u64 log_first_seq;
static u32 log_first_idx;
static u64 log_next_seq;
static enum log_flags console_prev;
static struct cont {
	size_t len;
	size_t cons;
	u8 level;
	bool flushed:1;
} cont;
static char *log_text(const struct printk_log *msg) { return NULL; }
static char *log_dict(const struct printk_log *msg) { return NULL; }
static struct printk_log *log_from_idx(u32 idx) { return NULL; }
static u32 log_next(u32 idx) { return 0; }
static ssize_t msg_print_ext_header(char *buf, size_t size,
				    struct printk_log *msg, u64 seq,
				    enum log_flags prev_flags) { return 0; }
static ssize_t msg_print_ext_body(char *buf, size_t size,
				  char *dict, size_t dict_len,
				  char *text, size_t text_len) { return 0; }
static void call_console_drivers(int level,
				 const char *ext_text, size_t ext_len,
				 const char *text, size_t len) {}
static size_t msg_print_text(const struct printk_log *msg, enum log_flags prev,
			     bool syslog, char *buf, size_t size) { return 0; }
static size_t cont_print_text(char *text, size_t size) { return 0; }

/* Still needs to be defined for users */
DEFINE_PER_CPU(printk_func_t, printk_func);

#endif /* CONFIG_PRINTK */

static int __add_preferred_console(char *name, int idx, char *options,
				   char *brl_options)
{
	struct console_cmdline *c;
	int i;

	/*
	 *	See if this tty is not yet registered, and
	 *	if we have a slot free.
	 */
	for (i = 0, c = console_cmdline;
	     i < MAX_CMDLINECONSOLES && c->name[0];
	     i++, c++) {
		if (strcmp(c->name, name) == 0 && c->index == idx) {
			if (!brl_options)
				selected_console = i;
			return 0;
		}
	}
	if (i == MAX_CMDLINECONSOLES)
		return -E2BIG;
	if (!brl_options)
		selected_console = i;
	strlcpy(c->name, name, sizeof(c->name));
	c->options = options;
	braille_set_options(c, brl_options);

	c->index = idx;
	return 0;
}
/*
 * Set up a console.  Called via do_early_param() in init/main.c
 * for each "console=" parameter in the boot command line.
 */
static int __init console_setup(char *str)
{
	char buf[sizeof(console_cmdline[0].name) + 4]; /* 4 for "ttyS" */
	char *s, *options, *brl_options = NULL;
	int idx;

	if (_braille_console_setup(&str, &brl_options))
		return 1;

	/*
	 * Decode str into name, index, options.
	 */
	if (str[0] >= '0' && str[0] <= '9') {
		strcpy(buf, "ttyS");
		strncpy(buf + 4, str, sizeof(buf) - 5);
	} else {
		strncpy(buf, str, sizeof(buf) - 1);
	}
	buf[sizeof(buf) - 1] = 0;
	options = strchr(str, ',');
	if (options)
		*(options++) = 0;
#ifdef __sparc__
	if (!strcmp(str, "ttya"))
		strcpy(buf, "ttyS0");
	if (!strcmp(str, "ttyb"))
		strcpy(buf, "ttyS1");
#endif
	for (s = buf; *s; s++)
		if (isdigit(*s) || *s == ',')
			break;
	idx = simple_strtoul(s, NULL, 10);
	*s = 0;

	__add_preferred_console(buf, idx, options, brl_options);
	console_set_on_cmdline = 1;
	return 1;
}
__setup("console=", console_setup);

/**
 * add_preferred_console - add a device to the list of preferred consoles.
 * @name: device name
 * @idx: device index
 * @options: options for this console
 *
 * The last preferred console added will be used for kernel messages
 * and stdin/out/err for init.  Normally this is used by console_setup
 * above to handle user-supplied console arguments; however it can also
 * be used by arch-specific code either to override the user or more
 * commonly to provide a default console (ie from PROM variables) when
 * the user has not supplied one.
 */
int add_preferred_console(char *name, int idx, char *options)
{
	return __add_preferred_console(name, idx, options, NULL);
}

bool console_suspend_enabled = true;
EXPORT_SYMBOL(console_suspend_enabled);

static int __init console_suspend_disable(char *str)
{
	console_suspend_enabled = false;
	return 1;
}
__setup("no_console_suspend", console_suspend_disable);
module_param_named(console_suspend, console_suspend_enabled,
		bool, S_IRUGO | S_IWUSR);
MODULE_PARM_DESC(console_suspend, "suspend console during suspend"
	" and hibernate operations");

/**
 * suspend_console - suspend the console subsystem
 *
 * This disables printk() while we go into suspend states
 */
void suspend_console(void)
{
	if (!console_suspend_enabled)
		return;
	printk("Suspending console(s) (use no_console_suspend to debug)\n");
	console_lock();
	console_suspended = 1;
	up_console_sem();
}

void resume_console(void)
{
	if (!console_suspend_enabled)
		return;
	down_console_sem();
	console_suspended = 0;
	console_unlock();
}

/**
 * console_cpu_notify - print deferred console messages after CPU hotplug
 * @self: notifier struct
 * @action: CPU hotplug event
 * @hcpu: unused
 *
 * If printk() is called from a CPU that is not online yet, the messages
 * will be spooled but will not show up on the console.  This function is
 * called when a new CPU comes online (or fails to come up), and ensures
 * that any such output gets printed.
 */
static int console_cpu_notify(struct notifier_block *self,
	unsigned long action, void *hcpu)
{
	switch (action) {
	case CPU_ONLINE:
	case CPU_DEAD:
	case CPU_DOWN_FAILED:
	case CPU_UP_CANCELED:
		console_lock();
		console_unlock();
	}
	return NOTIFY_OK;
}

/**
 * console_lock - lock the console system for exclusive use.
 *
 * Acquires a lock which guarantees that the caller has
 * exclusive access to the console system and the console_drivers list.
 *
 * Can sleep, returns nothing.
 */
void console_lock(void)
{
	might_sleep();

	down_console_sem();
	if (console_suspended)
		return;
	console_locked = 1;
	console_may_schedule = 1;
}
EXPORT_SYMBOL(console_lock);

/**
 * console_trylock - try to lock the console system for exclusive use.
 *
 * Try to acquire a lock which guarantees that the caller has exclusive
 * access to the console system and the console_drivers list.
 *
 * returns 1 on success, and 0 on failure to acquire the lock.
 */
int console_trylock(void)
{
	if (down_trylock_console_sem())
		return 0;
	if (console_suspended) {
		up_console_sem();
		return 0;
	}
	console_locked = 1;
	console_may_schedule = 0;
	return 1;
}
EXPORT_SYMBOL(console_trylock);

int is_console_locked(void)
{
	return console_locked;
}

static void console_cont_flush(char *text, size_t size)
{
	unsigned long flags;
	size_t len;

	raw_spin_lock_irqsave(&logbuf_lock, flags);

	if (!cont.len)
		goto out;

	/*
	 * We still queue earlier records, likely because the console was
	 * busy. The earlier ones need to be printed before this one, we
	 * did not flush any fragment so far, so just let it queue up.
	 */
	if (console_seq < log_next_seq && !cont.cons)
		goto out;

	len = cont_print_text(text, size);
#ifdef CONFIG_PREEMPT_RT_FULL
	raw_spin_unlock_irqrestore(&logbuf_lock, flags);
	call_console_drivers(cont.level, NULL, 0, text, len);
#else
	raw_spin_unlock(&logbuf_lock);
	stop_critical_timings();
	call_console_drivers(cont.level, NULL, 0, text, len);
	start_critical_timings();
	local_irq_restore(flags);
#endif
	return;
out:
	raw_spin_unlock_irqrestore(&logbuf_lock, flags);
}

/**
 * console_unlock - unlock the console system
 *
 * Releases the console_lock which the caller holds on the console system
 * and the console driver list.
 *
 * While the console_lock was held, console output may have been buffered
 * by printk().  If this is the case, console_unlock(); emits
 * the output prior to releasing the lock.
 *
 * If there is output waiting, we wake /dev/kmsg and syslog() users.
 *
 * console_unlock(); may be called from any context.
 */
void console_unlock(void)
{
	static char ext_text[CONSOLE_EXT_LOG_MAX];
	static char text[LOG_LINE_MAX + PREFIX_MAX];
	static u64 seen_seq;
	unsigned long flags;
	bool wake_klogd = false;
	bool do_cond_resched, retry;

	if (console_suspended) {
		up_console_sem();
		return;
	}

	/*
	 * Console drivers are called under logbuf_lock, so
	 * @console_may_schedule should be cleared before; however, we may
	 * end up dumping a lot of lines, for example, if called from
	 * console registration path, and should invoke cond_resched()
	 * between lines if allowable.  Not doing so can cause a very long
	 * scheduling stall on a slow console leading to RCU stall and
	 * softlockup warnings which exacerbate the issue with more
	 * messages practically incapacitating the system.
	 */
	do_cond_resched = console_may_schedule;
	console_may_schedule = 0;

	/* flush buffered message fragment immediately to console */
	console_cont_flush(text, sizeof(text));
again:
	for (;;) {
		struct printk_log *msg;
		size_t ext_len = 0;
		size_t len;
		int level;

		raw_spin_lock_irqsave(&logbuf_lock, flags);
		if (seen_seq != log_next_seq) {
			wake_klogd = true;
			seen_seq = log_next_seq;
		}

		if (console_seq < log_first_seq) {
			len = sprintf(text, "** %u printk messages dropped ** ",
				      (unsigned)(log_first_seq - console_seq));

			/* messages are gone, move to first one */
			console_seq = log_first_seq;
			console_idx = log_first_idx;
			console_prev = 0;
		} else {
			len = 0;
		}
skip:
		if (console_seq == log_next_seq)
			break;

		msg = log_from_idx(console_idx);
		if (msg->flags & LOG_NOCONS) {
			/*
			 * Skip record we have buffered and already printed
			 * directly to the console when we received it.
			 */
			console_idx = log_next(console_idx);
			console_seq++;
			/*
			 * We will get here again when we register a new
			 * CON_PRINTBUFFER console. Clear the flag so we
			 * will properly dump everything later.
			 */
			msg->flags &= ~LOG_NOCONS;
			console_prev = msg->flags;
			goto skip;
		}

		level = msg->level;
		len += msg_print_text(msg, console_prev, false,
				      text + len, sizeof(text) - len);
		if (nr_ext_console_drivers) {
			ext_len = msg_print_ext_header(ext_text,
						sizeof(ext_text),
						msg, console_seq, console_prev);
			ext_len += msg_print_ext_body(ext_text + ext_len,
						sizeof(ext_text) - ext_len,
						log_dict(msg), msg->dict_len,
						log_text(msg), msg->text_len);
		}
		console_idx = log_next(console_idx);
		console_seq++;
		console_prev = msg->flags;
#ifdef CONFIG_PREEMPT_RT_FULL
		raw_spin_unlock_irqrestore(&logbuf_lock, flags);
		call_console_drivers(level, ext_text, ext_len, text, len);
#else
		raw_spin_unlock(&logbuf_lock);

		stop_critical_timings();	/* don't trace print latency */
		call_console_drivers(level, ext_text, ext_len, text, len);
		start_critical_timings();
		local_irq_restore(flags);
#endif
		if (do_cond_resched)
			cond_resched();
	}
	console_locked = 0;

	/* Release the exclusive_console once it is used */
	if (unlikely(exclusive_console))
		exclusive_console = NULL;

	raw_spin_unlock(&logbuf_lock);

	up_console_sem();

	/*
	 * Someone could have filled up the buffer again, so re-check if there's
	 * something to flush. In case we cannot trylock the console_sem again,
	 * there's a new owner and the console_unlock() from them will do the
	 * flush, no worries.
	 */
	raw_spin_lock(&logbuf_lock);
	retry = console_seq != log_next_seq;
	raw_spin_unlock_irqrestore(&logbuf_lock, flags);

	if (retry && console_trylock())
		goto again;

	if (wake_klogd)
		wake_up_klogd();
}
EXPORT_SYMBOL(console_unlock);

/**
 * console_conditional_schedule - yield the CPU if required
 *
 * If the console code is currently allowed to sleep, and
 * if this CPU should yield the CPU to another task, do
 * so here.
 *
 * Must be called within console_lock();.
 */
void __sched console_conditional_schedule(void)
{
	if (console_may_schedule)
		cond_resched();
}
EXPORT_SYMBOL(console_conditional_schedule);

void console_unblank(void)
{
	struct console *c;

	if (IS_ENABLED(CONFIG_PREEMPT_RT_BASE)) {
		if (in_irq() || in_nmi())
			return;
	}

	/*
	 * console_unblank can no longer be called in interrupt context unless
	 * oops_in_progress is set to 1..
	 */
	if (oops_in_progress) {
		if (down_trylock_console_sem() != 0)
			return;
	} else
		console_lock();

	console_locked = 1;
	console_may_schedule = 0;
	for_each_console(c)
		if ((c->flags & CON_ENABLED) && c->unblank)
			c->unblank();
	console_unlock();
}

/**
 * console_flush_on_panic - flush console content on panic
 *
 * Immediately output all pending messages no matter what.
 */
void console_flush_on_panic(void)
{
	/*
	 * If someone else is holding the console lock, trylock will fail
	 * and may_schedule may be set.  Ignore and proceed to unlock so
	 * that messages are flushed out.  As this can be called from any
	 * context and we don't want to get preempted while flushing,
	 * ensure may_schedule is cleared.
	 */
	console_trylock();
	console_may_schedule = 0;
	console_unlock();
}

/*
 * Return the console tty driver structure and its associated index
 */
struct tty_driver *console_device(int *index)
{
	struct console *c;
	struct tty_driver *driver = NULL;

	console_lock();
	for_each_console(c) {
		if (!c->device)
			continue;
		driver = c->device(c, index);
		if (driver)
			break;
	}
	console_unlock();
	return driver;
}

/*
 * Prevent further output on the passed console device so that (for example)
 * serial drivers can disable console output before suspending a port, and can
 * re-enable output afterwards.
 */
void console_stop(struct console *console)
{
	console_lock();
	console->flags &= ~CON_ENABLED;
	console_unlock();
}
EXPORT_SYMBOL(console_stop);

void console_start(struct console *console)
{
	console_lock();
	console->flags |= CON_ENABLED;
	console_unlock();
}
EXPORT_SYMBOL(console_start);

static int __read_mostly keep_bootcon;

static int __init keep_bootcon_setup(char *str)
{
	keep_bootcon = 1;
	pr_info("debug: skip boot console de-registration.\n");

	return 0;
}

early_param("keep_bootcon", keep_bootcon_setup);

/*
 * The console driver calls this routine during kernel initialization
 * to register the console printing procedure with printk() and to
 * print any messages that were printed by the kernel before the
 * console driver was initialized.
 *
 * This can happen pretty early during the boot process (because of
 * early_printk) - sometimes before setup_arch() completes - be careful
 * of what kernel features are used - they may not be initialised yet.
 *
 * There are two types of consoles - bootconsoles (early_printk) and
 * "real" consoles (everything which is not a bootconsole) which are
 * handled differently.
 *  - Any number of bootconsoles can be registered at any time.
 *  - As soon as a "real" console is registered, all bootconsoles
 *    will be unregistered automatically.
 *  - Once a "real" console is registered, any attempt to register a
 *    bootconsoles will be rejected
 */
void register_console(struct console *newcon)
{
	int i;
	unsigned long flags;
	struct console *bcon = NULL;
	struct console_cmdline *c;

	if (console_drivers)
		for_each_console(bcon)
			if (WARN(bcon == newcon,
					"console '%s%d' already registered\n",
					bcon->name, bcon->index))
				return;

	/*
	 * before we register a new CON_BOOT console, make sure we don't
	 * already have a valid console
	 */
	if (console_drivers && newcon->flags & CON_BOOT) {
		/* find the last or real console */
		for_each_console(bcon) {
			if (!(bcon->flags & CON_BOOT)) {
				pr_info("Too late to register bootconsole %s%d\n",
					newcon->name, newcon->index);
				return;
			}
		}
	}

	if (console_drivers && console_drivers->flags & CON_BOOT)
		bcon = console_drivers;

	if (preferred_console < 0 || bcon || !console_drivers)
		preferred_console = selected_console;

	/*
	 *	See if we want to use this console driver. If we
	 *	didn't select a console we take the first one
	 *	that registers here.
	 */
	if (preferred_console < 0) {
		if (newcon->index < 0)
			newcon->index = 0;
		if (newcon->setup == NULL ||
		    newcon->setup(newcon, NULL) == 0) {
			newcon->flags |= CON_ENABLED;
			if (newcon->device) {
				newcon->flags |= CON_CONSDEV;
				preferred_console = 0;
			}
		}
	}

	/*
	 *	See if this console matches one we selected on
	 *	the command line.
	 */
	for (i = 0, c = console_cmdline;
	     i < MAX_CMDLINECONSOLES && c->name[0];
	     i++, c++) {
		if (!newcon->match ||
		    newcon->match(newcon, c->name, c->index, c->options) != 0) {
			/* default matching */
			BUILD_BUG_ON(sizeof(c->name) != sizeof(newcon->name));
			if (strcmp(c->name, newcon->name) != 0)
				continue;
			if (newcon->index >= 0 &&
			    newcon->index != c->index)
				continue;
			if (newcon->index < 0)
				newcon->index = c->index;

			if (_braille_register_console(newcon, c))
				return;

			if (newcon->setup &&
			    newcon->setup(newcon, c->options) != 0)
				break;
		}

		newcon->flags |= CON_ENABLED;
		if (i == selected_console) {
			newcon->flags |= CON_CONSDEV;
			preferred_console = selected_console;
		}
		break;
	}

	if (!(newcon->flags & CON_ENABLED))
		return;

	/*
	 * If we have a bootconsole, and are switching to a real console,
	 * don't print everything out again, since when the boot console, and
	 * the real console are the same physical device, it's annoying to
	 * see the beginning boot messages twice
	 */
	if (bcon && ((newcon->flags & (CON_CONSDEV | CON_BOOT)) == CON_CONSDEV))
		newcon->flags &= ~CON_PRINTBUFFER;

	/*
	 *	Put this console in the list - keep the
	 *	preferred driver at the head of the list.
	 */
	console_lock();
	if ((newcon->flags & CON_CONSDEV) || console_drivers == NULL) {
		newcon->next = console_drivers;
		console_drivers = newcon;
		if (newcon->next)
			newcon->next->flags &= ~CON_CONSDEV;
	} else {
		newcon->next = console_drivers->next;
		console_drivers->next = newcon;
	}

	if (newcon->flags & CON_EXTENDED)
		if (!nr_ext_console_drivers++)
			pr_info("printk: continuation disabled due to ext consoles, expect more fragments in /dev/kmsg\n");

	if (newcon->flags & CON_PRINTBUFFER) {
		/*
		 * console_unlock(); will print out the buffered messages
		 * for us.
		 */
		raw_spin_lock_irqsave(&logbuf_lock, flags);
		console_seq = syslog_seq;
		console_idx = syslog_idx;
		console_prev = syslog_prev;
		raw_spin_unlock_irqrestore(&logbuf_lock, flags);
		/*
		 * We're about to replay the log buffer.  Only do this to the
		 * just-registered console to avoid excessive message spam to
		 * the already-registered consoles.
		 */
		exclusive_console = newcon;
	}
	console_unlock();
	console_sysfs_notify();

	/*
	 * By unregistering the bootconsoles after we enable the real console
	 * we get the "console xxx enabled" message on all the consoles -
	 * boot consoles, real consoles, etc - this is to ensure that end
	 * users know there might be something in the kernel's log buffer that
	 * went to the bootconsole (that they do not see on the real console)
	 */
	pr_info("%sconsole [%s%d] enabled\n",
		(newcon->flags & CON_BOOT) ? "boot" : "" ,
		newcon->name, newcon->index);
	if (bcon &&
	    ((newcon->flags & (CON_CONSDEV | CON_BOOT)) == CON_CONSDEV) &&
	    !keep_bootcon) {
		/* We need to iterate through all boot consoles, to make
		 * sure we print everything out, before we unregister them.
		 */
		for_each_console(bcon)
			if (bcon->flags & CON_BOOT)
				unregister_console(bcon);
	}
}
EXPORT_SYMBOL(register_console);

int unregister_console(struct console *console)
{
        struct console *a, *b;
	int res;

	pr_info("%sconsole [%s%d] disabled\n",
		(console->flags & CON_BOOT) ? "boot" : "" ,
		console->name, console->index);

	res = _braille_unregister_console(console);
	if (res)
		return res;

	res = 1;
	console_lock();
	if (console_drivers == console) {
		console_drivers=console->next;
		res = 0;
	} else if (console_drivers) {
		for (a=console_drivers->next, b=console_drivers ;
		     a; b=a, a=b->next) {
			if (a == console) {
				b->next = a->next;
				res = 0;
				break;
			}
		}
	}

	if (!res && (console->flags & CON_EXTENDED))
		nr_ext_console_drivers--;

	/*
	 * If this isn't the last console and it has CON_CONSDEV set, we
	 * need to set it on the next preferred console.
	 */
	if (console_drivers != NULL && console->flags & CON_CONSDEV)
		console_drivers->flags |= CON_CONSDEV;

	console->flags &= ~CON_ENABLED;
	console_unlock();
	console_sysfs_notify();
	return res;
}
EXPORT_SYMBOL(unregister_console);

static int __init printk_late_init(void)
{
	struct console *con;

	for_each_console(con) {
		if (!keep_bootcon && con->flags & CON_BOOT) {
			unregister_console(con);
		}
	}
	hotcpu_notifier(console_cpu_notify, 0);
	return 0;
}
late_initcall(printk_late_init);

#if defined CONFIG_PRINTK
/*
 * Delayed printk version, for scheduler-internal messages:
 */
#define PRINTK_PENDING_WAKEUP	0x01
#define PRINTK_PENDING_OUTPUT	0x02

static DEFINE_PER_CPU(int, printk_pending);

static void wake_up_klogd_work_func(struct irq_work *irq_work)
{
	int pending = __this_cpu_xchg(printk_pending, 0);

	if (pending & PRINTK_PENDING_OUTPUT) {
		/* If trylock fails, someone else is doing the printing */
		if (console_trylock())
			console_unlock();
	}

	if (pending & PRINTK_PENDING_WAKEUP)
		wake_up_interruptible(&log_wait);
}

static DEFINE_PER_CPU(struct irq_work, wake_up_klogd_work) = {
	.func = wake_up_klogd_work_func,
	.flags = IRQ_WORK_LAZY,
};

void wake_up_klogd(void)
{
	preempt_disable();
	if (waitqueue_active(&log_wait)) {
		this_cpu_or(printk_pending, PRINTK_PENDING_WAKEUP);
		irq_work_queue(this_cpu_ptr(&wake_up_klogd_work));
	}
	preempt_enable();
}

int printk_deferred(const char *fmt, ...)
{
	va_list args;
	int r;

	preempt_disable();
	va_start(args, fmt);
	r = vprintk_emit(0, LOGLEVEL_SCHED, NULL, 0, fmt, args);
	va_end(args);

	__this_cpu_or(printk_pending, PRINTK_PENDING_OUTPUT);
	irq_work_queue(this_cpu_ptr(&wake_up_klogd_work));
	preempt_enable();

	return r;
}

/*
 * printk rate limiting, lifted from the networking subsystem.
 *
 * This enforces a rate limit: not more than 10 kernel messages
 * every 5s to make a denial-of-service attack impossible.
 */
DEFINE_RATELIMIT_STATE(printk_ratelimit_state, 5 * HZ, 10);

int __printk_ratelimit(const char *func)
{
	return ___ratelimit(&printk_ratelimit_state, func);
}
EXPORT_SYMBOL(__printk_ratelimit);

/**
 * printk_timed_ratelimit - caller-controlled printk ratelimiting
 * @caller_jiffies: pointer to caller's state
 * @interval_msecs: minimum interval between prints
 *
 * printk_timed_ratelimit() returns true if more than @interval_msecs
 * milliseconds have elapsed since the last time printk_timed_ratelimit()
 * returned true.
 */
bool printk_timed_ratelimit(unsigned long *caller_jiffies,
			unsigned int interval_msecs)
{
	unsigned long elapsed = jiffies - *caller_jiffies;

	if (*caller_jiffies && elapsed <= msecs_to_jiffies(interval_msecs))
		return false;

	*caller_jiffies = jiffies;
	return true;
}
EXPORT_SYMBOL(printk_timed_ratelimit);

static DEFINE_SPINLOCK(dump_list_lock);
static LIST_HEAD(dump_list);

/**
 * kmsg_dump_register - register a kernel log dumper.
 * @dumper: pointer to the kmsg_dumper structure
 *
 * Adds a kernel log dumper to the system. The dump callback in the
 * structure will be called when the kernel oopses or panics and must be
 * set. Returns zero on success and %-EINVAL or %-EBUSY otherwise.
 */
int kmsg_dump_register(struct kmsg_dumper *dumper)
{
	unsigned long flags;
	int err = -EBUSY;

	/* The dump callback needs to be set */
	if (!dumper->dump)
		return -EINVAL;

	spin_lock_irqsave(&dump_list_lock, flags);
	/* Don't allow registering multiple times */
	if (!dumper->registered) {
		dumper->registered = 1;
		list_add_tail_rcu(&dumper->list, &dump_list);
		err = 0;
	}
	spin_unlock_irqrestore(&dump_list_lock, flags);

	return err;
}
EXPORT_SYMBOL_GPL(kmsg_dump_register);

/**
 * kmsg_dump_unregister - unregister a kmsg dumper.
 * @dumper: pointer to the kmsg_dumper structure
 *
 * Removes a dump device from the system. Returns zero on success and
 * %-EINVAL otherwise.
 */
int kmsg_dump_unregister(struct kmsg_dumper *dumper)
{
	unsigned long flags;
	int err = -EINVAL;

	spin_lock_irqsave(&dump_list_lock, flags);
	if (dumper->registered) {
		dumper->registered = 0;
		list_del_rcu(&dumper->list);
		err = 0;
	}
	spin_unlock_irqrestore(&dump_list_lock, flags);
	synchronize_rcu();

	return err;
}
EXPORT_SYMBOL_GPL(kmsg_dump_unregister);

static bool always_kmsg_dump;
module_param_named(always_kmsg_dump, always_kmsg_dump, bool, S_IRUGO | S_IWUSR);

/**
 * kmsg_dump - dump kernel log to kernel message dumpers.
 * @reason: the reason (oops, panic etc) for dumping
 *
 * Call each of the registered dumper's dump() callback, which can
 * retrieve the kmsg records with kmsg_dump_get_line() or
 * kmsg_dump_get_buffer().
 */
void kmsg_dump(enum kmsg_dump_reason reason)
{
	struct kmsg_dumper *dumper;
	unsigned long flags;

	if ((reason > KMSG_DUMP_OOPS) && !always_kmsg_dump)
		return;

	rcu_read_lock();
	list_for_each_entry_rcu(dumper, &dump_list, list) {
		if (dumper->max_reason && reason > dumper->max_reason)
			continue;

		/* initialize iterator with data about the stored records */
		dumper->active = true;

		raw_spin_lock_irqsave(&logbuf_lock, flags);
		dumper->cur_seq = clear_seq;
		dumper->cur_idx = clear_idx;
		dumper->next_seq = log_next_seq;
		dumper->next_idx = log_next_idx;
		raw_spin_unlock_irqrestore(&logbuf_lock, flags);

		/* invoke dumper which will iterate over records */
		dumper->dump(dumper, reason);

		/* reset iterator */
		dumper->active = false;
	}
	rcu_read_unlock();
}

/**
 * kmsg_dump_get_line_nolock - retrieve one kmsg log line (unlocked version)
 * @dumper: registered kmsg dumper
 * @syslog: include the "<4>" prefixes
 * @line: buffer to copy the line to
 * @size: maximum size of the buffer
 * @len: length of line placed into buffer
 *
 * Start at the beginning of the kmsg buffer, with the oldest kmsg
 * record, and copy one record into the provided buffer.
 *
 * Consecutive calls will return the next available record moving
 * towards the end of the buffer with the youngest messages.
 *
 * A return value of FALSE indicates that there are no more records to
 * read.
 *
 * The function is similar to kmsg_dump_get_line(), but grabs no locks.
 */
bool kmsg_dump_get_line_nolock(struct kmsg_dumper *dumper, bool syslog,
			       char *line, size_t size, size_t *len)
{
	struct printk_log *msg;
	size_t l = 0;
	bool ret = false;

	if (!dumper->active)
		goto out;

	if (dumper->cur_seq < log_first_seq) {
		/* messages are gone, move to first available one */
		dumper->cur_seq = log_first_seq;
		dumper->cur_idx = log_first_idx;
	}

	/* last entry */
	if (dumper->cur_seq >= log_next_seq)
		goto out;

	msg = log_from_idx(dumper->cur_idx);
	l = msg_print_text(msg, 0, syslog, line, size);

	dumper->cur_idx = log_next(dumper->cur_idx);
	dumper->cur_seq++;
	ret = true;
out:
	if (len)
		*len = l;
	return ret;
}

/**
 * kmsg_dump_get_line - retrieve one kmsg log line
 * @dumper: registered kmsg dumper
 * @syslog: include the "<4>" prefixes
 * @line: buffer to copy the line to
 * @size: maximum size of the buffer
 * @len: length of line placed into buffer
 *
 * Start at the beginning of the kmsg buffer, with the oldest kmsg
 * record, and copy one record into the provided buffer.
 *
 * Consecutive calls will return the next available record moving
 * towards the end of the buffer with the youngest messages.
 *
 * A return value of FALSE indicates that there are no more records to
 * read.
 */
bool kmsg_dump_get_line(struct kmsg_dumper *dumper, bool syslog,
			char *line, size_t size, size_t *len)
{
	unsigned long flags;
	bool ret;

	raw_spin_lock_irqsave(&logbuf_lock, flags);
	ret = kmsg_dump_get_line_nolock(dumper, syslog, line, size, len);
	raw_spin_unlock_irqrestore(&logbuf_lock, flags);

	return ret;
}
EXPORT_SYMBOL_GPL(kmsg_dump_get_line);

/**
 * kmsg_dump_get_buffer - copy kmsg log lines
 * @dumper: registered kmsg dumper
 * @syslog: include the "<4>" prefixes
 * @buf: buffer to copy the line to
 * @size: maximum size of the buffer
 * @len: length of line placed into buffer
 *
 * Start at the end of the kmsg buffer and fill the provided buffer
 * with as many of the the *youngest* kmsg records that fit into it.
 * If the buffer is large enough, all available kmsg records will be
 * copied with a single call.
 *
 * Consecutive calls will fill the buffer with the next block of
 * available older records, not including the earlier retrieved ones.
 *
 * A return value of FALSE indicates that there are no more records to
 * read.
 */
bool kmsg_dump_get_buffer(struct kmsg_dumper *dumper, bool syslog,
			  char *buf, size_t size, size_t *len)
{
	unsigned long flags;
	u64 seq;
	u32 idx;
	u64 next_seq;
	u32 next_idx;
	enum log_flags prev;
	size_t l = 0;
	bool ret = false;

	if (!dumper->active)
		goto out;

	raw_spin_lock_irqsave(&logbuf_lock, flags);
	if (dumper->cur_seq < log_first_seq) {
		/* messages are gone, move to first available one */
		dumper->cur_seq = log_first_seq;
		dumper->cur_idx = log_first_idx;
	}

	/* last entry */
	if (dumper->cur_seq >= dumper->next_seq) {
		raw_spin_unlock_irqrestore(&logbuf_lock, flags);
		goto out;
	}

	/* calculate length of entire buffer */
	seq = dumper->cur_seq;
	idx = dumper->cur_idx;
	prev = 0;
	while (seq < dumper->next_seq) {
		struct printk_log *msg = log_from_idx(idx);

		l += msg_print_text(msg, prev, true, NULL, 0);
		idx = log_next(idx);
		seq++;
		prev = msg->flags;
	}

	/* move first record forward until length fits into the buffer */
	seq = dumper->cur_seq;
	idx = dumper->cur_idx;
	prev = 0;
	while (l > size && seq < dumper->next_seq) {
		struct printk_log *msg = log_from_idx(idx);

		l -= msg_print_text(msg, prev, true, NULL, 0);
		idx = log_next(idx);
		seq++;
		prev = msg->flags;
	}

	/* last message in next interation */
	next_seq = seq;
	next_idx = idx;

	l = 0;
	while (seq < dumper->next_seq) {
		struct printk_log *msg = log_from_idx(idx);

		l += msg_print_text(msg, prev, syslog, buf + l, size - l);
		idx = log_next(idx);
		seq++;
		prev = msg->flags;
	}

	dumper->next_seq = next_seq;
	dumper->next_idx = next_idx;
	ret = true;
	raw_spin_unlock_irqrestore(&logbuf_lock, flags);
out:
	if (len)
		*len = l;
	return ret;
}
EXPORT_SYMBOL_GPL(kmsg_dump_get_buffer);

/**
 * kmsg_dump_rewind_nolock - reset the interator (unlocked version)
 * @dumper: registered kmsg dumper
 *
 * Reset the dumper's iterator so that kmsg_dump_get_line() and
 * kmsg_dump_get_buffer() can be called again and used multiple
 * times within the same dumper.dump() callback.
 *
 * The function is similar to kmsg_dump_rewind(), but grabs no locks.
 */
void kmsg_dump_rewind_nolock(struct kmsg_dumper *dumper)
{
	dumper->cur_seq = clear_seq;
	dumper->cur_idx = clear_idx;
	dumper->next_seq = log_next_seq;
	dumper->next_idx = log_next_idx;
}

/**
 * kmsg_dump_rewind - reset the interator
 * @dumper: registered kmsg dumper
 *
 * Reset the dumper's iterator so that kmsg_dump_get_line() and
 * kmsg_dump_get_buffer() can be called again and used multiple
 * times within the same dumper.dump() callback.
 */
void kmsg_dump_rewind(struct kmsg_dumper *dumper)
{
	unsigned long flags;

	raw_spin_lock_irqsave(&logbuf_lock, flags);
	kmsg_dump_rewind_nolock(dumper);
	raw_spin_unlock_irqrestore(&logbuf_lock, flags);
}
EXPORT_SYMBOL_GPL(kmsg_dump_rewind);

static char dump_stack_arch_desc_str[128];

/**
 * dump_stack_set_arch_desc - set arch-specific str to show with task dumps
 * @fmt: printf-style format string
 * @...: arguments for the format string
 *
 * The configured string will be printed right after utsname during task
 * dumps.  Usually used to add arch-specific system identifiers.  If an
 * arch wants to make use of such an ID string, it should initialize this
 * as soon as possible during boot.
 */
void __init dump_stack_set_arch_desc(const char *fmt, ...)
{
	va_list args;

	va_start(args, fmt);
	vsnprintf(dump_stack_arch_desc_str, sizeof(dump_stack_arch_desc_str),
		  fmt, args);
	va_end(args);
}

/**
 * dump_stack_print_info - print generic debug info for dump_stack()
 * @log_lvl: log level
 *
 * Arch-specific dump_stack() implementations can use this function to
 * print out the same debug information as the generic dump_stack().
 */
void dump_stack_print_info(const char *log_lvl)
{
	printk("%sCPU: %d PID: %d Comm: %.20s %s %s %.*s\n",
	       log_lvl, raw_smp_processor_id(), current->pid, current->comm,
	       print_tainted(), init_utsname()->release,
	       (int)strcspn(init_utsname()->version, " "),
	       init_utsname()->version);

	if (dump_stack_arch_desc_str[0] != '\0')
		printk("%sHardware name: %s\n",
		       log_lvl, dump_stack_arch_desc_str);

	print_worker_info(log_lvl, current);
}

/**
 * show_regs_print_info - print generic debug info for show_regs()
 * @log_lvl: log level
 *
 * show_regs() implementations can use this function to print out generic
 * debug information.
 */
void show_regs_print_info(const char *log_lvl)
{
	dump_stack_print_info(log_lvl);

	printk("%stask: %p ti: %p task.ti: %p\n",
	       log_lvl, current, current_thread_info(),
	       task_thread_info(current));
}

#endif<|MERGE_RESOLUTION|>--- conflicted
+++ resolved
@@ -1527,14 +1527,11 @@
 	if (!console_drivers)
 		return;
 
-<<<<<<< HEAD
-=======
 	if (IS_ENABLED(CONFIG_PREEMPT_RT_BASE)) {
 		if (in_irq() || in_nmi())
 			return;
 	}
 
->>>>>>> f68819e4
 	migrate_disable();
 	for_each_console(con) {
 		if (exclusive_console && con != exclusive_console)
