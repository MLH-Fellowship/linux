--- conflicted
+++ resolved
@@ -215,12 +215,9 @@
 extern void ironlake_enable_drps(struct drm_device *dev);
 extern void ironlake_disable_drps(struct drm_device *dev);
 
-<<<<<<< HEAD
-=======
 extern int intel_pin_and_fence_fb_obj(struct drm_device *dev,
 				      struct drm_gem_object *obj);
 
->>>>>>> 772320e8
 extern int intel_framebuffer_init(struct drm_device *dev,
 				  struct intel_framebuffer *ifb,
 				  struct drm_mode_fb_cmd *mode_cmd,
