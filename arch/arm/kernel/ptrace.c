/*
 *  linux/arch/arm/kernel/ptrace.c
 *
 *  By Ross Biro 1/23/92
 * edited by Linus Torvalds
 * ARM modifications Copyright (C) 2000 Russell King
 *
 * This program is free software; you can redistribute it and/or modify
 * it under the terms of the GNU General Public License version 2 as
 * published by the Free Software Foundation.
 */
#include <linux/kernel.h>
#include <linux/sched.h>
#include <linux/mm.h>
#include <linux/smp.h>
#include <linux/ptrace.h>
#include <linux/user.h>
#include <linux/security.h>
#include <linux/init.h>
#include <linux/signal.h>
#include <linux/uaccess.h>
#include <linux/perf_event.h>
#include <linux/hw_breakpoint.h>

#include <asm/pgtable.h>
#include <asm/system.h>
#include <asm/traps.h>

#include "ptrace.h"

#define REG_PC	15
#define REG_PSR	16
/*
 * does not yet catch signals sent when the child dies.
 * in exit.c or in signal.c.
 */

#if 0
/*
 * Breakpoint SWI instruction: SWI &9F0001
 */
#define BREAKINST_ARM	0xef9f0001
#define BREAKINST_THUMB	0xdf00		/* fill this in later */
#else
/*
 * New breakpoints - use an undefined instruction.  The ARM architecture
 * reference manual guarantees that the following instruction space
 * will produce an undefined instruction exception on all CPUs:
 *
 *  ARM:   xxxx 0111 1111 xxxx xxxx xxxx 1111 xxxx
 *  Thumb: 1101 1110 xxxx xxxx
 */
#define BREAKINST_ARM	0xe7f001f0
#define BREAKINST_THUMB	0xde01
#endif

struct pt_regs_offset {
	const char *name;
	int offset;
};

#define REG_OFFSET_NAME(r) \
	{.name = #r, .offset = offsetof(struct pt_regs, ARM_##r)}
#define REG_OFFSET_END {.name = NULL, .offset = 0}

static const struct pt_regs_offset regoffset_table[] = {
	REG_OFFSET_NAME(r0),
	REG_OFFSET_NAME(r1),
	REG_OFFSET_NAME(r2),
	REG_OFFSET_NAME(r3),
	REG_OFFSET_NAME(r4),
	REG_OFFSET_NAME(r5),
	REG_OFFSET_NAME(r6),
	REG_OFFSET_NAME(r7),
	REG_OFFSET_NAME(r8),
	REG_OFFSET_NAME(r9),
	REG_OFFSET_NAME(r10),
	REG_OFFSET_NAME(fp),
	REG_OFFSET_NAME(ip),
	REG_OFFSET_NAME(sp),
	REG_OFFSET_NAME(lr),
	REG_OFFSET_NAME(pc),
	REG_OFFSET_NAME(cpsr),
	REG_OFFSET_NAME(ORIG_r0),
	REG_OFFSET_END,
};

/**
 * regs_query_register_offset() - query register offset from its name
 * @name:	the name of a register
 *
 * regs_query_register_offset() returns the offset of a register in struct
 * pt_regs from its name. If the name is invalid, this returns -EINVAL;
 */
int regs_query_register_offset(const char *name)
{
	const struct pt_regs_offset *roff;
	for (roff = regoffset_table; roff->name != NULL; roff++)
		if (!strcmp(roff->name, name))
			return roff->offset;
	return -EINVAL;
}

/**
 * regs_query_register_name() - query register name from its offset
 * @offset:	the offset of a register in struct pt_regs.
 *
 * regs_query_register_name() returns the name of a register from its
 * offset in struct pt_regs. If the @offset is invalid, this returns NULL;
 */
const char *regs_query_register_name(unsigned int offset)
{
	const struct pt_regs_offset *roff;
	for (roff = regoffset_table; roff->name != NULL; roff++)
		if (roff->offset == offset)
			return roff->name;
	return NULL;
}

/**
 * regs_within_kernel_stack() - check the address in the stack
 * @regs:      pt_regs which contains kernel stack pointer.
 * @addr:      address which is checked.
 *
 * regs_within_kernel_stack() checks @addr is within the kernel stack page(s).
 * If @addr is within the kernel stack, it returns true. If not, returns false.
 */
bool regs_within_kernel_stack(struct pt_regs *regs, unsigned long addr)
{
	return ((addr & ~(THREAD_SIZE - 1))  ==
		(kernel_stack_pointer(regs) & ~(THREAD_SIZE - 1)));
}

/**
 * regs_get_kernel_stack_nth() - get Nth entry of the stack
 * @regs:	pt_regs which contains kernel stack pointer.
 * @n:		stack entry number.
 *
 * regs_get_kernel_stack_nth() returns @n th entry of the kernel stack which
 * is specified by @regs. If the @n th entry is NOT in the kernel stack,
 * this returns 0.
 */
unsigned long regs_get_kernel_stack_nth(struct pt_regs *regs, unsigned int n)
{
	unsigned long *addr = (unsigned long *)kernel_stack_pointer(regs);
	addr += n;
	if (regs_within_kernel_stack(regs, (unsigned long)addr))
		return *addr;
	else
		return 0;
}

/*
 * this routine will get a word off of the processes privileged stack.
 * the offset is how far from the base addr as stored in the THREAD.
 * this routine assumes that all the privileged stacks are in our
 * data space.
 */
static inline long get_user_reg(struct task_struct *task, int offset)
{
	return task_pt_regs(task)->uregs[offset];
}

/*
 * this routine will put a word on the processes privileged stack.
 * the offset is how far from the base addr as stored in the THREAD.
 * this routine assumes that all the privileged stacks are in our
 * data space.
 */
static inline int
put_user_reg(struct task_struct *task, int offset, long data)
{
	struct pt_regs newregs, *regs = task_pt_regs(task);
	int ret = -EINVAL;

	newregs = *regs;
	newregs.uregs[offset] = data;

	if (valid_user_regs(&newregs)) {
		regs->uregs[offset] = data;
		ret = 0;
	}

	return ret;
}

static inline int
read_u32(struct task_struct *task, unsigned long addr, u32 *res)
{
	int ret;

	ret = access_process_vm(task, addr, res, sizeof(*res), 0);

	return ret == sizeof(*res) ? 0 : -EIO;
}

static inline int
read_instr(struct task_struct *task, unsigned long addr, u32 *res)
{
	int ret;

	if (addr & 1) {
		u16 val;
		ret = access_process_vm(task, addr & ~1, &val, sizeof(val), 0);
		ret = ret == sizeof(val) ? 0 : -EIO;
		*res = val;
	} else {
		u32 val;
		ret = access_process_vm(task, addr & ~3, &val, sizeof(val), 0);
		ret = ret == sizeof(val) ? 0 : -EIO;
		*res = val;
	}
	return ret;
}

/*
 * Get value of register `rn' (in the instruction)
 */
static unsigned long
ptrace_getrn(struct task_struct *child, unsigned long insn)
{
	unsigned int reg = (insn >> 16) & 15;
	unsigned long val;

	val = get_user_reg(child, reg);
	if (reg == 15)
		val += 8;

	return val;
}

/*
 * Get value of operand 2 (in an ALU instruction)
 */
static unsigned long
ptrace_getaluop2(struct task_struct *child, unsigned long insn)
{
	unsigned long val;
	int shift;
	int type;

	if (insn & 1 << 25) {
		val = insn & 255;
		shift = (insn >> 8) & 15;
		type = 3;
	} else {
		val = get_user_reg (child, insn & 15);

		if (insn & (1 << 4))
			shift = (int)get_user_reg (child, (insn >> 8) & 15);
		else
			shift = (insn >> 7) & 31;

		type = (insn >> 5) & 3;
	}

	switch (type) {
	case 0:	val <<= shift;	break;
	case 1:	val >>= shift;	break;
	case 2:
		val = (((signed long)val) >> shift);
		break;
	case 3:
 		val = (val >> shift) | (val << (32 - shift));
		break;
	}
	return val;
}

/*
 * Get value of operand 2 (in a LDR instruction)
 */
static unsigned long
ptrace_getldrop2(struct task_struct *child, unsigned long insn)
{
	unsigned long val;
	int shift;
	int type;

	val = get_user_reg(child, insn & 15);
	shift = (insn >> 7) & 31;
	type = (insn >> 5) & 3;

	switch (type) {
	case 0:	val <<= shift;	break;
	case 1:	val >>= shift;	break;
	case 2:
		val = (((signed long)val) >> shift);
		break;
	case 3:
 		val = (val >> shift) | (val << (32 - shift));
		break;
	}
	return val;
}

#define OP_MASK	0x01e00000
#define OP_AND	0x00000000
#define OP_EOR	0x00200000
#define OP_SUB	0x00400000
#define OP_RSB	0x00600000
#define OP_ADD	0x00800000
#define OP_ADC	0x00a00000
#define OP_SBC	0x00c00000
#define OP_RSC	0x00e00000
#define OP_ORR	0x01800000
#define OP_MOV	0x01a00000
#define OP_BIC	0x01c00000
#define OP_MVN	0x01e00000

static unsigned long
get_branch_address(struct task_struct *child, unsigned long pc, unsigned long insn)
{
	u32 alt = 0;

	switch (insn & 0x0e000000) {
	case 0x00000000:
	case 0x02000000: {
		/*
		 * data processing
		 */
		long aluop1, aluop2, ccbit;

	        if ((insn & 0x0fffffd0) == 0x012fff10) {
		        /*
			 * bx or blx
			 */
			alt = get_user_reg(child, insn & 15);
			break;
		}


		if ((insn & 0xf000) != 0xf000)
			break;

		aluop1 = ptrace_getrn(child, insn);
		aluop2 = ptrace_getaluop2(child, insn);
		ccbit  = get_user_reg(child, REG_PSR) & PSR_C_BIT ? 1 : 0;

		switch (insn & OP_MASK) {
		case OP_AND: alt = aluop1 & aluop2;		break;
		case OP_EOR: alt = aluop1 ^ aluop2;		break;
		case OP_SUB: alt = aluop1 - aluop2;		break;
		case OP_RSB: alt = aluop2 - aluop1;		break;
		case OP_ADD: alt = aluop1 + aluop2;		break;
		case OP_ADC: alt = aluop1 + aluop2 + ccbit;	break;
		case OP_SBC: alt = aluop1 - aluop2 + ccbit;	break;
		case OP_RSC: alt = aluop2 - aluop1 + ccbit;	break;
		case OP_ORR: alt = aluop1 | aluop2;		break;
		case OP_MOV: alt = aluop2;			break;
		case OP_BIC: alt = aluop1 & ~aluop2;		break;
		case OP_MVN: alt = ~aluop2;			break;
		}
		break;
	}

	case 0x04000000:
	case 0x06000000:
		/*
		 * ldr
		 */
		if ((insn & 0x0010f000) == 0x0010f000) {
			unsigned long base;

			base = ptrace_getrn(child, insn);
			if (insn & 1 << 24) {
				long aluop2;

				if (insn & 0x02000000)
					aluop2 = ptrace_getldrop2(child, insn);
				else
					aluop2 = insn & 0xfff;

				if (insn & 1 << 23)
					base += aluop2;
				else
					base -= aluop2;
			}
			read_u32(child, base, &alt);
		}
		break;

	case 0x08000000:
		/*
		 * ldm
		 */
		if ((insn & 0x00108000) == 0x00108000) {
			unsigned long base;
			unsigned int nr_regs;

			if (insn & (1 << 23)) {
				nr_regs = hweight16(insn & 65535) << 2;

				if (!(insn & (1 << 24)))
					nr_regs -= 4;
			} else {
				if (insn & (1 << 24))
					nr_regs = -4;
				else
					nr_regs = 0;
			}

			base = ptrace_getrn(child, insn);

			read_u32(child, base + nr_regs, &alt);
			break;
		}
		break;

	case 0x0a000000: {
		/*
		 * bl or b
		 */
		signed long displ;
		/* It's a branch/branch link: instead of trying to
		 * figure out whether the branch will be taken or not,
		 * we'll put a breakpoint at both locations.  This is
		 * simpler, more reliable, and probably not a whole lot
		 * slower than the alternative approach of emulating the
		 * branch.
		 */
		displ = (insn & 0x00ffffff) << 8;
		displ = (displ >> 6) + 8;
		if (displ != 0 && displ != 4)
			alt = pc + displ;
	    }
	    break;
	}

	return alt;
}

static int
swap_insn(struct task_struct *task, unsigned long addr,
	  void *old_insn, void *new_insn, int size)
{
	int ret;

	ret = access_process_vm(task, addr, old_insn, size, 0);
	if (ret == size)
		ret = access_process_vm(task, addr, new_insn, size, 1);
	return ret;
}

static void
add_breakpoint(struct task_struct *task, struct debug_info *dbg, unsigned long addr)
{
	int nr = dbg->nsaved;

	if (nr < 2) {
		u32 new_insn = BREAKINST_ARM;
		int res;

		res = swap_insn(task, addr, &dbg->bp[nr].insn, &new_insn, 4);

		if (res == 4) {
			dbg->bp[nr].address = addr;
			dbg->nsaved += 1;
		}
	} else
		printk(KERN_ERR "ptrace: too many breakpoints\n");
}

/*
 * Clear one breakpoint in the user program.  We copy what the hardware
 * does and use bit 0 of the address to indicate whether this is a Thumb
 * breakpoint or an ARM breakpoint.
 */
static void clear_breakpoint(struct task_struct *task, struct debug_entry *bp)
{
	unsigned long addr = bp->address;
	union debug_insn old_insn;
	int ret;

	if (addr & 1) {
		ret = swap_insn(task, addr & ~1, &old_insn.thumb,
				&bp->insn.thumb, 2);

		if (ret != 2 || old_insn.thumb != BREAKINST_THUMB)
			printk(KERN_ERR "%s:%d: corrupted Thumb breakpoint at "
				"0x%08lx (0x%04x)\n", task->comm,
				task_pid_nr(task), addr, old_insn.thumb);
	} else {
		ret = swap_insn(task, addr & ~3, &old_insn.arm,
				&bp->insn.arm, 4);

		if (ret != 4 || old_insn.arm != BREAKINST_ARM)
			printk(KERN_ERR "%s:%d: corrupted ARM breakpoint at "
				"0x%08lx (0x%08x)\n", task->comm,
				task_pid_nr(task), addr, old_insn.arm);
	}
}

void ptrace_set_bpt(struct task_struct *child)
{
	struct pt_regs *regs;
	unsigned long pc;
	u32 insn;
	int res;

	regs = task_pt_regs(child);
	pc = instruction_pointer(regs);

	if (thumb_mode(regs)) {
		printk(KERN_WARNING "ptrace: can't handle thumb mode\n");
		return;
	}

	res = read_instr(child, pc, &insn);
	if (!res) {
		struct debug_info *dbg = &child->thread.debug;
		unsigned long alt;

		dbg->nsaved = 0;

		alt = get_branch_address(child, pc, insn);
		if (alt)
			add_breakpoint(child, dbg, alt);

		/*
		 * Note that we ignore the result of setting the above
		 * breakpoint since it may fail.  When it does, this is
		 * not so much an error, but a forewarning that we may
		 * be receiving a prefetch abort shortly.
		 *
		 * If we don't set this breakpoint here, then we can
		 * lose control of the thread during single stepping.
		 */
		if (!alt || predicate(insn) != PREDICATE_ALWAYS)
			add_breakpoint(child, dbg, pc + 4);
	}
}

/*
 * Ensure no single-step breakpoint is pending.  Returns non-zero
 * value if child was being single-stepped.
 */
void ptrace_cancel_bpt(struct task_struct *child)
{
	int i, nsaved = child->thread.debug.nsaved;

	child->thread.debug.nsaved = 0;

	if (nsaved > 2) {
		printk("ptrace_cancel_bpt: bogus nsaved: %d!\n", nsaved);
		nsaved = 2;
	}

	for (i = 0; i < nsaved; i++)
		clear_breakpoint(child, &child->thread.debug.bp[i]);
}

void user_disable_single_step(struct task_struct *task)
{
	task->ptrace &= ~PT_SINGLESTEP;
	ptrace_cancel_bpt(task);
}

void user_enable_single_step(struct task_struct *task)
{
	task->ptrace |= PT_SINGLESTEP;
}

/*
 * Called by kernel/ptrace.c when detaching..
 */
void ptrace_disable(struct task_struct *child)
{
	user_disable_single_step(child);
}

/*
 * Handle hitting a breakpoint.
 */
void ptrace_break(struct task_struct *tsk, struct pt_regs *regs)
{
	siginfo_t info;

	ptrace_cancel_bpt(tsk);

	info.si_signo = SIGTRAP;
	info.si_errno = 0;
	info.si_code  = TRAP_BRKPT;
	info.si_addr  = (void __user *)instruction_pointer(regs);

	force_sig_info(SIGTRAP, &info, tsk);
}

static int break_trap(struct pt_regs *regs, unsigned int instr)
{
	ptrace_break(current, regs);
	return 0;
}

static struct undef_hook arm_break_hook = {
	.instr_mask	= 0x0fffffff,
	.instr_val	= 0x07f001f0,
	.cpsr_mask	= PSR_T_BIT,
	.cpsr_val	= 0,
	.fn		= break_trap,
};

static struct undef_hook thumb_break_hook = {
	.instr_mask	= 0xffff,
	.instr_val	= 0xde01,
	.cpsr_mask	= PSR_T_BIT,
	.cpsr_val	= PSR_T_BIT,
	.fn		= break_trap,
};

static int thumb2_break_trap(struct pt_regs *regs, unsigned int instr)
{
	unsigned int instr2;
	void __user *pc;

	/* Check the second half of the instruction.  */
	pc = (void __user *)(instruction_pointer(regs) + 2);

	if (processor_mode(regs) == SVC_MODE) {
		instr2 = *(u16 *) pc;
	} else {
		get_user(instr2, (u16 __user *)pc);
	}

	if (instr2 == 0xa000) {
		ptrace_break(current, regs);
		return 0;
	} else {
		return 1;
	}
}

static struct undef_hook thumb2_break_hook = {
	.instr_mask	= 0xffff,
	.instr_val	= 0xf7f0,
	.cpsr_mask	= PSR_T_BIT,
	.cpsr_val	= PSR_T_BIT,
	.fn		= thumb2_break_trap,
};

static int __init ptrace_break_init(void)
{
	register_undef_hook(&arm_break_hook);
	register_undef_hook(&thumb_break_hook);
	register_undef_hook(&thumb2_break_hook);
	return 0;
}

core_initcall(ptrace_break_init);

/*
 * Read the word at offset "off" into the "struct user".  We
 * actually access the pt_regs stored on the kernel stack.
 */
static int ptrace_read_user(struct task_struct *tsk, unsigned long off,
			    unsigned long __user *ret)
{
	unsigned long tmp;

	if (off & 3 || off >= sizeof(struct user))
		return -EIO;

	tmp = 0;
	if (off == PT_TEXT_ADDR)
		tmp = tsk->mm->start_code;
	else if (off == PT_DATA_ADDR)
		tmp = tsk->mm->start_data;
	else if (off == PT_TEXT_END_ADDR)
		tmp = tsk->mm->end_code;
	else if (off < sizeof(struct pt_regs))
		tmp = get_user_reg(tsk, off >> 2);

	return put_user(tmp, ret);
}

/*
 * Write the word at offset "off" into "struct user".  We
 * actually access the pt_regs stored on the kernel stack.
 */
static int ptrace_write_user(struct task_struct *tsk, unsigned long off,
			     unsigned long val)
{
	if (off & 3 || off >= sizeof(struct user))
		return -EIO;

	if (off >= sizeof(struct pt_regs))
		return 0;

	return put_user_reg(tsk, off >> 2, val);
}

/*
 * Get all user integer registers.
 */
static int ptrace_getregs(struct task_struct *tsk, void __user *uregs)
{
	struct pt_regs *regs = task_pt_regs(tsk);

	return copy_to_user(uregs, regs, sizeof(struct pt_regs)) ? -EFAULT : 0;
}

/*
 * Set all user integer registers.
 */
static int ptrace_setregs(struct task_struct *tsk, void __user *uregs)
{
	struct pt_regs newregs;
	int ret;

	ret = -EFAULT;
	if (copy_from_user(&newregs, uregs, sizeof(struct pt_regs)) == 0) {
		struct pt_regs *regs = task_pt_regs(tsk);

		ret = -EINVAL;
		if (valid_user_regs(&newregs)) {
			*regs = newregs;
			ret = 0;
		}
	}

	return ret;
}

/*
 * Get the child FPU state.
 */
static int ptrace_getfpregs(struct task_struct *tsk, void __user *ufp)
{
	return copy_to_user(ufp, &task_thread_info(tsk)->fpstate,
			    sizeof(struct user_fp)) ? -EFAULT : 0;
}

/*
 * Set the child FPU state.
 */
static int ptrace_setfpregs(struct task_struct *tsk, void __user *ufp)
{
	struct thread_info *thread = task_thread_info(tsk);
	thread->used_cp[1] = thread->used_cp[2] = 1;
	return copy_from_user(&thread->fpstate, ufp,
			      sizeof(struct user_fp)) ? -EFAULT : 0;
}

#ifdef CONFIG_IWMMXT

/*
 * Get the child iWMMXt state.
 */
static int ptrace_getwmmxregs(struct task_struct *tsk, void __user *ufp)
{
	struct thread_info *thread = task_thread_info(tsk);

	if (!test_ti_thread_flag(thread, TIF_USING_IWMMXT))
		return -ENODATA;
	iwmmxt_task_disable(thread);  /* force it to ram */
	return copy_to_user(ufp, &thread->fpstate.iwmmxt, IWMMXT_SIZE)
		? -EFAULT : 0;
}

/*
 * Set the child iWMMXt state.
 */
static int ptrace_setwmmxregs(struct task_struct *tsk, void __user *ufp)
{
	struct thread_info *thread = task_thread_info(tsk);

	if (!test_ti_thread_flag(thread, TIF_USING_IWMMXT))
		return -EACCES;
	iwmmxt_task_release(thread);  /* force a reload */
	return copy_from_user(&thread->fpstate.iwmmxt, ufp, IWMMXT_SIZE)
		? -EFAULT : 0;
}

#endif

#ifdef CONFIG_CRUNCH
/*
 * Get the child Crunch state.
 */
static int ptrace_getcrunchregs(struct task_struct *tsk, void __user *ufp)
{
	struct thread_info *thread = task_thread_info(tsk);

	crunch_task_disable(thread);  /* force it to ram */
	return copy_to_user(ufp, &thread->crunchstate, CRUNCH_SIZE)
		? -EFAULT : 0;
}

/*
 * Set the child Crunch state.
 */
static int ptrace_setcrunchregs(struct task_struct *tsk, void __user *ufp)
{
	struct thread_info *thread = task_thread_info(tsk);

	crunch_task_release(thread);  /* force a reload */
	return copy_from_user(&thread->crunchstate, ufp, CRUNCH_SIZE)
		? -EFAULT : 0;
}
#endif

#ifdef CONFIG_VFP
/*
 * Get the child VFP state.
 */
static int ptrace_getvfpregs(struct task_struct *tsk, void __user *data)
{
	struct thread_info *thread = task_thread_info(tsk);
	union vfp_state *vfp = &thread->vfpstate;
	struct user_vfp __user *ufp = data;

	vfp_sync_hwstate(thread);

	/* copy the floating point registers */
	if (copy_to_user(&ufp->fpregs, &vfp->hard.fpregs,
			 sizeof(vfp->hard.fpregs)))
		return -EFAULT;

	/* copy the status and control register */
	if (put_user(vfp->hard.fpscr, &ufp->fpscr))
		return -EFAULT;

	return 0;
}

/*
 * Set the child VFP state.
 */
static int ptrace_setvfpregs(struct task_struct *tsk, void __user *data)
{
	struct thread_info *thread = task_thread_info(tsk);
	union vfp_state *vfp = &thread->vfpstate;
	struct user_vfp __user *ufp = data;

	vfp_sync_hwstate(thread);

	/* copy the floating point registers */
	if (copy_from_user(&vfp->hard.fpregs, &ufp->fpregs,
			   sizeof(vfp->hard.fpregs)))
		return -EFAULT;

	/* copy the status and control register */
	if (get_user(vfp->hard.fpscr, &ufp->fpscr))
		return -EFAULT;

	vfp_flush_hwstate(thread);

	return 0;
}
#endif

#ifdef CONFIG_HAVE_HW_BREAKPOINT
/*
 * Convert a virtual register number into an index for a thread_info
 * breakpoint array. Breakpoints are identified using positive numbers
 * whilst watchpoints are negative. The registers are laid out as pairs
 * of (address, control), each pair mapping to a unique hw_breakpoint struct.
 * Register 0 is reserved for describing resource information.
 */
static int ptrace_hbp_num_to_idx(long num)
{
	if (num < 0)
		num = (ARM_MAX_BRP << 1) - num;
	return (num - 1) >> 1;
}

/*
 * Returns the virtual register number for the address of the
 * breakpoint at index idx.
 */
static long ptrace_hbp_idx_to_num(int idx)
{
	long mid = ARM_MAX_BRP << 1;
	long num = (idx << 1) + 1;
	return num > mid ? mid - num : num;
}

/*
 * Handle hitting a HW-breakpoint.
 */
static void ptrace_hbptriggered(struct perf_event *bp, int unused,
				     struct perf_sample_data *data,
				     struct pt_regs *regs)
{
	struct arch_hw_breakpoint *bkpt = counter_arch_bp(bp);
	long num;
	int i;
	siginfo_t info;

	for (i = 0; i < ARM_MAX_HBP_SLOTS; ++i)
		if (current->thread.debug.hbp[i] == bp)
			break;

	num = (i == ARM_MAX_HBP_SLOTS) ? 0 : ptrace_hbp_idx_to_num(i);

	info.si_signo	= SIGTRAP;
	info.si_errno	= (int)num;
	info.si_code	= TRAP_HWBKPT;
	info.si_addr	= (void __user *)(bkpt->trigger);

	force_sig_info(SIGTRAP, &info, current);
}

/*
 * Set ptrace breakpoint pointers to zero for this task.
 * This is required in order to prevent child processes from unregistering
 * breakpoints held by their parent.
 */
void clear_ptrace_hw_breakpoint(struct task_struct *tsk)
{
	memset(tsk->thread.debug.hbp, 0, sizeof(tsk->thread.debug.hbp));
}

/*
 * Unregister breakpoints from this task and reset the pointers in
 * the thread_struct.
 */
void flush_ptrace_hw_breakpoint(struct task_struct *tsk)
{
	int i;
	struct thread_struct *t = &tsk->thread;

	for (i = 0; i < ARM_MAX_HBP_SLOTS; i++) {
		if (t->debug.hbp[i]) {
			unregister_hw_breakpoint(t->debug.hbp[i]);
			t->debug.hbp[i] = NULL;
		}
	}
}

static u32 ptrace_get_hbp_resource_info(void)
{
	u8 num_brps, num_wrps, debug_arch, wp_len;
	u32 reg = 0;

	num_brps	= hw_breakpoint_slots(TYPE_INST);
	num_wrps	= hw_breakpoint_slots(TYPE_DATA);
	debug_arch	= arch_get_debug_arch();
	wp_len		= arch_get_max_wp_len();

	reg		|= debug_arch;
	reg		<<= 8;
	reg		|= wp_len;
	reg		<<= 8;
	reg		|= num_wrps;
	reg		<<= 8;
	reg		|= num_brps;

	return reg;
}

static struct perf_event *ptrace_hbp_create(struct task_struct *tsk, int type)
{
	struct perf_event_attr attr;

	ptrace_breakpoint_init(&attr);

	/* Initialise fields to sane defaults. */
	attr.bp_addr	= 0;
	attr.bp_len	= HW_BREAKPOINT_LEN_4;
	attr.bp_type	= type;
	attr.disabled	= 1;

	return register_user_hw_breakpoint(&attr, ptrace_hbptriggered, tsk);
}

static int ptrace_gethbpregs(struct task_struct *tsk, long num,
			     unsigned long  __user *data)
{
	u32 reg;
	int idx, ret = 0;
	struct perf_event *bp;
	struct arch_hw_breakpoint_ctrl arch_ctrl;

	if (num == 0) {
		reg = ptrace_get_hbp_resource_info();
	} else {
		idx = ptrace_hbp_num_to_idx(num);
		if (idx < 0 || idx >= ARM_MAX_HBP_SLOTS) {
			ret = -EINVAL;
			goto out;
		}

		bp = tsk->thread.debug.hbp[idx];
		if (!bp) {
			reg = 0;
			goto put;
		}

		arch_ctrl = counter_arch_bp(bp)->ctrl;

		/*
		 * Fix up the len because we may have adjusted it
		 * to compensate for an unaligned address.
		 */
		while (!(arch_ctrl.len & 0x1))
			arch_ctrl.len >>= 1;

		if (idx & 0x1)
			reg = encode_ctrl_reg(arch_ctrl);
		else
			reg = bp->attr.bp_addr;
	}

put:
	if (put_user(reg, data))
		ret = -EFAULT;

out:
	return ret;
}

static int ptrace_sethbpregs(struct task_struct *tsk, long num,
			     unsigned long __user *data)
{
	int idx, gen_len, gen_type, implied_type, ret = 0;
	u32 user_val;
	struct perf_event *bp;
	struct arch_hw_breakpoint_ctrl ctrl;
	struct perf_event_attr attr;

	if (num == 0)
		goto out;
	else if (num < 0)
		implied_type = HW_BREAKPOINT_RW;
	else
		implied_type = HW_BREAKPOINT_X;

	idx = ptrace_hbp_num_to_idx(num);
	if (idx < 0 || idx >= ARM_MAX_HBP_SLOTS) {
		ret = -EINVAL;
		goto out;
	}

	if (get_user(user_val, data)) {
		ret = -EFAULT;
		goto out;
	}

	bp = tsk->thread.debug.hbp[idx];
	if (!bp) {
		bp = ptrace_hbp_create(tsk, implied_type);
		if (IS_ERR(bp)) {
			ret = PTR_ERR(bp);
			goto out;
		}
		tsk->thread.debug.hbp[idx] = bp;
	}

	attr = bp->attr;

	if (num & 0x1) {
		/* Address */
		attr.bp_addr	= user_val;
	} else {
		/* Control */
		decode_ctrl_reg(user_val, &ctrl);
		ret = arch_bp_generic_fields(ctrl, &gen_len, &gen_type);
		if (ret)
			goto out;

		if ((gen_type & implied_type) != gen_type) {
<<<<<<< HEAD
				ret = -EINVAL;
				goto out;
=======
			ret = -EINVAL;
			goto out;
>>>>>>> 3cbea436
		}

		attr.bp_len	= gen_len;
		attr.bp_type	= gen_type;
		attr.disabled	= !ctrl.enabled;
	}

	ret = modify_user_hw_breakpoint(bp, &attr);
out:
	return ret;
}
#endif

long arch_ptrace(struct task_struct *child, long request,
		 unsigned long addr, unsigned long data)
{
	int ret;
	unsigned long __user *datap = (unsigned long __user *) data;

	switch (request) {
		case PTRACE_PEEKUSR:
			ret = ptrace_read_user(child, addr, datap);
			break;

		case PTRACE_POKEUSR:
			ret = ptrace_write_user(child, addr, data);
			break;

		case PTRACE_GETREGS:
			ret = ptrace_getregs(child, datap);
			break;

		case PTRACE_SETREGS:
			ret = ptrace_setregs(child, datap);
			break;

		case PTRACE_GETFPREGS:
			ret = ptrace_getfpregs(child, datap);
			break;
		
		case PTRACE_SETFPREGS:
			ret = ptrace_setfpregs(child, datap);
			break;

#ifdef CONFIG_IWMMXT
		case PTRACE_GETWMMXREGS:
			ret = ptrace_getwmmxregs(child, datap);
			break;

		case PTRACE_SETWMMXREGS:
			ret = ptrace_setwmmxregs(child, datap);
			break;
#endif

		case PTRACE_GET_THREAD_AREA:
			ret = put_user(task_thread_info(child)->tp_value,
				       datap);
			break;

		case PTRACE_SET_SYSCALL:
			task_thread_info(child)->syscall = data;
			ret = 0;
			break;

#ifdef CONFIG_CRUNCH
		case PTRACE_GETCRUNCHREGS:
			ret = ptrace_getcrunchregs(child, datap);
			break;

		case PTRACE_SETCRUNCHREGS:
			ret = ptrace_setcrunchregs(child, datap);
			break;
#endif

#ifdef CONFIG_VFP
		case PTRACE_GETVFPREGS:
			ret = ptrace_getvfpregs(child, datap);
			break;

		case PTRACE_SETVFPREGS:
			ret = ptrace_setvfpregs(child, datap);
			break;
#endif

#ifdef CONFIG_HAVE_HW_BREAKPOINT
		case PTRACE_GETHBPREGS:
			ret = ptrace_gethbpregs(child, addr,
						(unsigned long __user *)data);
			break;
		case PTRACE_SETHBPREGS:
			ret = ptrace_sethbpregs(child, addr,
						(unsigned long __user *)data);
			break;
#endif

		default:
			ret = ptrace_request(child, request, addr, data);
			break;
	}

	return ret;
}

asmlinkage int syscall_trace(int why, struct pt_regs *regs, int scno)
{
	unsigned long ip;

	if (!test_thread_flag(TIF_SYSCALL_TRACE))
		return scno;
	if (!(current->ptrace & PT_PTRACED))
		return scno;

	/*
	 * Save IP.  IP is used to denote syscall entry/exit:
	 *  IP = 0 -> entry, = 1 -> exit
	 */
	ip = regs->ARM_ip;
	regs->ARM_ip = why;

	current_thread_info()->syscall = scno;

	/* the 0x80 provides a way for the tracing parent to distinguish
	   between a syscall stop and SIGTRAP delivery */
	ptrace_notify(SIGTRAP | ((current->ptrace & PT_TRACESYSGOOD)
				 ? 0x80 : 0));
	/*
	 * this isn't the same as continuing with a signal, but it will do
	 * for normal use.  strace only continues with a signal if the
	 * stopping signal is not SIGTRAP.  -brl
	 */
	if (current->exit_code) {
		send_sig(current->exit_code, current, 1);
		current->exit_code = 0;
	}
	regs->ARM_ip = ip;

	return current_thread_info()->syscall;
}<|MERGE_RESOLUTION|>--- conflicted
+++ resolved
@@ -1060,13 +1060,8 @@
 			goto out;
 
 		if ((gen_type & implied_type) != gen_type) {
-<<<<<<< HEAD
-				ret = -EINVAL;
-				goto out;
-=======
 			ret = -EINVAL;
 			goto out;
->>>>>>> 3cbea436
 		}
 
 		attr.bp_len	= gen_len;
