/*
 * Provide a default dump_stack() function for architectures
 * which don't implement their own.
 */

#include <linux/kernel.h>
#include <linux/export.h>
#include <linux/sched.h>
#include <linux/smp.h>
#include <linux/atomic.h>

static void __dump_stack(void)
{
	dump_stack_print_info(KERN_DEFAULT);
	show_stack(NULL, NULL);
}

/**
 * dump_stack - dump the current task information and its stack trace
 *
 * Architectures can override this implementation by implementing its own.
 */
#ifdef CONFIG_SMP
static atomic_t dump_lock = ATOMIC_INIT(-1);

asmlinkage __visible void dump_stack(void)
{
	unsigned long flags;
	int was_locked;
	int old;
	int cpu;

	/*
	 * Permit this cpu to perform nested stack dumps while serialising
	 * against other CPUs
	 */
<<<<<<< HEAD
	migrate_disable();

=======
>>>>>>> b0230947
retry:
	local_irq_save(flags);
	cpu = smp_processor_id();
	old = atomic_cmpxchg(&dump_lock, -1, cpu);
	if (old == -1) {
		was_locked = 0;
	} else if (old == cpu) {
		was_locked = 1;
	} else {
		local_irq_restore(flags);
		cpu_relax();
		goto retry;
	}

	__dump_stack();

	if (!was_locked)
		atomic_set(&dump_lock, -1);

<<<<<<< HEAD
	migrate_enable();
=======
	local_irq_restore(flags);
>>>>>>> b0230947
}
#else
asmlinkage __visible void dump_stack(void)
{
	__dump_stack();
}
#endif
EXPORT_SYMBOL(dump_stack);<|MERGE_RESOLUTION|>--- conflicted
+++ resolved
@@ -34,11 +34,7 @@
 	 * Permit this cpu to perform nested stack dumps while serialising
 	 * against other CPUs
 	 */
-<<<<<<< HEAD
 	migrate_disable();
-
-=======
->>>>>>> b0230947
 retry:
 	local_irq_save(flags);
 	cpu = smp_processor_id();
@@ -58,11 +54,8 @@
 	if (!was_locked)
 		atomic_set(&dump_lock, -1);
 
-<<<<<<< HEAD
 	migrate_enable();
-=======
 	local_irq_restore(flags);
->>>>>>> b0230947
 }
 #else
 asmlinkage __visible void dump_stack(void)
