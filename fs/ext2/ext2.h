#include <linux/fs.h>
#include <linux/ext2_fs.h>

/*
 * ext2 mount options
 */
struct ext2_mount_options {
	unsigned long s_mount_opt;
	uid_t s_resuid;
	gid_t s_resgid;
};

/*
 * second extended file system inode data in memory
 */
struct ext2_inode_info {
	__le32	i_data[15];
	__u32	i_flags;
	__u32	i_faddr;
	__u8	i_frag_no;
	__u8	i_frag_size;
	__u16	i_state;
	__u32	i_file_acl;
	__u32	i_dir_acl;
	__u32	i_dtime;

	/*
	 * i_block_group is the number of the block group which contains
	 * this file's inode.  Constant across the lifetime of the inode,
	 * it is used for making block allocation decisions - we try to
	 * place a file's data blocks near its inode block, and new inodes
	 * near to their parent directory's inode.
	 */
	__u32	i_block_group;

	/* block reservation info */
	struct ext2_block_alloc_info *i_block_alloc_info;

	__u32	i_dir_start_lookup;
#ifdef CONFIG_EXT2_FS_XATTR
	/*
	 * Extended attributes can be read independently of the main file
	 * data. Taking i_mutex even when reading would cause contention
	 * between readers of EAs and writers of regular file data, so
	 * instead we synchronize on xattr_sem when reading or changing
	 * EAs.
	 */
	struct rw_semaphore xattr_sem;
#endif
	rwlock_t i_meta_lock;

	/*
	 * truncate_mutex is for serialising ext2_truncate() against
	 * ext2_getblock().  It also protects the internals of the inode's
	 * reservation data structures: ext2_reserve_window and
	 * ext2_reserve_window_node.
	 */
	struct mutex truncate_mutex;
	struct inode	vfs_inode;
	struct list_head i_orphan;	/* unlinked but open inodes */
};

/*
 * Inode dynamic state flags
 */
#define EXT2_STATE_NEW			0x00000001 /* inode is newly created */


/*
 * Function prototypes
 */

/*
 * Ok, these declarations are also in <linux/kernel.h> but none of the
 * ext2 source programs needs to include it so they are duplicated here.
 */

static inline struct ext2_inode_info *EXT2_I(struct inode *inode)
{
	return container_of(inode, struct ext2_inode_info, vfs_inode);
}

/* balloc.c */
extern int ext2_bg_has_super(struct super_block *sb, int group);
extern unsigned long ext2_bg_num_gdb(struct super_block *sb, int group);
extern ext2_fsblk_t ext2_new_block(struct inode *, unsigned long, int *);
extern ext2_fsblk_t ext2_new_blocks(struct inode *, unsigned long,
				unsigned long *, int *);
extern void ext2_free_blocks (struct inode *, unsigned long,
			      unsigned long);
extern unsigned long ext2_count_free_blocks (struct super_block *);
extern unsigned long ext2_count_dirs (struct super_block *);
extern void ext2_check_blocks_bitmap (struct super_block *);
extern struct ext2_group_desc * ext2_get_group_desc(struct super_block * sb,
						    unsigned int block_group,
						    struct buffer_head ** bh);
extern void ext2_discard_reservation (struct inode *);
extern int ext2_should_retry_alloc(struct super_block *sb, int *retries);
extern void ext2_init_block_alloc_info(struct inode *);
extern void ext2_rsv_window_add(struct super_block *sb, struct ext2_reserve_window_node *rsv);

/* dir.c */
extern int ext2_add_link (struct dentry *, struct inode *);
extern ino_t ext2_inode_by_name(struct inode *, struct qstr *);
extern int ext2_make_empty(struct inode *, struct inode *);
extern struct ext2_dir_entry_2 * ext2_find_entry (struct inode *,struct qstr *, struct page **);
extern int ext2_delete_entry (struct ext2_dir_entry_2 *, struct page *);
extern int ext2_empty_dir (struct inode *);
extern struct ext2_dir_entry_2 * ext2_dotdot (struct inode *, struct page **);
extern void ext2_set_link(struct inode *, struct ext2_dir_entry_2 *, struct page *, struct inode *, int);

/* ialloc.c */
extern struct inode * ext2_new_inode (struct inode *, int);
extern void ext2_free_inode (struct inode *);
extern unsigned long ext2_count_free_inodes (struct super_block *);
extern void ext2_check_inodes_bitmap (struct super_block *);
extern unsigned long ext2_count_free (struct buffer_head *, unsigned);

/* inode.c */
extern struct inode *ext2_iget (struct super_block *, unsigned long);
extern int ext2_write_inode (struct inode *, struct writeback_control *);
extern void ext2_evict_inode(struct inode *);
<<<<<<< HEAD
extern int ext2_sync_inode (struct inode *);
=======
>>>>>>> 45f53cc9
extern int ext2_get_block(struct inode *, sector_t, struct buffer_head *, int);
extern int ext2_setattr (struct dentry *, struct iattr *);
extern void ext2_set_inode_flags(struct inode *inode);
extern void ext2_get_inode_flags(struct ext2_inode_info *);
extern int ext2_fiemap(struct inode *inode, struct fiemap_extent_info *fieinfo,
		       u64 start, u64 len);

/* ioctl.c */
extern long ext2_ioctl(struct file *, unsigned int, unsigned long);
extern long ext2_compat_ioctl(struct file *, unsigned int, unsigned long);

/* namei.c */
struct dentry *ext2_get_parent(struct dentry *child);

/* super.c */
extern void ext2_error (struct super_block *, const char *, const char *, ...)
	__attribute__ ((format (printf, 3, 4)));
extern void ext2_msg(struct super_block *, const char *, const char *, ...)
	__attribute__ ((format (printf, 3, 4)));
extern void ext2_update_dynamic_rev (struct super_block *sb);
extern void ext2_write_super (struct super_block *);

/*
 * Inodes and files operations
 */

/* dir.c */
extern const struct file_operations ext2_dir_operations;

/* file.c */
extern int ext2_fsync(struct file *file, int datasync);
extern const struct inode_operations ext2_file_inode_operations;
extern const struct file_operations ext2_file_operations;
extern const struct file_operations ext2_xip_file_operations;

/* inode.c */
extern const struct address_space_operations ext2_aops;
extern const struct address_space_operations ext2_aops_xip;
extern const struct address_space_operations ext2_nobh_aops;

/* namei.c */
extern const struct inode_operations ext2_dir_inode_operations;
extern const struct inode_operations ext2_special_inode_operations;

/* symlink.c */
extern const struct inode_operations ext2_fast_symlink_inode_operations;
extern const struct inode_operations ext2_symlink_inode_operations;

static inline ext2_fsblk_t
ext2_group_first_block_no(struct super_block *sb, unsigned long group_no)
{
	return group_no * (ext2_fsblk_t)EXT2_BLOCKS_PER_GROUP(sb) +
		le32_to_cpu(EXT2_SB(sb)->s_es->s_first_data_block);
}<|MERGE_RESOLUTION|>--- conflicted
+++ resolved
@@ -120,10 +120,6 @@
 extern struct inode *ext2_iget (struct super_block *, unsigned long);
 extern int ext2_write_inode (struct inode *, struct writeback_control *);
 extern void ext2_evict_inode(struct inode *);
-<<<<<<< HEAD
-extern int ext2_sync_inode (struct inode *);
-=======
->>>>>>> 45f53cc9
 extern int ext2_get_block(struct inode *, sector_t, struct buffer_head *, int);
 extern int ext2_setattr (struct dentry *, struct iattr *);
 extern void ext2_set_inode_flags(struct inode *inode);
