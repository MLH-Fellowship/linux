--- conflicted
+++ resolved
@@ -454,8 +454,6 @@
 	  To compile this driver as a module, choose M here: the
 	  module will be called cma3000_d0x_i2c.
 
-<<<<<<< HEAD
-=======
 config INPUT_XEN_KBDDEV_FRONTEND
 	tristate "Xen virtual keyboard and mouse support"
 	depends on XEN_FBDEV_FRONTEND
@@ -469,5 +467,4 @@
 	  To compile this driver as a module, choose M here: the
 	  module will be called xen-kbdfront.
 
->>>>>>> 105e53f8
 endif