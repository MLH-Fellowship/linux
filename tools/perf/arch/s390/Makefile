--- conflicted
+++ resolved
@@ -2,9 +2,6 @@
 PERF_HAVE_DWARF_REGS := 1
 endif
 HAVE_KVM_STAT_SUPPORT := 1
-<<<<<<< HEAD
-PERF_HAVE_ARCH_REGS_QUERY_REGISTER_OFFSET := 1
-=======
 PERF_HAVE_ARCH_REGS_QUERY_REGISTER_OFFSET := 1
 
 #
@@ -26,5 +23,4 @@
 clean::
 	$(call QUIET_CLEAN, s390) $(RM) $(header)
 
-archheaders: $(header)
->>>>>>> 03a0dded
+archheaders: $(header)