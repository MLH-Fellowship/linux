--- conflicted
+++ resolved
@@ -203,11 +203,7 @@
 
 MACHINE_START(PALMT5, "Palm Tungsten|T5")
 	.boot_params	= 0xa0000100,
-<<<<<<< HEAD
-	.map_io		= pxa_map_io,
-=======
 	.map_io		= pxa27x_map_io,
->>>>>>> 3cbea436
 	.reserve	= palmt5_reserve,
 	.init_irq	= pxa27x_init_irq,
 	.timer		= &pxa_timer,
