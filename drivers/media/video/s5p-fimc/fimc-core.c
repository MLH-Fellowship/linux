--- conflicted
+++ resolved
@@ -79,15 +79,6 @@
 		.mbus_code	= V4L2_MBUS_FMT_UYVY8_2X8,
 		.flags		= FMT_FLAGS_M2M | FMT_FLAGS_CAM,
 	}, {
-<<<<<<< HEAD
-		.name = "XRGB-8-8-8-8, 32 bpp",
-		.fourcc	= V4L2_PIX_FMT_RGB32,
-		.depth = 32,
-		.color	= S5P_FIMC_RGB888,
-		.buff_cnt = 1,
-		.planes_cnt = 1,
-		.flags = FMT_FLAGS_M2M,
-=======
 		.name		= "YUV 4:2:2 packed, CrYCbY",
 		.fourcc		= V4L2_PIX_FMT_VYUY,
 		.depth		= { 16 },
@@ -96,7 +87,6 @@
 		.colplanes	= 1,
 		.mbus_code	= V4L2_MBUS_FMT_VYUY8_2X8,
 		.flags		= FMT_FLAGS_M2M | FMT_FLAGS_CAM,
->>>>>>> 105e53f8
 	}, {
 		.name		= "YUV 4:2:2 packed, YCrYCb",
 		.fourcc		= V4L2_PIX_FMT_YVYU,
@@ -1095,18 +1085,9 @@
 		return 0;
 	}
 
-<<<<<<< HEAD
-	if (ctx->state & FIMC_CTX_CAP) {
-		if (mutex_lock_interruptible(&ctx->fimc_dev->lock))
-			return -ERESTARTSYS;
-		ret = v4l2_subdev_call(ctx->fimc_dev->vid_cap.sd,
-					core, queryctrl, qc);
-		mutex_unlock(&ctx->fimc_dev->lock);
-=======
 	if (fimc_ctx_state_is_set(FIMC_CTX_CAP, ctx)) {
 		return v4l2_subdev_call(ctx->fimc_dev->vid_cap.sd,
 					core, queryctrl, qc);
->>>>>>> 105e53f8
 	}
 	return ret;
 }
@@ -1262,13 +1243,9 @@
 {
 	struct fimc_dev *fimc = ctx->fimc_dev;
 	struct fimc_frame *f;
-<<<<<<< HEAD
-	u32 min_size, halign;
-=======
 	u32 min_size, halign, depth = 0;
 	bool is_capture_ctx;
 	int i;
->>>>>>> 105e53f8
 
 	if (cr->c.top < 0 || cr->c.left < 0) {
 		v4l2_err(&fimc->m2m.v4l2_dev,
@@ -1276,18 +1253,6 @@
 		return -EINVAL;
 	}
 
-<<<<<<< HEAD
-	if (cr->type == V4L2_BUF_TYPE_VIDEO_CAPTURE)
-		f = (ctx->state & FIMC_CTX_CAP) ? &ctx->s_frame : &ctx->d_frame;
-	else if (cr->type == V4L2_BUF_TYPE_VIDEO_OUTPUT &&
-		 ctx->state & FIMC_CTX_M2M)
-		f = &ctx->s_frame;
-	else
-		return -EINVAL;
-
-	min_size = (f == &ctx->s_frame) ?
-		fimc->variant->min_inp_pixsize : fimc->variant->min_out_pixsize;
-=======
 	is_capture_ctx = fimc_ctx_state_is_set(FIMC_CTX_CAP, ctx);
 
 	if (cr->type == V4L2_BUF_TYPE_VIDEO_CAPTURE_MPLANE)
@@ -1297,7 +1262,6 @@
 		f = &ctx->s_frame;
 	else
 		return -EINVAL;
->>>>>>> 105e53f8
 
 	min_size = (f == &ctx->s_frame) ?
 		fimc->variant->min_inp_pixsize : fimc->variant->min_out_pixsize;
@@ -1351,22 +1315,6 @@
 	f = (cr->type == V4L2_BUF_TYPE_VIDEO_OUTPUT_MPLANE) ?
 		&ctx->s_frame : &ctx->d_frame;
 
-<<<<<<< HEAD
-	if (mutex_lock_interruptible(&fimc->lock))
-		return -ERESTARTSYS;
-
-	spin_lock_irqsave(&ctx->slock, flags);
-	if (~ctx->state & (FIMC_SRC_FMT | FIMC_DST_FMT)) {
-		/* Check to see if scaling ratio is within supported range */
-		if (cr->type == V4L2_BUF_TYPE_VIDEO_OUTPUT)
-			ret = fimc_check_scaler_ratio(&cr->c, &ctx->d_frame);
-		else
-			ret = fimc_check_scaler_ratio(&cr->c, &ctx->s_frame);
-		if (ret) {
-			v4l2_err(&fimc->m2m.v4l2_dev, "Out of scaler range");
-			ret = -EINVAL;
-			goto scr_unlock;
-=======
 	/* Check to see if scaling ratio is within supported range */
 	if (fimc_ctx_state_is_set(FIMC_DST_FMT | FIMC_SRC_FMT, ctx)) {
 		if (cr->type == V4L2_BUF_TYPE_VIDEO_OUTPUT_MPLANE) {
@@ -1383,7 +1331,6 @@
 		if (ret) {
 			v4l2_err(&fimc->m2m.v4l2_dev, "Out of scaler range\n");
 			return -EINVAL;
->>>>>>> 105e53f8
 		}
 	}
 
@@ -1392,14 +1339,8 @@
 	f->width  = cr->c.width;
 	f->height = cr->c.height;
 
-<<<<<<< HEAD
-scr_unlock:
-	spin_unlock_irqrestore(&ctx->slock, flags);
-	mutex_unlock(&fimc->lock);
-=======
 	fimc_ctx_state_lock_set(FIMC_PARAMS, ctx);
 
->>>>>>> 105e53f8
 	return 0;
 }
 
@@ -1911,10 +1852,7 @@
 	.has_inp_rot	 = 1,
 	.has_out_rot	 = 1,
 	.has_cistatus2	 = 1,
-<<<<<<< HEAD
-=======
 	.has_mainscaler_ext = 1,
->>>>>>> 105e53f8
 	.min_inp_pixsize = 16,
 	.min_out_pixsize = 16,
 	.hor_offs_align	 = 1,
@@ -1925,10 +1863,7 @@
 static struct samsung_fimc_variant fimc2_variant_exynos4 = {
 	.pix_hoff	 = 1,
 	.has_cistatus2	 = 1,
-<<<<<<< HEAD
-=======
 	.has_mainscaler_ext = 1,
->>>>>>> 105e53f8
 	.min_inp_pixsize = 16,
 	.min_out_pixsize = 16,
 	.hor_offs_align	 = 1,
