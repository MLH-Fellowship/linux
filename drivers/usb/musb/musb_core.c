--- conflicted
+++ resolved
@@ -2032,11 +2032,7 @@
 	if (musb->ops->quirks)
 		musb->io.quirks = musb->ops->quirks;
 
-<<<<<<< HEAD
-	/* Set default ep access to indexed offset or flat offset ops */
-=======
 	/* Most devices use indexed offset or flat offset */
->>>>>>> d4a4f75c
 	if (musb->io.quirks & MUSB_INDEXED_EP) {
 		musb->io.ep_offset = musb_indexed_ep_offset;
 		musb->io.ep_select = musb_indexed_ep_select;
