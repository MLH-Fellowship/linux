/*
 *  linux/kernel/printk.c
 *
 *  Copyright (C) 1991, 1992  Linus Torvalds
 *
 * Modified to make sys_syslog() more flexible: added commands to
 * return the last 4k of kernel messages, regardless of whether
 * they've been read or not.  Added option to suppress kernel printk's
 * to the console.  Added hook for sending the console messages
 * elsewhere, in preparation for a serial line console (someday).
 * Ted Ts'o, 2/11/93.
 * Modified for sysctl support, 1/8/97, Chris Horn.
 * Fixed SMP synchronization, 08/08/99, Manfred Spraul
 *     manfred@colorfullife.com
 * Rewrote bits to get rid of console_lock
 *	01Mar01 Andrew Morton
 */

#include <linux/kernel.h>
#include <linux/mm.h>
#include <linux/tty.h>
#include <linux/tty_driver.h>
#include <linux/console.h>
#include <linux/init.h>
#include <linux/jiffies.h>
#include <linux/nmi.h>
#include <linux/module.h>
#include <linux/moduleparam.h>
#include <linux/interrupt.h>			/* For in_interrupt() */
#include <linux/delay.h>
#include <linux/smp.h>
#include <linux/security.h>
#include <linux/bootmem.h>
#include <linux/memblock.h>
#include <linux/syscalls.h>
#include <linux/kexec.h>
#include <linux/kdb.h>
#include <linux/ratelimit.h>
#include <linux/kmsg_dump.h>
#include <linux/syslog.h>
#include <linux/cpu.h>
#include <linux/notifier.h>
#include <linux/rculist.h>
#include <linux/poll.h>
#include <linux/irq_work.h>
#include <linux/utsname.h>
#include <linux/ctype.h>
#include <linux/uio.h>

#include <asm/uaccess.h>

#define CREATE_TRACE_POINTS
#include <trace/events/printk.h>

#include "console_cmdline.h"
#include "braille.h"

int console_printk[4] = {
	CONSOLE_LOGLEVEL_DEFAULT,	/* console_loglevel */
	MESSAGE_LOGLEVEL_DEFAULT,	/* default_message_loglevel */
	CONSOLE_LOGLEVEL_MIN,		/* minimum_console_loglevel */
	CONSOLE_LOGLEVEL_DEFAULT,	/* default_console_loglevel */
};

/*
 * Low level drivers may need that to know if they can schedule in
 * their unblank() callback or not. So let's export it.
 */
int oops_in_progress;
EXPORT_SYMBOL(oops_in_progress);

/*
 * console_sem protects the console_drivers list, and also
 * provides serialisation for access to the entire console
 * driver system.
 */
static DEFINE_SEMAPHORE(console_sem);
struct console *console_drivers;
EXPORT_SYMBOL_GPL(console_drivers);

#ifdef CONFIG_LOCKDEP
static struct lockdep_map console_lock_dep_map = {
	.name = "console_lock"
};
#endif

/*
 * Helper macros to handle lockdep when locking/unlocking console_sem. We use
 * macros instead of functions so that _RET_IP_ contains useful information.
 */
#define down_console_sem() do { \
	down(&console_sem);\
	mutex_acquire(&console_lock_dep_map, 0, 0, _RET_IP_);\
} while (0)

static int __down_trylock_console_sem(unsigned long ip)
{
	if (down_trylock(&console_sem))
		return 1;
	mutex_acquire(&console_lock_dep_map, 0, 1, ip);
	return 0;
}
#define down_trylock_console_sem() __down_trylock_console_sem(_RET_IP_)

#define up_console_sem() do { \
	mutex_release(&console_lock_dep_map, 1, _RET_IP_);\
	up(&console_sem);\
} while (0)

/*
 * This is used for debugging the mess that is the VT code by
 * keeping track if we have the console semaphore held. It's
 * definitely not the perfect debug tool (we don't know if _WE_
 * hold it and are racing, but it helps tracking those weird code
 * paths in the console code where we end up in places I want
 * locked without the console sempahore held).
 */
static int console_locked, console_suspended;

/*
 * If exclusive_console is non-NULL then only this console is to be printed to.
 */
static struct console *exclusive_console;

/*
 *	Array of consoles built from command line options (console=)
 */

#define MAX_CMDLINECONSOLES 8

static struct console_cmdline console_cmdline[MAX_CMDLINECONSOLES];

static int selected_console = -1;
static int preferred_console = -1;
int console_set_on_cmdline;
EXPORT_SYMBOL(console_set_on_cmdline);

/* Flag: console code may call schedule() */
static int console_may_schedule;

/*
 * The printk log buffer consists of a chain of concatenated variable
 * length records. Every record starts with a record header, containing
 * the overall length of the record.
 *
 * The heads to the first and last entry in the buffer, as well as the
 * sequence numbers of these entries are maintained when messages are
 * stored.
 *
 * If the heads indicate available messages, the length in the header
 * tells the start next message. A length == 0 for the next message
 * indicates a wrap-around to the beginning of the buffer.
 *
 * Every record carries the monotonic timestamp in microseconds, as well as
 * the standard userspace syslog level and syslog facility. The usual
 * kernel messages use LOG_KERN; userspace-injected messages always carry
 * a matching syslog facility, by default LOG_USER. The origin of every
 * message can be reliably determined that way.
 *
 * The human readable log message directly follows the message header. The
 * length of the message text is stored in the header, the stored message
 * is not terminated.
 *
 * Optionally, a message can carry a dictionary of properties (key/value pairs),
 * to provide userspace with a machine-readable message context.
 *
 * Examples for well-defined, commonly used property names are:
 *   DEVICE=b12:8               device identifier
 *                                b12:8         block dev_t
 *                                c127:3        char dev_t
 *                                n8            netdev ifindex
 *                                +sound:card0  subsystem:devname
 *   SUBSYSTEM=pci              driver-core subsystem name
 *
 * Valid characters in property names are [a-zA-Z0-9.-_]. The plain text value
 * follows directly after a '=' character. Every property is terminated by
 * a '\0' character. The last property is not terminated.
 *
 * Example of a message structure:
 *   0000  ff 8f 00 00 00 00 00 00      monotonic time in nsec
 *   0008  34 00                        record is 52 bytes long
 *   000a        0b 00                  text is 11 bytes long
 *   000c              1f 00            dictionary is 23 bytes long
 *   000e                    03 00      LOG_KERN (facility) LOG_ERR (level)
 *   0010  69 74 27 73 20 61 20 6c      "it's a l"
 *         69 6e 65                     "ine"
 *   001b           44 45 56 49 43      "DEVIC"
 *         45 3d 62 38 3a 32 00 44      "E=b8:2\0D"
 *         52 49 56 45 52 3d 62 75      "RIVER=bu"
 *         67                           "g"
 *   0032     00 00 00                  padding to next message header
 *
 * The 'struct printk_log' buffer header must never be directly exported to
 * userspace, it is a kernel-private implementation detail that might
 * need to be changed in the future, when the requirements change.
 *
 * /dev/kmsg exports the structured data in the following line format:
 *   "level,sequnum,timestamp;<message text>\n"
 *
 * The optional key/value pairs are attached as continuation lines starting
 * with a space character and terminated by a newline. All possible
 * non-prinatable characters are escaped in the "\xff" notation.
 *
 * Users of the export format should ignore possible additional values
 * separated by ',', and find the message after the ';' character.
 */

enum log_flags {
	LOG_NOCONS	= 1,	/* already flushed, do not print to console */
	LOG_NEWLINE	= 2,	/* text ended with a newline */
	LOG_PREFIX	= 4,	/* text started with a prefix */
	LOG_CONT	= 8,	/* text is a fragment of a continuation line */
};

struct printk_log {
	u64 ts_nsec;		/* timestamp in nanoseconds */
	u16 len;		/* length of entire record */
	u16 text_len;		/* length of text buffer */
	u16 dict_len;		/* length of dictionary buffer */
	u8 facility;		/* syslog facility */
	u8 flags:5;		/* internal record flags */
	u8 level:3;		/* syslog level */
};

/*
 * The logbuf_lock protects kmsg buffer, indices, counters.  This can be taken
 * within the scheduler's rq lock. It must be released before calling
 * console_unlock() or anything else that might wake up a process.
 */
static DEFINE_RAW_SPINLOCK(logbuf_lock);

#ifdef CONFIG_PRINTK
DECLARE_WAIT_QUEUE_HEAD(log_wait);
/* the next printk record to read by syslog(READ) or /proc/kmsg */
static u64 syslog_seq;
static u32 syslog_idx;
static enum log_flags syslog_prev;
static size_t syslog_partial;

/* index and sequence number of the first record stored in the buffer */
static u64 log_first_seq;
static u32 log_first_idx;

/* index and sequence number of the next record to store in the buffer */
static u64 log_next_seq;
static u32 log_next_idx;

/* the next printk record to write to the console */
static u64 console_seq;
static u32 console_idx;
static enum log_flags console_prev;

/* the next printk record to read after the last 'clear' command */
static u64 clear_seq;
static u32 clear_idx;

#define PREFIX_MAX		32
#define LOG_LINE_MAX		(1024 - PREFIX_MAX)

/* record buffer */
#if defined(CONFIG_HAVE_EFFICIENT_UNALIGNED_ACCESS)
#define LOG_ALIGN 4
#else
#define LOG_ALIGN __alignof__(struct printk_log)
#endif
#define __LOG_BUF_LEN (1 << CONFIG_LOG_BUF_SHIFT)
static char __log_buf[__LOG_BUF_LEN] __aligned(LOG_ALIGN);
static char *log_buf = __log_buf;
static u32 log_buf_len = __LOG_BUF_LEN;

/* Return log buffer address */
char *log_buf_addr_get(void)
{
	return log_buf;
}

/* Return log buffer size */
u32 log_buf_len_get(void)
{
	return log_buf_len;
}

/* human readable text of the record */
static char *log_text(const struct printk_log *msg)
{
	return (char *)msg + sizeof(struct printk_log);
}

/* optional key/value pair dictionary attached to the record */
static char *log_dict(const struct printk_log *msg)
{
	return (char *)msg + sizeof(struct printk_log) + msg->text_len;
}

/* get record by index; idx must point to valid msg */
static struct printk_log *log_from_idx(u32 idx)
{
	struct printk_log *msg = (struct printk_log *)(log_buf + idx);

	/*
	 * A length == 0 record is the end of buffer marker. Wrap around and
	 * read the message at the start of the buffer.
	 */
	if (!msg->len)
		return (struct printk_log *)log_buf;
	return msg;
}

/* get next record; idx must point to valid msg */
static u32 log_next(u32 idx)
{
	struct printk_log *msg = (struct printk_log *)(log_buf + idx);

	/* length == 0 indicates the end of the buffer; wrap */
	/*
	 * A length == 0 record is the end of buffer marker. Wrap around and
	 * read the message at the start of the buffer as *this* one, and
	 * return the one after that.
	 */
	if (!msg->len) {
		msg = (struct printk_log *)log_buf;
		return msg->len;
	}
	return idx + msg->len;
}

/*
 * Check whether there is enough free space for the given message.
 *
 * The same values of first_idx and next_idx mean that the buffer
 * is either empty or full.
 *
 * If the buffer is empty, we must respect the position of the indexes.
 * They cannot be reset to the beginning of the buffer.
 */
static int logbuf_has_space(u32 msg_size, bool empty)
{
	u32 free;

	if (log_next_idx > log_first_idx || empty)
		free = max(log_buf_len - log_next_idx, log_first_idx);
	else
		free = log_first_idx - log_next_idx;

	/*
	 * We need space also for an empty header that signalizes wrapping
	 * of the buffer.
	 */
	return free >= msg_size + sizeof(struct printk_log);
}

static int log_make_free_space(u32 msg_size)
{
	while (log_first_seq < log_next_seq) {
		if (logbuf_has_space(msg_size, false))
			return 0;
		/* drop old messages until we have enough contiguous space */
		log_first_idx = log_next(log_first_idx);
		log_first_seq++;
	}

	/* sequence numbers are equal, so the log buffer is empty */
	if (logbuf_has_space(msg_size, true))
		return 0;

	return -ENOMEM;
}

/* compute the message size including the padding bytes */
static u32 msg_used_size(u16 text_len, u16 dict_len, u32 *pad_len)
{
	u32 size;

	size = sizeof(struct printk_log) + text_len + dict_len;
	*pad_len = (-size) & (LOG_ALIGN - 1);
	size += *pad_len;

	return size;
}

/*
 * Define how much of the log buffer we could take at maximum. The value
 * must be greater than two. Note that only half of the buffer is available
 * when the index points to the middle.
 */
#define MAX_LOG_TAKE_PART 4
static const char trunc_msg[] = "<truncated>";

static u32 truncate_msg(u16 *text_len, u16 *trunc_msg_len,
			u16 *dict_len, u32 *pad_len)
{
	/*
	 * The message should not take the whole buffer. Otherwise, it might
	 * get removed too soon.
	 */
	u32 max_text_len = log_buf_len / MAX_LOG_TAKE_PART;
	if (*text_len > max_text_len)
		*text_len = max_text_len;
	/* enable the warning message */
	*trunc_msg_len = strlen(trunc_msg);
	/* disable the "dict" completely */
	*dict_len = 0;
	/* compute the size again, count also the warning message */
	return msg_used_size(*text_len + *trunc_msg_len, 0, pad_len);
}

/* insert record into the buffer, discard old ones, update heads */
static int log_store(int facility, int level,
		     enum log_flags flags, u64 ts_nsec,
		     const char *dict, u16 dict_len,
		     const char *text, u16 text_len)
{
	struct printk_log *msg;
	u32 size, pad_len;
	u16 trunc_msg_len = 0;

	/* number of '\0' padding bytes to next message */
	size = msg_used_size(text_len, dict_len, &pad_len);

	if (log_make_free_space(size)) {
		/* truncate the message if it is too long for empty buffer */
		size = truncate_msg(&text_len, &trunc_msg_len,
				    &dict_len, &pad_len);
		/* survive when the log buffer is too small for trunc_msg */
		if (log_make_free_space(size))
			return 0;
	}

	if (log_next_idx + size + sizeof(struct printk_log) > log_buf_len) {
		/*
		 * This message + an additional empty header does not fit
		 * at the end of the buffer. Add an empty header with len == 0
		 * to signify a wrap around.
		 */
		memset(log_buf + log_next_idx, 0, sizeof(struct printk_log));
		log_next_idx = 0;
	}

	/* fill message */
	msg = (struct printk_log *)(log_buf + log_next_idx);
	memcpy(log_text(msg), text, text_len);
	msg->text_len = text_len;
	if (trunc_msg_len) {
		memcpy(log_text(msg) + text_len, trunc_msg, trunc_msg_len);
		msg->text_len += trunc_msg_len;
	}
	memcpy(log_dict(msg), dict, dict_len);
	msg->dict_len = dict_len;
	msg->facility = facility;
	msg->level = level & 7;
	msg->flags = flags & 0x1f;
	if (ts_nsec > 0)
		msg->ts_nsec = ts_nsec;
	else
		msg->ts_nsec = local_clock();
	memset(log_dict(msg) + dict_len, 0, pad_len);
	msg->len = size;

	/* insert message */
	log_next_idx += msg->len;
	log_next_seq++;

	return msg->text_len;
}

int dmesg_restrict = IS_ENABLED(CONFIG_SECURITY_DMESG_RESTRICT);

static int syslog_action_restricted(int type)
{
	if (dmesg_restrict)
		return 1;
	/*
	 * Unless restricted, we allow "read all" and "get buffer size"
	 * for everybody.
	 */
	return type != SYSLOG_ACTION_READ_ALL &&
	       type != SYSLOG_ACTION_SIZE_BUFFER;
}

int check_syslog_permissions(int type, bool from_file)
{
	/*
	 * If this is from /proc/kmsg and we've already opened it, then we've
	 * already done the capabilities checks at open time.
	 */
	if (from_file && type != SYSLOG_ACTION_OPEN)
		goto ok;

	if (syslog_action_restricted(type)) {
		if (capable(CAP_SYSLOG))
			goto ok;
		/*
		 * For historical reasons, accept CAP_SYS_ADMIN too, with
		 * a warning.
		 */
		if (capable(CAP_SYS_ADMIN)) {
			pr_warn_once("%s (%d): Attempt to access syslog with "
				     "CAP_SYS_ADMIN but no CAP_SYSLOG "
				     "(deprecated).\n",
				 current->comm, task_pid_nr(current));
			goto ok;
		}
		return -EPERM;
	}
ok:
	return security_syslog(type);
}


/* /dev/kmsg - userspace message inject/listen interface */
struct devkmsg_user {
	u64 seq;
	u32 idx;
	enum log_flags prev;
	struct mutex lock;
	char buf[8192];
};

static ssize_t devkmsg_write(struct kiocb *iocb, struct iov_iter *from)
{
	char *buf, *line;
	int i;
	int level = default_message_loglevel;
	int facility = 1;	/* LOG_USER */
	size_t len = iov_iter_count(from);
	ssize_t ret = len;

	if (len > LOG_LINE_MAX)
		return -EINVAL;
	buf = kmalloc(len+1, GFP_KERNEL);
	if (buf == NULL)
		return -ENOMEM;

	buf[len] = '\0';
	if (copy_from_iter(buf, len, from) != len) {
		kfree(buf);
		return -EFAULT;
	}

	/*
	 * Extract and skip the syslog prefix <[0-9]*>. Coming from userspace
	 * the decimal value represents 32bit, the lower 3 bit are the log
	 * level, the rest are the log facility.
	 *
	 * If no prefix or no userspace facility is specified, we
	 * enforce LOG_USER, to be able to reliably distinguish
	 * kernel-generated messages from userspace-injected ones.
	 */
	line = buf;
	if (line[0] == '<') {
		char *endp = NULL;

		i = simple_strtoul(line+1, &endp, 10);
		if (endp && endp[0] == '>') {
			level = i & 7;
			if (i >> 3)
				facility = i >> 3;
			endp++;
			len -= endp - line;
			line = endp;
		}
	}

	printk_emit(facility, level, NULL, 0, "%s", line);
	kfree(buf);
	return ret;
}

static ssize_t devkmsg_read(struct file *file, char __user *buf,
			    size_t count, loff_t *ppos)
{
	struct devkmsg_user *user = file->private_data;
	struct printk_log *msg;
	u64 ts_usec;
	size_t i;
	char cont = '-';
	size_t len;
	ssize_t ret;

	if (!user)
		return -EBADF;

	ret = mutex_lock_interruptible(&user->lock);
	if (ret)
		return ret;
	raw_spin_lock_irq(&logbuf_lock);
	while (user->seq == log_next_seq) {
		if (file->f_flags & O_NONBLOCK) {
			ret = -EAGAIN;
			raw_spin_unlock_irq(&logbuf_lock);
			goto out;
		}

		raw_spin_unlock_irq(&logbuf_lock);
		ret = wait_event_interruptible(log_wait,
					       user->seq != log_next_seq);
		if (ret)
			goto out;
		raw_spin_lock_irq(&logbuf_lock);
	}

	if (user->seq < log_first_seq) {
		/* our last seen message is gone, return error and reset */
		user->idx = log_first_idx;
		user->seq = log_first_seq;
		ret = -EPIPE;
		raw_spin_unlock_irq(&logbuf_lock);
		goto out;
	}

	msg = log_from_idx(user->idx);
	ts_usec = msg->ts_nsec;
	do_div(ts_usec, 1000);

	/*
	 * If we couldn't merge continuation line fragments during the print,
	 * export the stored flags to allow an optional external merge of the
	 * records. Merging the records isn't always neccessarily correct, like
	 * when we hit a race during printing. In most cases though, it produces
	 * better readable output. 'c' in the record flags mark the first
	 * fragment of a line, '+' the following.
	 */
	if (msg->flags & LOG_CONT && !(user->prev & LOG_CONT))
		cont = 'c';
	else if ((msg->flags & LOG_CONT) ||
		 ((user->prev & LOG_CONT) && !(msg->flags & LOG_PREFIX)))
		cont = '+';

	len = sprintf(user->buf, "%u,%llu,%llu,%c;",
		      (msg->facility << 3) | msg->level,
		      user->seq, ts_usec, cont);
	user->prev = msg->flags;

	/* escape non-printable characters */
	for (i = 0; i < msg->text_len; i++) {
		unsigned char c = log_text(msg)[i];

		if (c < ' ' || c >= 127 || c == '\\')
			len += sprintf(user->buf + len, "\\x%02x", c);
		else
			user->buf[len++] = c;
	}
	user->buf[len++] = '\n';

	if (msg->dict_len) {
		bool line = true;

		for (i = 0; i < msg->dict_len; i++) {
			unsigned char c = log_dict(msg)[i];

			if (line) {
				user->buf[len++] = ' ';
				line = false;
			}

			if (c == '\0') {
				user->buf[len++] = '\n';
				line = true;
				continue;
			}

			if (c < ' ' || c >= 127 || c == '\\') {
				len += sprintf(user->buf + len, "\\x%02x", c);
				continue;
			}

			user->buf[len++] = c;
		}
		user->buf[len++] = '\n';
	}

	user->idx = log_next(user->idx);
	user->seq++;
	raw_spin_unlock_irq(&logbuf_lock);

	if (len > count) {
		ret = -EINVAL;
		goto out;
	}

	if (copy_to_user(buf, user->buf, len)) {
		ret = -EFAULT;
		goto out;
	}
	ret = len;
out:
	mutex_unlock(&user->lock);
	return ret;
}

static loff_t devkmsg_llseek(struct file *file, loff_t offset, int whence)
{
	struct devkmsg_user *user = file->private_data;
	loff_t ret = 0;

	if (!user)
		return -EBADF;
	if (offset)
		return -ESPIPE;

	raw_spin_lock_irq(&logbuf_lock);
	switch (whence) {
	case SEEK_SET:
		/* the first record */
		user->idx = log_first_idx;
		user->seq = log_first_seq;
		break;
	case SEEK_DATA:
		/*
		 * The first record after the last SYSLOG_ACTION_CLEAR,
		 * like issued by 'dmesg -c'. Reading /dev/kmsg itself
		 * changes no global state, and does not clear anything.
		 */
		user->idx = clear_idx;
		user->seq = clear_seq;
		break;
	case SEEK_END:
		/* after the last record */
		user->idx = log_next_idx;
		user->seq = log_next_seq;
		break;
	default:
		ret = -EINVAL;
	}
	raw_spin_unlock_irq(&logbuf_lock);
	return ret;
}

static unsigned int devkmsg_poll(struct file *file, poll_table *wait)
{
	struct devkmsg_user *user = file->private_data;
	int ret = 0;

	if (!user)
		return POLLERR|POLLNVAL;

	poll_wait(file, &log_wait, wait);

	raw_spin_lock_irq(&logbuf_lock);
	if (user->seq < log_next_seq) {
		/* return error when data has vanished underneath us */
		if (user->seq < log_first_seq)
			ret = POLLIN|POLLRDNORM|POLLERR|POLLPRI;
		else
			ret = POLLIN|POLLRDNORM;
	}
	raw_spin_unlock_irq(&logbuf_lock);

	return ret;
}

static int devkmsg_open(struct inode *inode, struct file *file)
{
	struct devkmsg_user *user;
	int err;

	/* write-only does not need any file context */
	if ((file->f_flags & O_ACCMODE) == O_WRONLY)
		return 0;

	err = check_syslog_permissions(SYSLOG_ACTION_READ_ALL,
				       SYSLOG_FROM_READER);
	if (err)
		return err;

	user = kmalloc(sizeof(struct devkmsg_user), GFP_KERNEL);
	if (!user)
		return -ENOMEM;

	mutex_init(&user->lock);

	raw_spin_lock_irq(&logbuf_lock);
	user->idx = log_first_idx;
	user->seq = log_first_seq;
	raw_spin_unlock_irq(&logbuf_lock);

	file->private_data = user;
	return 0;
}

static int devkmsg_release(struct inode *inode, struct file *file)
{
	struct devkmsg_user *user = file->private_data;

	if (!user)
		return 0;

	mutex_destroy(&user->lock);
	kfree(user);
	return 0;
}

const struct file_operations kmsg_fops = {
	.open = devkmsg_open,
	.read = devkmsg_read,
	.write_iter = devkmsg_write,
	.llseek = devkmsg_llseek,
	.poll = devkmsg_poll,
	.release = devkmsg_release,
};

#ifdef CONFIG_KEXEC
/*
 * This appends the listed symbols to /proc/vmcore
 *
 * /proc/vmcore is used by various utilities, like crash and makedumpfile to
 * obtain access to symbols that are otherwise very difficult to locate.  These
 * symbols are specifically used so that utilities can access and extract the
 * dmesg log from a vmcore file after a crash.
 */
void log_buf_kexec_setup(void)
{
	VMCOREINFO_SYMBOL(log_buf);
	VMCOREINFO_SYMBOL(log_buf_len);
	VMCOREINFO_SYMBOL(log_first_idx);
	VMCOREINFO_SYMBOL(log_next_idx);
	/*
	 * Export struct printk_log size and field offsets. User space tools can
	 * parse it and detect any changes to structure down the line.
	 */
	VMCOREINFO_STRUCT_SIZE(printk_log);
	VMCOREINFO_OFFSET(printk_log, ts_nsec);
	VMCOREINFO_OFFSET(printk_log, len);
	VMCOREINFO_OFFSET(printk_log, text_len);
	VMCOREINFO_OFFSET(printk_log, dict_len);
}
#endif

/* requested log_buf_len from kernel cmdline */
static unsigned long __initdata new_log_buf_len;

/* we practice scaling the ring buffer by powers of 2 */
static void __init log_buf_len_update(unsigned size)
{
	if (size)
		size = roundup_pow_of_two(size);
	if (size > log_buf_len)
		new_log_buf_len = size;
}

/* save requested log_buf_len since it's too early to process it */
static int __init log_buf_len_setup(char *str)
{
	unsigned size = memparse(str, &str);

	log_buf_len_update(size);

	return 0;
}
early_param("log_buf_len", log_buf_len_setup);

#ifdef CONFIG_SMP
#define __LOG_CPU_MAX_BUF_LEN (1 << CONFIG_LOG_CPU_MAX_BUF_SHIFT)

static void __init log_buf_add_cpu(void)
{
	unsigned int cpu_extra;

	/*
	 * archs should set up cpu_possible_bits properly with
	 * set_cpu_possible() after setup_arch() but just in
	 * case lets ensure this is valid.
	 */
	if (num_possible_cpus() == 1)
		return;

	cpu_extra = (num_possible_cpus() - 1) * __LOG_CPU_MAX_BUF_LEN;

	/* by default this will only continue through for large > 64 CPUs */
	if (cpu_extra <= __LOG_BUF_LEN / 2)
		return;

	pr_info("log_buf_len individual max cpu contribution: %d bytes\n",
		__LOG_CPU_MAX_BUF_LEN);
	pr_info("log_buf_len total cpu_extra contributions: %d bytes\n",
		cpu_extra);
	pr_info("log_buf_len min size: %d bytes\n", __LOG_BUF_LEN);

	log_buf_len_update(cpu_extra + __LOG_BUF_LEN);
}
#else /* !CONFIG_SMP */
static inline void log_buf_add_cpu(void) {}
#endif /* CONFIG_SMP */

void __init setup_log_buf(int early)
{
	unsigned long flags;
	char *new_log_buf;
	int free;

	if (log_buf != __log_buf)
		return;

	if (!early && !new_log_buf_len)
		log_buf_add_cpu();

	if (!new_log_buf_len)
		return;

	if (early) {
		new_log_buf =
			memblock_virt_alloc(new_log_buf_len, LOG_ALIGN);
	} else {
		new_log_buf = memblock_virt_alloc_nopanic(new_log_buf_len,
							  LOG_ALIGN);
	}

	if (unlikely(!new_log_buf)) {
		pr_err("log_buf_len: %ld bytes not available\n",
			new_log_buf_len);
		return;
	}

	raw_spin_lock_irqsave(&logbuf_lock, flags);
	log_buf_len = new_log_buf_len;
	log_buf = new_log_buf;
	new_log_buf_len = 0;
	free = __LOG_BUF_LEN - log_next_idx;
	memcpy(log_buf, __log_buf, __LOG_BUF_LEN);
	raw_spin_unlock_irqrestore(&logbuf_lock, flags);

	pr_info("log_buf_len: %d bytes\n", log_buf_len);
	pr_info("early log buf free: %d(%d%%)\n",
		free, (free * 100) / __LOG_BUF_LEN);
}

static bool __read_mostly ignore_loglevel;

static int __init ignore_loglevel_setup(char *str)
{
	ignore_loglevel = true;
	pr_info("debug: ignoring loglevel setting.\n");

	return 0;
}

early_param("ignore_loglevel", ignore_loglevel_setup);
module_param(ignore_loglevel, bool, S_IRUGO | S_IWUSR);
MODULE_PARM_DESC(ignore_loglevel,
		 "ignore loglevel setting (prints all kernel messages to the console)");

#ifdef CONFIG_BOOT_PRINTK_DELAY

static int boot_delay; /* msecs delay after each printk during bootup */
static unsigned long long loops_per_msec;	/* based on boot_delay */

static int __init boot_delay_setup(char *str)
{
	unsigned long lpj;

	lpj = preset_lpj ? preset_lpj : 1000000;	/* some guess */
	loops_per_msec = (unsigned long long)lpj / 1000 * HZ;

	get_option(&str, &boot_delay);
	if (boot_delay > 10 * 1000)
		boot_delay = 0;

	pr_debug("boot_delay: %u, preset_lpj: %ld, lpj: %lu, "
		"HZ: %d, loops_per_msec: %llu\n",
		boot_delay, preset_lpj, lpj, HZ, loops_per_msec);
	return 0;
}
early_param("boot_delay", boot_delay_setup);

static void boot_delay_msec(int level)
{
	unsigned long long k;
	unsigned long timeout;

	if ((boot_delay == 0 || system_state != SYSTEM_BOOTING)
		|| (level >= console_loglevel && !ignore_loglevel)) {
		return;
	}

	k = (unsigned long long)loops_per_msec * boot_delay;

	timeout = jiffies + msecs_to_jiffies(boot_delay);
	while (k) {
		k--;
		cpu_relax();
		/*
		 * use (volatile) jiffies to prevent
		 * compiler reduction; loop termination via jiffies
		 * is secondary and may or may not happen.
		 */
		if (time_after(jiffies, timeout))
			break;
		touch_nmi_watchdog();
	}
}
#else
static inline void boot_delay_msec(int level)
{
}
#endif

static bool printk_time = IS_ENABLED(CONFIG_PRINTK_TIME);
module_param_named(time, printk_time, bool, S_IRUGO | S_IWUSR);

static size_t print_time(u64 ts, char *buf)
{
	unsigned long rem_nsec;

	if (!printk_time)
		return 0;

	rem_nsec = do_div(ts, 1000000000);

	if (!buf)
		return snprintf(NULL, 0, "[%5lu.000000] ", (unsigned long)ts);

	return sprintf(buf, "[%5lu.%06lu] ",
		       (unsigned long)ts, rem_nsec / 1000);
}

static size_t print_prefix(const struct printk_log *msg, bool syslog, char *buf)
{
	size_t len = 0;
	unsigned int prefix = (msg->facility << 3) | msg->level;

	if (syslog) {
		if (buf) {
			len += sprintf(buf, "<%u>", prefix);
		} else {
			len += 3;
			if (prefix > 999)
				len += 3;
			else if (prefix > 99)
				len += 2;
			else if (prefix > 9)
				len++;
		}
	}

	len += print_time(msg->ts_nsec, buf ? buf + len : NULL);
	return len;
}

static size_t msg_print_text(const struct printk_log *msg, enum log_flags prev,
			     bool syslog, char *buf, size_t size)
{
	const char *text = log_text(msg);
	size_t text_size = msg->text_len;
	bool prefix = true;
	bool newline = true;
	size_t len = 0;

	if ((prev & LOG_CONT) && !(msg->flags & LOG_PREFIX))
		prefix = false;

	if (msg->flags & LOG_CONT) {
		if ((prev & LOG_CONT) && !(prev & LOG_NEWLINE))
			prefix = false;

		if (!(msg->flags & LOG_NEWLINE))
			newline = false;
	}

	do {
		const char *next = memchr(text, '\n', text_size);
		size_t text_len;

		if (next) {
			text_len = next - text;
			next++;
			text_size -= next - text;
		} else {
			text_len = text_size;
		}

		if (buf) {
			if (print_prefix(msg, syslog, NULL) +
			    text_len + 1 >= size - len)
				break;

			if (prefix)
				len += print_prefix(msg, syslog, buf + len);
			memcpy(buf + len, text, text_len);
			len += text_len;
			if (next || newline)
				buf[len++] = '\n';
		} else {
			/* SYSLOG_ACTION_* buffer size only calculation */
			if (prefix)
				len += print_prefix(msg, syslog, NULL);
			len += text_len;
			if (next || newline)
				len++;
		}

		prefix = true;
		text = next;
	} while (text);

	return len;
}

static int syslog_print(char __user *buf, int size)
{
	char *text;
	struct printk_log *msg;
	int len = 0;

	text = kmalloc(LOG_LINE_MAX + PREFIX_MAX, GFP_KERNEL);
	if (!text)
		return -ENOMEM;

	while (size > 0) {
		size_t n;
		size_t skip;

		raw_spin_lock_irq(&logbuf_lock);
		if (syslog_seq < log_first_seq) {
			/* messages are gone, move to first one */
			syslog_seq = log_first_seq;
			syslog_idx = log_first_idx;
			syslog_prev = 0;
			syslog_partial = 0;
		}
		if (syslog_seq == log_next_seq) {
			raw_spin_unlock_irq(&logbuf_lock);
			break;
		}

		skip = syslog_partial;
		msg = log_from_idx(syslog_idx);
		n = msg_print_text(msg, syslog_prev, true, text,
				   LOG_LINE_MAX + PREFIX_MAX);
		if (n - syslog_partial <= size) {
			/* message fits into buffer, move forward */
			syslog_idx = log_next(syslog_idx);
			syslog_seq++;
			syslog_prev = msg->flags;
			n -= syslog_partial;
			syslog_partial = 0;
		} else if (!len){
			/* partial read(), remember position */
			n = size;
			syslog_partial += n;
		} else
			n = 0;
		raw_spin_unlock_irq(&logbuf_lock);

		if (!n)
			break;

		if (copy_to_user(buf, text + skip, n)) {
			if (!len)
				len = -EFAULT;
			break;
		}

		len += n;
		size -= n;
		buf += n;
	}

	kfree(text);
	return len;
}

static int syslog_print_all(char __user *buf, int size, bool clear)
{
	char *text;
	int len = 0;
	int attempts = 0;

	text = kmalloc(LOG_LINE_MAX + PREFIX_MAX, GFP_KERNEL);
	if (!text)
		return -ENOMEM;

	raw_spin_lock_irq(&logbuf_lock);
	if (buf) {
		u64 next_seq;
		u64 seq;
		u32 idx;
		enum log_flags prev;
		int num_msg;
try_again:
		attempts++;
		if (attempts > 10) {
			len = -EBUSY;
			goto out;
		}
		num_msg = 0;
		if (clear_seq < log_first_seq) {
			/* messages are gone, move to first available one */
			clear_seq = log_first_seq;
			clear_idx = log_first_idx;
		}

		/*
		 * Find first record that fits, including all following records,
		 * into the user-provided buffer for this dump.
		 */
		seq = clear_seq;
		idx = clear_idx;
		prev = 0;
		while (seq < log_next_seq) {
			struct printk_log *msg = log_from_idx(idx);

			len += msg_print_text(msg, prev, true, NULL, 0);
			prev = msg->flags;
			idx = log_next(idx);
			seq++;
			num_msg++;
			if (num_msg > 5) {
				num_msg = 0;
				raw_spin_unlock_irq(&logbuf_lock);
				raw_spin_lock_irq(&logbuf_lock);
				if (clear_seq < log_first_seq)
					goto try_again;
			}
		}

		/* move first record forward until length fits into the buffer */
		seq = clear_seq;
		idx = clear_idx;
		prev = 0;
		while (len > size && seq < log_next_seq) {
			struct printk_log *msg = log_from_idx(idx);

			len -= msg_print_text(msg, prev, true, NULL, 0);
			prev = msg->flags;
			idx = log_next(idx);
			seq++;
			num_msg++;
			if (num_msg > 5) {
				num_msg = 0;
				raw_spin_unlock_irq(&logbuf_lock);
				raw_spin_lock_irq(&logbuf_lock);
				if (clear_seq < log_first_seq)
					goto try_again;
			}
		}

		/* last message fitting into this dump */
		next_seq = log_next_seq;

		len = 0;
		while (len >= 0 && seq < next_seq) {
			struct printk_log *msg = log_from_idx(idx);
			int textlen;

			textlen = msg_print_text(msg, prev, true, text,
						 LOG_LINE_MAX + PREFIX_MAX);
			if (textlen < 0) {
				len = textlen;
				break;
			}
			idx = log_next(idx);
			seq++;
			prev = msg->flags;

			raw_spin_unlock_irq(&logbuf_lock);
			if (copy_to_user(buf + len, text, textlen))
				len = -EFAULT;
			else
				len += textlen;
			raw_spin_lock_irq(&logbuf_lock);

			if (seq < log_first_seq) {
				/* messages are gone, move to next one */
				seq = log_first_seq;
				idx = log_first_idx;
				prev = 0;
			}
		}
	}

	if (clear) {
		clear_seq = log_next_seq;
		clear_idx = log_next_idx;
	}
out:
	raw_spin_unlock_irq(&logbuf_lock);

	kfree(text);
	return len;
}

int do_syslog(int type, char __user *buf, int len, bool from_file)
{
	bool clear = false;
	static int saved_console_loglevel = LOGLEVEL_DEFAULT;
	int error;

	error = check_syslog_permissions(type, from_file);
	if (error)
		goto out;

	switch (type) {
	case SYSLOG_ACTION_CLOSE:	/* Close log */
		break;
	case SYSLOG_ACTION_OPEN:	/* Open log */
		break;
	case SYSLOG_ACTION_READ:	/* Read from log */
		error = -EINVAL;
		if (!buf || len < 0)
			goto out;
		error = 0;
		if (!len)
			goto out;
		if (!access_ok(VERIFY_WRITE, buf, len)) {
			error = -EFAULT;
			goto out;
		}
		error = wait_event_interruptible(log_wait,
						 syslog_seq != log_next_seq);
		if (error)
			goto out;
		error = syslog_print(buf, len);
		break;
	/* Read/clear last kernel messages */
	case SYSLOG_ACTION_READ_CLEAR:
		clear = true;
		/* FALL THRU */
	/* Read last kernel messages */
	case SYSLOG_ACTION_READ_ALL:
		error = -EINVAL;
		if (!buf || len < 0)
			goto out;
		error = 0;
		if (!len)
			goto out;
		if (!access_ok(VERIFY_WRITE, buf, len)) {
			error = -EFAULT;
			goto out;
		}
		error = syslog_print_all(buf, len, clear);
		break;
	/* Clear ring buffer */
	case SYSLOG_ACTION_CLEAR:
		syslog_print_all(NULL, 0, true);
		break;
	/* Disable logging to console */
	case SYSLOG_ACTION_CONSOLE_OFF:
		if (saved_console_loglevel == LOGLEVEL_DEFAULT)
			saved_console_loglevel = console_loglevel;
		console_loglevel = minimum_console_loglevel;
		break;
	/* Enable logging to console */
	case SYSLOG_ACTION_CONSOLE_ON:
		if (saved_console_loglevel != LOGLEVEL_DEFAULT) {
			console_loglevel = saved_console_loglevel;
			saved_console_loglevel = LOGLEVEL_DEFAULT;
		}
		break;
	/* Set level of messages printed to console */
	case SYSLOG_ACTION_CONSOLE_LEVEL:
		error = -EINVAL;
		if (len < 1 || len > 8)
			goto out;
		if (len < minimum_console_loglevel)
			len = minimum_console_loglevel;
		console_loglevel = len;
		/* Implicitly re-enable logging to console */
		saved_console_loglevel = LOGLEVEL_DEFAULT;
		error = 0;
		break;
	/* Number of chars in the log buffer */
	case SYSLOG_ACTION_SIZE_UNREAD:
		raw_spin_lock_irq(&logbuf_lock);
		if (syslog_seq < log_first_seq) {
			/* messages are gone, move to first one */
			syslog_seq = log_first_seq;
			syslog_idx = log_first_idx;
			syslog_prev = 0;
			syslog_partial = 0;
		}
		if (from_file) {
			/*
			 * Short-cut for poll(/"proc/kmsg") which simply checks
			 * for pending data, not the size; return the count of
			 * records, not the length.
			 */
			error = log_next_seq - syslog_seq;
		} else {
			u64 seq = syslog_seq;
			u32 idx = syslog_idx;
			enum log_flags prev = syslog_prev;

			error = 0;
			while (seq < log_next_seq) {
				struct printk_log *msg = log_from_idx(idx);

				error += msg_print_text(msg, prev, true, NULL, 0);
				idx = log_next(idx);
				seq++;
				prev = msg->flags;
			}
			error -= syslog_partial;
		}
		raw_spin_unlock_irq(&logbuf_lock);
		break;
	/* Size of the log buffer */
	case SYSLOG_ACTION_SIZE_BUFFER:
		error = log_buf_len;
		break;
	default:
		error = -EINVAL;
		break;
	}
out:
	return error;
}

SYSCALL_DEFINE3(syslog, int, type, char __user *, buf, int, len)
{
	return do_syslog(type, buf, len, SYSLOG_FROM_READER);
}

/*
 * Call the console drivers, asking them to write out
 * log_buf[start] to log_buf[end - 1].
 * The console_lock must be held.
 */
static void call_console_drivers(int level, const char *text, size_t len)
{
	struct console *con;

	trace_console(text, len);

	if (level >= console_loglevel && !ignore_loglevel)
		return;
	if (!console_drivers)
		return;

	migrate_disable();
	for_each_console(con) {
		if (exclusive_console && con != exclusive_console)
			continue;
		if (!(con->flags & CON_ENABLED))
			continue;
		if (!con->write)
			continue;
		if (!cpu_online(smp_processor_id()) &&
		    !(con->flags & CON_ANYTIME))
			continue;
		con->write(con, text, len);
	}
	migrate_enable();
}

/*
 * Zap console related locks when oopsing.
 * To leave time for slow consoles to print a full oops,
 * only zap at most once every 30 seconds.
 */
static void zap_locks(void)
{
	static unsigned long oops_timestamp;

	if (time_after_eq(jiffies, oops_timestamp) &&
	    !time_after(jiffies, oops_timestamp + 30 * HZ))
		return;

	oops_timestamp = jiffies;

	debug_locks_off();
	/* If a crash is occurring, make sure we can't deadlock */
	raw_spin_lock_init(&logbuf_lock);
	/* And make sure that we print immediately */
	sema_init(&console_sem, 1);
}

/*
 * Check if we have any console that is capable of printing while cpu is
 * booting or shutting down. Requires console_sem.
 */
static int have_callable_console(void)
{
	struct console *con;

	for_each_console(con)
		if (con->flags & CON_ANYTIME)
			return 1;

	return 0;
}

/*
 * Can we actually use the console at this time on this cpu?
 *
 * Console drivers may assume that per-cpu resources have been allocated. So
 * unless they're explicitly marked as being able to cope (CON_ANYTIME) don't
 * call them until this CPU is officially up.
 */
static inline int can_use_console(unsigned int cpu)
{
	return cpu_online(cpu) || have_callable_console();
}

/*
 * Try to get console ownership to actually show the kernel
 * messages from a 'printk'. Return true (and with the
 * console_lock held, and 'console_locked' set) if it
 * is successful, false otherwise.
 */
static int console_trylock_for_printk(void)
{
	unsigned int cpu = smp_processor_id();
#ifdef CONFIG_PREEMPT_RT_FULL
	int lock = !early_boot_irqs_disabled && (preempt_count() == 0) &&
		!irqs_disabled();
#else
	int lock = 1;
#endif

	if (!lock)
		return 0;

	if (!console_trylock())
		return 0;
	/*
	 * If we can't use the console, we need to release the console
	 * semaphore by hand to avoid flushing the buffer. We need to hold the
	 * console semaphore in order to do this test safely.
	 */
	if (!can_use_console(cpu)) {
		console_locked = 0;
		up_console_sem();
		return 0;
	}
	return 1;
}

int printk_delay_msec __read_mostly;

static inline void printk_delay(void)
{
	if (unlikely(printk_delay_msec)) {
		int m = printk_delay_msec;

		while (m--) {
			mdelay(1);
			touch_nmi_watchdog();
		}
	}
}

/*
 * Continuation lines are buffered, and not committed to the record buffer
 * until the line is complete, or a race forces it. The line fragments
 * though, are printed immediately to the consoles to ensure everything has
 * reached the console in case of a kernel crash.
 */
static struct cont {
	char buf[LOG_LINE_MAX];
	size_t len;			/* length == 0 means unused buffer */
	size_t cons;			/* bytes written to console */
	struct task_struct *owner;	/* task of first print*/
	u64 ts_nsec;			/* time of first print */
	u8 level;			/* log level of first message */
	u8 facility;			/* log facility of first message */
	enum log_flags flags;		/* prefix, newline flags */
	bool flushed:1;			/* buffer sealed and committed */
} cont;

static void cont_flush(enum log_flags flags)
{
	if (cont.flushed)
		return;
	if (cont.len == 0)
		return;

	if (cont.cons) {
		/*
		 * If a fragment of this line was directly flushed to the
		 * console; wait for the console to pick up the rest of the
		 * line. LOG_NOCONS suppresses a duplicated output.
		 */
		log_store(cont.facility, cont.level, flags | LOG_NOCONS,
			  cont.ts_nsec, NULL, 0, cont.buf, cont.len);
		cont.flags = flags;
		cont.flushed = true;
	} else {
		/*
		 * If no fragment of this line ever reached the console,
		 * just submit it to the store and free the buffer.
		 */
		log_store(cont.facility, cont.level, flags, 0,
			  NULL, 0, cont.buf, cont.len);
		cont.len = 0;
	}
}

static bool cont_add(int facility, int level, const char *text, size_t len)
{
	if (cont.len && cont.flushed)
		return false;

	if (cont.len + len > sizeof(cont.buf)) {
		/* the line gets too long, split it up in separate records */
		cont_flush(LOG_CONT);
		return false;
	}

	if (!cont.len) {
		cont.facility = facility;
		cont.level = level;
		cont.owner = current;
		cont.ts_nsec = local_clock();
		cont.flags = 0;
		cont.cons = 0;
		cont.flushed = false;
	}

	memcpy(cont.buf + cont.len, text, len);
	cont.len += len;

	if (cont.len > (sizeof(cont.buf) * 80) / 100)
		cont_flush(LOG_CONT);

	return true;
}

static size_t cont_print_text(char *text, size_t size)
{
	size_t textlen = 0;
	size_t len;

	if (cont.cons == 0 && (console_prev & LOG_NEWLINE)) {
		textlen += print_time(cont.ts_nsec, text);
		size -= textlen;
	}

	len = cont.len - cont.cons;
	if (len > 0) {
		if (len+1 > size)
			len = size-1;
		memcpy(text + textlen, cont.buf + cont.cons, len);
		textlen += len;
		cont.cons = cont.len;
	}

	if (cont.flushed) {
		if (cont.flags & LOG_NEWLINE)
			text[textlen++] = '\n';
		/* got everything, release buffer */
		cont.len = 0;
	}
	return textlen;
}

#ifdef CONFIG_EARLY_PRINTK
struct console *early_console;

static void early_vprintk(const char *fmt, va_list ap)
{
	if (early_console) {
		char buf[512];
		int n = vscnprintf(buf, sizeof(buf), fmt, ap);

		early_console->write(early_console, buf, n);
	}
}

asmlinkage void early_printk(const char *fmt, ...)
{
	va_list ap;

	va_start(ap, fmt);
	early_vprintk(fmt, ap);
	va_end(ap);
}

/*
 * This is independent of any log levels - a global
 * kill switch that turns off all of printk.
 *
 * Used by the NMI watchdog if early-printk is enabled.
 */
static bool __read_mostly printk_killswitch;

static int __init force_early_printk_setup(char *str)
{
	printk_killswitch = true;
	return 0;
}
early_param("force_early_printk", force_early_printk_setup);

void printk_kill(void)
{
	printk_killswitch = true;
}

static int forced_early_printk(const char *fmt, va_list ap)
{
	if (!printk_killswitch)
		return 0;
	early_vprintk(fmt, ap);
	return 1;
}
#else
static inline int forced_early_printk(const char *fmt, va_list ap)
{
	return 0;
}
#endif

asmlinkage int vprintk_emit(int facility, int level,
			    const char *dict, size_t dictlen,
			    const char *fmt, va_list args)
{
	static int recursion_bug;
	static char textbuf[LOG_LINE_MAX];
	char *text = textbuf;
	size_t text_len = 0;
	enum log_flags lflags = 0;
	unsigned long flags;
	int this_cpu;
	int printed_len = 0;
	bool in_sched = false;
	/* cpu currently holding logbuf_lock in this function */
	static unsigned int logbuf_cpu = UINT_MAX;

	/*
	 * Fall back to early_printk if a debugging subsystem has
	 * killed printk output
	 */
	if (unlikely(forced_early_printk(fmt, args)))
		return 1;

	if (level == LOGLEVEL_SCHED) {
		level = LOGLEVEL_DEFAULT;
		in_sched = true;
	}

	boot_delay_msec(level);
	printk_delay();

	/* This stops the holder of console_sem just where we want him */
	local_irq_save(flags);
	this_cpu = smp_processor_id();

	/*
	 * Ouch, printk recursed into itself!
	 */
	if (unlikely(logbuf_cpu == this_cpu)) {
		/*
		 * If a crash is occurring during printk() on this CPU,
		 * then try to get the crash message out but make sure
		 * we can't deadlock. Otherwise just return to avoid the
		 * recursion and return - but flag the recursion so that
		 * it can be printed at the next appropriate moment:
		 */
		if (!oops_in_progress && !lockdep_recursing(current)) {
			recursion_bug = 1;
			local_irq_restore(flags);
			return 0;
		}
		zap_locks();
	}

	lockdep_off();
	raw_spin_lock(&logbuf_lock);
	logbuf_cpu = this_cpu;

	if (unlikely(recursion_bug)) {
		static const char recursion_msg[] =
			"BUG: recent printk recursion!";

		recursion_bug = 0;
		/* emit KERN_CRIT message */
		printed_len += log_store(0, 2, LOG_PREFIX|LOG_NEWLINE, 0,
					 NULL, 0, recursion_msg,
					 strlen(recursion_msg));
	}

	/*
	 * The printf needs to come first; we need the syslog
	 * prefix which might be passed-in as a parameter.
	 */
	text_len = vscnprintf(text, sizeof(textbuf), fmt, args);

	/* mark and strip a trailing newline */
	if (text_len && text[text_len-1] == '\n') {
		text_len--;
		lflags |= LOG_NEWLINE;
	}

	/* strip kernel syslog prefix and extract log level or control flags */
	if (facility == 0) {
		int kern_level = printk_get_level(text);

		if (kern_level) {
			const char *end_of_header = printk_skip_level(text);
			switch (kern_level) {
			case '0' ... '7':
				if (level == LOGLEVEL_DEFAULT)
					level = kern_level - '0';
				/* fallthrough */
			case 'd':	/* KERN_DEFAULT */
				lflags |= LOG_PREFIX;
			}
			/*
			 * No need to check length here because vscnprintf
			 * put '\0' at the end of the string. Only valid and
			 * newly printed level is detected.
			 */
			text_len -= end_of_header - text;
			text = (char *)end_of_header;
		}
	}

	if (level == LOGLEVEL_DEFAULT)
		level = default_message_loglevel;

	if (dict)
		lflags |= LOG_PREFIX|LOG_NEWLINE;

	if (!(lflags & LOG_NEWLINE)) {
		/*
		 * Flush the conflicting buffer. An earlier newline was missing,
		 * or another task also prints continuation lines.
		 */
		if (cont.len && (lflags & LOG_PREFIX || cont.owner != current))
			cont_flush(LOG_NEWLINE);

		/* buffer line if possible, otherwise store it right away */
		if (cont_add(facility, level, text, text_len))
			printed_len += text_len;
		else
			printed_len += log_store(facility, level,
						 lflags | LOG_CONT, 0,
						 dict, dictlen, text, text_len);
	} else {
		bool stored = false;

		/*
		 * If an earlier newline was missing and it was the same task,
		 * either merge it with the current buffer and flush, or if
		 * there was a race with interrupts (prefix == true) then just
		 * flush it out and store this line separately.
		 * If the preceding printk was from a different task and missed
		 * a newline, flush and append the newline.
		 */
		if (cont.len) {
			if (cont.owner == current && !(lflags & LOG_PREFIX))
				stored = cont_add(facility, level, text,
						  text_len);
			cont_flush(LOG_NEWLINE);
		}

		if (stored)
			printed_len += text_len;
		else
			printed_len += log_store(facility, level, lflags, 0,
						 dict, dictlen, text, text_len);
	}

	logbuf_cpu = UINT_MAX;
	raw_spin_unlock(&logbuf_lock);
	lockdep_on();
	local_irq_restore(flags);

	/* If called from the scheduler, we can not call up(). */
	if (!in_sched) {
		lockdep_off();
		/*
		 * Disable preemption to avoid being preempted while holding
		 * console_sem which would prevent anyone from printing to
		 * console
		 */
		migrate_disable();
		/*
		 * Try to acquire and then immediately release the console
		 * semaphore.  The release will print out buffers and wake up
		 * /dev/kmsg and syslog() users.
		 */
		if (console_trylock_for_printk())
			console_unlock();
		migrate_enable();
		lockdep_on();
	}

	return printed_len;
}
EXPORT_SYMBOL(vprintk_emit);

asmlinkage int vprintk(const char *fmt, va_list args)
{
	return vprintk_emit(0, LOGLEVEL_DEFAULT, NULL, 0, fmt, args);
}
EXPORT_SYMBOL(vprintk);

asmlinkage int printk_emit(int facility, int level,
			   const char *dict, size_t dictlen,
			   const char *fmt, ...)
{
	va_list args;
	int r;

	va_start(args, fmt);
	r = vprintk_emit(facility, level, dict, dictlen, fmt, args);
	va_end(args);

	return r;
}
EXPORT_SYMBOL(printk_emit);

int vprintk_default(const char *fmt, va_list args)
{
	int r;

#ifdef CONFIG_KGDB_KDB
	if (unlikely(kdb_trap_printk)) {
		r = vkdb_printf(KDB_MSGSRC_PRINTK, fmt, args);
		return r;
	}
#endif
	r = vprintk_emit(0, LOGLEVEL_DEFAULT, NULL, 0, fmt, args);

	return r;
}
EXPORT_SYMBOL_GPL(vprintk_default);

/*
 * This allows printk to be diverted to another function per cpu.
 * This is useful for calling printk functions from within NMI
 * without worrying about race conditions that can lock up the
 * box.
 */
DEFINE_PER_CPU(printk_func_t, printk_func) = vprintk_default;

/**
 * printk - print a kernel message
 * @fmt: format string
 *
 * This is printk(). It can be called from any context. We want it to work.
 *
 * We try to grab the console_lock. If we succeed, it's easy - we log the
 * output and call the console drivers.  If we fail to get the semaphore, we
 * place the output into the log buffer and return. The current holder of
 * the console_sem will notice the new output in console_unlock(); and will
 * send it to the consoles before releasing the lock.
 *
 * One effect of this deferred printing is that code which calls printk() and
 * then changes console_loglevel may break. This is because console_loglevel
 * is inspected when the actual printing occurs.
 *
 * See also:
 * printf(3)
 *
 * See the vsnprintf() documentation for format string extensions over C99.
 */
asmlinkage __visible int printk(const char *fmt, ...)
{
	printk_func_t vprintk_func;
	va_list args;
	int r;

	va_start(args, fmt);

	/*
	 * If a caller overrides the per_cpu printk_func, then it needs
	 * to disable preemption when calling printk(). Otherwise
	 * the printk_func should be set to the default. No need to
	 * disable preemption here.
	 */
	vprintk_func = this_cpu_read(printk_func);
	r = vprintk_func(fmt, args);

	va_end(args);

	return r;
}
EXPORT_SYMBOL(printk);

#else /* CONFIG_PRINTK */

#define LOG_LINE_MAX		0
#define PREFIX_MAX		0

static u64 syslog_seq;
static u32 syslog_idx;
static u64 console_seq;
static u32 console_idx;
static enum log_flags syslog_prev;
static u64 log_first_seq;
static u32 log_first_idx;
static u64 log_next_seq;
static enum log_flags console_prev;
static struct cont {
	size_t len;
	size_t cons;
	u8 level;
	bool flushed:1;
} cont;
static struct printk_log *log_from_idx(u32 idx) { return NULL; }
static u32 log_next(u32 idx) { return 0; }
static void call_console_drivers(int level, const char *text, size_t len) {}
static size_t msg_print_text(const struct printk_log *msg, enum log_flags prev,
			     bool syslog, char *buf, size_t size) { return 0; }
static size_t cont_print_text(char *text, size_t size) { return 0; }

/* Still needs to be defined for users */
DEFINE_PER_CPU(printk_func_t, printk_func);

#endif /* CONFIG_PRINTK */

static int __add_preferred_console(char *name, int idx, char *options,
				   char *brl_options)
{
	struct console_cmdline *c;
	int i;

	/*
	 *	See if this tty is not yet registered, and
	 *	if we have a slot free.
	 */
	for (i = 0, c = console_cmdline;
	     i < MAX_CMDLINECONSOLES && c->name[0];
	     i++, c++) {
		if (strcmp(c->name, name) == 0 && c->index == idx) {
			if (!brl_options)
				selected_console = i;
			return 0;
		}
	}
	if (i == MAX_CMDLINECONSOLES)
		return -E2BIG;
	if (!brl_options)
		selected_console = i;
	strlcpy(c->name, name, sizeof(c->name));
	c->options = options;
	braille_set_options(c, brl_options);

	c->index = idx;
	return 0;
}
/*
 * Set up a console.  Called via do_early_param() in init/main.c
 * for each "console=" parameter in the boot command line.
 */
static int __init console_setup(char *str)
{
	char buf[sizeof(console_cmdline[0].name) + 4]; /* 4 for "ttyS" */
	char *s, *options, *brl_options = NULL;
	int idx;

	if (_braille_console_setup(&str, &brl_options))
		return 1;

	/*
	 * Decode str into name, index, options.
	 */
	if (str[0] >= '0' && str[0] <= '9') {
		strcpy(buf, "ttyS");
		strncpy(buf + 4, str, sizeof(buf) - 5);
	} else {
		strncpy(buf, str, sizeof(buf) - 1);
	}
	buf[sizeof(buf) - 1] = 0;
	options = strchr(str, ',');
	if (options)
		*(options++) = 0;
#ifdef __sparc__
	if (!strcmp(str, "ttya"))
		strcpy(buf, "ttyS0");
	if (!strcmp(str, "ttyb"))
		strcpy(buf, "ttyS1");
#endif
	for (s = buf; *s; s++)
		if (isdigit(*s) || *s == ',')
			break;
	idx = simple_strtoul(s, NULL, 10);
	*s = 0;

	__add_preferred_console(buf, idx, options, brl_options);
	console_set_on_cmdline = 1;
	return 1;
}
__setup("console=", console_setup);

/**
 * add_preferred_console - add a device to the list of preferred consoles.
 * @name: device name
 * @idx: device index
 * @options: options for this console
 *
 * The last preferred console added will be used for kernel messages
 * and stdin/out/err for init.  Normally this is used by console_setup
 * above to handle user-supplied console arguments; however it can also
 * be used by arch-specific code either to override the user or more
 * commonly to provide a default console (ie from PROM variables) when
 * the user has not supplied one.
 */
int add_preferred_console(char *name, int idx, char *options)
{
	return __add_preferred_console(name, idx, options, NULL);
}

bool console_suspend_enabled = true;
EXPORT_SYMBOL(console_suspend_enabled);

static int __init console_suspend_disable(char *str)
{
	console_suspend_enabled = false;
	return 1;
}
__setup("no_console_suspend", console_suspend_disable);
module_param_named(console_suspend, console_suspend_enabled,
		bool, S_IRUGO | S_IWUSR);
MODULE_PARM_DESC(console_suspend, "suspend console during suspend"
	" and hibernate operations");

/**
 * suspend_console - suspend the console subsystem
 *
 * This disables printk() while we go into suspend states
 */
void suspend_console(void)
{
	if (!console_suspend_enabled)
		return;
	printk("Suspending console(s) (use no_console_suspend to debug)\n");
	console_lock();
	console_suspended = 1;
	up_console_sem();
}

void resume_console(void)
{
	if (!console_suspend_enabled)
		return;
	down_console_sem();
	console_suspended = 0;
	console_unlock();
}

/**
 * console_cpu_notify - print deferred console messages after CPU hotplug
 * @self: notifier struct
 * @action: CPU hotplug event
 * @hcpu: unused
 *
 * If printk() is called from a CPU that is not online yet, the messages
 * will be spooled but will not show up on the console.  This function is
 * called when a new CPU comes online (or fails to come up), and ensures
 * that any such output gets printed.
 */
static int console_cpu_notify(struct notifier_block *self,
	unsigned long action, void *hcpu)
{
	switch (action) {
	case CPU_ONLINE:
	case CPU_DEAD:
	case CPU_DOWN_FAILED:
	case CPU_UP_CANCELED:
		console_lock();
		console_unlock();
	}
	return NOTIFY_OK;
}

/**
 * console_lock - lock the console system for exclusive use.
 *
 * Acquires a lock which guarantees that the caller has
 * exclusive access to the console system and the console_drivers list.
 *
 * Can sleep, returns nothing.
 */
void console_lock(void)
{
	might_sleep();

	down_console_sem();
	if (console_suspended)
		return;
	console_locked = 1;
	console_may_schedule = 1;
}
EXPORT_SYMBOL(console_lock);

/**
 * console_trylock - try to lock the console system for exclusive use.
 *
 * Try to acquire a lock which guarantees that the caller has exclusive
 * access to the console system and the console_drivers list.
 *
 * returns 1 on success, and 0 on failure to acquire the lock.
 */
int console_trylock(void)
{
	if (down_trylock_console_sem())
		return 0;
	if (console_suspended) {
		up_console_sem();
		return 0;
	}
	console_locked = 1;
	console_may_schedule = 0;
	return 1;
}
EXPORT_SYMBOL(console_trylock);

int is_console_locked(void)
{
	return console_locked;
}

static void console_cont_flush(char *text, size_t size)
{
	unsigned long flags;
	size_t len;

	raw_spin_lock_irqsave(&logbuf_lock, flags);

	if (!cont.len)
		goto out;

	/*
	 * We still queue earlier records, likely because the console was
	 * busy. The earlier ones need to be printed before this one, we
	 * did not flush any fragment so far, so just let it queue up.
	 */
	if (console_seq < log_next_seq && !cont.cons)
		goto out;

	len = cont_print_text(text, size);
#ifndef CONFIG_PREEMPT_RT_FULL
	raw_spin_unlock(&logbuf_lock);
	stop_critical_timings();
	call_console_drivers(cont.level, text, len);
	start_critical_timings();
	local_irq_restore(flags);
#else
	raw_spin_unlock_irqrestore(&logbuf_lock, flags);
	call_console_drivers(cont.level, text, len);
#endif
	return;
out:
	raw_spin_unlock_irqrestore(&logbuf_lock, flags);
}

/**
 * console_unlock - unlock the console system
 *
 * Releases the console_lock which the caller holds on the console system
 * and the console driver list.
 *
 * While the console_lock was held, console output may have been buffered
 * by printk().  If this is the case, console_unlock(); emits
 * the output prior to releasing the lock.
 *
 * If there is output waiting, we wake /dev/kmsg and syslog() users.
 *
 * console_unlock(); may be called from any context.
 */
void console_unlock(void)
{
	static char text[LOG_LINE_MAX + PREFIX_MAX];
	static u64 seen_seq;
	unsigned long flags;
	bool wake_klogd = false;
	bool do_cond_resched, retry;

	if (console_suspended) {
		up_console_sem();
		return;
	}

	/*
	 * Console drivers are called under logbuf_lock, so
	 * @console_may_schedule should be cleared before; however, we may
	 * end up dumping a lot of lines, for example, if called from
	 * console registration path, and should invoke cond_resched()
	 * between lines if allowable.  Not doing so can cause a very long
	 * scheduling stall on a slow console leading to RCU stall and
	 * softlockup warnings which exacerbate the issue with more
	 * messages practically incapacitating the system.
	 */
	do_cond_resched = console_may_schedule;
	console_may_schedule = 0;

	/* flush buffered message fragment immediately to console */
	console_cont_flush(text, sizeof(text));
again:
	for (;;) {
		struct printk_log *msg;
		size_t len;
		int level;

		raw_spin_lock_irqsave(&logbuf_lock, flags);
		if (seen_seq != log_next_seq) {
			wake_klogd = true;
			seen_seq = log_next_seq;
		}

		if (console_seq < log_first_seq) {
			len = sprintf(text, "** %u printk messages dropped ** ",
				      (unsigned)(log_first_seq - console_seq));

			/* messages are gone, move to first one */
			console_seq = log_first_seq;
			console_idx = log_first_idx;
			console_prev = 0;
		} else {
			len = 0;
		}
skip:
		if (console_seq == log_next_seq)
			break;

		msg = log_from_idx(console_idx);
		if (msg->flags & LOG_NOCONS) {
			/*
			 * Skip record we have buffered and already printed
			 * directly to the console when we received it.
			 */
			console_idx = log_next(console_idx);
			console_seq++;
			/*
			 * We will get here again when we register a new
			 * CON_PRINTBUFFER console. Clear the flag so we
			 * will properly dump everything later.
			 */
			msg->flags &= ~LOG_NOCONS;
			console_prev = msg->flags;
			goto skip;
		}

		level = msg->level;
		len += msg_print_text(msg, console_prev, false,
				      text + len, sizeof(text) - len);
		console_idx = log_next(console_idx);
		console_seq++;
		console_prev = msg->flags;
#ifdef CONFIG_PREEMPT_RT_FULL
		raw_spin_unlock_irqrestore(&logbuf_lock, flags);
		call_console_drivers(level, text, len);
#else
		raw_spin_unlock(&logbuf_lock);

		stop_critical_timings();	/* don't trace print latency */
		call_console_drivers(level, text, len);
		start_critical_timings();
		local_irq_restore(flags);
<<<<<<< HEAD
#endif
=======

		if (do_cond_resched)
			cond_resched();
>>>>>>> 83fdace6
	}
	console_locked = 0;

	/* Release the exclusive_console once it is used */
	if (unlikely(exclusive_console))
		exclusive_console = NULL;

	raw_spin_unlock(&logbuf_lock);

	up_console_sem();

	/*
	 * Someone could have filled up the buffer again, so re-check if there's
	 * something to flush. In case we cannot trylock the console_sem again,
	 * there's a new owner and the console_unlock() from them will do the
	 * flush, no worries.
	 */
	raw_spin_lock(&logbuf_lock);
	retry = console_seq != log_next_seq;
	raw_spin_unlock_irqrestore(&logbuf_lock, flags);

	if (retry && console_trylock())
		goto again;

	if (wake_klogd)
		wake_up_klogd();
}
EXPORT_SYMBOL(console_unlock);

/**
 * console_conditional_schedule - yield the CPU if required
 *
 * If the console code is currently allowed to sleep, and
 * if this CPU should yield the CPU to another task, do
 * so here.
 *
 * Must be called within console_lock();.
 */
void __sched console_conditional_schedule(void)
{
	if (console_may_schedule)
		cond_resched();
}
EXPORT_SYMBOL(console_conditional_schedule);

void console_unblank(void)
{
	struct console *c;

	/*
	 * console_unblank can no longer be called in interrupt context unless
	 * oops_in_progress is set to 1..
	 */
	if (oops_in_progress) {
		if (down_trylock_console_sem() != 0)
			return;
	} else
		console_lock();

	console_locked = 1;
	console_may_schedule = 0;
	for_each_console(c)
		if ((c->flags & CON_ENABLED) && c->unblank)
			c->unblank();
	console_unlock();
}

/**
 * console_flush_on_panic - flush console content on panic
 *
 * Immediately output all pending messages no matter what.
 */
void console_flush_on_panic(void)
{
	/*
	 * If someone else is holding the console lock, trylock will fail
	 * and may_schedule may be set.  Ignore and proceed to unlock so
	 * that messages are flushed out.  As this can be called from any
	 * context and we don't want to get preempted while flushing,
	 * ensure may_schedule is cleared.
	 */
	console_trylock();
	console_may_schedule = 0;
	console_unlock();
}

/*
 * Return the console tty driver structure and its associated index
 */
struct tty_driver *console_device(int *index)
{
	struct console *c;
	struct tty_driver *driver = NULL;

	console_lock();
	for_each_console(c) {
		if (!c->device)
			continue;
		driver = c->device(c, index);
		if (driver)
			break;
	}
	console_unlock();
	return driver;
}

/*
 * Prevent further output on the passed console device so that (for example)
 * serial drivers can disable console output before suspending a port, and can
 * re-enable output afterwards.
 */
void console_stop(struct console *console)
{
	console_lock();
	console->flags &= ~CON_ENABLED;
	console_unlock();
}
EXPORT_SYMBOL(console_stop);

void console_start(struct console *console)
{
	console_lock();
	console->flags |= CON_ENABLED;
	console_unlock();
}
EXPORT_SYMBOL(console_start);

static int __read_mostly keep_bootcon;

static int __init keep_bootcon_setup(char *str)
{
	keep_bootcon = 1;
	pr_info("debug: skip boot console de-registration.\n");

	return 0;
}

early_param("keep_bootcon", keep_bootcon_setup);

/*
 * The console driver calls this routine during kernel initialization
 * to register the console printing procedure with printk() and to
 * print any messages that were printed by the kernel before the
 * console driver was initialized.
 *
 * This can happen pretty early during the boot process (because of
 * early_printk) - sometimes before setup_arch() completes - be careful
 * of what kernel features are used - they may not be initialised yet.
 *
 * There are two types of consoles - bootconsoles (early_printk) and
 * "real" consoles (everything which is not a bootconsole) which are
 * handled differently.
 *  - Any number of bootconsoles can be registered at any time.
 *  - As soon as a "real" console is registered, all bootconsoles
 *    will be unregistered automatically.
 *  - Once a "real" console is registered, any attempt to register a
 *    bootconsoles will be rejected
 */
void register_console(struct console *newcon)
{
	int i;
	unsigned long flags;
	struct console *bcon = NULL;
	struct console_cmdline *c;

	if (console_drivers)
		for_each_console(bcon)
			if (WARN(bcon == newcon,
					"console '%s%d' already registered\n",
					bcon->name, bcon->index))
				return;

	/*
	 * before we register a new CON_BOOT console, make sure we don't
	 * already have a valid console
	 */
	if (console_drivers && newcon->flags & CON_BOOT) {
		/* find the last or real console */
		for_each_console(bcon) {
			if (!(bcon->flags & CON_BOOT)) {
				pr_info("Too late to register bootconsole %s%d\n",
					newcon->name, newcon->index);
				return;
			}
		}
	}

	if (console_drivers && console_drivers->flags & CON_BOOT)
		bcon = console_drivers;

	if (preferred_console < 0 || bcon || !console_drivers)
		preferred_console = selected_console;

	/*
	 *	See if we want to use this console driver. If we
	 *	didn't select a console we take the first one
	 *	that registers here.
	 */
	if (preferred_console < 0) {
		if (newcon->index < 0)
			newcon->index = 0;
		if (newcon->setup == NULL ||
		    newcon->setup(newcon, NULL) == 0) {
			newcon->flags |= CON_ENABLED;
			if (newcon->device) {
				newcon->flags |= CON_CONSDEV;
				preferred_console = 0;
			}
		}
	}

	/*
	 *	See if this console matches one we selected on
	 *	the command line.
	 */
	for (i = 0, c = console_cmdline;
	     i < MAX_CMDLINECONSOLES && c->name[0];
	     i++, c++) {
		if (!newcon->match ||
		    newcon->match(newcon, c->name, c->index, c->options) != 0) {
			/* default matching */
			BUILD_BUG_ON(sizeof(c->name) != sizeof(newcon->name));
			if (strcmp(c->name, newcon->name) != 0)
				continue;
			if (newcon->index >= 0 &&
			    newcon->index != c->index)
				continue;
			if (newcon->index < 0)
				newcon->index = c->index;

			if (_braille_register_console(newcon, c))
				return;

			if (newcon->setup &&
			    newcon->setup(newcon, c->options) != 0)
				break;
		}

		newcon->flags |= CON_ENABLED;
		if (i == selected_console) {
			newcon->flags |= CON_CONSDEV;
			preferred_console = selected_console;
		}
		break;
	}

	if (!(newcon->flags & CON_ENABLED))
		return;

	/*
	 * If we have a bootconsole, and are switching to a real console,
	 * don't print everything out again, since when the boot console, and
	 * the real console are the same physical device, it's annoying to
	 * see the beginning boot messages twice
	 */
	if (bcon && ((newcon->flags & (CON_CONSDEV | CON_BOOT)) == CON_CONSDEV))
		newcon->flags &= ~CON_PRINTBUFFER;

	/*
	 *	Put this console in the list - keep the
	 *	preferred driver at the head of the list.
	 */
	console_lock();
	if ((newcon->flags & CON_CONSDEV) || console_drivers == NULL) {
		newcon->next = console_drivers;
		console_drivers = newcon;
		if (newcon->next)
			newcon->next->flags &= ~CON_CONSDEV;
	} else {
		newcon->next = console_drivers->next;
		console_drivers->next = newcon;
	}
	if (newcon->flags & CON_PRINTBUFFER) {
		/*
		 * console_unlock(); will print out the buffered messages
		 * for us.
		 */
		raw_spin_lock_irqsave(&logbuf_lock, flags);
		console_seq = syslog_seq;
		console_idx = syslog_idx;
		console_prev = syslog_prev;
		raw_spin_unlock_irqrestore(&logbuf_lock, flags);
		/*
		 * We're about to replay the log buffer.  Only do this to the
		 * just-registered console to avoid excessive message spam to
		 * the already-registered consoles.
		 */
		exclusive_console = newcon;
	}
	console_unlock();
	console_sysfs_notify();

	/*
	 * By unregistering the bootconsoles after we enable the real console
	 * we get the "console xxx enabled" message on all the consoles -
	 * boot consoles, real consoles, etc - this is to ensure that end
	 * users know there might be something in the kernel's log buffer that
	 * went to the bootconsole (that they do not see on the real console)
	 */
	pr_info("%sconsole [%s%d] enabled\n",
		(newcon->flags & CON_BOOT) ? "boot" : "" ,
		newcon->name, newcon->index);
	if (bcon &&
	    ((newcon->flags & (CON_CONSDEV | CON_BOOT)) == CON_CONSDEV) &&
	    !keep_bootcon) {
		/* We need to iterate through all boot consoles, to make
		 * sure we print everything out, before we unregister them.
		 */
		for_each_console(bcon)
			if (bcon->flags & CON_BOOT)
				unregister_console(bcon);
	}
}
EXPORT_SYMBOL(register_console);

int unregister_console(struct console *console)
{
        struct console *a, *b;
	int res;

	pr_info("%sconsole [%s%d] disabled\n",
		(console->flags & CON_BOOT) ? "boot" : "" ,
		console->name, console->index);

	res = _braille_unregister_console(console);
	if (res)
		return res;

	res = 1;
	console_lock();
	if (console_drivers == console) {
		console_drivers=console->next;
		res = 0;
	} else if (console_drivers) {
		for (a=console_drivers->next, b=console_drivers ;
		     a; b=a, a=b->next) {
			if (a == console) {
				b->next = a->next;
				res = 0;
				break;
			}
		}
	}

	/*
	 * If this isn't the last console and it has CON_CONSDEV set, we
	 * need to set it on the next preferred console.
	 */
	if (console_drivers != NULL && console->flags & CON_CONSDEV)
		console_drivers->flags |= CON_CONSDEV;

	console->flags &= ~CON_ENABLED;
	console_unlock();
	console_sysfs_notify();
	return res;
}
EXPORT_SYMBOL(unregister_console);

static int __init printk_late_init(void)
{
	struct console *con;

	for_each_console(con) {
		if (!keep_bootcon && con->flags & CON_BOOT) {
			unregister_console(con);
		}
	}
	hotcpu_notifier(console_cpu_notify, 0);
	return 0;
}
late_initcall(printk_late_init);

#if defined CONFIG_PRINTK
/*
 * Delayed printk version, for scheduler-internal messages:
 */
#define PRINTK_PENDING_WAKEUP	0x01
#define PRINTK_PENDING_OUTPUT	0x02

static DEFINE_PER_CPU(int, printk_pending);

static void wake_up_klogd_work_func(struct irq_work *irq_work)
{
	int pending = __this_cpu_xchg(printk_pending, 0);

	if (pending & PRINTK_PENDING_OUTPUT) {
		/* If trylock fails, someone else is doing the printing */
		if (console_trylock())
			console_unlock();
	}

	if (pending & PRINTK_PENDING_WAKEUP)
		wake_up_interruptible(&log_wait);
}

static DEFINE_PER_CPU(struct irq_work, wake_up_klogd_work) = {
	.func = wake_up_klogd_work_func,
	.flags = IRQ_WORK_LAZY,
};

void wake_up_klogd(void)
{
	preempt_disable();
	if (waitqueue_active(&log_wait)) {
		this_cpu_or(printk_pending, PRINTK_PENDING_WAKEUP);
		irq_work_queue(this_cpu_ptr(&wake_up_klogd_work));
	}
	preempt_enable();
}

int printk_deferred(const char *fmt, ...)
{
	va_list args;
	int r;

	preempt_disable();
	va_start(args, fmt);
	r = vprintk_emit(0, LOGLEVEL_SCHED, NULL, 0, fmt, args);
	va_end(args);

	__this_cpu_or(printk_pending, PRINTK_PENDING_OUTPUT);
	irq_work_queue(this_cpu_ptr(&wake_up_klogd_work));
	preempt_enable();

	return r;
}

/*
 * printk rate limiting, lifted from the networking subsystem.
 *
 * This enforces a rate limit: not more than 10 kernel messages
 * every 5s to make a denial-of-service attack impossible.
 */
DEFINE_RATELIMIT_STATE(printk_ratelimit_state, 5 * HZ, 10);

int __printk_ratelimit(const char *func)
{
	return ___ratelimit(&printk_ratelimit_state, func);
}
EXPORT_SYMBOL(__printk_ratelimit);

/**
 * printk_timed_ratelimit - caller-controlled printk ratelimiting
 * @caller_jiffies: pointer to caller's state
 * @interval_msecs: minimum interval between prints
 *
 * printk_timed_ratelimit() returns true if more than @interval_msecs
 * milliseconds have elapsed since the last time printk_timed_ratelimit()
 * returned true.
 */
bool printk_timed_ratelimit(unsigned long *caller_jiffies,
			unsigned int interval_msecs)
{
	unsigned long elapsed = jiffies - *caller_jiffies;

	if (*caller_jiffies && elapsed <= msecs_to_jiffies(interval_msecs))
		return false;

	*caller_jiffies = jiffies;
	return true;
}
EXPORT_SYMBOL(printk_timed_ratelimit);

static DEFINE_SPINLOCK(dump_list_lock);
static LIST_HEAD(dump_list);

/**
 * kmsg_dump_register - register a kernel log dumper.
 * @dumper: pointer to the kmsg_dumper structure
 *
 * Adds a kernel log dumper to the system. The dump callback in the
 * structure will be called when the kernel oopses or panics and must be
 * set. Returns zero on success and %-EINVAL or %-EBUSY otherwise.
 */
int kmsg_dump_register(struct kmsg_dumper *dumper)
{
	unsigned long flags;
	int err = -EBUSY;

	/* The dump callback needs to be set */
	if (!dumper->dump)
		return -EINVAL;

	spin_lock_irqsave(&dump_list_lock, flags);
	/* Don't allow registering multiple times */
	if (!dumper->registered) {
		dumper->registered = 1;
		list_add_tail_rcu(&dumper->list, &dump_list);
		err = 0;
	}
	spin_unlock_irqrestore(&dump_list_lock, flags);

	return err;
}
EXPORT_SYMBOL_GPL(kmsg_dump_register);

/**
 * kmsg_dump_unregister - unregister a kmsg dumper.
 * @dumper: pointer to the kmsg_dumper structure
 *
 * Removes a dump device from the system. Returns zero on success and
 * %-EINVAL otherwise.
 */
int kmsg_dump_unregister(struct kmsg_dumper *dumper)
{
	unsigned long flags;
	int err = -EINVAL;

	spin_lock_irqsave(&dump_list_lock, flags);
	if (dumper->registered) {
		dumper->registered = 0;
		list_del_rcu(&dumper->list);
		err = 0;
	}
	spin_unlock_irqrestore(&dump_list_lock, flags);
	synchronize_rcu();

	return err;
}
EXPORT_SYMBOL_GPL(kmsg_dump_unregister);

static bool always_kmsg_dump;
module_param_named(always_kmsg_dump, always_kmsg_dump, bool, S_IRUGO | S_IWUSR);

/**
 * kmsg_dump - dump kernel log to kernel message dumpers.
 * @reason: the reason (oops, panic etc) for dumping
 *
 * Call each of the registered dumper's dump() callback, which can
 * retrieve the kmsg records with kmsg_dump_get_line() or
 * kmsg_dump_get_buffer().
 */
void kmsg_dump(enum kmsg_dump_reason reason)
{
	struct kmsg_dumper *dumper;
	unsigned long flags;

	if ((reason > KMSG_DUMP_OOPS) && !always_kmsg_dump)
		return;

	rcu_read_lock();
	list_for_each_entry_rcu(dumper, &dump_list, list) {
		if (dumper->max_reason && reason > dumper->max_reason)
			continue;

		/* initialize iterator with data about the stored records */
		dumper->active = true;

		raw_spin_lock_irqsave(&logbuf_lock, flags);
		dumper->cur_seq = clear_seq;
		dumper->cur_idx = clear_idx;
		dumper->next_seq = log_next_seq;
		dumper->next_idx = log_next_idx;
		raw_spin_unlock_irqrestore(&logbuf_lock, flags);

		/* invoke dumper which will iterate over records */
		dumper->dump(dumper, reason);

		/* reset iterator */
		dumper->active = false;
	}
	rcu_read_unlock();
}

/**
 * kmsg_dump_get_line_nolock - retrieve one kmsg log line (unlocked version)
 * @dumper: registered kmsg dumper
 * @syslog: include the "<4>" prefixes
 * @line: buffer to copy the line to
 * @size: maximum size of the buffer
 * @len: length of line placed into buffer
 *
 * Start at the beginning of the kmsg buffer, with the oldest kmsg
 * record, and copy one record into the provided buffer.
 *
 * Consecutive calls will return the next available record moving
 * towards the end of the buffer with the youngest messages.
 *
 * A return value of FALSE indicates that there are no more records to
 * read.
 *
 * The function is similar to kmsg_dump_get_line(), but grabs no locks.
 */
bool kmsg_dump_get_line_nolock(struct kmsg_dumper *dumper, bool syslog,
			       char *line, size_t size, size_t *len)
{
	struct printk_log *msg;
	size_t l = 0;
	bool ret = false;

	if (!dumper->active)
		goto out;

	if (dumper->cur_seq < log_first_seq) {
		/* messages are gone, move to first available one */
		dumper->cur_seq = log_first_seq;
		dumper->cur_idx = log_first_idx;
	}

	/* last entry */
	if (dumper->cur_seq >= log_next_seq)
		goto out;

	msg = log_from_idx(dumper->cur_idx);
	l = msg_print_text(msg, 0, syslog, line, size);

	dumper->cur_idx = log_next(dumper->cur_idx);
	dumper->cur_seq++;
	ret = true;
out:
	if (len)
		*len = l;
	return ret;
}

/**
 * kmsg_dump_get_line - retrieve one kmsg log line
 * @dumper: registered kmsg dumper
 * @syslog: include the "<4>" prefixes
 * @line: buffer to copy the line to
 * @size: maximum size of the buffer
 * @len: length of line placed into buffer
 *
 * Start at the beginning of the kmsg buffer, with the oldest kmsg
 * record, and copy one record into the provided buffer.
 *
 * Consecutive calls will return the next available record moving
 * towards the end of the buffer with the youngest messages.
 *
 * A return value of FALSE indicates that there are no more records to
 * read.
 */
bool kmsg_dump_get_line(struct kmsg_dumper *dumper, bool syslog,
			char *line, size_t size, size_t *len)
{
	unsigned long flags;
	bool ret;

	raw_spin_lock_irqsave(&logbuf_lock, flags);
	ret = kmsg_dump_get_line_nolock(dumper, syslog, line, size, len);
	raw_spin_unlock_irqrestore(&logbuf_lock, flags);

	return ret;
}
EXPORT_SYMBOL_GPL(kmsg_dump_get_line);

/**
 * kmsg_dump_get_buffer - copy kmsg log lines
 * @dumper: registered kmsg dumper
 * @syslog: include the "<4>" prefixes
 * @buf: buffer to copy the line to
 * @size: maximum size of the buffer
 * @len: length of line placed into buffer
 *
 * Start at the end of the kmsg buffer and fill the provided buffer
 * with as many of the the *youngest* kmsg records that fit into it.
 * If the buffer is large enough, all available kmsg records will be
 * copied with a single call.
 *
 * Consecutive calls will fill the buffer with the next block of
 * available older records, not including the earlier retrieved ones.
 *
 * A return value of FALSE indicates that there are no more records to
 * read.
 */
bool kmsg_dump_get_buffer(struct kmsg_dumper *dumper, bool syslog,
			  char *buf, size_t size, size_t *len)
{
	unsigned long flags;
	u64 seq;
	u32 idx;
	u64 next_seq;
	u32 next_idx;
	enum log_flags prev;
	size_t l = 0;
	bool ret = false;

	if (!dumper->active)
		goto out;

	raw_spin_lock_irqsave(&logbuf_lock, flags);
	if (dumper->cur_seq < log_first_seq) {
		/* messages are gone, move to first available one */
		dumper->cur_seq = log_first_seq;
		dumper->cur_idx = log_first_idx;
	}

	/* last entry */
	if (dumper->cur_seq >= dumper->next_seq) {
		raw_spin_unlock_irqrestore(&logbuf_lock, flags);
		goto out;
	}

	/* calculate length of entire buffer */
	seq = dumper->cur_seq;
	idx = dumper->cur_idx;
	prev = 0;
	while (seq < dumper->next_seq) {
		struct printk_log *msg = log_from_idx(idx);

		l += msg_print_text(msg, prev, true, NULL, 0);
		idx = log_next(idx);
		seq++;
		prev = msg->flags;
	}

	/* move first record forward until length fits into the buffer */
	seq = dumper->cur_seq;
	idx = dumper->cur_idx;
	prev = 0;
	while (l > size && seq < dumper->next_seq) {
		struct printk_log *msg = log_from_idx(idx);

		l -= msg_print_text(msg, prev, true, NULL, 0);
		idx = log_next(idx);
		seq++;
		prev = msg->flags;
	}

	/* last message in next interation */
	next_seq = seq;
	next_idx = idx;

	l = 0;
	while (seq < dumper->next_seq) {
		struct printk_log *msg = log_from_idx(idx);

		l += msg_print_text(msg, prev, syslog, buf + l, size - l);
		idx = log_next(idx);
		seq++;
		prev = msg->flags;
	}

	dumper->next_seq = next_seq;
	dumper->next_idx = next_idx;
	ret = true;
	raw_spin_unlock_irqrestore(&logbuf_lock, flags);
out:
	if (len)
		*len = l;
	return ret;
}
EXPORT_SYMBOL_GPL(kmsg_dump_get_buffer);

/**
 * kmsg_dump_rewind_nolock - reset the interator (unlocked version)
 * @dumper: registered kmsg dumper
 *
 * Reset the dumper's iterator so that kmsg_dump_get_line() and
 * kmsg_dump_get_buffer() can be called again and used multiple
 * times within the same dumper.dump() callback.
 *
 * The function is similar to kmsg_dump_rewind(), but grabs no locks.
 */
void kmsg_dump_rewind_nolock(struct kmsg_dumper *dumper)
{
	dumper->cur_seq = clear_seq;
	dumper->cur_idx = clear_idx;
	dumper->next_seq = log_next_seq;
	dumper->next_idx = log_next_idx;
}

/**
 * kmsg_dump_rewind - reset the interator
 * @dumper: registered kmsg dumper
 *
 * Reset the dumper's iterator so that kmsg_dump_get_line() and
 * kmsg_dump_get_buffer() can be called again and used multiple
 * times within the same dumper.dump() callback.
 */
void kmsg_dump_rewind(struct kmsg_dumper *dumper)
{
	unsigned long flags;

	raw_spin_lock_irqsave(&logbuf_lock, flags);
	kmsg_dump_rewind_nolock(dumper);
	raw_spin_unlock_irqrestore(&logbuf_lock, flags);
}
EXPORT_SYMBOL_GPL(kmsg_dump_rewind);

static char dump_stack_arch_desc_str[128];

/**
 * dump_stack_set_arch_desc - set arch-specific str to show with task dumps
 * @fmt: printf-style format string
 * @...: arguments for the format string
 *
 * The configured string will be printed right after utsname during task
 * dumps.  Usually used to add arch-specific system identifiers.  If an
 * arch wants to make use of such an ID string, it should initialize this
 * as soon as possible during boot.
 */
void __init dump_stack_set_arch_desc(const char *fmt, ...)
{
	va_list args;

	va_start(args, fmt);
	vsnprintf(dump_stack_arch_desc_str, sizeof(dump_stack_arch_desc_str),
		  fmt, args);
	va_end(args);
}

/**
 * dump_stack_print_info - print generic debug info for dump_stack()
 * @log_lvl: log level
 *
 * Arch-specific dump_stack() implementations can use this function to
 * print out the same debug information as the generic dump_stack().
 */
void dump_stack_print_info(const char *log_lvl)
{
	printk("%sCPU: %d PID: %d Comm: %.20s %s %s %.*s\n",
	       log_lvl, raw_smp_processor_id(), current->pid, current->comm,
	       print_tainted(), init_utsname()->release,
	       (int)strcspn(init_utsname()->version, " "),
	       init_utsname()->version);

	if (dump_stack_arch_desc_str[0] != '\0')
		printk("%sHardware name: %s\n",
		       log_lvl, dump_stack_arch_desc_str);

	print_worker_info(log_lvl, current);
}

/**
 * show_regs_print_info - print generic debug info for show_regs()
 * @log_lvl: log level
 *
 * show_regs() implementations can use this function to print out generic
 * debug information.
 */
void show_regs_print_info(const char *log_lvl)
{
	dump_stack_print_info(log_lvl);

	printk("%stask: %p ti: %p task.ti: %p\n",
	       log_lvl, current, current_thread_info(),
	       task_thread_info(current));
}

#endif<|MERGE_RESOLUTION|>--- conflicted
+++ resolved
@@ -2339,13 +2339,10 @@
 		call_console_drivers(level, text, len);
 		start_critical_timings();
 		local_irq_restore(flags);
-<<<<<<< HEAD
 #endif
-=======
 
 		if (do_cond_resched)
 			cond_resched();
->>>>>>> 83fdace6
 	}
 	console_locked = 0;
 
