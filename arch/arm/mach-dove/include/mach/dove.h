--- conflicted
+++ resolved
@@ -130,21 +130,13 @@
 #define DOVE_PMU_MPP_GENERAL_CTRL (DOVE_MPP_VIRT_BASE + 0x10)
 #define DOVE_RESET_SAMPLE_LO	(DOVE_MPP_VIRT_BASE | 0x014)
 #define DOVE_RESET_SAMPLE_HI	(DOVE_MPP_VIRT_BASE | 0x018)
-<<<<<<< HEAD
-#define DOVE_GPIO_VIRT_BASE	(DOVE_SB_REGS_VIRT_BASE | 0xd0400)
-=======
 #define DOVE_GPIO_LO_VIRT_BASE	(DOVE_SB_REGS_VIRT_BASE | 0xd0400)
 #define DOVE_GPIO_HI_VIRT_BASE	(DOVE_SB_REGS_VIRT_BASE | 0xd0420)
->>>>>>> 105e53f8
 #define DOVE_GPIO2_VIRT_BASE    (DOVE_SB_REGS_VIRT_BASE | 0xe8400)
 #define DOVE_MPP_GENERAL_VIRT_BASE	(DOVE_SB_REGS_VIRT_BASE | 0xe803c)
 #define  DOVE_AU1_SPDIFO_GPIO_EN	(1 << 1)
 #define  DOVE_NAND_GPIO_EN		(1 << 0)
-<<<<<<< HEAD
-#define DOVE_MPP_CTRL4_VIRT_BASE	(DOVE_GPIO_VIRT_BASE + 0x40)
-=======
 #define DOVE_MPP_CTRL4_VIRT_BASE	(DOVE_GPIO_LO_VIRT_BASE + 0x40)
->>>>>>> 105e53f8
 #define  DOVE_SPI_GPIO_SEL		(1 << 5)
 #define  DOVE_UART1_GPIO_SEL		(1 << 4)
 #define  DOVE_AU1_GPIO_SEL		(1 << 3)
