--- conflicted
+++ resolved
@@ -580,13 +580,9 @@
 {
 	__omap_sync32k_timer_init(2, "timer_sys_ck", NULL,
 			1, "timer_sys_ck", "ti,timer-alwon", true);
-<<<<<<< HEAD
+
 	if (of_have_populated_dt())
 		clocksource_probe();
-=======
-
-	clocksource_probe();
->>>>>>> dec1dc2a
 }
 #endif
 
