/*
 * Copyright 2008-2010 Cisco Systems, Inc.  All rights reserved.
 * Copyright 2007 Nuova Systems, Inc.  All rights reserved.
 *
 * This program is free software; you may redistribute it and/or modify
 * it under the terms of the GNU General Public License as published by
 * the Free Software Foundation; version 2 of the License.
 *
 * THE SOFTWARE IS PROVIDED "AS IS", WITHOUT WARRANTY OF ANY KIND,
 * EXPRESS OR IMPLIED, INCLUDING BUT NOT LIMITED TO THE WARRANTIES OF
 * MERCHANTABILITY, FITNESS FOR A PARTICULAR PURPOSE AND
 * NONINFRINGEMENT. IN NO EVENT SHALL THE AUTHORS OR COPYRIGHT HOLDERS
 * BE LIABLE FOR ANY CLAIM, DAMAGES OR OTHER LIABILITY, WHETHER IN AN
 * ACTION OF CONTRACT, TORT OR OTHERWISE, ARISING FROM, OUT OF OR IN
 * CONNECTION WITH THE SOFTWARE OR THE USE OR OTHER DEALINGS IN THE
 * SOFTWARE.
 *
 */

#ifndef _ENIC_H_
#define _ENIC_H_

#include "vnic_enet.h"
#include "vnic_dev.h"
#include "vnic_wq.h"
#include "vnic_rq.h"
#include "vnic_cq.h"
#include "vnic_intr.h"
#include "vnic_stats.h"
#include "vnic_nic.h"
#include "vnic_rss.h"

#define DRV_NAME		"enic"
#define DRV_DESCRIPTION		"Cisco VIC Ethernet NIC Driver"
<<<<<<< HEAD
#define DRV_VERSION		"1.4.1.10"
#define DRV_COPYRIGHT		"Copyright 2008-2010 Cisco Systems, Inc"
=======
#define DRV_VERSION		"2.1.1.12"
#define DRV_COPYRIGHT		"Copyright 2008-2011 Cisco Systems, Inc"
>>>>>>> 105e53f8

#define ENIC_BARS_MAX		6

#define ENIC_WQ_MAX		1
#define ENIC_RQ_MAX		1
#define ENIC_CQ_MAX		(ENIC_WQ_MAX + ENIC_RQ_MAX)
#define ENIC_INTR_MAX		(ENIC_CQ_MAX + 2)

struct enic_msix_entry {
	int requested;
	char devname[IFNAMSIZ];
	irqreturn_t (*isr)(int, void *);
	void *devid;
};

#define ENIC_PORT_REQUEST_APPLIED	(1 << 0)
#define ENIC_SET_REQUEST		(1 << 1)
#define ENIC_SET_NAME			(1 << 2)
#define ENIC_SET_INSTANCE		(1 << 3)
#define ENIC_SET_HOST			(1 << 4)

struct enic_port_profile {
	u32 set;
	u8 request;
	char name[PORT_PROFILE_MAX];
	u8 instance_uuid[PORT_UUID_MAX];
	u8 host_uuid[PORT_UUID_MAX];
	u8 vf_mac[ETH_ALEN];
	u8 mac_addr[ETH_ALEN];
};

/* Per-instance private data structure */
struct enic {
	struct net_device *netdev;
	struct pci_dev *pdev;
	struct vnic_enet_config config;
	struct vnic_dev_bar bar[ENIC_BARS_MAX];
	struct vnic_dev *vdev;
	struct timer_list notify_timer;
	struct work_struct reset;
	struct msix_entry msix_entry[ENIC_INTR_MAX];
	struct enic_msix_entry msix[ENIC_INTR_MAX];
	u32 msg_enable;
	spinlock_t devcmd_lock;
	u8 mac_addr[ETH_ALEN];
	u8 mc_addr[ENIC_MULTICAST_PERFECT_FILTERS][ETH_ALEN];
	u8 uc_addr[ENIC_UNICAST_PERFECT_FILTERS][ETH_ALEN];
	unsigned int flags;
	unsigned int mc_count;
	unsigned int uc_count;
	int csum_rx_enabled;
	u32 port_mtu;
	u32 rx_coalesce_usecs;
	u32 tx_coalesce_usecs;
	struct enic_port_profile pp;

	/* work queue cache line section */
	____cacheline_aligned struct vnic_wq wq[ENIC_WQ_MAX];
	spinlock_t wq_lock[ENIC_WQ_MAX];
	unsigned int wq_count;
	struct vlan_group *vlan_group;
	u16 loop_enable;
	u16 loop_tag;

	/* receive queue cache line section */
	____cacheline_aligned struct vnic_rq rq[ENIC_RQ_MAX];
	unsigned int rq_count;
	u64 rq_truncated_pkts;
	u64 rq_bad_fcs;
	struct napi_struct napi[ENIC_RQ_MAX];

	/* interrupt resource cache line section */
	____cacheline_aligned struct vnic_intr intr[ENIC_INTR_MAX];
	unsigned int intr_count;
	u32 __iomem *legacy_pba;		/* memory-mapped */

	/* completion queue cache line section */
	____cacheline_aligned struct vnic_cq cq[ENIC_CQ_MAX];
	unsigned int cq_count;
};

static inline struct device *enic_get_dev(struct enic *enic)
{
	return &(enic->pdev->dev);
}

#endif /* _ENIC_H_ */<|MERGE_RESOLUTION|>--- conflicted
+++ resolved
@@ -32,13 +32,8 @@
 
 #define DRV_NAME		"enic"
 #define DRV_DESCRIPTION		"Cisco VIC Ethernet NIC Driver"
-<<<<<<< HEAD
-#define DRV_VERSION		"1.4.1.10"
-#define DRV_COPYRIGHT		"Copyright 2008-2010 Cisco Systems, Inc"
-=======
 #define DRV_VERSION		"2.1.1.12"
 #define DRV_COPYRIGHT		"Copyright 2008-2011 Cisco Systems, Inc"
->>>>>>> 105e53f8
 
 #define ENIC_BARS_MAX		6
 
