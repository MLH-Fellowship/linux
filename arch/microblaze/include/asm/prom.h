--- conflicted
+++ resolved
@@ -31,8 +31,6 @@
 /* Other Prototypes */
 extern int early_uartlite_console(void);
 
-<<<<<<< HEAD
-=======
 #ifdef CONFIG_PCI
 /*
  * PCI <-> OF matching functions
@@ -48,7 +46,6 @@
 extern void pci_create_OF_bus_map(void);
 #endif
 
->>>>>>> 93929ebc
 /*
  * OF address retreival & translation
  */
