--- conflicted
+++ resolved
@@ -1965,7 +1965,6 @@
 		bp = xfs_trans_get_buf(tp, mp->m_ddev_targp, blkno,
 					mp->m_bsize * blks_per_cluster,
 					XBF_LOCK);
-<<<<<<< HEAD
 
 		/*
 		 * Walk the inodes already attached to the buffer and mark them
@@ -1990,32 +1989,6 @@
 
 
 		/*
-=======
-
-		/*
-		 * Walk the inodes already attached to the buffer and mark them
-		 * stale. These will all have the flush locks held, so an
-		 * in-memory inode walk can't lock them. By marking them all
-		 * stale first, we will not attempt to lock them in the loop
-		 * below as the XFS_ISTALE flag will be set.
-		 */
-		lip = XFS_BUF_FSPRIVATE(bp, xfs_log_item_t *);
-		while (lip) {
-			if (lip->li_type == XFS_LI_INODE) {
-				iip = (xfs_inode_log_item_t *)lip;
-				ASSERT(iip->ili_logged == 1);
-				lip->li_cb = xfs_istale_done;
-				xfs_trans_ail_copy_lsn(mp->m_ail,
-							&iip->ili_flush_lsn,
-							&iip->ili_item.li_lsn);
-				xfs_iflags_set(iip->ili_inode, XFS_ISTALE);
-			}
-			lip = lip->li_bio_list;
-		}
-
-
-		/*
->>>>>>> 3cbea436
 		 * For each inode in memory attempt to add it to the inode
 		 * buffer and set it up for being staled on buffer IO
 		 * completion.  This is safe as we've locked out tail pushing
@@ -2027,15 +2000,6 @@
 		 */
 		for (i = 0; i < ninodes; i++) {
 retry:
-<<<<<<< HEAD
-			read_lock(&pag->pag_ici_lock);
-			ip = radix_tree_lookup(&pag->pag_ici_root,
-					XFS_INO_TO_AGINO(mp, (inum + i)));
-
-			/* Inode not in memory or stale, nothing to do */
-			if (!ip || xfs_iflags_test(ip, XFS_ISTALE)) {
-				read_unlock(&pag->pag_ici_lock);
-=======
 			rcu_read_lock();
 			ip = radix_tree_lookup(&pag->pag_ici_root,
 					XFS_INO_TO_AGINO(mp, (inum + i)));
@@ -2043,30 +2007,10 @@
 			/* Inode not in memory, nothing to do */
 			if (!ip) {
 				rcu_read_unlock();
->>>>>>> 3cbea436
 				continue;
 			}
 
 			/*
-<<<<<<< HEAD
-			 * Don't try to lock/unlock the current inode, but we
-			 * _cannot_ skip the other inodes that we did not find
-			 * in the list attached to the buffer and are not
-			 * already marked stale. If we can't lock it, back off
-			 * and retry.
-			 */
-			if (ip != free_ip &&
-			    !xfs_ilock_nowait(ip, XFS_ILOCK_EXCL)) {
-				read_unlock(&pag->pag_ici_lock);
-				delay(1);
-				goto retry;
-			}
-			read_unlock(&pag->pag_ici_lock);
-
-			xfs_iflock(ip);
-			xfs_iflags_set(ip, XFS_ISTALE);
-
-=======
 			 * because this is an RCU protected lookup, we could
 			 * find a recently freed or even reallocated inode
 			 * during the lookup. We need to check under the
@@ -2100,7 +2044,6 @@
 			xfs_iflock(ip);
 			xfs_iflags_set(ip, XFS_ISTALE);
 
->>>>>>> 3cbea436
 			/*
 			 * we don't need to attach clean inodes or those only
 			 * with unlogged changes (which we throw away, anyway).
