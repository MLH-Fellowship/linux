--- conflicted
+++ resolved
@@ -299,22 +299,6 @@
 	 * fragile that we want to limit the things done here to the
 	 * most necessary things.
 	 */
-<<<<<<< HEAD
-
-#ifdef CONFIG_X86_32
-	/*
-	 * Switch away from the trampoline page-table
-	 *
-	 * Do this before cpu_init() because it needs to access per-cpu
-	 * data which may not be mapped in the trampoline page-table.
-	 */
-	load_cr3(swapper_pg_dir);
-	__flush_tlb_all();
-#endif
-
-	vmi_bringup();
-=======
->>>>>>> 45f53cc9
 	cpu_init();
 	preempt_disable();
 	smp_callin();
@@ -795,7 +779,6 @@
 #ifdef CONFIG_X86_32
 	/* Stack for startup_32 can be just as for start_secondary onwards */
 	irq_ctx_init(cpu);
-	initial_page_table = __pa(&trampoline_pg_dir);
 #else
 	clear_tsk_thread_flag(c_idle.idle, TIF_FORK);
 	initial_gs = per_cpu_offset(cpu);
@@ -944,10 +927,6 @@
 	per_cpu(cpu_state, cpu) = CPU_UP_PREPARE;
 
 	err = do_boot_cpu(apicid, cpu);
-<<<<<<< HEAD
-
-=======
->>>>>>> 45f53cc9
 	if (err) {
 		pr_debug("do_boot_cpu failed %d\n", err);
 		return -EIO;
