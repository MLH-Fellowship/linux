--- conflicted
+++ resolved
@@ -76,16 +76,11 @@
 config XEN_GNTDEV
 	tristate "userspace grant access device driver"
 	depends on XEN
-<<<<<<< HEAD
-=======
 	default m
->>>>>>> 105e53f8
 	select MMU_NOTIFIER
 	help
 	  Allows userspace processes to use grants.
 
-<<<<<<< HEAD
-=======
 config XEN_GRANT_DEV_ALLOC
 	tristate "User-space grant reference allocator driver"
 	depends on XEN
@@ -95,7 +90,6 @@
 	  to other domains. This can be used to implement frontend drivers
 	  or as part of an inter-domain shared memory channel.
 
->>>>>>> 105e53f8
 config XEN_PLATFORM_PCI
 	tristate "xen platform pci device driver"
 	depends on XEN_PVHVM && PCI
