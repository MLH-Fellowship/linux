/*******************************************************************************

  Intel 10 Gigabit PCI Express Linux driver
  Copyright(c) 1999 - 2011 Intel Corporation.

  This program is free software; you can redistribute it and/or modify it
  under the terms and conditions of the GNU General Public License,
  version 2, as published by the Free Software Foundation.

  This program is distributed in the hope it will be useful, but WITHOUT
  ANY WARRANTY; without even the implied warranty of MERCHANTABILITY or
  FITNESS FOR A PARTICULAR PURPOSE.  See the GNU General Public License for
  more details.

  You should have received a copy of the GNU General Public License along with
  this program; if not, write to the Free Software Foundation, Inc.,
  51 Franklin St - Fifth Floor, Boston, MA 02110-1301 USA.

  The full GNU General Public License is included in this distribution in
  the file called "COPYING".

  Contact Information:
  e1000-devel Mailing List <e1000-devel@lists.sourceforge.net>
  Intel Corporation, 5200 N.E. Elam Young Parkway, Hillsboro, OR 97124-6497

*******************************************************************************/

#include <linux/pci.h>
#include <linux/delay.h>
#include <linux/sched.h>

#include "ixgbe.h"
#include "ixgbe_phy.h"

#define IXGBE_82598_MAX_TX_QUEUES 32
#define IXGBE_82598_MAX_RX_QUEUES 64
#define IXGBE_82598_RAR_ENTRIES   16
#define IXGBE_82598_MC_TBL_SIZE  128
#define IXGBE_82598_VFT_TBL_SIZE 128

static s32 ixgbe_setup_copper_link_82598(struct ixgbe_hw *hw,
                                         ixgbe_link_speed speed,
                                         bool autoneg,
                                         bool autoneg_wait_to_complete);
static s32 ixgbe_read_i2c_eeprom_82598(struct ixgbe_hw *hw, u8 byte_offset,
                                       u8 *eeprom_data);

/**
 *  ixgbe_set_pcie_completion_timeout - set pci-e completion timeout
 *  @hw: pointer to the HW structure
 *
 *  The defaults for 82598 should be in the range of 50us to 50ms,
 *  however the hardware default for these parts is 500us to 1ms which is less
 *  than the 10ms recommended by the pci-e spec.  To address this we need to
 *  increase the value to either 10ms to 250ms for capability version 1 config,
 *  or 16ms to 55ms for version 2.
 **/
static void ixgbe_set_pcie_completion_timeout(struct ixgbe_hw *hw)
{
	struct ixgbe_adapter *adapter = hw->back;
	u32 gcr = IXGBE_READ_REG(hw, IXGBE_GCR);
	u16 pcie_devctl2;

	/* only take action if timeout value is defaulted to 0 */
	if (gcr & IXGBE_GCR_CMPL_TMOUT_MASK)
		goto out;

	/*
	 * if capababilities version is type 1 we can write the
	 * timeout of 10ms to 250ms through the GCR register
	 */
	if (!(gcr & IXGBE_GCR_CAP_VER2)) {
		gcr |= IXGBE_GCR_CMPL_TMOUT_10ms;
		goto out;
	}

	/*
	 * for version 2 capabilities we need to write the config space
	 * directly in order to set the completion timeout value for
	 * 16ms to 55ms
	 */
	pci_read_config_word(adapter->pdev,
	                     IXGBE_PCI_DEVICE_CONTROL2, &pcie_devctl2);
	pcie_devctl2 |= IXGBE_PCI_DEVICE_CONTROL2_16ms;
	pci_write_config_word(adapter->pdev,
	                      IXGBE_PCI_DEVICE_CONTROL2, pcie_devctl2);
out:
	/* disable completion timeout resend */
	gcr &= ~IXGBE_GCR_CMPL_TMOUT_RESEND;
	IXGBE_WRITE_REG(hw, IXGBE_GCR, gcr);
}

/**
 *  ixgbe_get_pcie_msix_count_82598 - Gets MSI-X vector count
 *  @hw: pointer to hardware structure
 *
 *  Read PCIe configuration space, and get the MSI-X vector count from
 *  the capabilities table.
 **/
static u16 ixgbe_get_pcie_msix_count_82598(struct ixgbe_hw *hw)
{
	struct ixgbe_adapter *adapter = hw->back;
	u16 msix_count;
	pci_read_config_word(adapter->pdev, IXGBE_PCIE_MSIX_82598_CAPS,
	                     &msix_count);
	msix_count &= IXGBE_PCIE_MSIX_TBL_SZ_MASK;

	/* MSI-X count is zero-based in HW, so increment to give proper value */
	msix_count++;

	return msix_count;
}

/**
 */
static s32 ixgbe_get_invariants_82598(struct ixgbe_hw *hw)
{
	struct ixgbe_mac_info *mac = &hw->mac;

	/* Call PHY identify routine to get the phy type */
	ixgbe_identify_phy_generic(hw);

	mac->mcft_size = IXGBE_82598_MC_TBL_SIZE;
	mac->vft_size = IXGBE_82598_VFT_TBL_SIZE;
	mac->num_rar_entries = IXGBE_82598_RAR_ENTRIES;
	mac->max_rx_queues = IXGBE_82598_MAX_RX_QUEUES;
	mac->max_tx_queues = IXGBE_82598_MAX_TX_QUEUES;
	mac->max_msix_vectors = ixgbe_get_pcie_msix_count_82598(hw);

	return 0;
}

/**
 *  ixgbe_init_phy_ops_82598 - PHY/SFP specific init
 *  @hw: pointer to hardware structure
 *
 *  Initialize any function pointers that were not able to be
 *  set during get_invariants because the PHY/SFP type was
 *  not known.  Perform the SFP init if necessary.
 *
 **/
static s32 ixgbe_init_phy_ops_82598(struct ixgbe_hw *hw)
{
	struct ixgbe_mac_info *mac = &hw->mac;
	struct ixgbe_phy_info *phy = &hw->phy;
	s32 ret_val = 0;
	u16 list_offset, data_offset;

	/* Identify the PHY */
	phy->ops.identify(hw);

	/* Overwrite the link function pointers if copper PHY */
	if (mac->ops.get_media_type(hw) == ixgbe_media_type_copper) {
		mac->ops.setup_link = &ixgbe_setup_copper_link_82598;
		mac->ops.get_link_capabilities =
			&ixgbe_get_copper_link_capabilities_generic;
	}

	switch (hw->phy.type) {
	case ixgbe_phy_tn:
		phy->ops.setup_link = &ixgbe_setup_phy_link_tnx;
		phy->ops.check_link = &ixgbe_check_phy_link_tnx;
		phy->ops.get_firmware_version =
		             &ixgbe_get_phy_firmware_version_tnx;
		break;
	case ixgbe_phy_nl:
		phy->ops.reset = &ixgbe_reset_phy_nl;

		/* Call SFP+ identify routine to get the SFP+ module type */
		ret_val = phy->ops.identify_sfp(hw);
		if (ret_val != 0)
			goto out;
		else if (hw->phy.sfp_type == ixgbe_sfp_type_unknown) {
			ret_val = IXGBE_ERR_SFP_NOT_SUPPORTED;
			goto out;
		}

		/* Check to see if SFP+ module is supported */
		ret_val = ixgbe_get_sfp_init_sequence_offsets(hw,
		                                            &list_offset,
		                                            &data_offset);
		if (ret_val != 0) {
			ret_val = IXGBE_ERR_SFP_NOT_SUPPORTED;
			goto out;
		}
		break;
	default:
		break;
	}

out:
	return ret_val;
}

/**
 *  ixgbe_start_hw_82598 - Prepare hardware for Tx/Rx
 *  @hw: pointer to hardware structure
 *
 *  Starts the hardware using the generic start_hw function.
 *  Then set pcie completion timeout
 **/
static s32 ixgbe_start_hw_82598(struct ixgbe_hw *hw)
{
	s32 ret_val = 0;

	ret_val = ixgbe_start_hw_generic(hw);

	/* set the completion timeout for interface */
	if (ret_val == 0)
		ixgbe_set_pcie_completion_timeout(hw);

	return ret_val;
}

/**
 *  ixgbe_get_link_capabilities_82598 - Determines link capabilities
 *  @hw: pointer to hardware structure
 *  @speed: pointer to link speed
 *  @autoneg: boolean auto-negotiation value
 *
 *  Determines the link capabilities by reading the AUTOC register.
 **/
static s32 ixgbe_get_link_capabilities_82598(struct ixgbe_hw *hw,
                                             ixgbe_link_speed *speed,
                                             bool *autoneg)
{
	s32 status = 0;
	u32 autoc = 0;

	/*
	 * Determine link capabilities based on the stored value of AUTOC,
	 * which represents EEPROM defaults.  If AUTOC value has not been
	 * stored, use the current register value.
	 */
	if (hw->mac.orig_link_settings_stored)
		autoc = hw->mac.orig_autoc;
	else
		autoc = IXGBE_READ_REG(hw, IXGBE_AUTOC);

	switch (autoc & IXGBE_AUTOC_LMS_MASK) {
	case IXGBE_AUTOC_LMS_1G_LINK_NO_AN:
		*speed = IXGBE_LINK_SPEED_1GB_FULL;
		*autoneg = false;
		break;

	case IXGBE_AUTOC_LMS_10G_LINK_NO_AN:
		*speed = IXGBE_LINK_SPEED_10GB_FULL;
		*autoneg = false;
		break;

	case IXGBE_AUTOC_LMS_1G_AN:
		*speed = IXGBE_LINK_SPEED_1GB_FULL;
		*autoneg = true;
		break;

	case IXGBE_AUTOC_LMS_KX4_AN:
	case IXGBE_AUTOC_LMS_KX4_AN_1G_AN:
		*speed = IXGBE_LINK_SPEED_UNKNOWN;
		if (autoc & IXGBE_AUTOC_KX4_SUPP)
			*speed |= IXGBE_LINK_SPEED_10GB_FULL;
		if (autoc & IXGBE_AUTOC_KX_SUPP)
			*speed |= IXGBE_LINK_SPEED_1GB_FULL;
		*autoneg = true;
		break;

	default:
		status = IXGBE_ERR_LINK_SETUP;
		break;
	}

	return status;
}

/**
 *  ixgbe_get_media_type_82598 - Determines media type
 *  @hw: pointer to hardware structure
 *
 *  Returns the media type (fiber, copper, backplane)
 **/
static enum ixgbe_media_type ixgbe_get_media_type_82598(struct ixgbe_hw *hw)
{
	enum ixgbe_media_type media_type;

	/* Detect if there is a copper PHY attached. */
	switch (hw->phy.type) {
	case ixgbe_phy_cu_unknown:
	case ixgbe_phy_tn:
	case ixgbe_phy_aq:
		media_type = ixgbe_media_type_copper;
		goto out;
	default:
		break;
	}

	/* Media type for I82598 is based on device ID */
	switch (hw->device_id) {
	case IXGBE_DEV_ID_82598:
	case IXGBE_DEV_ID_82598_BX:
		/* Default device ID is mezzanine card KX/KX4 */
		media_type = ixgbe_media_type_backplane;
		break;
	case IXGBE_DEV_ID_82598AF_DUAL_PORT:
	case IXGBE_DEV_ID_82598AF_SINGLE_PORT:
	case IXGBE_DEV_ID_82598_DA_DUAL_PORT:
	case IXGBE_DEV_ID_82598_SR_DUAL_PORT_EM:
	case IXGBE_DEV_ID_82598EB_XF_LR:
	case IXGBE_DEV_ID_82598EB_SFP_LOM:
		media_type = ixgbe_media_type_fiber;
		break;
	case IXGBE_DEV_ID_82598EB_CX4:
	case IXGBE_DEV_ID_82598_CX4_DUAL_PORT:
		media_type = ixgbe_media_type_cx4;
		break;
	case IXGBE_DEV_ID_82598AT:
	case IXGBE_DEV_ID_82598AT2:
		media_type = ixgbe_media_type_copper;
		break;
	default:
		media_type = ixgbe_media_type_unknown;
		break;
	}
out:
	return media_type;
}

/**
 *  ixgbe_fc_enable_82598 - Enable flow control
 *  @hw: pointer to hardware structure
 *  @packetbuf_num: packet buffer number (0-7)
 *
 *  Enable flow control according to the current settings.
 **/
static s32 ixgbe_fc_enable_82598(struct ixgbe_hw *hw, s32 packetbuf_num)
{
	s32 ret_val = 0;
	u32 fctrl_reg;
	u32 rmcs_reg;
	u32 reg;
	u32 rx_pba_size;
	u32 link_speed = 0;
	bool link_up;

#ifdef CONFIG_DCB
	if (hw->fc.requested_mode == ixgbe_fc_pfc)
		goto out;

#endif /* CONFIG_DCB */
	/*
	 * On 82598 having Rx FC on causes resets while doing 1G
	 * so if it's on turn it off once we know link_speed. For
	 * more details see 82598 Specification update.
	 */
	hw->mac.ops.check_link(hw, &link_speed, &link_up, false);
	if (link_up && link_speed == IXGBE_LINK_SPEED_1GB_FULL) {
		switch (hw->fc.requested_mode) {
		case ixgbe_fc_full:
			hw->fc.requested_mode = ixgbe_fc_tx_pause;
			break;
		case ixgbe_fc_rx_pause:
			hw->fc.requested_mode = ixgbe_fc_none;
			break;
		default:
			/* no change */
			break;
		}
	}

	/* Negotiate the fc mode to use */
	ret_val = ixgbe_fc_autoneg(hw);
	if (ret_val == IXGBE_ERR_FLOW_CONTROL)
		goto out;

	/* Disable any previous flow control settings */
	fctrl_reg = IXGBE_READ_REG(hw, IXGBE_FCTRL);
	fctrl_reg &= ~(IXGBE_FCTRL_RFCE | IXGBE_FCTRL_RPFCE);

	rmcs_reg = IXGBE_READ_REG(hw, IXGBE_RMCS);
	rmcs_reg &= ~(IXGBE_RMCS_TFCE_PRIORITY | IXGBE_RMCS_TFCE_802_3X);

	/*
	 * The possible values of fc.current_mode are:
	 * 0: Flow control is completely disabled
	 * 1: Rx flow control is enabled (we can receive pause frames,
	 *    but not send pause frames).
	 * 2: Tx flow control is enabled (we can send pause frames but
	 *     we do not support receiving pause frames).
	 * 3: Both Rx and Tx flow control (symmetric) are enabled.
#ifdef CONFIG_DCB
	 * 4: Priority Flow Control is enabled.
#endif
	 * other: Invalid.
	 */
	switch (hw->fc.current_mode) {
	case ixgbe_fc_none:
		/*
		 * Flow control is disabled by software override or autoneg.
		 * The code below will actually disable it in the HW.
		 */
		break;
	case ixgbe_fc_rx_pause:
		/*
		 * Rx Flow control is enabled and Tx Flow control is
		 * disabled by software override. Since there really
		 * isn't a way to advertise that we are capable of RX
		 * Pause ONLY, we will advertise that we support both
		 * symmetric and asymmetric Rx PAUSE.  Later, we will
		 * disable the adapter's ability to send PAUSE frames.
		 */
		fctrl_reg |= IXGBE_FCTRL_RFCE;
		break;
	case ixgbe_fc_tx_pause:
		/*
		 * Tx Flow control is enabled, and Rx Flow control is
		 * disabled by software override.
		 */
		rmcs_reg |= IXGBE_RMCS_TFCE_802_3X;
		break;
	case ixgbe_fc_full:
		/* Flow control (both Rx and Tx) is enabled by SW override. */
		fctrl_reg |= IXGBE_FCTRL_RFCE;
		rmcs_reg |= IXGBE_RMCS_TFCE_802_3X;
		break;
#ifdef CONFIG_DCB
	case ixgbe_fc_pfc:
		goto out;
		break;
#endif /* CONFIG_DCB */
	default:
		hw_dbg(hw, "Flow control param set incorrectly\n");
		ret_val = IXGBE_ERR_CONFIG;
		goto out;
		break;
	}

	/* Set 802.3x based flow control settings. */
	fctrl_reg |= IXGBE_FCTRL_DPF;
	IXGBE_WRITE_REG(hw, IXGBE_FCTRL, fctrl_reg);
	IXGBE_WRITE_REG(hw, IXGBE_RMCS, rmcs_reg);

	/* Set up and enable Rx high/low water mark thresholds, enable XON. */
	if (hw->fc.current_mode & ixgbe_fc_tx_pause) {
		rx_pba_size = IXGBE_READ_REG(hw, IXGBE_RXPBSIZE(packetbuf_num));
		rx_pba_size >>= IXGBE_RXPBSIZE_SHIFT;

		reg = (rx_pba_size - hw->fc.low_water) << 6;
		if (hw->fc.send_xon)
			reg |= IXGBE_FCRTL_XONE;
<<<<<<< HEAD
		IXGBE_WRITE_REG(hw, IXGBE_FCRTL(packetbuf_num), reg);

		reg = (rx_pba_size - hw->fc.high_water) << 10;
		reg |= IXGBE_FCRTH_FCEN;

=======

		IXGBE_WRITE_REG(hw, IXGBE_FCRTL(packetbuf_num), reg);

		reg = (rx_pba_size - hw->fc.high_water) << 6;
		reg |= IXGBE_FCRTH_FCEN;

>>>>>>> 105e53f8
		IXGBE_WRITE_REG(hw, IXGBE_FCRTH(packetbuf_num), reg);
	}

	/* Configure pause time (2 TCs per register) */
	reg = IXGBE_READ_REG(hw, IXGBE_FCTTV(packetbuf_num / 2));
	if ((packetbuf_num & 1) == 0)
		reg = (reg & 0xFFFF0000) | hw->fc.pause_time;
	else
		reg = (reg & 0x0000FFFF) | (hw->fc.pause_time << 16);
	IXGBE_WRITE_REG(hw, IXGBE_FCTTV(packetbuf_num / 2), reg);

	IXGBE_WRITE_REG(hw, IXGBE_FCRTV, (hw->fc.pause_time >> 1));

out:
	return ret_val;
}

/**
 *  ixgbe_start_mac_link_82598 - Configures MAC link settings
 *  @hw: pointer to hardware structure
 *
 *  Configures link settings based on values in the ixgbe_hw struct.
 *  Restarts the link.  Performs autonegotiation if needed.
 **/
static s32 ixgbe_start_mac_link_82598(struct ixgbe_hw *hw,
                                      bool autoneg_wait_to_complete)
{
	u32 autoc_reg;
	u32 links_reg;
	u32 i;
	s32 status = 0;

	/* Restart link */
	autoc_reg = IXGBE_READ_REG(hw, IXGBE_AUTOC);
	autoc_reg |= IXGBE_AUTOC_AN_RESTART;
	IXGBE_WRITE_REG(hw, IXGBE_AUTOC, autoc_reg);

	/* Only poll for autoneg to complete if specified to do so */
	if (autoneg_wait_to_complete) {
		if ((autoc_reg & IXGBE_AUTOC_LMS_MASK) ==
		     IXGBE_AUTOC_LMS_KX4_AN ||
		    (autoc_reg & IXGBE_AUTOC_LMS_MASK) ==
		     IXGBE_AUTOC_LMS_KX4_AN_1G_AN) {
			links_reg = 0; /* Just in case Autoneg time = 0 */
			for (i = 0; i < IXGBE_AUTO_NEG_TIME; i++) {
				links_reg = IXGBE_READ_REG(hw, IXGBE_LINKS);
				if (links_reg & IXGBE_LINKS_KX_AN_COMP)
					break;
				msleep(100);
			}
			if (!(links_reg & IXGBE_LINKS_KX_AN_COMP)) {
				status = IXGBE_ERR_AUTONEG_NOT_COMPLETE;
				hw_dbg(hw, "Autonegotiation did not complete.\n");
			}
		}
	}

	/* Add delay to filter out noises during initial link setup */
	msleep(50);

	return status;
}

/**
 *  ixgbe_validate_link_ready - Function looks for phy link
 *  @hw: pointer to hardware structure
 *
 *  Function indicates success when phy link is available. If phy is not ready
 *  within 5 seconds of MAC indicating link, the function returns error.
 **/
static s32 ixgbe_validate_link_ready(struct ixgbe_hw *hw)
{
	u32 timeout;
	u16 an_reg;

	if (hw->device_id != IXGBE_DEV_ID_82598AT2)
		return 0;

	for (timeout = 0;
	     timeout < IXGBE_VALIDATE_LINK_READY_TIMEOUT; timeout++) {
		hw->phy.ops.read_reg(hw, MDIO_STAT1, MDIO_MMD_AN, &an_reg);

		if ((an_reg & MDIO_AN_STAT1_COMPLETE) &&
		    (an_reg & MDIO_STAT1_LSTATUS))
			break;

		msleep(100);
	}

	if (timeout == IXGBE_VALIDATE_LINK_READY_TIMEOUT) {
		hw_dbg(hw, "Link was indicated but link is down\n");
		return IXGBE_ERR_LINK_SETUP;
	}

	return 0;
}

/**
 *  ixgbe_check_mac_link_82598 - Get link/speed status
 *  @hw: pointer to hardware structure
 *  @speed: pointer to link speed
 *  @link_up: true is link is up, false otherwise
 *  @link_up_wait_to_complete: bool used to wait for link up or not
 *
 *  Reads the links register to determine if link is up and the current speed
 **/
static s32 ixgbe_check_mac_link_82598(struct ixgbe_hw *hw,
                                      ixgbe_link_speed *speed, bool *link_up,
                                      bool link_up_wait_to_complete)
{
	u32 links_reg;
	u32 i;
	u16 link_reg, adapt_comp_reg;

	/*
	 * SERDES PHY requires us to read link status from register 0xC79F.
	 * Bit 0 set indicates link is up/ready; clear indicates link down.
	 * 0xC00C is read to check that the XAUI lanes are active.  Bit 0
	 * clear indicates active; set indicates inactive.
	 */
	if (hw->phy.type == ixgbe_phy_nl) {
		hw->phy.ops.read_reg(hw, 0xC79F, MDIO_MMD_PMAPMD, &link_reg);
		hw->phy.ops.read_reg(hw, 0xC79F, MDIO_MMD_PMAPMD, &link_reg);
		hw->phy.ops.read_reg(hw, 0xC00C, MDIO_MMD_PMAPMD,
		                     &adapt_comp_reg);
		if (link_up_wait_to_complete) {
			for (i = 0; i < IXGBE_LINK_UP_TIME; i++) {
				if ((link_reg & 1) &&
				    ((adapt_comp_reg & 1) == 0)) {
					*link_up = true;
					break;
				} else {
					*link_up = false;
				}
				msleep(100);
				hw->phy.ops.read_reg(hw, 0xC79F,
				                     MDIO_MMD_PMAPMD,
				                     &link_reg);
				hw->phy.ops.read_reg(hw, 0xC00C,
				                     MDIO_MMD_PMAPMD,
				                     &adapt_comp_reg);
			}
		} else {
			if ((link_reg & 1) && ((adapt_comp_reg & 1) == 0))
				*link_up = true;
			else
				*link_up = false;
		}

		if (*link_up == false)
			goto out;
	}

	links_reg = IXGBE_READ_REG(hw, IXGBE_LINKS);
	if (link_up_wait_to_complete) {
		for (i = 0; i < IXGBE_LINK_UP_TIME; i++) {
			if (links_reg & IXGBE_LINKS_UP) {
				*link_up = true;
				break;
			} else {
				*link_up = false;
			}
			msleep(100);
			links_reg = IXGBE_READ_REG(hw, IXGBE_LINKS);
		}
	} else {
		if (links_reg & IXGBE_LINKS_UP)
			*link_up = true;
		else
			*link_up = false;
	}

	if (links_reg & IXGBE_LINKS_SPEED)
		*speed = IXGBE_LINK_SPEED_10GB_FULL;
	else
		*speed = IXGBE_LINK_SPEED_1GB_FULL;

	if ((hw->device_id == IXGBE_DEV_ID_82598AT2) && (*link_up == true) &&
	    (ixgbe_validate_link_ready(hw) != 0))
		*link_up = false;

	/* if link is down, zero out the current_mode */
	if (*link_up == false) {
		hw->fc.current_mode = ixgbe_fc_none;
		hw->fc.fc_was_autonegged = false;
	}
out:
	return 0;
}

/**
 *  ixgbe_setup_mac_link_82598 - Set MAC link speed
 *  @hw: pointer to hardware structure
 *  @speed: new link speed
 *  @autoneg: true if auto-negotiation enabled
 *  @autoneg_wait_to_complete: true when waiting for completion is needed
 *
 *  Set the link speed in the AUTOC register and restarts link.
 **/
static s32 ixgbe_setup_mac_link_82598(struct ixgbe_hw *hw,
                                           ixgbe_link_speed speed, bool autoneg,
                                           bool autoneg_wait_to_complete)
{
	s32              status            = 0;
	ixgbe_link_speed link_capabilities = IXGBE_LINK_SPEED_UNKNOWN;
	u32              curr_autoc        = IXGBE_READ_REG(hw, IXGBE_AUTOC);
	u32              autoc             = curr_autoc;
	u32              link_mode         = autoc & IXGBE_AUTOC_LMS_MASK;

	/* Check to see if speed passed in is supported. */
	ixgbe_get_link_capabilities_82598(hw, &link_capabilities, &autoneg);
	speed &= link_capabilities;

	if (speed == IXGBE_LINK_SPEED_UNKNOWN)
		status = IXGBE_ERR_LINK_SETUP;

	/* Set KX4/KX support according to speed requested */
	else if (link_mode == IXGBE_AUTOC_LMS_KX4_AN ||
	         link_mode == IXGBE_AUTOC_LMS_KX4_AN_1G_AN) {
		autoc &= ~IXGBE_AUTOC_KX4_KX_SUPP_MASK;
		if (speed & IXGBE_LINK_SPEED_10GB_FULL)
			autoc |= IXGBE_AUTOC_KX4_SUPP;
		if (speed & IXGBE_LINK_SPEED_1GB_FULL)
			autoc |= IXGBE_AUTOC_KX_SUPP;
		if (autoc != curr_autoc)
			IXGBE_WRITE_REG(hw, IXGBE_AUTOC, autoc);
	}

	if (status == 0) {
		/*
		 * Setup and restart the link based on the new values in
		 * ixgbe_hw This will write the AUTOC register based on the new
		 * stored values
		 */
		status = ixgbe_start_mac_link_82598(hw,
						    autoneg_wait_to_complete);
	}

	return status;
}


/**
 *  ixgbe_setup_copper_link_82598 - Set the PHY autoneg advertised field
 *  @hw: pointer to hardware structure
 *  @speed: new link speed
 *  @autoneg: true if autonegotiation enabled
 *  @autoneg_wait_to_complete: true if waiting is needed to complete
 *
 *  Sets the link speed in the AUTOC register in the MAC and restarts link.
 **/
static s32 ixgbe_setup_copper_link_82598(struct ixgbe_hw *hw,
                                               ixgbe_link_speed speed,
                                               bool autoneg,
                                               bool autoneg_wait_to_complete)
{
	s32 status;

	/* Setup the PHY according to input speed */
	status = hw->phy.ops.setup_link_speed(hw, speed, autoneg,
	                                      autoneg_wait_to_complete);
	/* Set up MAC */
	ixgbe_start_mac_link_82598(hw, autoneg_wait_to_complete);

	return status;
}

/**
 *  ixgbe_reset_hw_82598 - Performs hardware reset
 *  @hw: pointer to hardware structure
 *
 *  Resets the hardware by resetting the transmit and receive units, masks and
 *  clears all interrupts, performing a PHY reset, and performing a link (MAC)
 *  reset.
 **/
static s32 ixgbe_reset_hw_82598(struct ixgbe_hw *hw)
{
	s32 status = 0;
	s32 phy_status = 0;
	u32 ctrl;
	u32 gheccr;
	u32 i;
	u32 autoc;
	u8  analog_val;

	/* Call adapter stop to disable tx/rx and clear interrupts */
	hw->mac.ops.stop_adapter(hw);

	/*
	 * Power up the Atlas Tx lanes if they are currently powered down.
	 * Atlas Tx lanes are powered down for MAC loopback tests, but
	 * they are not automatically restored on reset.
	 */
	hw->mac.ops.read_analog_reg8(hw, IXGBE_ATLAS_PDN_LPBK, &analog_val);
	if (analog_val & IXGBE_ATLAS_PDN_TX_REG_EN) {
		/* Enable Tx Atlas so packets can be transmitted again */
		hw->mac.ops.read_analog_reg8(hw, IXGBE_ATLAS_PDN_LPBK,
		                             &analog_val);
		analog_val &= ~IXGBE_ATLAS_PDN_TX_REG_EN;
		hw->mac.ops.write_analog_reg8(hw, IXGBE_ATLAS_PDN_LPBK,
		                              analog_val);

		hw->mac.ops.read_analog_reg8(hw, IXGBE_ATLAS_PDN_10G,
		                             &analog_val);
		analog_val &= ~IXGBE_ATLAS_PDN_TX_10G_QL_ALL;
		hw->mac.ops.write_analog_reg8(hw, IXGBE_ATLAS_PDN_10G,
		                              analog_val);

		hw->mac.ops.read_analog_reg8(hw, IXGBE_ATLAS_PDN_1G,
		                             &analog_val);
		analog_val &= ~IXGBE_ATLAS_PDN_TX_1G_QL_ALL;
		hw->mac.ops.write_analog_reg8(hw, IXGBE_ATLAS_PDN_1G,
		                              analog_val);

		hw->mac.ops.read_analog_reg8(hw, IXGBE_ATLAS_PDN_AN,
		                             &analog_val);
		analog_val &= ~IXGBE_ATLAS_PDN_TX_AN_QL_ALL;
		hw->mac.ops.write_analog_reg8(hw, IXGBE_ATLAS_PDN_AN,
		                              analog_val);
	}

	/* Reset PHY */
	if (hw->phy.reset_disable == false) {
		/* PHY ops must be identified and initialized prior to reset */

		/* Init PHY and function pointers, perform SFP setup */
		phy_status = hw->phy.ops.init(hw);
		if (phy_status == IXGBE_ERR_SFP_NOT_SUPPORTED)
			goto reset_hw_out;
		else if (phy_status == IXGBE_ERR_SFP_NOT_PRESENT)
			goto no_phy_reset;

		hw->phy.ops.reset(hw);
	}

no_phy_reset:
	/*
	 * Prevent the PCI-E bus from from hanging by disabling PCI-E master
	 * access and verify no pending requests before reset
	 */
	ixgbe_disable_pcie_master(hw);

mac_reset_top:
	/*
	 * Issue global reset to the MAC.  This needs to be a SW reset.
	 * If link reset is used, it might reset the MAC when mng is using it
	 */
	ctrl = IXGBE_READ_REG(hw, IXGBE_CTRL);
	IXGBE_WRITE_REG(hw, IXGBE_CTRL, (ctrl | IXGBE_CTRL_RST));
	IXGBE_WRITE_FLUSH(hw);

	/* Poll for reset bit to self-clear indicating reset is complete */
	for (i = 0; i < 10; i++) {
		udelay(1);
		ctrl = IXGBE_READ_REG(hw, IXGBE_CTRL);
		if (!(ctrl & IXGBE_CTRL_RST))
			break;
	}
	if (ctrl & IXGBE_CTRL_RST) {
		status = IXGBE_ERR_RESET_FAILED;
		hw_dbg(hw, "Reset polling failed to complete.\n");
	}

	/*
	 * Double resets are required for recovery from certain error
	 * conditions.  Between resets, it is necessary to stall to allow time
	 * for any pending HW events to complete.  We use 1usec since that is
	 * what is needed for ixgbe_disable_pcie_master().  The second reset
	 * then clears out any effects of those events.
	 */
	if (hw->mac.flags & IXGBE_FLAGS_DOUBLE_RESET_REQUIRED) {
		hw->mac.flags &= ~IXGBE_FLAGS_DOUBLE_RESET_REQUIRED;
		udelay(1);
		goto mac_reset_top;
	}

	msleep(50);

	gheccr = IXGBE_READ_REG(hw, IXGBE_GHECCR);
	gheccr &= ~((1 << 21) | (1 << 18) | (1 << 9) | (1 << 6));
	IXGBE_WRITE_REG(hw, IXGBE_GHECCR, gheccr);

	/*
	 * Store the original AUTOC value if it has not been
	 * stored off yet.  Otherwise restore the stored original
	 * AUTOC value since the reset operation sets back to deaults.
	 */
	autoc = IXGBE_READ_REG(hw, IXGBE_AUTOC);
	if (hw->mac.orig_link_settings_stored == false) {
		hw->mac.orig_autoc = autoc;
		hw->mac.orig_link_settings_stored = true;
	} else if (autoc != hw->mac.orig_autoc) {
		IXGBE_WRITE_REG(hw, IXGBE_AUTOC, hw->mac.orig_autoc);
	}

	/* Store the permanent mac address */
	hw->mac.ops.get_mac_addr(hw, hw->mac.perm_addr);

	/*
	 * Store MAC address from RAR0, clear receive address registers, and
	 * clear the multicast table
	 */
	hw->mac.ops.init_rx_addrs(hw);

reset_hw_out:
	if (phy_status)
		status = phy_status;

	return status;
}

/**
 *  ixgbe_set_vmdq_82598 - Associate a VMDq set index with a rx address
 *  @hw: pointer to hardware struct
 *  @rar: receive address register index to associate with a VMDq index
 *  @vmdq: VMDq set index
 **/
static s32 ixgbe_set_vmdq_82598(struct ixgbe_hw *hw, u32 rar, u32 vmdq)
{
	u32 rar_high;
	u32 rar_entries = hw->mac.num_rar_entries;

	/* Make sure we are using a valid rar index range */
	if (rar >= rar_entries) {
		hw_dbg(hw, "RAR index %d is out of range.\n", rar);
		return IXGBE_ERR_INVALID_ARGUMENT;
	}

	rar_high = IXGBE_READ_REG(hw, IXGBE_RAH(rar));
	rar_high &= ~IXGBE_RAH_VIND_MASK;
	rar_high |= ((vmdq << IXGBE_RAH_VIND_SHIFT) & IXGBE_RAH_VIND_MASK);
	IXGBE_WRITE_REG(hw, IXGBE_RAH(rar), rar_high);
	return 0;
}

/**
 *  ixgbe_clear_vmdq_82598 - Disassociate a VMDq set index from an rx address
 *  @hw: pointer to hardware struct
 *  @rar: receive address register index to associate with a VMDq index
 *  @vmdq: VMDq clear index (not used in 82598, but elsewhere)
 **/
static s32 ixgbe_clear_vmdq_82598(struct ixgbe_hw *hw, u32 rar, u32 vmdq)
{
	u32 rar_high;
	u32 rar_entries = hw->mac.num_rar_entries;


	/* Make sure we are using a valid rar index range */
	if (rar >= rar_entries) {
		hw_dbg(hw, "RAR index %d is out of range.\n", rar);
		return IXGBE_ERR_INVALID_ARGUMENT;
	}

	rar_high = IXGBE_READ_REG(hw, IXGBE_RAH(rar));
	if (rar_high & IXGBE_RAH_VIND_MASK) {
		rar_high &= ~IXGBE_RAH_VIND_MASK;
		IXGBE_WRITE_REG(hw, IXGBE_RAH(rar), rar_high);
	}

	return 0;
}

/**
 *  ixgbe_set_vfta_82598 - Set VLAN filter table
 *  @hw: pointer to hardware structure
 *  @vlan: VLAN id to write to VLAN filter
 *  @vind: VMDq output index that maps queue to VLAN id in VFTA
 *  @vlan_on: boolean flag to turn on/off VLAN in VFTA
 *
 *  Turn on/off specified VLAN in the VLAN filter table.
 **/
static s32 ixgbe_set_vfta_82598(struct ixgbe_hw *hw, u32 vlan, u32 vind,
				bool vlan_on)
{
	u32 regindex;
	u32 bitindex;
	u32 bits;
	u32 vftabyte;

	if (vlan > 4095)
		return IXGBE_ERR_PARAM;

	/* Determine 32-bit word position in array */
	regindex = (vlan >> 5) & 0x7F;   /* upper seven bits */

	/* Determine the location of the (VMD) queue index */
	vftabyte =  ((vlan >> 3) & 0x03); /* bits (4:3) indicating byte array */
	bitindex = (vlan & 0x7) << 2;    /* lower 3 bits indicate nibble */

	/* Set the nibble for VMD queue index */
	bits = IXGBE_READ_REG(hw, IXGBE_VFTAVIND(vftabyte, regindex));
	bits &= (~(0x0F << bitindex));
	bits |= (vind << bitindex);
	IXGBE_WRITE_REG(hw, IXGBE_VFTAVIND(vftabyte, regindex), bits);

	/* Determine the location of the bit for this VLAN id */
	bitindex = vlan & 0x1F;   /* lower five bits */

	bits = IXGBE_READ_REG(hw, IXGBE_VFTA(regindex));
	if (vlan_on)
		/* Turn on this VLAN id */
		bits |= (1 << bitindex);
	else
		/* Turn off this VLAN id */
		bits &= ~(1 << bitindex);
	IXGBE_WRITE_REG(hw, IXGBE_VFTA(regindex), bits);

	return 0;
}

/**
 *  ixgbe_clear_vfta_82598 - Clear VLAN filter table
 *  @hw: pointer to hardware structure
 *
 *  Clears the VLAN filer table, and the VMDq index associated with the filter
 **/
static s32 ixgbe_clear_vfta_82598(struct ixgbe_hw *hw)
{
	u32 offset;
	u32 vlanbyte;

	for (offset = 0; offset < hw->mac.vft_size; offset++)
		IXGBE_WRITE_REG(hw, IXGBE_VFTA(offset), 0);

	for (vlanbyte = 0; vlanbyte < 4; vlanbyte++)
		for (offset = 0; offset < hw->mac.vft_size; offset++)
			IXGBE_WRITE_REG(hw, IXGBE_VFTAVIND(vlanbyte, offset),
			                0);

	return 0;
}

/**
 *  ixgbe_read_analog_reg8_82598 - Reads 8 bit Atlas analog register
 *  @hw: pointer to hardware structure
 *  @reg: analog register to read
 *  @val: read value
 *
 *  Performs read operation to Atlas analog register specified.
 **/
static s32 ixgbe_read_analog_reg8_82598(struct ixgbe_hw *hw, u32 reg, u8 *val)
{
	u32  atlas_ctl;

	IXGBE_WRITE_REG(hw, IXGBE_ATLASCTL,
	                IXGBE_ATLASCTL_WRITE_CMD | (reg << 8));
	IXGBE_WRITE_FLUSH(hw);
	udelay(10);
	atlas_ctl = IXGBE_READ_REG(hw, IXGBE_ATLASCTL);
	*val = (u8)atlas_ctl;

	return 0;
}

/**
 *  ixgbe_write_analog_reg8_82598 - Writes 8 bit Atlas analog register
 *  @hw: pointer to hardware structure
 *  @reg: atlas register to write
 *  @val: value to write
 *
 *  Performs write operation to Atlas analog register specified.
 **/
static s32 ixgbe_write_analog_reg8_82598(struct ixgbe_hw *hw, u32 reg, u8 val)
{
	u32  atlas_ctl;

	atlas_ctl = (reg << 8) | val;
	IXGBE_WRITE_REG(hw, IXGBE_ATLASCTL, atlas_ctl);
	IXGBE_WRITE_FLUSH(hw);
	udelay(10);

	return 0;
}

/**
 *  ixgbe_read_i2c_eeprom_82598 - Reads 8 bit word over I2C interface.
 *  @hw: pointer to hardware structure
 *  @byte_offset: EEPROM byte offset to read
 *  @eeprom_data: value read
 *
 *  Performs 8 byte read operation to SFP module's EEPROM over I2C interface.
 **/
static s32 ixgbe_read_i2c_eeprom_82598(struct ixgbe_hw *hw, u8 byte_offset,
				       u8 *eeprom_data)
{
	s32 status = 0;
	u16 sfp_addr = 0;
	u16 sfp_data = 0;
	u16 sfp_stat = 0;
	u32 i;

	if (hw->phy.type == ixgbe_phy_nl) {
		/*
		 * phy SDA/SCL registers are at addresses 0xC30A to
		 * 0xC30D.  These registers are used to talk to the SFP+
		 * module's EEPROM through the SDA/SCL (I2C) interface.
		 */
		sfp_addr = (IXGBE_I2C_EEPROM_DEV_ADDR << 8) + byte_offset;
		sfp_addr = (sfp_addr | IXGBE_I2C_EEPROM_READ_MASK);
		hw->phy.ops.write_reg(hw,
		                      IXGBE_MDIO_PMA_PMD_SDA_SCL_ADDR,
		                      MDIO_MMD_PMAPMD,
		                      sfp_addr);

		/* Poll status */
		for (i = 0; i < 100; i++) {
			hw->phy.ops.read_reg(hw,
			                     IXGBE_MDIO_PMA_PMD_SDA_SCL_STAT,
			                     MDIO_MMD_PMAPMD,
			                     &sfp_stat);
			sfp_stat = sfp_stat & IXGBE_I2C_EEPROM_STATUS_MASK;
			if (sfp_stat != IXGBE_I2C_EEPROM_STATUS_IN_PROGRESS)
				break;
			msleep(10);
		}

		if (sfp_stat != IXGBE_I2C_EEPROM_STATUS_PASS) {
			hw_dbg(hw, "EEPROM read did not pass.\n");
			status = IXGBE_ERR_SFP_NOT_PRESENT;
			goto out;
		}

		/* Read data */
		hw->phy.ops.read_reg(hw, IXGBE_MDIO_PMA_PMD_SDA_SCL_DATA,
		                     MDIO_MMD_PMAPMD, &sfp_data);

		*eeprom_data = (u8)(sfp_data >> 8);
	} else {
		status = IXGBE_ERR_PHY;
		goto out;
	}

out:
	return status;
}

/**
 *  ixgbe_get_supported_physical_layer_82598 - Returns physical layer type
 *  @hw: pointer to hardware structure
 *
 *  Determines physical layer capabilities of the current configuration.
 **/
static u32 ixgbe_get_supported_physical_layer_82598(struct ixgbe_hw *hw)
{
	u32 physical_layer = IXGBE_PHYSICAL_LAYER_UNKNOWN;
	u32 autoc = IXGBE_READ_REG(hw, IXGBE_AUTOC);
	u32 pma_pmd_10g = autoc & IXGBE_AUTOC_10G_PMA_PMD_MASK;
	u32 pma_pmd_1g = autoc & IXGBE_AUTOC_1G_PMA_PMD_MASK;
	u16 ext_ability = 0;

	hw->phy.ops.identify(hw);

	/* Copper PHY must be checked before AUTOC LMS to determine correct
	 * physical layer because 10GBase-T PHYs use LMS = KX4/KX */
	switch (hw->phy.type) {
	case ixgbe_phy_tn:
	case ixgbe_phy_aq:
	case ixgbe_phy_cu_unknown:
		hw->phy.ops.read_reg(hw, MDIO_PMA_EXTABLE,
		MDIO_MMD_PMAPMD, &ext_ability);
		if (ext_ability & MDIO_PMA_EXTABLE_10GBT)
			physical_layer |= IXGBE_PHYSICAL_LAYER_10GBASE_T;
		if (ext_ability & MDIO_PMA_EXTABLE_1000BT)
			physical_layer |= IXGBE_PHYSICAL_LAYER_1000BASE_T;
		if (ext_ability & MDIO_PMA_EXTABLE_100BTX)
			physical_layer |= IXGBE_PHYSICAL_LAYER_100BASE_TX;
		goto out;
	default:
		break;
	}

	switch (autoc & IXGBE_AUTOC_LMS_MASK) {
	case IXGBE_AUTOC_LMS_1G_AN:
	case IXGBE_AUTOC_LMS_1G_LINK_NO_AN:
		if (pma_pmd_1g == IXGBE_AUTOC_1G_KX)
			physical_layer = IXGBE_PHYSICAL_LAYER_1000BASE_KX;
		else
			physical_layer = IXGBE_PHYSICAL_LAYER_1000BASE_BX;
		break;
	case IXGBE_AUTOC_LMS_10G_LINK_NO_AN:
		if (pma_pmd_10g == IXGBE_AUTOC_10G_CX4)
			physical_layer = IXGBE_PHYSICAL_LAYER_10GBASE_CX4;
		else if (pma_pmd_10g == IXGBE_AUTOC_10G_KX4)
			physical_layer = IXGBE_PHYSICAL_LAYER_10GBASE_KX4;
		else /* XAUI */
			physical_layer = IXGBE_PHYSICAL_LAYER_UNKNOWN;
		break;
	case IXGBE_AUTOC_LMS_KX4_AN:
	case IXGBE_AUTOC_LMS_KX4_AN_1G_AN:
		if (autoc & IXGBE_AUTOC_KX_SUPP)
			physical_layer |= IXGBE_PHYSICAL_LAYER_1000BASE_KX;
		if (autoc & IXGBE_AUTOC_KX4_SUPP)
			physical_layer |= IXGBE_PHYSICAL_LAYER_10GBASE_KX4;
		break;
	default:
		break;
	}

	if (hw->phy.type == ixgbe_phy_nl) {
		hw->phy.ops.identify_sfp(hw);

		switch (hw->phy.sfp_type) {
		case ixgbe_sfp_type_da_cu:
			physical_layer = IXGBE_PHYSICAL_LAYER_SFP_PLUS_CU;
			break;
		case ixgbe_sfp_type_sr:
			physical_layer = IXGBE_PHYSICAL_LAYER_10GBASE_SR;
			break;
		case ixgbe_sfp_type_lr:
			physical_layer = IXGBE_PHYSICAL_LAYER_10GBASE_LR;
			break;
		default:
			physical_layer = IXGBE_PHYSICAL_LAYER_UNKNOWN;
			break;
		}
	}

	switch (hw->device_id) {
	case IXGBE_DEV_ID_82598_DA_DUAL_PORT:
		physical_layer = IXGBE_PHYSICAL_LAYER_SFP_PLUS_CU;
		break;
	case IXGBE_DEV_ID_82598AF_DUAL_PORT:
	case IXGBE_DEV_ID_82598AF_SINGLE_PORT:
	case IXGBE_DEV_ID_82598_SR_DUAL_PORT_EM:
		physical_layer = IXGBE_PHYSICAL_LAYER_10GBASE_SR;
		break;
	case IXGBE_DEV_ID_82598EB_XF_LR:
		physical_layer = IXGBE_PHYSICAL_LAYER_10GBASE_LR;
		break;
	default:
		break;
	}

out:
	return physical_layer;
}

static struct ixgbe_mac_operations mac_ops_82598 = {
	.init_hw		= &ixgbe_init_hw_generic,
	.reset_hw		= &ixgbe_reset_hw_82598,
	.start_hw		= &ixgbe_start_hw_82598,
	.clear_hw_cntrs		= &ixgbe_clear_hw_cntrs_generic,
	.get_media_type		= &ixgbe_get_media_type_82598,
	.get_supported_physical_layer = &ixgbe_get_supported_physical_layer_82598,
	.enable_rx_dma          = &ixgbe_enable_rx_dma_generic,
	.get_mac_addr		= &ixgbe_get_mac_addr_generic,
	.stop_adapter		= &ixgbe_stop_adapter_generic,
	.get_bus_info           = &ixgbe_get_bus_info_generic,
	.set_lan_id             = &ixgbe_set_lan_id_multi_port_pcie,
	.read_analog_reg8	= &ixgbe_read_analog_reg8_82598,
	.write_analog_reg8	= &ixgbe_write_analog_reg8_82598,
	.setup_link		= &ixgbe_setup_mac_link_82598,
	.check_link		= &ixgbe_check_mac_link_82598,
	.get_link_capabilities	= &ixgbe_get_link_capabilities_82598,
	.led_on			= &ixgbe_led_on_generic,
	.led_off		= &ixgbe_led_off_generic,
	.blink_led_start	= &ixgbe_blink_led_start_generic,
	.blink_led_stop		= &ixgbe_blink_led_stop_generic,
	.set_rar		= &ixgbe_set_rar_generic,
	.clear_rar		= &ixgbe_clear_rar_generic,
	.set_vmdq		= &ixgbe_set_vmdq_82598,
	.clear_vmdq		= &ixgbe_clear_vmdq_82598,
	.init_rx_addrs		= &ixgbe_init_rx_addrs_generic,
	.update_mc_addr_list	= &ixgbe_update_mc_addr_list_generic,
	.enable_mc		= &ixgbe_enable_mc_generic,
	.disable_mc		= &ixgbe_disable_mc_generic,
	.clear_vfta		= &ixgbe_clear_vfta_82598,
	.set_vfta		= &ixgbe_set_vfta_82598,
	.fc_enable		= &ixgbe_fc_enable_82598,
	.acquire_swfw_sync      = &ixgbe_acquire_swfw_sync,
	.release_swfw_sync      = &ixgbe_release_swfw_sync,
};

static struct ixgbe_eeprom_operations eeprom_ops_82598 = {
	.init_params		= &ixgbe_init_eeprom_params_generic,
	.read			= &ixgbe_read_eerd_generic,
	.calc_checksum          = &ixgbe_calc_eeprom_checksum_generic,
	.validate_checksum	= &ixgbe_validate_eeprom_checksum_generic,
	.update_checksum	= &ixgbe_update_eeprom_checksum_generic,
};

static struct ixgbe_phy_operations phy_ops_82598 = {
	.identify		= &ixgbe_identify_phy_generic,
	.identify_sfp		= &ixgbe_identify_sfp_module_generic,
	.init			= &ixgbe_init_phy_ops_82598,
	.reset			= &ixgbe_reset_phy_generic,
	.read_reg		= &ixgbe_read_phy_reg_generic,
	.write_reg		= &ixgbe_write_phy_reg_generic,
	.setup_link		= &ixgbe_setup_phy_link_generic,
	.setup_link_speed	= &ixgbe_setup_phy_link_speed_generic,
	.read_i2c_eeprom	= &ixgbe_read_i2c_eeprom_82598,
	.check_overtemp   = &ixgbe_tn_check_overtemp,
};

struct ixgbe_info ixgbe_82598_info = {
	.mac			= ixgbe_mac_82598EB,
	.get_invariants		= &ixgbe_get_invariants_82598,
	.mac_ops		= &mac_ops_82598,
	.eeprom_ops		= &eeprom_ops_82598,
	.phy_ops		= &phy_ops_82598,
};
<|MERGE_RESOLUTION|>--- conflicted
+++ resolved
@@ -445,20 +445,12 @@
 		reg = (rx_pba_size - hw->fc.low_water) << 6;
 		if (hw->fc.send_xon)
 			reg |= IXGBE_FCRTL_XONE;
-<<<<<<< HEAD
-		IXGBE_WRITE_REG(hw, IXGBE_FCRTL(packetbuf_num), reg);
-
-		reg = (rx_pba_size - hw->fc.high_water) << 10;
-		reg |= IXGBE_FCRTH_FCEN;
-
-=======
 
 		IXGBE_WRITE_REG(hw, IXGBE_FCRTL(packetbuf_num), reg);
 
 		reg = (rx_pba_size - hw->fc.high_water) << 6;
 		reg |= IXGBE_FCRTH_FCEN;
 
->>>>>>> 105e53f8
 		IXGBE_WRITE_REG(hw, IXGBE_FCRTH(packetbuf_num), reg);
 	}
 
