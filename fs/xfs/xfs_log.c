/*
 * Copyright (c) 2000-2005 Silicon Graphics, Inc.
 * All Rights Reserved.
 *
 * This program is free software; you can redistribute it and/or
 * modify it under the terms of the GNU General Public License as
 * published by the Free Software Foundation.
 *
 * This program is distributed in the hope that it would be useful,
 * but WITHOUT ANY WARRANTY; without even the implied warranty of
 * MERCHANTABILITY or FITNESS FOR A PARTICULAR PURPOSE.  See the
 * GNU General Public License for more details.
 *
 * You should have received a copy of the GNU General Public License
 * along with this program; if not, write the Free Software Foundation,
 * Inc.,  51 Franklin St, Fifth Floor, Boston, MA  02110-1301  USA
 */
#include "xfs.h"
#include "xfs_fs.h"
#include "xfs_types.h"
#include "xfs_bit.h"
#include "xfs_log.h"
#include "xfs_inum.h"
#include "xfs_trans.h"
#include "xfs_sb.h"
#include "xfs_ag.h"
#include "xfs_mount.h"
#include "xfs_error.h"
#include "xfs_log_priv.h"
#include "xfs_buf_item.h"
#include "xfs_bmap_btree.h"
#include "xfs_alloc_btree.h"
#include "xfs_ialloc_btree.h"
#include "xfs_log_recover.h"
#include "xfs_trans_priv.h"
#include "xfs_dinode.h"
#include "xfs_inode.h"
#include "xfs_rw.h"
#include "xfs_trace.h"

kmem_zone_t	*xfs_log_ticket_zone;

/* Local miscellaneous function prototypes */
STATIC int	 xlog_commit_record(struct log *log, struct xlog_ticket *ticket,
				    xlog_in_core_t **, xfs_lsn_t *);
STATIC xlog_t *  xlog_alloc_log(xfs_mount_t	*mp,
				xfs_buftarg_t	*log_target,
				xfs_daddr_t	blk_offset,
				int		num_bblks);
STATIC int	 xlog_space_left(struct log *log, atomic64_t *head);
STATIC int	 xlog_sync(xlog_t *log, xlog_in_core_t *iclog);
STATIC void	 xlog_dealloc_log(xlog_t *log);

/* local state machine functions */
STATIC void xlog_state_done_syncing(xlog_in_core_t *iclog, int);
STATIC void xlog_state_do_callback(xlog_t *log,int aborted, xlog_in_core_t *iclog);
STATIC int  xlog_state_get_iclog_space(xlog_t		*log,
				       int		len,
				       xlog_in_core_t	**iclog,
				       xlog_ticket_t	*ticket,
				       int		*continued_write,
				       int		*logoffsetp);
STATIC int  xlog_state_release_iclog(xlog_t		*log,
				     xlog_in_core_t	*iclog);
STATIC void xlog_state_switch_iclogs(xlog_t		*log,
				     xlog_in_core_t *iclog,
				     int		eventual_size);
STATIC void xlog_state_want_sync(xlog_t	*log, xlog_in_core_t *iclog);

/* local functions to manipulate grant head */
STATIC int  xlog_grant_log_space(xlog_t		*log,
				 xlog_ticket_t	*xtic);
STATIC void xlog_grant_push_ail(struct log	*log,
				int		need_bytes);
STATIC void xlog_regrant_reserve_log_space(xlog_t	 *log,
					   xlog_ticket_t *ticket);
STATIC int xlog_regrant_write_log_space(xlog_t		*log,
					 xlog_ticket_t  *ticket);
STATIC void xlog_ungrant_log_space(xlog_t	 *log,
				   xlog_ticket_t *ticket);

#if defined(DEBUG)
STATIC void	xlog_verify_dest_ptr(xlog_t *log, char *ptr);
<<<<<<< HEAD
STATIC void	xlog_verify_grant_head(xlog_t *log, int equals);
=======
STATIC void	xlog_verify_grant_tail(struct log *log);
>>>>>>> 3cbea436
STATIC void	xlog_verify_iclog(xlog_t *log, xlog_in_core_t *iclog,
				  int count, boolean_t syncing);
STATIC void	xlog_verify_tail_lsn(xlog_t *log, xlog_in_core_t *iclog,
				     xfs_lsn_t tail_lsn);
#else
#define xlog_verify_dest_ptr(a,b)
#define xlog_verify_grant_tail(a)
#define xlog_verify_iclog(a,b,c,d)
#define xlog_verify_tail_lsn(a,b,c)
#endif

STATIC int	xlog_iclogs_empty(xlog_t *log);

static void
xlog_grant_sub_space(
	struct log	*log,
	atomic64_t	*head,
	int		bytes)
{
	int64_t	head_val = atomic64_read(head);
	int64_t new, old;

	do {
		int	cycle, space;

		xlog_crack_grant_head_val(head_val, &cycle, &space);

		space -= bytes;
		if (space < 0) {
			space += log->l_logsize;
			cycle--;
		}

		old = head_val;
		new = xlog_assign_grant_head_val(cycle, space);
		head_val = atomic64_cmpxchg(head, old, new);
	} while (head_val != old);
}

static void
xlog_grant_add_space(
	struct log	*log,
	atomic64_t	*head,
	int		bytes)
{
	int64_t	head_val = atomic64_read(head);
	int64_t new, old;

	do {
		int		tmp;
		int		cycle, space;

		xlog_crack_grant_head_val(head_val, &cycle, &space);

		tmp = log->l_logsize - space;
		if (tmp > bytes)
			space += bytes;
		else {
			space = bytes - tmp;
			cycle++;
		}

		old = head_val;
		new = xlog_assign_grant_head_val(cycle, space);
		head_val = atomic64_cmpxchg(head, old, new);
	} while (head_val != old);
}

static void
xlog_tic_reset_res(xlog_ticket_t *tic)
{
	tic->t_res_num = 0;
	tic->t_res_arr_sum = 0;
	tic->t_res_num_ophdrs = 0;
}

static void
xlog_tic_add_region(xlog_ticket_t *tic, uint len, uint type)
{
	if (tic->t_res_num == XLOG_TIC_LEN_MAX) {
		/* add to overflow and start again */
		tic->t_res_o_flow += tic->t_res_arr_sum;
		tic->t_res_num = 0;
		tic->t_res_arr_sum = 0;
	}

	tic->t_res_arr[tic->t_res_num].r_len = len;
	tic->t_res_arr[tic->t_res_num].r_type = type;
	tic->t_res_arr_sum += len;
	tic->t_res_num++;
}

/*
 * NOTES:
 *
 *	1. currblock field gets updated at startup and after in-core logs
 *		marked as with WANT_SYNC.
 */

/*
 * This routine is called when a user of a log manager ticket is done with
 * the reservation.  If the ticket was ever used, then a commit record for
 * the associated transaction is written out as a log operation header with
 * no data.  The flag XLOG_TIC_INITED is set when the first write occurs with
 * a given ticket.  If the ticket was one with a permanent reservation, then
 * a few operations are done differently.  Permanent reservation tickets by
 * default don't release the reservation.  They just commit the current
 * transaction with the belief that the reservation is still needed.  A flag
 * must be passed in before permanent reservations are actually released.
 * When these type of tickets are not released, they need to be set into
 * the inited state again.  By doing this, a start record will be written
 * out when the next write occurs.
 */
xfs_lsn_t
xfs_log_done(
	struct xfs_mount	*mp,
	struct xlog_ticket	*ticket,
	struct xlog_in_core	**iclog,
	uint			flags)
{
	struct log		*log = mp->m_log;
	xfs_lsn_t		lsn = 0;

	if (XLOG_FORCED_SHUTDOWN(log) ||
	    /*
	     * If nothing was ever written, don't write out commit record.
	     * If we get an error, just continue and give back the log ticket.
	     */
	    (((ticket->t_flags & XLOG_TIC_INITED) == 0) &&
	     (xlog_commit_record(log, ticket, iclog, &lsn)))) {
		lsn = (xfs_lsn_t) -1;
		if (ticket->t_flags & XLOG_TIC_PERM_RESERV) {
			flags |= XFS_LOG_REL_PERM_RESERV;
		}
	}


	if ((ticket->t_flags & XLOG_TIC_PERM_RESERV) == 0 ||
	    (flags & XFS_LOG_REL_PERM_RESERV)) {
		trace_xfs_log_done_nonperm(log, ticket);

		/*
		 * Release ticket if not permanent reservation or a specific
		 * request has been made to release a permanent reservation.
		 */
		xlog_ungrant_log_space(log, ticket);
		xfs_log_ticket_put(ticket);
	} else {
		trace_xfs_log_done_perm(log, ticket);

		xlog_regrant_reserve_log_space(log, ticket);
		/* If this ticket was a permanent reservation and we aren't
		 * trying to release it, reset the inited flags; so next time
		 * we write, a start record will be written out.
		 */
		ticket->t_flags |= XLOG_TIC_INITED;
	}

	return lsn;
}

/*
 * Attaches a new iclog I/O completion callback routine during
 * transaction commit.  If the log is in error state, a non-zero
 * return code is handed back and the caller is responsible for
 * executing the callback at an appropriate time.
 */
int
xfs_log_notify(
	struct xfs_mount	*mp,
	struct xlog_in_core	*iclog,
	xfs_log_callback_t	*cb)
{
	int	abortflg;

	spin_lock(&iclog->ic_callback_lock);
	abortflg = (iclog->ic_state & XLOG_STATE_IOERROR);
	if (!abortflg) {
		ASSERT_ALWAYS((iclog->ic_state == XLOG_STATE_ACTIVE) ||
			      (iclog->ic_state == XLOG_STATE_WANT_SYNC));
		cb->cb_next = NULL;
		*(iclog->ic_callback_tail) = cb;
		iclog->ic_callback_tail = &(cb->cb_next);
	}
	spin_unlock(&iclog->ic_callback_lock);
	return abortflg;
}

int
xfs_log_release_iclog(
	struct xfs_mount	*mp,
	struct xlog_in_core	*iclog)
{
	if (xlog_state_release_iclog(mp->m_log, iclog)) {
		xfs_force_shutdown(mp, SHUTDOWN_LOG_IO_ERROR);
		return EIO;
	}

	return 0;
}

/*
 *  1. Reserve an amount of on-disk log space and return a ticket corresponding
 *	to the reservation.
 *  2. Potentially, push buffers at tail of log to disk.
 *
 * Each reservation is going to reserve extra space for a log record header.
 * When writes happen to the on-disk log, we don't subtract the length of the
 * log record header from any reservation.  By wasting space in each
 * reservation, we prevent over allocation problems.
 */
int
xfs_log_reserve(
	struct xfs_mount	*mp,
	int		 	unit_bytes,
	int		 	cnt,
	struct xlog_ticket	**ticket,
	__uint8_t	 	client,
	uint		 	flags,
	uint		 	t_type)
{
	struct log		*log = mp->m_log;
	struct xlog_ticket	*internal_ticket;
	int			retval = 0;

	ASSERT(client == XFS_TRANSACTION || client == XFS_LOG);

	if (XLOG_FORCED_SHUTDOWN(log))
		return XFS_ERROR(EIO);

	XFS_STATS_INC(xs_try_logspace);


	if (*ticket != NULL) {
		ASSERT(flags & XFS_LOG_PERM_RESERV);
		internal_ticket = *ticket;

		/*
		 * this is a new transaction on the ticket, so we need to
		 * change the transaction ID so that the next transaction has a
		 * different TID in the log. Just add one to the existing tid
		 * so that we can see chains of rolling transactions in the log
		 * easily.
		 */
		internal_ticket->t_tid++;

		trace_xfs_log_reserve(log, internal_ticket);

		xlog_grant_push_ail(log, internal_ticket->t_unit_res);
		retval = xlog_regrant_write_log_space(log, internal_ticket);
	} else {
		/* may sleep if need to allocate more tickets */
		internal_ticket = xlog_ticket_alloc(log, unit_bytes, cnt,
						  client, flags,
						  KM_SLEEP|KM_MAYFAIL);
		if (!internal_ticket)
			return XFS_ERROR(ENOMEM);
		internal_ticket->t_trans_type = t_type;
		*ticket = internal_ticket;

		trace_xfs_log_reserve(log, internal_ticket);

		xlog_grant_push_ail(log,
				    (internal_ticket->t_unit_res *
				     internal_ticket->t_cnt));
		retval = xlog_grant_log_space(log, internal_ticket);
	}

	return retval;
}	/* xfs_log_reserve */


/*
 * Mount a log filesystem
 *
 * mp		- ubiquitous xfs mount point structure
 * log_target	- buftarg of on-disk log device
 * blk_offset	- Start block # where block size is 512 bytes (BBSIZE)
 * num_bblocks	- Number of BBSIZE blocks in on-disk log
 *
 * Return error or zero.
 */
int
xfs_log_mount(
	xfs_mount_t	*mp,
	xfs_buftarg_t	*log_target,
	xfs_daddr_t	blk_offset,
	int		num_bblks)
{
	int		error;

	if (!(mp->m_flags & XFS_MOUNT_NORECOVERY))
		cmn_err(CE_NOTE, "XFS mounting filesystem %s", mp->m_fsname);
	else {
		cmn_err(CE_NOTE,
			"Mounting filesystem \"%s\" in no-recovery mode.  Filesystem will be inconsistent.",
			mp->m_fsname);
		ASSERT(mp->m_flags & XFS_MOUNT_RDONLY);
	}

	mp->m_log = xlog_alloc_log(mp, log_target, blk_offset, num_bblks);
	if (IS_ERR(mp->m_log)) {
		error = -PTR_ERR(mp->m_log);
		goto out;
	}

	/*
	 * Initialize the AIL now we have a log.
	 */
	error = xfs_trans_ail_init(mp);
	if (error) {
		cmn_err(CE_WARN, "XFS: AIL initialisation failed: error %d", error);
		goto out_free_log;
	}
	mp->m_log->l_ailp = mp->m_ail;

	/*
	 * skip log recovery on a norecovery mount.  pretend it all
	 * just worked.
	 */
	if (!(mp->m_flags & XFS_MOUNT_NORECOVERY)) {
		int	readonly = (mp->m_flags & XFS_MOUNT_RDONLY);

		if (readonly)
			mp->m_flags &= ~XFS_MOUNT_RDONLY;

		error = xlog_recover(mp->m_log);

		if (readonly)
			mp->m_flags |= XFS_MOUNT_RDONLY;
		if (error) {
			cmn_err(CE_WARN, "XFS: log mount/recovery failed: error %d", error);
			goto out_destroy_ail;
		}
	}

	/* Normal transactions can now occur */
	mp->m_log->l_flags &= ~XLOG_ACTIVE_RECOVERY;

	/*
	 * Now the log has been fully initialised and we know were our
	 * space grant counters are, we can initialise the permanent ticket
	 * needed for delayed logging to work.
	 */
	xlog_cil_init_post_recovery(mp->m_log);

	return 0;

out_destroy_ail:
	xfs_trans_ail_destroy(mp);
out_free_log:
	xlog_dealloc_log(mp->m_log);
out:
	return error;
}

/*
 * Finish the recovery of the file system.  This is separate from
 * the xfs_log_mount() call, because it depends on the code in
 * xfs_mountfs() to read in the root and real-time bitmap inodes
 * between calling xfs_log_mount() and here.
 *
 * mp		- ubiquitous xfs mount point structure
 */
int
xfs_log_mount_finish(xfs_mount_t *mp)
{
	int	error;

	if (!(mp->m_flags & XFS_MOUNT_NORECOVERY))
		error = xlog_recover_finish(mp->m_log);
	else {
		error = 0;
		ASSERT(mp->m_flags & XFS_MOUNT_RDONLY);
	}

	return error;
}

/*
 * Final log writes as part of unmount.
 *
 * Mark the filesystem clean as unmount happens.  Note that during relocation
 * this routine needs to be executed as part of source-bag while the
 * deallocation must not be done until source-end.
 */

/*
 * Unmount record used to have a string "Unmount filesystem--" in the
 * data section where the "Un" was really a magic number (XLOG_UNMOUNT_TYPE).
 * We just write the magic number now since that particular field isn't
 * currently architecture converted and "nUmount" is a bit foo.
 * As far as I know, there weren't any dependencies on the old behaviour.
 */

int
xfs_log_unmount_write(xfs_mount_t *mp)
{
	xlog_t		 *log = mp->m_log;
	xlog_in_core_t	 *iclog;
#ifdef DEBUG
	xlog_in_core_t	 *first_iclog;
#endif
	xlog_ticket_t	*tic = NULL;
	xfs_lsn_t	 lsn;
	int		 error;

	/*
	 * Don't write out unmount record on read-only mounts.
	 * Or, if we are doing a forced umount (typically because of IO errors).
	 */
	if (mp->m_flags & XFS_MOUNT_RDONLY)
		return 0;

	error = _xfs_log_force(mp, XFS_LOG_SYNC, NULL);
	ASSERT(error || !(XLOG_FORCED_SHUTDOWN(log)));

#ifdef DEBUG
	first_iclog = iclog = log->l_iclog;
	do {
		if (!(iclog->ic_state & XLOG_STATE_IOERROR)) {
			ASSERT(iclog->ic_state & XLOG_STATE_ACTIVE);
			ASSERT(iclog->ic_offset == 0);
		}
		iclog = iclog->ic_next;
	} while (iclog != first_iclog);
#endif
	if (! (XLOG_FORCED_SHUTDOWN(log))) {
		error = xfs_log_reserve(mp, 600, 1, &tic,
					XFS_LOG, 0, XLOG_UNMOUNT_REC_TYPE);
		if (!error) {
			/* the data section must be 32 bit size aligned */
			struct {
			    __uint16_t magic;
			    __uint16_t pad1;
			    __uint32_t pad2; /* may as well make it 64 bits */
			} magic = {
				.magic = XLOG_UNMOUNT_TYPE,
			};
			struct xfs_log_iovec reg = {
				.i_addr = &magic,
				.i_len = sizeof(magic),
				.i_type = XLOG_REG_TYPE_UNMOUNT,
			};
			struct xfs_log_vec vec = {
				.lv_niovecs = 1,
				.lv_iovecp = &reg,
			};

			/* remove inited flag */
			tic->t_flags = 0;
			error = xlog_write(log, &vec, tic, &lsn,
					   NULL, XLOG_UNMOUNT_TRANS);
			/*
			 * At this point, we're umounting anyway,
			 * so there's no point in transitioning log state
			 * to IOERROR. Just continue...
			 */
		}

		if (error) {
			xfs_fs_cmn_err(CE_ALERT, mp,
				"xfs_log_unmount: unmount record failed");
		}


		spin_lock(&log->l_icloglock);
		iclog = log->l_iclog;
		atomic_inc(&iclog->ic_refcnt);
		xlog_state_want_sync(log, iclog);
		spin_unlock(&log->l_icloglock);
		error = xlog_state_release_iclog(log, iclog);

		spin_lock(&log->l_icloglock);
		if (!(iclog->ic_state == XLOG_STATE_ACTIVE ||
		      iclog->ic_state == XLOG_STATE_DIRTY)) {
			if (!XLOG_FORCED_SHUTDOWN(log)) {
				xlog_wait(&iclog->ic_force_wait,
							&log->l_icloglock);
			} else {
				spin_unlock(&log->l_icloglock);
			}
		} else {
			spin_unlock(&log->l_icloglock);
		}
		if (tic) {
			trace_xfs_log_umount_write(log, tic);
			xlog_ungrant_log_space(log, tic);
			xfs_log_ticket_put(tic);
		}
	} else {
		/*
		 * We're already in forced_shutdown mode, couldn't
		 * even attempt to write out the unmount transaction.
		 *
		 * Go through the motions of sync'ing and releasing
		 * the iclog, even though no I/O will actually happen,
		 * we need to wait for other log I/Os that may already
		 * be in progress.  Do this as a separate section of
		 * code so we'll know if we ever get stuck here that
		 * we're in this odd situation of trying to unmount
		 * a file system that went into forced_shutdown as
		 * the result of an unmount..
		 */
		spin_lock(&log->l_icloglock);
		iclog = log->l_iclog;
		atomic_inc(&iclog->ic_refcnt);

		xlog_state_want_sync(log, iclog);
		spin_unlock(&log->l_icloglock);
		error =  xlog_state_release_iclog(log, iclog);

		spin_lock(&log->l_icloglock);

		if ( ! (   iclog->ic_state == XLOG_STATE_ACTIVE
			|| iclog->ic_state == XLOG_STATE_DIRTY
			|| iclog->ic_state == XLOG_STATE_IOERROR) ) {

				xlog_wait(&iclog->ic_force_wait,
							&log->l_icloglock);
		} else {
			spin_unlock(&log->l_icloglock);
		}
	}

	return error;
}	/* xfs_log_unmount_write */

/*
 * Deallocate log structures for unmount/relocation.
 *
 * We need to stop the aild from running before we destroy
 * and deallocate the log as the aild references the log.
 */
void
xfs_log_unmount(xfs_mount_t *mp)
{
	xfs_trans_ail_destroy(mp);
	xlog_dealloc_log(mp->m_log);
}

void
xfs_log_item_init(
	struct xfs_mount	*mp,
	struct xfs_log_item	*item,
	int			type,
	struct xfs_item_ops	*ops)
{
	item->li_mountp = mp;
	item->li_ailp = mp->m_ail;
	item->li_type = type;
	item->li_ops = ops;
	item->li_lv = NULL;

	INIT_LIST_HEAD(&item->li_ail);
	INIT_LIST_HEAD(&item->li_cil);
}

/*
 * Write region vectors to log.  The write happens using the space reservation
 * of the ticket (tic).  It is not a requirement that all writes for a given
 * transaction occur with one call to xfs_log_write(). However, it is important
 * to note that the transaction reservation code makes an assumption about the
 * number of log headers a transaction requires that may be violated if you
 * don't pass all the transaction vectors in one call....
 */
int
xfs_log_write(
	struct xfs_mount	*mp,
	struct xfs_log_iovec	reg[],
	int			nentries,
	struct xlog_ticket	*tic,
	xfs_lsn_t		*start_lsn)
{
	struct log		*log = mp->m_log;
	int			error;
	struct xfs_log_vec	vec = {
		.lv_niovecs = nentries,
		.lv_iovecp = reg,
	};

	if (XLOG_FORCED_SHUTDOWN(log))
		return XFS_ERROR(EIO);

	error = xlog_write(log, &vec, tic, start_lsn, NULL, 0);
	if (error)
		xfs_force_shutdown(mp, SHUTDOWN_LOG_IO_ERROR);
	return error;
}

void
xfs_log_move_tail(xfs_mount_t	*mp,
		  xfs_lsn_t	tail_lsn)
{
	xlog_ticket_t	*tic;
	xlog_t		*log = mp->m_log;
	int		need_bytes, free_bytes;

	if (XLOG_FORCED_SHUTDOWN(log))
		return;

	if (tail_lsn == 0)
		tail_lsn = atomic64_read(&log->l_last_sync_lsn);

	/* tail_lsn == 1 implies that we weren't passed a valid value.  */
	if (tail_lsn != 1)
		atomic64_set(&log->l_tail_lsn, tail_lsn);

	if (!list_empty_careful(&log->l_writeq)) {
#ifdef DEBUG
		if (log->l_flags & XLOG_ACTIVE_RECOVERY)
			panic("Recovery problem");
#endif
		spin_lock(&log->l_grant_write_lock);
		free_bytes = xlog_space_left(log, &log->l_grant_write_head);
		list_for_each_entry(tic, &log->l_writeq, t_queue) {
			ASSERT(tic->t_flags & XLOG_TIC_PERM_RESERV);

			if (free_bytes < tic->t_unit_res && tail_lsn != 1)
				break;
			tail_lsn = 0;
			free_bytes -= tic->t_unit_res;
			trace_xfs_log_regrant_write_wake_up(log, tic);
			wake_up(&tic->t_wait);
		}
		spin_unlock(&log->l_grant_write_lock);
	}

	if (!list_empty_careful(&log->l_reserveq)) {
#ifdef DEBUG
		if (log->l_flags & XLOG_ACTIVE_RECOVERY)
			panic("Recovery problem");
#endif
		spin_lock(&log->l_grant_reserve_lock);
		free_bytes = xlog_space_left(log, &log->l_grant_reserve_head);
		list_for_each_entry(tic, &log->l_reserveq, t_queue) {
			if (tic->t_flags & XLOG_TIC_PERM_RESERV)
				need_bytes = tic->t_unit_res*tic->t_cnt;
			else
				need_bytes = tic->t_unit_res;
			if (free_bytes < need_bytes && tail_lsn != 1)
				break;
			tail_lsn = 0;
			free_bytes -= need_bytes;
			trace_xfs_log_grant_wake_up(log, tic);
			wake_up(&tic->t_wait);
		}
		spin_unlock(&log->l_grant_reserve_lock);
	}
}

/*
 * Determine if we have a transaction that has gone to disk
 * that needs to be covered. To begin the transition to the idle state
 * firstly the log needs to be idle (no AIL and nothing in the iclogs).
 * If we are then in a state where covering is needed, the caller is informed
 * that dummy transactions are required to move the log into the idle state.
 *
 * Because this is called as part of the sync process, we should also indicate
 * that dummy transactions should be issued in anything but the covered or
 * idle states. This ensures that the log tail is accurately reflected in
 * the log at the end of the sync, hence if a crash occurrs avoids replay
 * of transactions where the metadata is already on disk.
 */
int
xfs_log_need_covered(xfs_mount_t *mp)
{
	int		needed = 0;
	xlog_t		*log = mp->m_log;

	if (!xfs_fs_writable(mp))
		return 0;

	spin_lock(&log->l_icloglock);
	switch (log->l_covered_state) {
	case XLOG_STATE_COVER_DONE:
	case XLOG_STATE_COVER_DONE2:
	case XLOG_STATE_COVER_IDLE:
		break;
	case XLOG_STATE_COVER_NEED:
	case XLOG_STATE_COVER_NEED2:
		if (!xfs_trans_ail_tail(log->l_ailp) &&
		    xlog_iclogs_empty(log)) {
			if (log->l_covered_state == XLOG_STATE_COVER_NEED)
				log->l_covered_state = XLOG_STATE_COVER_DONE;
			else
				log->l_covered_state = XLOG_STATE_COVER_DONE2;
		}
		/* FALLTHRU */
	default:
		needed = 1;
		break;
	}
	spin_unlock(&log->l_icloglock);
	return needed;
}

/******************************************************************************
 *
 *	local routines
 *
 ******************************************************************************
 */

/* xfs_trans_tail_ail returns 0 when there is nothing in the list.
 * The log manager must keep track of the last LR which was committed
 * to disk.  The lsn of this LR will become the new tail_lsn whenever
 * xfs_trans_tail_ail returns 0.  If we don't do this, we run into
 * the situation where stuff could be written into the log but nothing
 * was ever in the AIL when asked.  Eventually, we panic since the
 * tail hits the head.
 *
 * We may be holding the log iclog lock upon entering this routine.
 */
xfs_lsn_t
xlog_assign_tail_lsn(
	struct xfs_mount	*mp)
{
	xfs_lsn_t		tail_lsn;
	struct log		*log = mp->m_log;

	tail_lsn = xfs_trans_ail_tail(mp->m_ail);
	if (!tail_lsn)
		tail_lsn = atomic64_read(&log->l_last_sync_lsn);

	atomic64_set(&log->l_tail_lsn, tail_lsn);
	return tail_lsn;
}

/*
 * Return the space in the log between the tail and the head.  The head
 * is passed in the cycle/bytes formal parms.  In the special case where
 * the reserve head has wrapped passed the tail, this calculation is no
 * longer valid.  In this case, just return 0 which means there is no space
 * in the log.  This works for all places where this function is called
 * with the reserve head.  Of course, if the write head were to ever
 * wrap the tail, we should blow up.  Rather than catch this case here,
 * we depend on other ASSERTions in other parts of the code.   XXXmiken
 *
 * This code also handles the case where the reservation head is behind
 * the tail.  The details of this case are described below, but the end
 * result is that we return the size of the log as the amount of space left.
 */
STATIC int
xlog_space_left(
	struct log	*log,
	atomic64_t	*head)
{
	int		free_bytes;
	int		tail_bytes;
	int		tail_cycle;
	int		head_cycle;
	int		head_bytes;

	xlog_crack_grant_head(head, &head_cycle, &head_bytes);
	xlog_crack_atomic_lsn(&log->l_tail_lsn, &tail_cycle, &tail_bytes);
	tail_bytes = BBTOB(tail_bytes);
	if (tail_cycle == head_cycle && head_bytes >= tail_bytes)
		free_bytes = log->l_logsize - (head_bytes - tail_bytes);
	else if (tail_cycle + 1 < head_cycle)
		return 0;
	else if (tail_cycle < head_cycle) {
		ASSERT(tail_cycle == (head_cycle - 1));
		free_bytes = tail_bytes - head_bytes;
	} else {
		/*
		 * The reservation head is behind the tail.
		 * In this case we just want to return the size of the
		 * log as the amount of space left.
		 */
		xfs_fs_cmn_err(CE_ALERT, log->l_mp,
			"xlog_space_left: head behind tail\n"
			"  tail_cycle = %d, tail_bytes = %d\n"
			"  GH   cycle = %d, GH   bytes = %d",
			tail_cycle, tail_bytes, head_cycle, head_bytes);
		ASSERT(0);
		free_bytes = log->l_logsize;
	}
	return free_bytes;
}


/*
 * Log function which is called when an io completes.
 *
 * The log manager needs its own routine, in order to control what
 * happens with the buffer after the write completes.
 */
void
xlog_iodone(xfs_buf_t *bp)
{
	xlog_in_core_t	*iclog;
	xlog_t		*l;
	int		aborted;

	iclog = XFS_BUF_FSPRIVATE(bp, xlog_in_core_t *);
	ASSERT(XFS_BUF_FSPRIVATE2(bp, unsigned long) == (unsigned long) 2);
	XFS_BUF_SET_FSPRIVATE2(bp, (unsigned long)1);
	aborted = 0;
	l = iclog->ic_log;

	/*
	 * Race to shutdown the filesystem if we see an error.
	 */
	if (XFS_TEST_ERROR((XFS_BUF_GETERROR(bp)), l->l_mp,
			XFS_ERRTAG_IODONE_IOERR, XFS_RANDOM_IODONE_IOERR)) {
		xfs_ioerror_alert("xlog_iodone", l->l_mp, bp, XFS_BUF_ADDR(bp));
		XFS_BUF_STALE(bp);
		xfs_force_shutdown(l->l_mp, SHUTDOWN_LOG_IO_ERROR);
		/*
		 * This flag will be propagated to the trans-committed
		 * callback routines to let them know that the log-commit
		 * didn't succeed.
		 */
		aborted = XFS_LI_ABORTED;
	} else if (iclog->ic_state & XLOG_STATE_IOERROR) {
		aborted = XFS_LI_ABORTED;
	}

	/* log I/O is always issued ASYNC */
	ASSERT(XFS_BUF_ISASYNC(bp));
	xlog_state_done_syncing(iclog, aborted);
	/*
	 * do not reference the buffer (bp) here as we could race
	 * with it being freed after writing the unmount record to the
	 * log.
	 */

}	/* xlog_iodone */

/*
 * Return size of each in-core log record buffer.
 *
 * All machines get 8 x 32kB buffers by default, unless tuned otherwise.
 *
 * If the filesystem blocksize is too large, we may need to choose a
 * larger size since the directory code currently logs entire blocks.
 */

STATIC void
xlog_get_iclog_buffer_size(xfs_mount_t	*mp,
			   xlog_t	*log)
{
	int size;
	int xhdrs;

	if (mp->m_logbufs <= 0)
		log->l_iclog_bufs = XLOG_MAX_ICLOGS;
	else
		log->l_iclog_bufs = mp->m_logbufs;

	/*
	 * Buffer size passed in from mount system call.
	 */
	if (mp->m_logbsize > 0) {
		size = log->l_iclog_size = mp->m_logbsize;
		log->l_iclog_size_log = 0;
		while (size != 1) {
			log->l_iclog_size_log++;
			size >>= 1;
		}

		if (xfs_sb_version_haslogv2(&mp->m_sb)) {
			/* # headers = size / 32k
			 * one header holds cycles from 32k of data
			 */

			xhdrs = mp->m_logbsize / XLOG_HEADER_CYCLE_SIZE;
			if (mp->m_logbsize % XLOG_HEADER_CYCLE_SIZE)
				xhdrs++;
			log->l_iclog_hsize = xhdrs << BBSHIFT;
			log->l_iclog_heads = xhdrs;
		} else {
			ASSERT(mp->m_logbsize <= XLOG_BIG_RECORD_BSIZE);
			log->l_iclog_hsize = BBSIZE;
			log->l_iclog_heads = 1;
		}
		goto done;
	}

	/* All machines use 32kB buffers by default. */
	log->l_iclog_size = XLOG_BIG_RECORD_BSIZE;
	log->l_iclog_size_log = XLOG_BIG_RECORD_BSHIFT;

	/* the default log size is 16k or 32k which is one header sector */
	log->l_iclog_hsize = BBSIZE;
	log->l_iclog_heads = 1;

done:
	/* are we being asked to make the sizes selected above visible? */
	if (mp->m_logbufs == 0)
		mp->m_logbufs = log->l_iclog_bufs;
	if (mp->m_logbsize == 0)
		mp->m_logbsize = log->l_iclog_size;
}	/* xlog_get_iclog_buffer_size */


/*
 * This routine initializes some of the log structure for a given mount point.
 * Its primary purpose is to fill in enough, so recovery can occur.  However,
 * some other stuff may be filled in too.
 */
STATIC xlog_t *
xlog_alloc_log(xfs_mount_t	*mp,
	       xfs_buftarg_t	*log_target,
	       xfs_daddr_t	blk_offset,
	       int		num_bblks)
{
	xlog_t			*log;
	xlog_rec_header_t	*head;
	xlog_in_core_t		**iclogp;
	xlog_in_core_t		*iclog, *prev_iclog=NULL;
	xfs_buf_t		*bp;
	int			i;
	int			error = ENOMEM;
	uint			log2_size = 0;

	log = kmem_zalloc(sizeof(xlog_t), KM_MAYFAIL);
	if (!log) {
		xlog_warn("XFS: Log allocation failed: No memory!");
		goto out;
	}

	log->l_mp	   = mp;
	log->l_targ	   = log_target;
	log->l_logsize     = BBTOB(num_bblks);
	log->l_logBBstart  = blk_offset;
	log->l_logBBsize   = num_bblks;
	log->l_covered_state = XLOG_STATE_COVER_IDLE;
	log->l_flags	   |= XLOG_ACTIVE_RECOVERY;

	log->l_prev_block  = -1;
	/* log->l_tail_lsn = 0x100000000LL; cycle = 1; current block = 0 */
	xlog_assign_atomic_lsn(&log->l_tail_lsn, 1, 0);
	xlog_assign_atomic_lsn(&log->l_last_sync_lsn, 1, 0);
	log->l_curr_cycle  = 1;	    /* 0 is bad since this is initial value */
	xlog_assign_grant_head(&log->l_grant_reserve_head, 1, 0);
	xlog_assign_grant_head(&log->l_grant_write_head, 1, 0);
	INIT_LIST_HEAD(&log->l_reserveq);
	INIT_LIST_HEAD(&log->l_writeq);
	spin_lock_init(&log->l_grant_reserve_lock);
	spin_lock_init(&log->l_grant_write_lock);

	error = EFSCORRUPTED;
	if (xfs_sb_version_hassector(&mp->m_sb)) {
	        log2_size = mp->m_sb.sb_logsectlog;
		if (log2_size < BBSHIFT) {
			xlog_warn("XFS: Log sector size too small "
				"(0x%x < 0x%x)", log2_size, BBSHIFT);
			goto out_free_log;
		}

	        log2_size -= BBSHIFT;
		if (log2_size > mp->m_sectbb_log) {
			xlog_warn("XFS: Log sector size too large "
				"(0x%x > 0x%x)", log2_size, mp->m_sectbb_log);
			goto out_free_log;
		}

		/* for larger sector sizes, must have v2 or external log */
		if (log2_size && log->l_logBBstart > 0 &&
			    !xfs_sb_version_haslogv2(&mp->m_sb)) {

			xlog_warn("XFS: log sector size (0x%x) invalid "
				  "for configuration.", log2_size);
			goto out_free_log;
		}
	}
	log->l_sectBBsize = 1 << log2_size;

	xlog_get_iclog_buffer_size(mp, log);

	error = ENOMEM;
	bp = xfs_buf_get_empty(log->l_iclog_size, mp->m_logdev_targp);
	if (!bp)
		goto out_free_log;
	XFS_BUF_SET_IODONE_FUNC(bp, xlog_iodone);
	XFS_BUF_SET_FSPRIVATE2(bp, (unsigned long)1);
	ASSERT(XFS_BUF_ISBUSY(bp));
	ASSERT(XFS_BUF_VALUSEMA(bp) <= 0);
	log->l_xbuf = bp;

	spin_lock_init(&log->l_icloglock);
	init_waitqueue_head(&log->l_flush_wait);

	/* log record size must be multiple of BBSIZE; see xlog_rec_header_t */
	ASSERT((XFS_BUF_SIZE(bp) & BBMASK) == 0);

	iclogp = &log->l_iclog;
	/*
	 * The amount of memory to allocate for the iclog structure is
	 * rather funky due to the way the structure is defined.  It is
	 * done this way so that we can use different sizes for machines
	 * with different amounts of memory.  See the definition of
	 * xlog_in_core_t in xfs_log_priv.h for details.
	 */
	ASSERT(log->l_iclog_size >= 4096);
	for (i=0; i < log->l_iclog_bufs; i++) {
		*iclogp = kmem_zalloc(sizeof(xlog_in_core_t), KM_MAYFAIL);
		if (!*iclogp)
			goto out_free_iclog;

		iclog = *iclogp;
		iclog->ic_prev = prev_iclog;
		prev_iclog = iclog;

		bp = xfs_buf_get_uncached(mp->m_logdev_targp,
						log->l_iclog_size, 0);
		if (!bp)
			goto out_free_iclog;
		if (!XFS_BUF_CPSEMA(bp))
			ASSERT(0);
		XFS_BUF_SET_IODONE_FUNC(bp, xlog_iodone);
		XFS_BUF_SET_FSPRIVATE2(bp, (unsigned long)1);
		iclog->ic_bp = bp;
		iclog->ic_data = bp->b_addr;
#ifdef DEBUG
		log->l_iclog_bak[i] = (xfs_caddr_t)&(iclog->ic_header);
#endif
		head = &iclog->ic_header;
		memset(head, 0, sizeof(xlog_rec_header_t));
		head->h_magicno = cpu_to_be32(XLOG_HEADER_MAGIC_NUM);
		head->h_version = cpu_to_be32(
			xfs_sb_version_haslogv2(&log->l_mp->m_sb) ? 2 : 1);
		head->h_size = cpu_to_be32(log->l_iclog_size);
		/* new fields */
		head->h_fmt = cpu_to_be32(XLOG_FMT);
		memcpy(&head->h_fs_uuid, &mp->m_sb.sb_uuid, sizeof(uuid_t));

		iclog->ic_size = XFS_BUF_SIZE(bp) - log->l_iclog_hsize;
		iclog->ic_state = XLOG_STATE_ACTIVE;
		iclog->ic_log = log;
		atomic_set(&iclog->ic_refcnt, 0);
		spin_lock_init(&iclog->ic_callback_lock);
		iclog->ic_callback_tail = &(iclog->ic_callback);
		iclog->ic_datap = (char *)iclog->ic_data + log->l_iclog_hsize;

		ASSERT(XFS_BUF_ISBUSY(iclog->ic_bp));
		ASSERT(XFS_BUF_VALUSEMA(iclog->ic_bp) <= 0);
		init_waitqueue_head(&iclog->ic_force_wait);
		init_waitqueue_head(&iclog->ic_write_wait);

		iclogp = &iclog->ic_next;
	}
	*iclogp = log->l_iclog;			/* complete ring */
	log->l_iclog->ic_prev = prev_iclog;	/* re-write 1st prev ptr */

	error = xlog_cil_init(log);
	if (error)
		goto out_free_iclog;
	return log;

out_free_iclog:
	for (iclog = log->l_iclog; iclog; iclog = prev_iclog) {
		prev_iclog = iclog->ic_next;
		if (iclog->ic_bp)
			xfs_buf_free(iclog->ic_bp);
		kmem_free(iclog);
	}
	spinlock_destroy(&log->l_icloglock);
	xfs_buf_free(log->l_xbuf);
out_free_log:
	kmem_free(log);
out:
	return ERR_PTR(-error);
}	/* xlog_alloc_log */


/*
 * Write out the commit record of a transaction associated with the given
 * ticket.  Return the lsn of the commit record.
 */
STATIC int
xlog_commit_record(
	struct log		*log,
	struct xlog_ticket	*ticket,
	struct xlog_in_core	**iclog,
	xfs_lsn_t		*commitlsnp)
{
	struct xfs_mount *mp = log->l_mp;
	int	error;
	struct xfs_log_iovec reg = {
		.i_addr = NULL,
		.i_len = 0,
		.i_type = XLOG_REG_TYPE_COMMIT,
	};
	struct xfs_log_vec vec = {
		.lv_niovecs = 1,
		.lv_iovecp = &reg,
	};

	ASSERT_ALWAYS(iclog);
	error = xlog_write(log, &vec, ticket, commitlsnp, iclog,
					XLOG_COMMIT_TRANS);
	if (error)
		xfs_force_shutdown(mp, SHUTDOWN_LOG_IO_ERROR);
	return error;
}

/*
 * Push on the buffer cache code if we ever use more than 75% of the on-disk
 * log space.  This code pushes on the lsn which would supposedly free up
 * the 25% which we want to leave free.  We may need to adopt a policy which
 * pushes on an lsn which is further along in the log once we reach the high
 * water mark.  In this manner, we would be creating a low water mark.
 */
STATIC void
xlog_grant_push_ail(
	struct log	*log,
	int		need_bytes)
{
	xfs_lsn_t	threshold_lsn = 0;
	xfs_lsn_t	last_sync_lsn;
	int		free_blocks;
	int		free_bytes;
	int		threshold_block;
	int		threshold_cycle;
	int		free_threshold;

	ASSERT(BTOBB(need_bytes) < log->l_logBBsize);

	free_bytes = xlog_space_left(log, &log->l_grant_reserve_head);
	free_blocks = BTOBBT(free_bytes);

	/*
	 * Set the threshold for the minimum number of free blocks in the
	 * log to the maximum of what the caller needs, one quarter of the
	 * log, and 256 blocks.
	 */
	free_threshold = BTOBB(need_bytes);
	free_threshold = MAX(free_threshold, (log->l_logBBsize >> 2));
	free_threshold = MAX(free_threshold, 256);
	if (free_blocks >= free_threshold)
		return;

	xlog_crack_atomic_lsn(&log->l_tail_lsn, &threshold_cycle,
						&threshold_block);
	threshold_block += free_threshold;
	if (threshold_block >= log->l_logBBsize) {
		threshold_block -= log->l_logBBsize;
		threshold_cycle += 1;
	}
	threshold_lsn = xlog_assign_lsn(threshold_cycle,
					threshold_block);
	/*
	 * Don't pass in an lsn greater than the lsn of the last
	 * log record known to be on disk. Use a snapshot of the last sync lsn
	 * so that it doesn't change between the compare and the set.
	 */
	last_sync_lsn = atomic64_read(&log->l_last_sync_lsn);
	if (XFS_LSN_CMP(threshold_lsn, last_sync_lsn) > 0)
		threshold_lsn = last_sync_lsn;

	/*
	 * Get the transaction layer to kick the dirty buffers out to
	 * disk asynchronously. No point in trying to do this if
	 * the filesystem is shutting down.
	 */
	if (!XLOG_FORCED_SHUTDOWN(log))
		xfs_trans_ail_push(log->l_ailp, threshold_lsn);
}

/*
 * The bdstrat callback function for log bufs. This gives us a central
 * place to trap bufs in case we get hit by a log I/O error and need to
 * shutdown. Actually, in practice, even when we didn't get a log error,
 * we transition the iclogs to IOERROR state *after* flushing all existing
 * iclogs to disk. This is because we don't want anymore new transactions to be
 * started or completed afterwards.
 */
STATIC int
xlog_bdstrat(
	struct xfs_buf		*bp)
{
	struct xlog_in_core	*iclog;

	iclog = XFS_BUF_FSPRIVATE(bp, xlog_in_core_t *);
	if (iclog->ic_state & XLOG_STATE_IOERROR) {
		XFS_BUF_ERROR(bp, EIO);
		XFS_BUF_STALE(bp);
		xfs_buf_ioend(bp, 0);
		/*
		 * It would seem logical to return EIO here, but we rely on
		 * the log state machine to propagate I/O errors instead of
		 * doing it here.
		 */
		return 0;
	}

<<<<<<< HEAD
/*
 * The bdstrat callback function for log bufs. This gives us a central
 * place to trap bufs in case we get hit by a log I/O error and need to
 * shutdown. Actually, in practice, even when we didn't get a log error,
 * we transition the iclogs to IOERROR state *after* flushing all existing
 * iclogs to disk. This is because we don't want anymore new transactions to be
 * started or completed afterwards.
 */
STATIC int
xlog_bdstrat(
	struct xfs_buf		*bp)
{
	struct xlog_in_core	*iclog;

	iclog = XFS_BUF_FSPRIVATE(bp, xlog_in_core_t *);
	if (iclog->ic_state & XLOG_STATE_IOERROR) {
		XFS_BUF_ERROR(bp, EIO);
		XFS_BUF_STALE(bp);
		xfs_buf_ioend(bp, 0);
		/*
		 * It would seem logical to return EIO here, but we rely on
		 * the log state machine to propagate I/O errors instead of
		 * doing it here.
		 */
		return 0;
	}

=======
>>>>>>> 3cbea436
	bp->b_flags |= _XBF_RUN_QUEUES;
	xfs_buf_iorequest(bp);
	return 0;
}

/*
 * Flush out the in-core log (iclog) to the on-disk log in an asynchronous 
 * fashion.  Previously, we should have moved the current iclog
 * ptr in the log to point to the next available iclog.  This allows further
 * write to continue while this code syncs out an iclog ready to go.
 * Before an in-core log can be written out, the data section must be scanned
 * to save away the 1st word of each BBSIZE block into the header.  We replace
 * it with the current cycle count.  Each BBSIZE block is tagged with the
 * cycle count because there in an implicit assumption that drives will
 * guarantee that entire 512 byte blocks get written at once.  In other words,
 * we can't have part of a 512 byte block written and part not written.  By
 * tagging each block, we will know which blocks are valid when recovering
 * after an unclean shutdown.
 *
 * This routine is single threaded on the iclog.  No other thread can be in
 * this routine with the same iclog.  Changing contents of iclog can there-
 * fore be done without grabbing the state machine lock.  Updating the global
 * log will require grabbing the lock though.
 *
 * The entire log manager uses a logical block numbering scheme.  Only
 * log_sync (and then only bwrite()) know about the fact that the log may
 * not start with block zero on a given device.  The log block start offset
 * is added immediately before calling bwrite().
 */

STATIC int
xlog_sync(xlog_t		*log,
	  xlog_in_core_t	*iclog)
{
	xfs_caddr_t	dptr;		/* pointer to byte sized element */
	xfs_buf_t	*bp;
	int		i;
	uint		count;		/* byte count of bwrite */
	uint		count_init;	/* initial count before roundup */
	int		roundoff;       /* roundoff to BB or stripe */
	int		split = 0;	/* split write into two regions */
	int		error;
	int		v2 = xfs_sb_version_haslogv2(&log->l_mp->m_sb);

	XFS_STATS_INC(xs_log_writes);
	ASSERT(atomic_read(&iclog->ic_refcnt) == 0);

	/* Add for LR header */
	count_init = log->l_iclog_hsize + iclog->ic_offset;

	/* Round out the log write size */
	if (v2 && log->l_mp->m_sb.sb_logsunit > 1) {
		/* we have a v2 stripe unit to use */
		count = XLOG_LSUNITTOB(log, XLOG_BTOLSUNIT(log, count_init));
	} else {
		count = BBTOB(BTOBB(count_init));
	}
	roundoff = count - count_init;
	ASSERT(roundoff >= 0);
	ASSERT((v2 && log->l_mp->m_sb.sb_logsunit > 1 && 
                roundoff < log->l_mp->m_sb.sb_logsunit)
		|| 
		(log->l_mp->m_sb.sb_logsunit <= 1 && 
		 roundoff < BBTOB(1)));

	/* move grant heads by roundoff in sync */
	xlog_grant_add_space(log, &log->l_grant_reserve_head, roundoff);
	xlog_grant_add_space(log, &log->l_grant_write_head, roundoff);

	/* put cycle number in every block */
	xlog_pack_data(log, iclog, roundoff); 

	/* real byte length */
	if (v2) {
		iclog->ic_header.h_len =
			cpu_to_be32(iclog->ic_offset + roundoff);
	} else {
		iclog->ic_header.h_len =
			cpu_to_be32(iclog->ic_offset);
	}

	bp = iclog->ic_bp;
	ASSERT(XFS_BUF_FSPRIVATE2(bp, unsigned long) == (unsigned long)1);
	XFS_BUF_SET_FSPRIVATE2(bp, (unsigned long)2);
	XFS_BUF_SET_ADDR(bp, BLOCK_LSN(be64_to_cpu(iclog->ic_header.h_lsn)));

	XFS_STATS_ADD(xs_log_blocks, BTOBB(count));

	/* Do we need to split this write into 2 parts? */
	if (XFS_BUF_ADDR(bp) + BTOBB(count) > log->l_logBBsize) {
		split = count - (BBTOB(log->l_logBBsize - XFS_BUF_ADDR(bp)));
		count = BBTOB(log->l_logBBsize - XFS_BUF_ADDR(bp));
		iclog->ic_bwritecnt = 2;	/* split into 2 writes */
	} else {
		iclog->ic_bwritecnt = 1;
	}
	XFS_BUF_SET_COUNT(bp, count);
	XFS_BUF_SET_FSPRIVATE(bp, iclog);	/* save for later */
	XFS_BUF_ZEROFLAGS(bp);
	XFS_BUF_BUSY(bp);
	XFS_BUF_ASYNC(bp);
	bp->b_flags |= XBF_LOG_BUFFER;

	if (log->l_mp->m_flags & XFS_MOUNT_BARRIER)
		XFS_BUF_ORDERED(bp);

	ASSERT(XFS_BUF_ADDR(bp) <= log->l_logBBsize-1);
	ASSERT(XFS_BUF_ADDR(bp) + BTOBB(count) <= log->l_logBBsize);

	xlog_verify_iclog(log, iclog, count, B_TRUE);

	/* account for log which doesn't start at block #0 */
	XFS_BUF_SET_ADDR(bp, XFS_BUF_ADDR(bp) + log->l_logBBstart);
	/*
	 * Don't call xfs_bwrite here. We do log-syncs even when the filesystem
	 * is shutting down.
	 */
	XFS_BUF_WRITE(bp);

	if ((error = xlog_bdstrat(bp))) {
		xfs_ioerror_alert("xlog_sync", log->l_mp, bp,
				  XFS_BUF_ADDR(bp));
		return error;
	}
	if (split) {
		bp = iclog->ic_log->l_xbuf;
		ASSERT(XFS_BUF_FSPRIVATE2(bp, unsigned long) ==
							(unsigned long)1);
		XFS_BUF_SET_FSPRIVATE2(bp, (unsigned long)2);
		XFS_BUF_SET_ADDR(bp, 0);	     /* logical 0 */
		XFS_BUF_SET_PTR(bp, (xfs_caddr_t)((__psint_t)&(iclog->ic_header)+
					    (__psint_t)count), split);
		XFS_BUF_SET_FSPRIVATE(bp, iclog);
		XFS_BUF_ZEROFLAGS(bp);
		XFS_BUF_BUSY(bp);
		XFS_BUF_ASYNC(bp);
		bp->b_flags |= XBF_LOG_BUFFER;
		if (log->l_mp->m_flags & XFS_MOUNT_BARRIER)
			XFS_BUF_ORDERED(bp);
		dptr = XFS_BUF_PTR(bp);
		/*
		 * Bump the cycle numbers at the start of each block
		 * since this part of the buffer is at the start of
		 * a new cycle.  Watch out for the header magic number
		 * case, though.
		 */
		for (i = 0; i < split; i += BBSIZE) {
			be32_add_cpu((__be32 *)dptr, 1);
			if (be32_to_cpu(*(__be32 *)dptr) == XLOG_HEADER_MAGIC_NUM)
				be32_add_cpu((__be32 *)dptr, 1);
			dptr += BBSIZE;
		}

		ASSERT(XFS_BUF_ADDR(bp) <= log->l_logBBsize-1);
		ASSERT(XFS_BUF_ADDR(bp) + BTOBB(count) <= log->l_logBBsize);

		/* account for internal log which doesn't start at block #0 */
		XFS_BUF_SET_ADDR(bp, XFS_BUF_ADDR(bp) + log->l_logBBstart);
		XFS_BUF_WRITE(bp);
		if ((error = xlog_bdstrat(bp))) {
			xfs_ioerror_alert("xlog_sync (split)", log->l_mp,
					  bp, XFS_BUF_ADDR(bp));
			return error;
		}
	}
	return 0;
}	/* xlog_sync */


/*
 * Deallocate a log structure
 */
STATIC void
xlog_dealloc_log(xlog_t *log)
{
	xlog_in_core_t	*iclog, *next_iclog;
	int		i;

	xlog_cil_destroy(log);

	iclog = log->l_iclog;
	for (i=0; i<log->l_iclog_bufs; i++) {
		xfs_buf_free(iclog->ic_bp);
		next_iclog = iclog->ic_next;
		kmem_free(iclog);
		iclog = next_iclog;
	}
	spinlock_destroy(&log->l_icloglock);

	xfs_buf_free(log->l_xbuf);
	log->l_mp->m_log = NULL;
	kmem_free(log);
}	/* xlog_dealloc_log */

/*
 * Update counters atomically now that memcpy is done.
 */
/* ARGSUSED */
static inline void
xlog_state_finish_copy(xlog_t		*log,
		       xlog_in_core_t	*iclog,
		       int		record_cnt,
		       int		copy_bytes)
{
	spin_lock(&log->l_icloglock);

	be32_add_cpu(&iclog->ic_header.h_num_logops, record_cnt);
	iclog->ic_offset += copy_bytes;

	spin_unlock(&log->l_icloglock);
}	/* xlog_state_finish_copy */




/*
 * print out info relating to regions written which consume
 * the reservation
 */
void
xlog_print_tic_res(
	struct xfs_mount	*mp,
	struct xlog_ticket	*ticket)
{
	uint i;
	uint ophdr_spc = ticket->t_res_num_ophdrs * (uint)sizeof(xlog_op_header_t);

	/* match with XLOG_REG_TYPE_* in xfs_log.h */
	static char *res_type_str[XLOG_REG_TYPE_MAX] = {
	    "bformat",
	    "bchunk",
	    "efi_format",
	    "efd_format",
	    "iformat",
	    "icore",
	    "iext",
	    "ibroot",
	    "ilocal",
	    "iattr_ext",
	    "iattr_broot",
	    "iattr_local",
	    "qformat",
	    "dquot",
	    "quotaoff",
	    "LR header",
	    "unmount",
	    "commit",
	    "trans header"
	};
	static char *trans_type_str[XFS_TRANS_TYPE_MAX] = {
	    "SETATTR_NOT_SIZE",
	    "SETATTR_SIZE",
	    "INACTIVE",
	    "CREATE",
	    "CREATE_TRUNC",
	    "TRUNCATE_FILE",
	    "REMOVE",
	    "LINK",
	    "RENAME",
	    "MKDIR",
	    "RMDIR",
	    "SYMLINK",
	    "SET_DMATTRS",
	    "GROWFS",
	    "STRAT_WRITE",
	    "DIOSTRAT",
	    "WRITE_SYNC",
	    "WRITEID",
	    "ADDAFORK",
	    "ATTRINVAL",
	    "ATRUNCATE",
	    "ATTR_SET",
	    "ATTR_RM",
	    "ATTR_FLAG",
	    "CLEAR_AGI_BUCKET",
	    "QM_SBCHANGE",
	    "DUMMY1",
	    "DUMMY2",
	    "QM_QUOTAOFF",
	    "QM_DQALLOC",
	    "QM_SETQLIM",
	    "QM_DQCLUSTER",
	    "QM_QINOCREATE",
	    "QM_QUOTAOFF_END",
	    "SB_UNIT",
	    "FSYNC_TS",
	    "GROWFSRT_ALLOC",
	    "GROWFSRT_ZERO",
	    "GROWFSRT_FREE",
	    "SWAPEXT"
	};

	xfs_fs_cmn_err(CE_WARN, mp,
			"xfs_log_write: reservation summary:\n"
			"  trans type  = %s (%u)\n"
			"  unit res    = %d bytes\n"
			"  current res = %d bytes\n"
			"  total reg   = %u bytes (o/flow = %u bytes)\n"
			"  ophdrs      = %u (ophdr space = %u bytes)\n"
			"  ophdr + reg = %u bytes\n"
			"  num regions = %u\n",
			((ticket->t_trans_type <= 0 ||
			  ticket->t_trans_type > XFS_TRANS_TYPE_MAX) ?
			  "bad-trans-type" : trans_type_str[ticket->t_trans_type-1]),
			ticket->t_trans_type,
			ticket->t_unit_res,
			ticket->t_curr_res,
			ticket->t_res_arr_sum, ticket->t_res_o_flow,
			ticket->t_res_num_ophdrs, ophdr_spc,
			ticket->t_res_arr_sum + 
			ticket->t_res_o_flow + ophdr_spc,
			ticket->t_res_num);

	for (i = 0; i < ticket->t_res_num; i++) {
		uint r_type = ticket->t_res_arr[i].r_type; 
		cmn_err(CE_WARN,
			    "region[%u]: %s - %u bytes\n",
			    i, 
			    ((r_type <= 0 || r_type > XLOG_REG_TYPE_MAX) ?
			    "bad-rtype" : res_type_str[r_type-1]),
			    ticket->t_res_arr[i].r_len);
	}

	xfs_cmn_err(XFS_PTAG_LOGRES, CE_ALERT, mp,
		"xfs_log_write: reservation ran out. Need to up reservation");
	xfs_force_shutdown(mp, SHUTDOWN_CORRUPT_INCORE);
}

/*
 * Calculate the potential space needed by the log vector.  Each region gets
 * its own xlog_op_header_t and may need to be double word aligned.
 */
static int
xlog_write_calc_vec_length(
	struct xlog_ticket	*ticket,
	struct xfs_log_vec	*log_vector)
{
	struct xfs_log_vec	*lv;
	int			headers = 0;
	int			len = 0;
	int			i;

	/* acct for start rec of xact */
	if (ticket->t_flags & XLOG_TIC_INITED)
		headers++;

	for (lv = log_vector; lv; lv = lv->lv_next) {
		headers += lv->lv_niovecs;

		for (i = 0; i < lv->lv_niovecs; i++) {
			struct xfs_log_iovec	*vecp = &lv->lv_iovecp[i];

			len += vecp->i_len;
			xlog_tic_add_region(ticket, vecp->i_len, vecp->i_type);
		}
	}

	ticket->t_res_num_ophdrs += headers;
	len += headers * sizeof(struct xlog_op_header);

	return len;
}

/*
 * If first write for transaction, insert start record  We can't be trying to
 * commit if we are inited.  We can't have any "partial_copy" if we are inited.
 */
static int
xlog_write_start_rec(
	struct xlog_op_header	*ophdr,
	struct xlog_ticket	*ticket)
{
	if (!(ticket->t_flags & XLOG_TIC_INITED))
		return 0;

	ophdr->oh_tid	= cpu_to_be32(ticket->t_tid);
	ophdr->oh_clientid = ticket->t_clientid;
	ophdr->oh_len = 0;
	ophdr->oh_flags = XLOG_START_TRANS;
	ophdr->oh_res2 = 0;

	ticket->t_flags &= ~XLOG_TIC_INITED;

	return sizeof(struct xlog_op_header);
}

static xlog_op_header_t *
xlog_write_setup_ophdr(
	struct log		*log,
	struct xlog_op_header	*ophdr,
	struct xlog_ticket	*ticket,
	uint			flags)
{
	ophdr->oh_tid = cpu_to_be32(ticket->t_tid);
	ophdr->oh_clientid = ticket->t_clientid;
	ophdr->oh_res2 = 0;

	/* are we copying a commit or unmount record? */
	ophdr->oh_flags = flags;

	/*
	 * We've seen logs corrupted with bad transaction client ids.  This
	 * makes sure that XFS doesn't generate them on.  Turn this into an EIO
	 * and shut down the filesystem.
	 */
	switch (ophdr->oh_clientid)  {
	case XFS_TRANSACTION:
	case XFS_VOLUME:
	case XFS_LOG:
		break;
	default:
		xfs_fs_cmn_err(CE_WARN, log->l_mp,
			"Bad XFS transaction clientid 0x%x in ticket 0x%p",
			ophdr->oh_clientid, ticket);
		return NULL;
	}

	return ophdr;
}

/*
 * Set up the parameters of the region copy into the log. This has
 * to handle region write split across multiple log buffers - this
 * state is kept external to this function so that this code can
 * can be written in an obvious, self documenting manner.
 */
static int
xlog_write_setup_copy(
	struct xlog_ticket	*ticket,
	struct xlog_op_header	*ophdr,
	int			space_available,
	int			space_required,
	int			*copy_off,
	int			*copy_len,
	int			*last_was_partial_copy,
	int			*bytes_consumed)
{
	int			still_to_copy;

	still_to_copy = space_required - *bytes_consumed;
	*copy_off = *bytes_consumed;

	if (still_to_copy <= space_available) {
		/* write of region completes here */
		*copy_len = still_to_copy;
		ophdr->oh_len = cpu_to_be32(*copy_len);
		if (*last_was_partial_copy)
			ophdr->oh_flags |= (XLOG_END_TRANS|XLOG_WAS_CONT_TRANS);
		*last_was_partial_copy = 0;
		*bytes_consumed = 0;
		return 0;
	}

	/* partial write of region, needs extra log op header reservation */
	*copy_len = space_available;
	ophdr->oh_len = cpu_to_be32(*copy_len);
	ophdr->oh_flags |= XLOG_CONTINUE_TRANS;
	if (*last_was_partial_copy)
		ophdr->oh_flags |= XLOG_WAS_CONT_TRANS;
	*bytes_consumed += *copy_len;
	(*last_was_partial_copy)++;

	/* account for new log op header */
	ticket->t_curr_res -= sizeof(struct xlog_op_header);
	ticket->t_res_num_ophdrs++;

	return sizeof(struct xlog_op_header);
}

static int
xlog_write_copy_finish(
	struct log		*log,
	struct xlog_in_core	*iclog,
	uint			flags,
	int			*record_cnt,
	int			*data_cnt,
	int			*partial_copy,
	int			*partial_copy_len,
	int			log_offset,
	struct xlog_in_core	**commit_iclog)
{
	if (*partial_copy) {
		/*
		 * This iclog has already been marked WANT_SYNC by
		 * xlog_state_get_iclog_space.
		 */
		xlog_state_finish_copy(log, iclog, *record_cnt, *data_cnt);
		*record_cnt = 0;
		*data_cnt = 0;
		return xlog_state_release_iclog(log, iclog);
	}

	*partial_copy = 0;
	*partial_copy_len = 0;

	if (iclog->ic_size - log_offset <= sizeof(xlog_op_header_t)) {
		/* no more space in this iclog - push it. */
		xlog_state_finish_copy(log, iclog, *record_cnt, *data_cnt);
		*record_cnt = 0;
		*data_cnt = 0;

		spin_lock(&log->l_icloglock);
		xlog_state_want_sync(log, iclog);
		spin_unlock(&log->l_icloglock);

		if (!commit_iclog)
			return xlog_state_release_iclog(log, iclog);
		ASSERT(flags & XLOG_COMMIT_TRANS);
		*commit_iclog = iclog;
	}

	return 0;
}

/*
 * Write some region out to in-core log
 *
 * This will be called when writing externally provided regions or when
 * writing out a commit record for a given transaction.
 *
 * General algorithm:
 *	1. Find total length of this write.  This may include adding to the
 *		lengths passed in.
 *	2. Check whether we violate the tickets reservation.
 *	3. While writing to this iclog
 *	    A. Reserve as much space in this iclog as can get
 *	    B. If this is first write, save away start lsn
 *	    C. While writing this region:
 *		1. If first write of transaction, write start record
 *		2. Write log operation header (header per region)
 *		3. Find out if we can fit entire region into this iclog
 *		4. Potentially, verify destination memcpy ptr
 *		5. Memcpy (partial) region
 *		6. If partial copy, release iclog; otherwise, continue
 *			copying more regions into current iclog
 *	4. Mark want sync bit (in simulation mode)
 *	5. Release iclog for potential flush to on-disk log.
 *
 * ERRORS:
 * 1.	Panic if reservation is overrun.  This should never happen since
 *	reservation amounts are generated internal to the filesystem.
 * NOTES:
 * 1. Tickets are single threaded data structures.
 * 2. The XLOG_END_TRANS & XLOG_CONTINUE_TRANS flags are passed down to the
 *	syncing routine.  When a single log_write region needs to span
 *	multiple in-core logs, the XLOG_CONTINUE_TRANS bit should be set
 *	on all log operation writes which don't contain the end of the
 *	region.  The XLOG_END_TRANS bit is used for the in-core log
 *	operation which contains the end of the continued log_write region.
 * 3. When xlog_state_get_iclog_space() grabs the rest of the current iclog,
 *	we don't really know exactly how much space will be used.  As a result,
 *	we don't update ic_offset until the end when we know exactly how many
 *	bytes have been written out.
 */
int
xlog_write(
	struct log		*log,
	struct xfs_log_vec	*log_vector,
	struct xlog_ticket	*ticket,
	xfs_lsn_t		*start_lsn,
	struct xlog_in_core	**commit_iclog,
	uint			flags)
{
	struct xlog_in_core	*iclog = NULL;
	struct xfs_log_iovec	*vecp;
	struct xfs_log_vec	*lv;
	int			len;
	int			index;
	int			partial_copy = 0;
	int			partial_copy_len = 0;
	int			contwr = 0;
	int			record_cnt = 0;
	int			data_cnt = 0;
	int			error;

	*start_lsn = 0;

	len = xlog_write_calc_vec_length(ticket, log_vector);
	if (log->l_cilp) {
		/*
		 * Region headers and bytes are already accounted for.
		 * We only need to take into account start records and
		 * split regions in this function.
		 */
		if (ticket->t_flags & XLOG_TIC_INITED)
			ticket->t_curr_res -= sizeof(xlog_op_header_t);

		/*
		 * Commit record headers need to be accounted for. These
		 * come in as separate writes so are easy to detect.
		 */
		if (flags & (XLOG_COMMIT_TRANS | XLOG_UNMOUNT_TRANS))
			ticket->t_curr_res -= sizeof(xlog_op_header_t);
	} else
		ticket->t_curr_res -= len;

	if (ticket->t_curr_res < 0)
		xlog_print_tic_res(log->l_mp, ticket);

	index = 0;
	lv = log_vector;
	vecp = lv->lv_iovecp;
	while (lv && index < lv->lv_niovecs) {
		void		*ptr;
		int		log_offset;

		error = xlog_state_get_iclog_space(log, len, &iclog, ticket,
						   &contwr, &log_offset);
		if (error)
			return error;

		ASSERT(log_offset <= iclog->ic_size - 1);
		ptr = iclog->ic_datap + log_offset;

		/* start_lsn is the first lsn written to. That's all we need. */
		if (!*start_lsn)
			*start_lsn = be64_to_cpu(iclog->ic_header.h_lsn);

		/*
		 * This loop writes out as many regions as can fit in the amount
		 * of space which was allocated by xlog_state_get_iclog_space().
		 */
		while (lv && index < lv->lv_niovecs) {
			struct xfs_log_iovec	*reg = &vecp[index];
			struct xlog_op_header	*ophdr;
			int			start_rec_copy;
			int			copy_len;
			int			copy_off;

			ASSERT(reg->i_len % sizeof(__int32_t) == 0);
			ASSERT((unsigned long)ptr % sizeof(__int32_t) == 0);

			start_rec_copy = xlog_write_start_rec(ptr, ticket);
			if (start_rec_copy) {
				record_cnt++;
				xlog_write_adv_cnt(&ptr, &len, &log_offset,
						   start_rec_copy);
			}

			ophdr = xlog_write_setup_ophdr(log, ptr, ticket, flags);
			if (!ophdr)
				return XFS_ERROR(EIO);

			xlog_write_adv_cnt(&ptr, &len, &log_offset,
					   sizeof(struct xlog_op_header));

			len += xlog_write_setup_copy(ticket, ophdr,
						     iclog->ic_size-log_offset,
						     reg->i_len,
						     &copy_off, &copy_len,
						     &partial_copy,
						     &partial_copy_len);
			xlog_verify_dest_ptr(log, ptr);

			/* copy region */
			ASSERT(copy_len >= 0);
			memcpy(ptr, reg->i_addr + copy_off, copy_len);
			xlog_write_adv_cnt(&ptr, &len, &log_offset, copy_len);

			copy_len += start_rec_copy + sizeof(xlog_op_header_t);
			record_cnt++;
			data_cnt += contwr ? copy_len : 0;

			error = xlog_write_copy_finish(log, iclog, flags,
						       &record_cnt, &data_cnt,
						       &partial_copy,
						       &partial_copy_len,
						       log_offset,
						       commit_iclog);
			if (error)
				return error;

			/*
			 * if we had a partial copy, we need to get more iclog
			 * space but we don't want to increment the region
			 * index because there is still more is this region to
			 * write.
			 *
			 * If we completed writing this region, and we flushed
			 * the iclog (indicated by resetting of the record
			 * count), then we also need to get more log space. If
			 * this was the last record, though, we are done and
			 * can just return.
			 */
			if (partial_copy)
				break;

			if (++index == lv->lv_niovecs) {
				lv = lv->lv_next;
				index = 0;
				if (lv)
					vecp = lv->lv_iovecp;
			}
			if (record_cnt == 0) {
				if (!lv)
					return 0;
				break;
			}
		}
	}

	ASSERT(len == 0);

	xlog_state_finish_copy(log, iclog, record_cnt, data_cnt);
	if (!commit_iclog)
		return xlog_state_release_iclog(log, iclog);

	ASSERT(flags & XLOG_COMMIT_TRANS);
	*commit_iclog = iclog;
	return 0;
}


/*****************************************************************************
 *
 *		State Machine functions
 *
 *****************************************************************************
 */

/* Clean iclogs starting from the head.  This ordering must be
 * maintained, so an iclog doesn't become ACTIVE beyond one that
 * is SYNCING.  This is also required to maintain the notion that we use
 * a ordered wait queue to hold off would be writers to the log when every
 * iclog is trying to sync to disk.
 *
 * State Change: DIRTY -> ACTIVE
 */
STATIC void
xlog_state_clean_log(xlog_t *log)
{
	xlog_in_core_t	*iclog;
	int changed = 0;

	iclog = log->l_iclog;
	do {
		if (iclog->ic_state == XLOG_STATE_DIRTY) {
			iclog->ic_state	= XLOG_STATE_ACTIVE;
			iclog->ic_offset       = 0;
			ASSERT(iclog->ic_callback == NULL);
			/*
			 * If the number of ops in this iclog indicate it just
			 * contains the dummy transaction, we can
			 * change state into IDLE (the second time around).
			 * Otherwise we should change the state into
			 * NEED a dummy.
			 * We don't need to cover the dummy.
			 */
			if (!changed &&
			   (be32_to_cpu(iclog->ic_header.h_num_logops) ==
			   		XLOG_COVER_OPS)) {
				changed = 1;
			} else {
				/*
				 * We have two dirty iclogs so start over
				 * This could also be num of ops indicates
				 * this is not the dummy going out.
				 */
				changed = 2;
			}
			iclog->ic_header.h_num_logops = 0;
			memset(iclog->ic_header.h_cycle_data, 0,
			      sizeof(iclog->ic_header.h_cycle_data));
			iclog->ic_header.h_lsn = 0;
		} else if (iclog->ic_state == XLOG_STATE_ACTIVE)
			/* do nothing */;
		else
			break;	/* stop cleaning */
		iclog = iclog->ic_next;
	} while (iclog != log->l_iclog);

	/* log is locked when we are called */
	/*
	 * Change state for the dummy log recording.
	 * We usually go to NEED. But we go to NEED2 if the changed indicates
	 * we are done writing the dummy record.
	 * If we are done with the second dummy recored (DONE2), then
	 * we go to IDLE.
	 */
	if (changed) {
		switch (log->l_covered_state) {
		case XLOG_STATE_COVER_IDLE:
		case XLOG_STATE_COVER_NEED:
		case XLOG_STATE_COVER_NEED2:
			log->l_covered_state = XLOG_STATE_COVER_NEED;
			break;

		case XLOG_STATE_COVER_DONE:
			if (changed == 1)
				log->l_covered_state = XLOG_STATE_COVER_NEED2;
			else
				log->l_covered_state = XLOG_STATE_COVER_NEED;
			break;

		case XLOG_STATE_COVER_DONE2:
			if (changed == 1)
				log->l_covered_state = XLOG_STATE_COVER_IDLE;
			else
				log->l_covered_state = XLOG_STATE_COVER_NEED;
			break;

		default:
			ASSERT(0);
		}
	}
}	/* xlog_state_clean_log */

STATIC xfs_lsn_t
xlog_get_lowest_lsn(
	xlog_t		*log)
{
	xlog_in_core_t  *lsn_log;
	xfs_lsn_t	lowest_lsn, lsn;

	lsn_log = log->l_iclog;
	lowest_lsn = 0;
	do {
	    if (!(lsn_log->ic_state & (XLOG_STATE_ACTIVE|XLOG_STATE_DIRTY))) {
		lsn = be64_to_cpu(lsn_log->ic_header.h_lsn);
		if ((lsn && !lowest_lsn) ||
		    (XFS_LSN_CMP(lsn, lowest_lsn) < 0)) {
			lowest_lsn = lsn;
		}
	    }
	    lsn_log = lsn_log->ic_next;
	} while (lsn_log != log->l_iclog);
	return lowest_lsn;
}


STATIC void
xlog_state_do_callback(
	xlog_t		*log,
	int		aborted,
	xlog_in_core_t	*ciclog)
{
	xlog_in_core_t	   *iclog;
	xlog_in_core_t	   *first_iclog;	/* used to know when we've
						 * processed all iclogs once */
	xfs_log_callback_t *cb, *cb_next;
	int		   flushcnt = 0;
	xfs_lsn_t	   lowest_lsn;
	int		   ioerrors;	/* counter: iclogs with errors */
	int		   loopdidcallbacks; /* flag: inner loop did callbacks*/
	int		   funcdidcallbacks; /* flag: function did callbacks */
	int		   repeats;	/* for issuing console warnings if
					 * looping too many times */
	int		   wake = 0;

	spin_lock(&log->l_icloglock);
	first_iclog = iclog = log->l_iclog;
	ioerrors = 0;
	funcdidcallbacks = 0;
	repeats = 0;

	do {
		/*
		 * Scan all iclogs starting with the one pointed to by the
		 * log.  Reset this starting point each time the log is
		 * unlocked (during callbacks).
		 *
		 * Keep looping through iclogs until one full pass is made
		 * without running any callbacks.
		 */
		first_iclog = log->l_iclog;
		iclog = log->l_iclog;
		loopdidcallbacks = 0;
		repeats++;

		do {

			/* skip all iclogs in the ACTIVE & DIRTY states */
			if (iclog->ic_state &
			    (XLOG_STATE_ACTIVE|XLOG_STATE_DIRTY)) {
				iclog = iclog->ic_next;
				continue;
			}

			/*
			 * Between marking a filesystem SHUTDOWN and stopping
			 * the log, we do flush all iclogs to disk (if there
			 * wasn't a log I/O error). So, we do want things to
			 * go smoothly in case of just a SHUTDOWN  w/o a
			 * LOG_IO_ERROR.
			 */
			if (!(iclog->ic_state & XLOG_STATE_IOERROR)) {
				/*
				 * Can only perform callbacks in order.  Since
				 * this iclog is not in the DONE_SYNC/
				 * DO_CALLBACK state, we skip the rest and
				 * just try to clean up.  If we set our iclog
				 * to DO_CALLBACK, we will not process it when
				 * we retry since a previous iclog is in the
				 * CALLBACK and the state cannot change since
				 * we are holding the l_icloglock.
				 */
				if (!(iclog->ic_state &
					(XLOG_STATE_DONE_SYNC |
						 XLOG_STATE_DO_CALLBACK))) {
					if (ciclog && (ciclog->ic_state ==
							XLOG_STATE_DONE_SYNC)) {
						ciclog->ic_state = XLOG_STATE_DO_CALLBACK;
					}
					break;
				}
				/*
				 * We now have an iclog that is in either the
				 * DO_CALLBACK or DONE_SYNC states. The other
				 * states (WANT_SYNC, SYNCING, or CALLBACK were
				 * caught by the above if and are going to
				 * clean (i.e. we aren't doing their callbacks)
				 * see the above if.
				 */

				/*
				 * We will do one more check here to see if we
				 * have chased our tail around.
				 */

				lowest_lsn = xlog_get_lowest_lsn(log);
				if (lowest_lsn &&
				    XFS_LSN_CMP(lowest_lsn,
						be64_to_cpu(iclog->ic_header.h_lsn)) < 0) {
					iclog = iclog->ic_next;
					continue; /* Leave this iclog for
						   * another thread */
				}

				iclog->ic_state = XLOG_STATE_CALLBACK;


				/*
				 * update the last_sync_lsn before we drop the
				 * icloglock to ensure we are the only one that
				 * can update it.
				 */
				ASSERT(XFS_LSN_CMP(atomic64_read(&log->l_last_sync_lsn),
					be64_to_cpu(iclog->ic_header.h_lsn)) <= 0);
				atomic64_set(&log->l_last_sync_lsn,
					be64_to_cpu(iclog->ic_header.h_lsn));

			} else
				ioerrors++;

			spin_unlock(&log->l_icloglock);

			/*
			 * Keep processing entries in the callback list until
			 * we come around and it is empty.  We need to
			 * atomically see that the list is empty and change the
			 * state to DIRTY so that we don't miss any more
			 * callbacks being added.
			 */
			spin_lock(&iclog->ic_callback_lock);
			cb = iclog->ic_callback;
			while (cb) {
				iclog->ic_callback_tail = &(iclog->ic_callback);
				iclog->ic_callback = NULL;
				spin_unlock(&iclog->ic_callback_lock);

				/* perform callbacks in the order given */
				for (; cb; cb = cb_next) {
					cb_next = cb->cb_next;
					cb->cb_func(cb->cb_arg, aborted);
				}
				spin_lock(&iclog->ic_callback_lock);
				cb = iclog->ic_callback;
			}

			loopdidcallbacks++;
			funcdidcallbacks++;

			spin_lock(&log->l_icloglock);
			ASSERT(iclog->ic_callback == NULL);
			spin_unlock(&iclog->ic_callback_lock);
			if (!(iclog->ic_state & XLOG_STATE_IOERROR))
				iclog->ic_state = XLOG_STATE_DIRTY;

			/*
			 * Transition from DIRTY to ACTIVE if applicable.
			 * NOP if STATE_IOERROR.
			 */
			xlog_state_clean_log(log);

			/* wake up threads waiting in xfs_log_force() */
			wake_up_all(&iclog->ic_force_wait);

			iclog = iclog->ic_next;
		} while (first_iclog != iclog);

		if (repeats > 5000) {
			flushcnt += repeats;
			repeats = 0;
			xfs_fs_cmn_err(CE_WARN, log->l_mp,
				"%s: possible infinite loop (%d iterations)",
				__func__, flushcnt);
		}
	} while (!ioerrors && loopdidcallbacks);

	/*
	 * make one last gasp attempt to see if iclogs are being left in
	 * limbo..
	 */
#ifdef DEBUG
	if (funcdidcallbacks) {
		first_iclog = iclog = log->l_iclog;
		do {
			ASSERT(iclog->ic_state != XLOG_STATE_DO_CALLBACK);
			/*
			 * Terminate the loop if iclogs are found in states
			 * which will cause other threads to clean up iclogs.
			 *
			 * SYNCING - i/o completion will go through logs
			 * DONE_SYNC - interrupt thread should be waiting for
			 *              l_icloglock
			 * IOERROR - give up hope all ye who enter here
			 */
			if (iclog->ic_state == XLOG_STATE_WANT_SYNC ||
			    iclog->ic_state == XLOG_STATE_SYNCING ||
			    iclog->ic_state == XLOG_STATE_DONE_SYNC ||
			    iclog->ic_state == XLOG_STATE_IOERROR )
				break;
			iclog = iclog->ic_next;
		} while (first_iclog != iclog);
	}
#endif

	if (log->l_iclog->ic_state & (XLOG_STATE_ACTIVE|XLOG_STATE_IOERROR))
		wake = 1;
	spin_unlock(&log->l_icloglock);

	if (wake)
		wake_up_all(&log->l_flush_wait);
}


/*
 * Finish transitioning this iclog to the dirty state.
 *
 * Make sure that we completely execute this routine only when this is
 * the last call to the iclog.  There is a good chance that iclog flushes,
 * when we reach the end of the physical log, get turned into 2 separate
 * calls to bwrite.  Hence, one iclog flush could generate two calls to this
 * routine.  By using the reference count bwritecnt, we guarantee that only
 * the second completion goes through.
 *
 * Callbacks could take time, so they are done outside the scope of the
 * global state machine log lock.
 */
STATIC void
xlog_state_done_syncing(
	xlog_in_core_t	*iclog,
	int		aborted)
{
	xlog_t		   *log = iclog->ic_log;

	spin_lock(&log->l_icloglock);

	ASSERT(iclog->ic_state == XLOG_STATE_SYNCING ||
	       iclog->ic_state == XLOG_STATE_IOERROR);
	ASSERT(atomic_read(&iclog->ic_refcnt) == 0);
	ASSERT(iclog->ic_bwritecnt == 1 || iclog->ic_bwritecnt == 2);


	/*
	 * If we got an error, either on the first buffer, or in the case of
	 * split log writes, on the second, we mark ALL iclogs STATE_IOERROR,
	 * and none should ever be attempted to be written to disk
	 * again.
	 */
	if (iclog->ic_state != XLOG_STATE_IOERROR) {
		if (--iclog->ic_bwritecnt == 1) {
			spin_unlock(&log->l_icloglock);
			return;
		}
		iclog->ic_state = XLOG_STATE_DONE_SYNC;
	}

	/*
	 * Someone could be sleeping prior to writing out the next
	 * iclog buffer, we wake them all, one will get to do the
	 * I/O, the others get to wait for the result.
	 */
	wake_up_all(&iclog->ic_write_wait);
	spin_unlock(&log->l_icloglock);
	xlog_state_do_callback(log, aborted, iclog);	/* also cleans log */
}	/* xlog_state_done_syncing */


/*
 * If the head of the in-core log ring is not (ACTIVE or DIRTY), then we must
 * sleep.  We wait on the flush queue on the head iclog as that should be
 * the first iclog to complete flushing. Hence if all iclogs are syncing,
 * we will wait here and all new writes will sleep until a sync completes.
 *
 * The in-core logs are used in a circular fashion. They are not used
 * out-of-order even when an iclog past the head is free.
 *
 * return:
 *	* log_offset where xlog_write() can start writing into the in-core
 *		log's data space.
 *	* in-core log pointer to which xlog_write() should write.
 *	* boolean indicating this is a continued write to an in-core log.
 *		If this is the last write, then the in-core log's offset field
 *		needs to be incremented, depending on the amount of data which
 *		is copied.
 */
STATIC int
xlog_state_get_iclog_space(xlog_t	  *log,
			   int		  len,
			   xlog_in_core_t **iclogp,
			   xlog_ticket_t  *ticket,
			   int		  *continued_write,
			   int		  *logoffsetp)
{
	int		  log_offset;
	xlog_rec_header_t *head;
	xlog_in_core_t	  *iclog;
	int		  error;

restart:
	spin_lock(&log->l_icloglock);
	if (XLOG_FORCED_SHUTDOWN(log)) {
		spin_unlock(&log->l_icloglock);
		return XFS_ERROR(EIO);
	}

	iclog = log->l_iclog;
	if (iclog->ic_state != XLOG_STATE_ACTIVE) {
		XFS_STATS_INC(xs_log_noiclogs);

		/* Wait for log writes to have flushed */
		xlog_wait(&log->l_flush_wait, &log->l_icloglock);
		goto restart;
	}

	head = &iclog->ic_header;

	atomic_inc(&iclog->ic_refcnt);	/* prevents sync */
	log_offset = iclog->ic_offset;

	/* On the 1st write to an iclog, figure out lsn.  This works
	 * if iclogs marked XLOG_STATE_WANT_SYNC always write out what they are
	 * committing to.  If the offset is set, that's how many blocks
	 * must be written.
	 */
	if (log_offset == 0) {
		ticket->t_curr_res -= log->l_iclog_hsize;
		xlog_tic_add_region(ticket,
				    log->l_iclog_hsize,
				    XLOG_REG_TYPE_LRHEADER);
		head->h_cycle = cpu_to_be32(log->l_curr_cycle);
		head->h_lsn = cpu_to_be64(
			xlog_assign_lsn(log->l_curr_cycle, log->l_curr_block));
		ASSERT(log->l_curr_block >= 0);
	}

	/* If there is enough room to write everything, then do it.  Otherwise,
	 * claim the rest of the region and make sure the XLOG_STATE_WANT_SYNC
	 * bit is on, so this will get flushed out.  Don't update ic_offset
	 * until you know exactly how many bytes get copied.  Therefore, wait
	 * until later to update ic_offset.
	 *
	 * xlog_write() algorithm assumes that at least 2 xlog_op_header_t's
	 * can fit into remaining data section.
	 */
	if (iclog->ic_size - iclog->ic_offset < 2*sizeof(xlog_op_header_t)) {
		xlog_state_switch_iclogs(log, iclog, iclog->ic_size);

		/*
		 * If I'm the only one writing to this iclog, sync it to disk.
		 * We need to do an atomic compare and decrement here to avoid
		 * racing with concurrent atomic_dec_and_lock() calls in
		 * xlog_state_release_iclog() when there is more than one
		 * reference to the iclog.
		 */
		if (!atomic_add_unless(&iclog->ic_refcnt, -1, 1)) {
			/* we are the only one */
			spin_unlock(&log->l_icloglock);
			error = xlog_state_release_iclog(log, iclog);
			if (error)
				return error;
		} else {
			spin_unlock(&log->l_icloglock);
		}
		goto restart;
	}

	/* Do we have enough room to write the full amount in the remainder
	 * of this iclog?  Or must we continue a write on the next iclog and
	 * mark this iclog as completely taken?  In the case where we switch
	 * iclogs (to mark it taken), this particular iclog will release/sync
	 * to disk in xlog_write().
	 */
	if (len <= iclog->ic_size - iclog->ic_offset) {
		*continued_write = 0;
		iclog->ic_offset += len;
	} else {
		*continued_write = 1;
		xlog_state_switch_iclogs(log, iclog, iclog->ic_size);
	}
	*iclogp = iclog;

	ASSERT(iclog->ic_offset <= iclog->ic_size);
	spin_unlock(&log->l_icloglock);

	*logoffsetp = log_offset;
	return 0;
}	/* xlog_state_get_iclog_space */

/*
 * Atomically get the log space required for a log ticket.
 *
 * Once a ticket gets put onto the reserveq, it will only return after
 * the needed reservation is satisfied.
 *
 * This function is structured so that it has a lock free fast path. This is
 * necessary because every new transaction reservation will come through this
 * path. Hence any lock will be globally hot if we take it unconditionally on
 * every pass.
 *
 * As tickets are only ever moved on and off the reserveq under the
 * l_grant_reserve_lock, we only need to take that lock if we are going
 * to add the ticket to the queue and sleep. We can avoid taking the lock if the
 * ticket was never added to the reserveq because the t_queue list head will be
 * empty and we hold the only reference to it so it can safely be checked
 * unlocked.
 */
STATIC int
xlog_grant_log_space(xlog_t	   *log,
		     xlog_ticket_t *tic)
{
	int		 free_bytes;
	int		 need_bytes;

#ifdef DEBUG
	if (log->l_flags & XLOG_ACTIVE_RECOVERY)
		panic("grant Recovery problem");
#endif

	trace_xfs_log_grant_enter(log, tic);

	need_bytes = tic->t_unit_res;
	if (tic->t_flags & XFS_LOG_PERM_RESERV)
		need_bytes *= tic->t_ocnt;

	/* something is already sleeping; insert new transaction at end */
	if (!list_empty_careful(&log->l_reserveq)) {
		spin_lock(&log->l_grant_reserve_lock);
		/* recheck the queue now we are locked */
		if (list_empty(&log->l_reserveq)) {
			spin_unlock(&log->l_grant_reserve_lock);
			goto redo;
		}
		list_add_tail(&tic->t_queue, &log->l_reserveq);

		trace_xfs_log_grant_sleep1(log, tic);

		/*
		 * Gotta check this before going to sleep, while we're
		 * holding the grant lock.
		 */
		if (XLOG_FORCED_SHUTDOWN(log))
			goto error_return;

		XFS_STATS_INC(xs_sleep_logspace);
		xlog_wait(&tic->t_wait, &log->l_grant_reserve_lock);

		/*
		 * If we got an error, and the filesystem is shutting down,
		 * we'll catch it down below. So just continue...
		 */
		trace_xfs_log_grant_wake1(log, tic);
	}

redo:
	if (XLOG_FORCED_SHUTDOWN(log))
		goto error_return_unlocked;

	free_bytes = xlog_space_left(log, &log->l_grant_reserve_head);
	if (free_bytes < need_bytes) {
		spin_lock(&log->l_grant_reserve_lock);
		if (list_empty(&tic->t_queue))
			list_add_tail(&tic->t_queue, &log->l_reserveq);

		trace_xfs_log_grant_sleep2(log, tic);

		if (XLOG_FORCED_SHUTDOWN(log))
			goto error_return;

		xlog_grant_push_ail(log, need_bytes);

		XFS_STATS_INC(xs_sleep_logspace);
		xlog_wait(&tic->t_wait, &log->l_grant_reserve_lock);

		trace_xfs_log_grant_wake2(log, tic);
		goto redo;
	}

	if (!list_empty(&tic->t_queue)) {
		spin_lock(&log->l_grant_reserve_lock);
		list_del_init(&tic->t_queue);
		spin_unlock(&log->l_grant_reserve_lock);
	}

	/* we've got enough space */
	xlog_grant_add_space(log, &log->l_grant_reserve_head, need_bytes);
	xlog_grant_add_space(log, &log->l_grant_write_head, need_bytes);
	trace_xfs_log_grant_exit(log, tic);
	xlog_verify_grant_tail(log);
	return 0;

error_return_unlocked:
	spin_lock(&log->l_grant_reserve_lock);
error_return:
	list_del_init(&tic->t_queue);
	spin_unlock(&log->l_grant_reserve_lock);
	trace_xfs_log_grant_error(log, tic);

	/*
	 * If we are failing, make sure the ticket doesn't have any
	 * current reservations. We don't want to add this back when
	 * the ticket/transaction gets cancelled.
	 */
	tic->t_curr_res = 0;
	tic->t_cnt = 0; /* ungrant will give back unit_res * t_cnt. */
	return XFS_ERROR(EIO);
}	/* xlog_grant_log_space */


/*
 * Replenish the byte reservation required by moving the grant write head.
 *
 * Similar to xlog_grant_log_space, the function is structured to have a lock
 * free fast path.
 */
STATIC int
xlog_regrant_write_log_space(xlog_t	   *log,
			     xlog_ticket_t *tic)
{
	int		free_bytes, need_bytes;

	tic->t_curr_res = tic->t_unit_res;
	xlog_tic_reset_res(tic);

	if (tic->t_cnt > 0)
		return 0;

#ifdef DEBUG
	if (log->l_flags & XLOG_ACTIVE_RECOVERY)
		panic("regrant Recovery problem");
#endif

	trace_xfs_log_regrant_write_enter(log, tic);
	if (XLOG_FORCED_SHUTDOWN(log))
		goto error_return_unlocked;

	/* If there are other waiters on the queue then give them a
	 * chance at logspace before us. Wake up the first waiters,
	 * if we do not wake up all the waiters then go to sleep waiting
	 * for more free space, otherwise try to get some space for
	 * this transaction.
	 */
	need_bytes = tic->t_unit_res;
	if (!list_empty_careful(&log->l_writeq)) {
		struct xlog_ticket *ntic;

		spin_lock(&log->l_grant_write_lock);
		free_bytes = xlog_space_left(log, &log->l_grant_write_head);
		list_for_each_entry(ntic, &log->l_writeq, t_queue) {
			ASSERT(ntic->t_flags & XLOG_TIC_PERM_RESERV);

			if (free_bytes < ntic->t_unit_res)
				break;
			free_bytes -= ntic->t_unit_res;
			wake_up(&ntic->t_wait);
		}

		if (ntic != list_first_entry(&log->l_writeq,
						struct xlog_ticket, t_queue)) {
			if (list_empty(&tic->t_queue))
				list_add_tail(&tic->t_queue, &log->l_writeq);
			trace_xfs_log_regrant_write_sleep1(log, tic);

			xlog_grant_push_ail(log, need_bytes);

			XFS_STATS_INC(xs_sleep_logspace);
			xlog_wait(&tic->t_wait, &log->l_grant_write_lock);
			trace_xfs_log_regrant_write_wake1(log, tic);
		} else
			spin_unlock(&log->l_grant_write_lock);
	}

redo:
	if (XLOG_FORCED_SHUTDOWN(log))
		goto error_return_unlocked;

	free_bytes = xlog_space_left(log, &log->l_grant_write_head);
	if (free_bytes < need_bytes) {
		spin_lock(&log->l_grant_write_lock);
		if (list_empty(&tic->t_queue))
			list_add_tail(&tic->t_queue, &log->l_writeq);

		if (XLOG_FORCED_SHUTDOWN(log))
			goto error_return;

		xlog_grant_push_ail(log, need_bytes);

		XFS_STATS_INC(xs_sleep_logspace);
		trace_xfs_log_regrant_write_sleep2(log, tic);
		xlog_wait(&tic->t_wait, &log->l_grant_write_lock);

		trace_xfs_log_regrant_write_wake2(log, tic);
		goto redo;
	}

	if (!list_empty(&tic->t_queue)) {
		spin_lock(&log->l_grant_write_lock);
		list_del_init(&tic->t_queue);
		spin_unlock(&log->l_grant_write_lock);
	}

	/* we've got enough space */
	xlog_grant_add_space(log, &log->l_grant_write_head, need_bytes);
	trace_xfs_log_regrant_write_exit(log, tic);
	xlog_verify_grant_tail(log);
	return 0;


 error_return_unlocked:
	spin_lock(&log->l_grant_write_lock);
 error_return:
	list_del_init(&tic->t_queue);
	spin_unlock(&log->l_grant_write_lock);
	trace_xfs_log_regrant_write_error(log, tic);

	/*
	 * If we are failing, make sure the ticket doesn't have any
	 * current reservations. We don't want to add this back when
	 * the ticket/transaction gets cancelled.
	 */
	tic->t_curr_res = 0;
	tic->t_cnt = 0; /* ungrant will give back unit_res * t_cnt. */
	return XFS_ERROR(EIO);
}	/* xlog_regrant_write_log_space */


/* The first cnt-1 times through here we don't need to
 * move the grant write head because the permanent
 * reservation has reserved cnt times the unit amount.
 * Release part of current permanent unit reservation and
 * reset current reservation to be one units worth.  Also
 * move grant reservation head forward.
 */
STATIC void
xlog_regrant_reserve_log_space(xlog_t	     *log,
			       xlog_ticket_t *ticket)
{
	trace_xfs_log_regrant_reserve_enter(log, ticket);

	if (ticket->t_cnt > 0)
		ticket->t_cnt--;

	xlog_grant_sub_space(log, &log->l_grant_reserve_head,
					ticket->t_curr_res);
	xlog_grant_sub_space(log, &log->l_grant_write_head,
					ticket->t_curr_res);
	ticket->t_curr_res = ticket->t_unit_res;
	xlog_tic_reset_res(ticket);

	trace_xfs_log_regrant_reserve_sub(log, ticket);

	/* just return if we still have some of the pre-reserved space */
	if (ticket->t_cnt > 0)
		return;

	xlog_grant_add_space(log, &log->l_grant_reserve_head,
					ticket->t_unit_res);

	trace_xfs_log_regrant_reserve_exit(log, ticket);

	ticket->t_curr_res = ticket->t_unit_res;
	xlog_tic_reset_res(ticket);
}	/* xlog_regrant_reserve_log_space */


/*
 * Give back the space left from a reservation.
 *
 * All the information we need to make a correct determination of space left
 * is present.  For non-permanent reservations, things are quite easy.  The
 * count should have been decremented to zero.  We only need to deal with the
 * space remaining in the current reservation part of the ticket.  If the
 * ticket contains a permanent reservation, there may be left over space which
 * needs to be released.  A count of N means that N-1 refills of the current
 * reservation can be done before we need to ask for more space.  The first
 * one goes to fill up the first current reservation.  Once we run out of
 * space, the count will stay at zero and the only space remaining will be
 * in the current reservation field.
 */
STATIC void
xlog_ungrant_log_space(xlog_t	     *log,
		       xlog_ticket_t *ticket)
{
	int	bytes;

	if (ticket->t_cnt > 0)
		ticket->t_cnt--;

	trace_xfs_log_ungrant_enter(log, ticket);
	trace_xfs_log_ungrant_sub(log, ticket);

	/*
	 * If this is a permanent reservation ticket, we may be able to free
	 * up more space based on the remaining count.
	 */
	bytes = ticket->t_curr_res;
	if (ticket->t_cnt > 0) {
		ASSERT(ticket->t_flags & XLOG_TIC_PERM_RESERV);
		bytes += ticket->t_unit_res*ticket->t_cnt;
	}

	xlog_grant_sub_space(log, &log->l_grant_reserve_head, bytes);
	xlog_grant_sub_space(log, &log->l_grant_write_head, bytes);

	trace_xfs_log_ungrant_exit(log, ticket);

	xfs_log_move_tail(log->l_mp, 1);
}	/* xlog_ungrant_log_space */


/*
 * Flush iclog to disk if this is the last reference to the given iclog and
 * the WANT_SYNC bit is set.
 *
 * When this function is entered, the iclog is not necessarily in the
 * WANT_SYNC state.  It may be sitting around waiting to get filled.
 *
 *
 */
STATIC int
xlog_state_release_iclog(
	xlog_t		*log,
	xlog_in_core_t	*iclog)
{
	int		sync = 0;	/* do we sync? */

	if (iclog->ic_state & XLOG_STATE_IOERROR)
		return XFS_ERROR(EIO);

	ASSERT(atomic_read(&iclog->ic_refcnt) > 0);
	if (!atomic_dec_and_lock(&iclog->ic_refcnt, &log->l_icloglock))
		return 0;

	if (iclog->ic_state & XLOG_STATE_IOERROR) {
		spin_unlock(&log->l_icloglock);
		return XFS_ERROR(EIO);
	}
	ASSERT(iclog->ic_state == XLOG_STATE_ACTIVE ||
	       iclog->ic_state == XLOG_STATE_WANT_SYNC);

	if (iclog->ic_state == XLOG_STATE_WANT_SYNC) {
		/* update tail before writing to iclog */
		xfs_lsn_t tail_lsn = xlog_assign_tail_lsn(log->l_mp);
		sync++;
		iclog->ic_state = XLOG_STATE_SYNCING;
		iclog->ic_header.h_tail_lsn = cpu_to_be64(tail_lsn);
		xlog_verify_tail_lsn(log, iclog, tail_lsn);
		/* cycle incremented when incrementing curr_block */
	}
	spin_unlock(&log->l_icloglock);

	/*
	 * We let the log lock go, so it's possible that we hit a log I/O
	 * error or some other SHUTDOWN condition that marks the iclog
	 * as XLOG_STATE_IOERROR before the bwrite. However, we know that
	 * this iclog has consistent data, so we ignore IOERROR
	 * flags after this point.
	 */
	if (sync)
		return xlog_sync(log, iclog);
	return 0;
}	/* xlog_state_release_iclog */


/*
 * This routine will mark the current iclog in the ring as WANT_SYNC
 * and move the current iclog pointer to the next iclog in the ring.
 * When this routine is called from xlog_state_get_iclog_space(), the
 * exact size of the iclog has not yet been determined.  All we know is
 * that every data block.  We have run out of space in this log record.
 */
STATIC void
xlog_state_switch_iclogs(xlog_t		*log,
			 xlog_in_core_t *iclog,
			 int		eventual_size)
{
	ASSERT(iclog->ic_state == XLOG_STATE_ACTIVE);
	if (!eventual_size)
		eventual_size = iclog->ic_offset;
	iclog->ic_state = XLOG_STATE_WANT_SYNC;
	iclog->ic_header.h_prev_block = cpu_to_be32(log->l_prev_block);
	log->l_prev_block = log->l_curr_block;
	log->l_prev_cycle = log->l_curr_cycle;

	/* roll log?: ic_offset changed later */
	log->l_curr_block += BTOBB(eventual_size)+BTOBB(log->l_iclog_hsize);

	/* Round up to next log-sunit */
	if (xfs_sb_version_haslogv2(&log->l_mp->m_sb) &&
	    log->l_mp->m_sb.sb_logsunit > 1) {
		__uint32_t sunit_bb = BTOBB(log->l_mp->m_sb.sb_logsunit);
		log->l_curr_block = roundup(log->l_curr_block, sunit_bb);
	}

	if (log->l_curr_block >= log->l_logBBsize) {
		log->l_curr_cycle++;
		if (log->l_curr_cycle == XLOG_HEADER_MAGIC_NUM)
			log->l_curr_cycle++;
		log->l_curr_block -= log->l_logBBsize;
		ASSERT(log->l_curr_block >= 0);
	}
	ASSERT(iclog == log->l_iclog);
	log->l_iclog = iclog->ic_next;
}	/* xlog_state_switch_iclogs */

/*
 * Write out all data in the in-core log as of this exact moment in time.
 *
 * Data may be written to the in-core log during this call.  However,
 * we don't guarantee this data will be written out.  A change from past
 * implementation means this routine will *not* write out zero length LRs.
 *
 * Basically, we try and perform an intelligent scan of the in-core logs.
 * If we determine there is no flushable data, we just return.  There is no
 * flushable data if:
 *
 *	1. the current iclog is active and has no data; the previous iclog
 *		is in the active or dirty state.
 *	2. the current iclog is drity, and the previous iclog is in the
 *		active or dirty state.
 *
 * We may sleep if:
 *
 *	1. the current iclog is not in the active nor dirty state.
 *	2. the current iclog dirty, and the previous iclog is not in the
 *		active nor dirty state.
 *	3. the current iclog is active, and there is another thread writing
 *		to this particular iclog.
 *	4. a) the current iclog is active and has no other writers
 *	   b) when we return from flushing out this iclog, it is still
 *		not in the active nor dirty state.
 */
int
_xfs_log_force(
	struct xfs_mount	*mp,
	uint			flags,
	int			*log_flushed)
{
	struct log		*log = mp->m_log;
	struct xlog_in_core	*iclog;
	xfs_lsn_t		lsn;

	XFS_STATS_INC(xs_log_force);

	if (log->l_cilp)
		xlog_cil_force(log);

	spin_lock(&log->l_icloglock);

	iclog = log->l_iclog;
	if (iclog->ic_state & XLOG_STATE_IOERROR) {
		spin_unlock(&log->l_icloglock);
		return XFS_ERROR(EIO);
	}

	/* If the head iclog is not active nor dirty, we just attach
	 * ourselves to the head and go to sleep.
	 */
	if (iclog->ic_state == XLOG_STATE_ACTIVE ||
	    iclog->ic_state == XLOG_STATE_DIRTY) {
		/*
		 * If the head is dirty or (active and empty), then
		 * we need to look at the previous iclog.  If the previous
		 * iclog is active or dirty we are done.  There is nothing
		 * to sync out.  Otherwise, we attach ourselves to the
		 * previous iclog and go to sleep.
		 */
		if (iclog->ic_state == XLOG_STATE_DIRTY ||
		    (atomic_read(&iclog->ic_refcnt) == 0
		     && iclog->ic_offset == 0)) {
			iclog = iclog->ic_prev;
			if (iclog->ic_state == XLOG_STATE_ACTIVE ||
			    iclog->ic_state == XLOG_STATE_DIRTY)
				goto no_sleep;
			else
				goto maybe_sleep;
		} else {
			if (atomic_read(&iclog->ic_refcnt) == 0) {
				/* We are the only one with access to this
				 * iclog.  Flush it out now.  There should
				 * be a roundoff of zero to show that someone
				 * has already taken care of the roundoff from
				 * the previous sync.
				 */
				atomic_inc(&iclog->ic_refcnt);
				lsn = be64_to_cpu(iclog->ic_header.h_lsn);
				xlog_state_switch_iclogs(log, iclog, 0);
				spin_unlock(&log->l_icloglock);

				if (xlog_state_release_iclog(log, iclog))
					return XFS_ERROR(EIO);

				if (log_flushed)
					*log_flushed = 1;
				spin_lock(&log->l_icloglock);
				if (be64_to_cpu(iclog->ic_header.h_lsn) == lsn &&
				    iclog->ic_state != XLOG_STATE_DIRTY)
					goto maybe_sleep;
				else
					goto no_sleep;
			} else {
				/* Someone else is writing to this iclog.
				 * Use its call to flush out the data.  However,
				 * the other thread may not force out this LR,
				 * so we mark it WANT_SYNC.
				 */
				xlog_state_switch_iclogs(log, iclog, 0);
				goto maybe_sleep;
			}
		}
	}

	/* By the time we come around again, the iclog could've been filled
	 * which would give it another lsn.  If we have a new lsn, just
	 * return because the relevant data has been flushed.
	 */
maybe_sleep:
	if (flags & XFS_LOG_SYNC) {
		/*
		 * We must check if we're shutting down here, before
		 * we wait, while we're holding the l_icloglock.
		 * Then we check again after waking up, in case our
		 * sleep was disturbed by a bad news.
		 */
		if (iclog->ic_state & XLOG_STATE_IOERROR) {
			spin_unlock(&log->l_icloglock);
			return XFS_ERROR(EIO);
		}
		XFS_STATS_INC(xs_log_force_sleep);
		xlog_wait(&iclog->ic_force_wait, &log->l_icloglock);
		/*
		 * No need to grab the log lock here since we're
		 * only deciding whether or not to return EIO
		 * and the memory read should be atomic.
		 */
		if (iclog->ic_state & XLOG_STATE_IOERROR)
			return XFS_ERROR(EIO);
		if (log_flushed)
			*log_flushed = 1;
	} else {

no_sleep:
		spin_unlock(&log->l_icloglock);
	}
	return 0;
}

/*
 * Wrapper for _xfs_log_force(), to be used when caller doesn't care
 * about errors or whether the log was flushed or not. This is the normal
 * interface to use when trying to unpin items or move the log forward.
 */
void
xfs_log_force(
	xfs_mount_t	*mp,
	uint		flags)
{
	int	error;

	error = _xfs_log_force(mp, flags, NULL);
	if (error) {
		xfs_fs_cmn_err(CE_WARN, mp, "xfs_log_force: "
			"error %d returned.", error);
	}
}

/*
 * Force the in-core log to disk for a specific LSN.
 *
 * Find in-core log with lsn.
 *	If it is in the DIRTY state, just return.
 *	If it is in the ACTIVE state, move the in-core log into the WANT_SYNC
 *		state and go to sleep or return.
 *	If it is in any other state, go to sleep or return.
 *
 * Synchronous forces are implemented with a signal variable. All callers
 * to force a given lsn to disk will wait on a the sv attached to the
 * specific in-core log.  When given in-core log finally completes its
 * write to disk, that thread will wake up all threads waiting on the
 * sv.
 */
int
_xfs_log_force_lsn(
	struct xfs_mount	*mp,
	xfs_lsn_t		lsn,
	uint			flags,
	int			*log_flushed)
{
	struct log		*log = mp->m_log;
	struct xlog_in_core	*iclog;
	int			already_slept = 0;

	ASSERT(lsn != 0);

	XFS_STATS_INC(xs_log_force);

	if (log->l_cilp) {
		lsn = xlog_cil_force_lsn(log, lsn);
		if (lsn == NULLCOMMITLSN)
			return 0;
	}

try_again:
	spin_lock(&log->l_icloglock);
	iclog = log->l_iclog;
	if (iclog->ic_state & XLOG_STATE_IOERROR) {
		spin_unlock(&log->l_icloglock);
		return XFS_ERROR(EIO);
	}

	do {
		if (be64_to_cpu(iclog->ic_header.h_lsn) != lsn) {
			iclog = iclog->ic_next;
			continue;
		}

		if (iclog->ic_state == XLOG_STATE_DIRTY) {
			spin_unlock(&log->l_icloglock);
			return 0;
		}

		if (iclog->ic_state == XLOG_STATE_ACTIVE) {
			/*
			 * We sleep here if we haven't already slept (e.g.
			 * this is the first time we've looked at the correct
			 * iclog buf) and the buffer before us is going to
			 * be sync'ed. The reason for this is that if we
			 * are doing sync transactions here, by waiting for
			 * the previous I/O to complete, we can allow a few
			 * more transactions into this iclog before we close
			 * it down.
			 *
			 * Otherwise, we mark the buffer WANT_SYNC, and bump
			 * up the refcnt so we can release the log (which
			 * drops the ref count).  The state switch keeps new
			 * transaction commits from using this buffer.  When
			 * the current commits finish writing into the buffer,
			 * the refcount will drop to zero and the buffer will
			 * go out then.
			 */
			if (!already_slept &&
			    (iclog->ic_prev->ic_state &
			     (XLOG_STATE_WANT_SYNC | XLOG_STATE_SYNCING))) {
				ASSERT(!(iclog->ic_state & XLOG_STATE_IOERROR));

				XFS_STATS_INC(xs_log_force_sleep);

<<<<<<< HEAD
				sv_wait(&iclog->ic_prev->ic_write_wait,
					PSWP, &log->l_icloglock, s);
=======
				xlog_wait(&iclog->ic_prev->ic_write_wait,
							&log->l_icloglock);
>>>>>>> 3cbea436
				if (log_flushed)
					*log_flushed = 1;
				already_slept = 1;
				goto try_again;
			}
			atomic_inc(&iclog->ic_refcnt);
			xlog_state_switch_iclogs(log, iclog, 0);
			spin_unlock(&log->l_icloglock);
			if (xlog_state_release_iclog(log, iclog))
				return XFS_ERROR(EIO);
			if (log_flushed)
				*log_flushed = 1;
			spin_lock(&log->l_icloglock);
		}

		if ((flags & XFS_LOG_SYNC) && /* sleep */
		    !(iclog->ic_state &
		      (XLOG_STATE_ACTIVE | XLOG_STATE_DIRTY))) {
			/*
			 * Don't wait on completion if we know that we've
			 * gotten a log write error.
			 */
			if (iclog->ic_state & XLOG_STATE_IOERROR) {
				spin_unlock(&log->l_icloglock);
				return XFS_ERROR(EIO);
			}
			XFS_STATS_INC(xs_log_force_sleep);
<<<<<<< HEAD
			sv_wait(&iclog->ic_force_wait, PSWP, &log->l_icloglock, s);
=======
			xlog_wait(&iclog->ic_force_wait, &log->l_icloglock);
>>>>>>> 3cbea436
			/*
			 * No need to grab the log lock here since we're
			 * only deciding whether or not to return EIO
			 * and the memory read should be atomic.
			 */
			if (iclog->ic_state & XLOG_STATE_IOERROR)
				return XFS_ERROR(EIO);

			if (log_flushed)
				*log_flushed = 1;
		} else {		/* just return */
			spin_unlock(&log->l_icloglock);
		}

		return 0;
	} while (iclog != log->l_iclog);
<<<<<<< HEAD

	spin_unlock(&log->l_icloglock);
	return 0;
}

/*
 * Wrapper for _xfs_log_force_lsn(), to be used when caller doesn't care
 * about errors or whether the log was flushed or not. This is the normal
 * interface to use when trying to unpin items or move the log forward.
 */
void
xfs_log_force_lsn(
	xfs_mount_t	*mp,
	xfs_lsn_t	lsn,
	uint		flags)
{
	int	error;

=======

	spin_unlock(&log->l_icloglock);
	return 0;
}

/*
 * Wrapper for _xfs_log_force_lsn(), to be used when caller doesn't care
 * about errors or whether the log was flushed or not. This is the normal
 * interface to use when trying to unpin items or move the log forward.
 */
void
xfs_log_force_lsn(
	xfs_mount_t	*mp,
	xfs_lsn_t	lsn,
	uint		flags)
{
	int	error;

>>>>>>> 3cbea436
	error = _xfs_log_force_lsn(mp, lsn, flags, NULL);
	if (error) {
		xfs_fs_cmn_err(CE_WARN, mp, "xfs_log_force: "
			"error %d returned.", error);
	}
}

/*
 * Called when we want to mark the current iclog as being ready to sync to
 * disk.
 */
STATIC void
xlog_state_want_sync(xlog_t *log, xlog_in_core_t *iclog)
{
	assert_spin_locked(&log->l_icloglock);

	if (iclog->ic_state == XLOG_STATE_ACTIVE) {
		xlog_state_switch_iclogs(log, iclog, 0);
	} else {
		ASSERT(iclog->ic_state &
			(XLOG_STATE_WANT_SYNC|XLOG_STATE_IOERROR));
	}
}


/*****************************************************************************
 *
 *		TICKET functions
 *
 *****************************************************************************
 */

/*
 * Free a used ticket when its refcount falls to zero.
 */
void
xfs_log_ticket_put(
	xlog_ticket_t	*ticket)
{
	ASSERT(atomic_read(&ticket->t_ref) > 0);
	if (atomic_dec_and_test(&ticket->t_ref))
		kmem_zone_free(xfs_log_ticket_zone, ticket);
}

xlog_ticket_t *
xfs_log_ticket_get(
	xlog_ticket_t	*ticket)
{
	ASSERT(atomic_read(&ticket->t_ref) > 0);
	atomic_inc(&ticket->t_ref);
	return ticket;
}

xlog_tid_t
xfs_log_get_trans_ident(
	struct xfs_trans	*tp)
{
	return tp->t_ticket->t_tid;
}

/*
 * Allocate and initialise a new log ticket.
 */
xlog_ticket_t *
xlog_ticket_alloc(
	struct log	*log,
	int		unit_bytes,
	int		cnt,
	char		client,
	uint		xflags,
	int		alloc_flags)
{
	struct xlog_ticket *tic;
	uint		num_headers;
	int		iclog_space;

	tic = kmem_zone_zalloc(xfs_log_ticket_zone, alloc_flags);
	if (!tic)
		return NULL;

	/*
	 * Permanent reservations have up to 'cnt'-1 active log operations
	 * in the log.  A unit in this case is the amount of space for one
	 * of these log operations.  Normal reservations have a cnt of 1
	 * and their unit amount is the total amount of space required.
	 *
	 * The following lines of code account for non-transaction data
	 * which occupy space in the on-disk log.
	 *
	 * Normal form of a transaction is:
	 * <oph><trans-hdr><start-oph><reg1-oph><reg1><reg2-oph>...<commit-oph>
	 * and then there are LR hdrs, split-recs and roundoff at end of syncs.
	 *
	 * We need to account for all the leadup data and trailer data
	 * around the transaction data.
	 * And then we need to account for the worst case in terms of using
	 * more space.
	 * The worst case will happen if:
	 * - the placement of the transaction happens to be such that the
	 *   roundoff is at its maximum
	 * - the transaction data is synced before the commit record is synced
	 *   i.e. <transaction-data><roundoff> | <commit-rec><roundoff>
	 *   Therefore the commit record is in its own Log Record.
	 *   This can happen as the commit record is called with its
	 *   own region to xlog_write().
	 *   This then means that in the worst case, roundoff can happen for
	 *   the commit-rec as well.
	 *   The commit-rec is smaller than padding in this scenario and so it is
	 *   not added separately.
	 */

	/* for trans header */
	unit_bytes += sizeof(xlog_op_header_t);
	unit_bytes += sizeof(xfs_trans_header_t);

	/* for start-rec */
	unit_bytes += sizeof(xlog_op_header_t);

	/*
	 * for LR headers - the space for data in an iclog is the size minus
	 * the space used for the headers. If we use the iclog size, then we
	 * undercalculate the number of headers required.
	 *
	 * Furthermore - the addition of op headers for split-recs might
	 * increase the space required enough to require more log and op
	 * headers, so take that into account too.
	 *
	 * IMPORTANT: This reservation makes the assumption that if this
	 * transaction is the first in an iclog and hence has the LR headers
	 * accounted to it, then the remaining space in the iclog is
	 * exclusively for this transaction.  i.e. if the transaction is larger
	 * than the iclog, it will be the only thing in that iclog.
	 * Fundamentally, this means we must pass the entire log vector to
	 * xlog_write to guarantee this.
	 */
	iclog_space = log->l_iclog_size - log->l_iclog_hsize;
	num_headers = howmany(unit_bytes, iclog_space);

	/* for split-recs - ophdrs added when data split over LRs */
	unit_bytes += sizeof(xlog_op_header_t) * num_headers;

	/* add extra header reservations if we overrun */
	while (!num_headers ||
	       howmany(unit_bytes, iclog_space) > num_headers) {
		unit_bytes += sizeof(xlog_op_header_t);
		num_headers++;
	}
	unit_bytes += log->l_iclog_hsize * num_headers;

	/* for commit-rec LR header - note: padding will subsume the ophdr */
	unit_bytes += log->l_iclog_hsize;

	/* for roundoff padding for transaction data and one for commit record */
	if (xfs_sb_version_haslogv2(&log->l_mp->m_sb) &&
	    log->l_mp->m_sb.sb_logsunit > 1) {
		/* log su roundoff */
		unit_bytes += 2*log->l_mp->m_sb.sb_logsunit;
	} else {
		/* BB roundoff */
		unit_bytes += 2*BBSIZE;
        }

	atomic_set(&tic->t_ref, 1);
	INIT_LIST_HEAD(&tic->t_queue);
	tic->t_unit_res		= unit_bytes;
	tic->t_curr_res		= unit_bytes;
	tic->t_cnt		= cnt;
	tic->t_ocnt		= cnt;
	tic->t_tid		= random32();
	tic->t_clientid		= client;
	tic->t_flags		= XLOG_TIC_INITED;
	tic->t_trans_type	= 0;
	if (xflags & XFS_LOG_PERM_RESERV)
		tic->t_flags |= XLOG_TIC_PERM_RESERV;
<<<<<<< HEAD
	sv_init(&tic->t_wait, SV_DEFAULT, "logtick");
=======
	init_waitqueue_head(&tic->t_wait);
>>>>>>> 3cbea436

	xlog_tic_reset_res(tic);

	return tic;
}


/******************************************************************************
 *
 *		Log debug routines
 *
 ******************************************************************************
 */
#if defined(DEBUG)
/*
 * Make sure that the destination ptr is within the valid data region of
 * one of the iclogs.  This uses backup pointers stored in a different
 * part of the log in case we trash the log structure.
 */
void
xlog_verify_dest_ptr(
	struct log	*log,
	char		*ptr)
{
	int i;
	int good_ptr = 0;

	for (i = 0; i < log->l_iclog_bufs; i++) {
		if (ptr >= log->l_iclog_bak[i] &&
		    ptr <= log->l_iclog_bak[i] + log->l_iclog_size)
			good_ptr++;
	}

	if (!good_ptr)
		xlog_panic("xlog_verify_dest_ptr: invalid ptr");
}

STATIC void
xlog_verify_grant_tail(
	struct log	*log)
{
	int		tail_cycle, tail_blocks;
	int		cycle, space;

	/*
	 * Check to make sure the grant write head didn't just over lap the
	 * tail.  If the cycles are the same, we can't be overlapping.
	 * Otherwise, make sure that the cycles differ by exactly one and
	 * check the byte count.
	 */
	xlog_crack_grant_head(&log->l_grant_write_head, &cycle, &space);
	xlog_crack_atomic_lsn(&log->l_tail_lsn, &tail_cycle, &tail_blocks);
	if (tail_cycle != cycle) {
		ASSERT(cycle - 1 == tail_cycle);
		ASSERT(space <= BBTOB(tail_blocks));
	}
}

/* check if it will fit */
STATIC void
xlog_verify_tail_lsn(xlog_t	    *log,
		     xlog_in_core_t *iclog,
		     xfs_lsn_t	    tail_lsn)
{
    int blocks;

    if (CYCLE_LSN(tail_lsn) == log->l_prev_cycle) {
	blocks =
	    log->l_logBBsize - (log->l_prev_block - BLOCK_LSN(tail_lsn));
	if (blocks < BTOBB(iclog->ic_offset)+BTOBB(log->l_iclog_hsize))
	    xlog_panic("xlog_verify_tail_lsn: ran out of log space");
    } else {
	ASSERT(CYCLE_LSN(tail_lsn)+1 == log->l_prev_cycle);

	if (BLOCK_LSN(tail_lsn) == log->l_prev_block)
	    xlog_panic("xlog_verify_tail_lsn: tail wrapped");

	blocks = BLOCK_LSN(tail_lsn) - log->l_prev_block;
	if (blocks < BTOBB(iclog->ic_offset) + 1)
	    xlog_panic("xlog_verify_tail_lsn: ran out of log space");
    }
}	/* xlog_verify_tail_lsn */

/*
 * Perform a number of checks on the iclog before writing to disk.
 *
 * 1. Make sure the iclogs are still circular
 * 2. Make sure we have a good magic number
 * 3. Make sure we don't have magic numbers in the data
 * 4. Check fields of each log operation header for:
 *	A. Valid client identifier
 *	B. tid ptr value falls in valid ptr space (user space code)
 *	C. Length in log record header is correct according to the
 *		individual operation headers within record.
 * 5. When a bwrite will occur within 5 blocks of the front of the physical
 *	log, check the preceding blocks of the physical log to make sure all
 *	the cycle numbers agree with the current cycle number.
 */
STATIC void
xlog_verify_iclog(xlog_t	 *log,
		  xlog_in_core_t *iclog,
		  int		 count,
		  boolean_t	 syncing)
{
	xlog_op_header_t	*ophead;
	xlog_in_core_t		*icptr;
	xlog_in_core_2_t	*xhdr;
	xfs_caddr_t		ptr;
	xfs_caddr_t		base_ptr;
	__psint_t		field_offset;
	__uint8_t		clientid;
	int			len, i, j, k, op_len;
	int			idx;

	/* check validity of iclog pointers */
	spin_lock(&log->l_icloglock);
	icptr = log->l_iclog;
	for (i=0; i < log->l_iclog_bufs; i++) {
		if (icptr == NULL)
			xlog_panic("xlog_verify_iclog: invalid ptr");
		icptr = icptr->ic_next;
	}
	if (icptr != log->l_iclog)
		xlog_panic("xlog_verify_iclog: corrupt iclog ring");
	spin_unlock(&log->l_icloglock);

	/* check log magic numbers */
	if (be32_to_cpu(iclog->ic_header.h_magicno) != XLOG_HEADER_MAGIC_NUM)
		xlog_panic("xlog_verify_iclog: invalid magic num");

	ptr = (xfs_caddr_t) &iclog->ic_header;
	for (ptr += BBSIZE; ptr < ((xfs_caddr_t)&iclog->ic_header) + count;
	     ptr += BBSIZE) {
		if (be32_to_cpu(*(__be32 *)ptr) == XLOG_HEADER_MAGIC_NUM)
			xlog_panic("xlog_verify_iclog: unexpected magic num");
	}

	/* check fields */
	len = be32_to_cpu(iclog->ic_header.h_num_logops);
	ptr = iclog->ic_datap;
	base_ptr = ptr;
	ophead = (xlog_op_header_t *)ptr;
	xhdr = iclog->ic_data;
	for (i = 0; i < len; i++) {
		ophead = (xlog_op_header_t *)ptr;

		/* clientid is only 1 byte */
		field_offset = (__psint_t)
			       ((xfs_caddr_t)&(ophead->oh_clientid) - base_ptr);
		if (syncing == B_FALSE || (field_offset & 0x1ff)) {
			clientid = ophead->oh_clientid;
		} else {
			idx = BTOBBT((xfs_caddr_t)&(ophead->oh_clientid) - iclog->ic_datap);
			if (idx >= (XLOG_HEADER_CYCLE_SIZE / BBSIZE)) {
				j = idx / (XLOG_HEADER_CYCLE_SIZE / BBSIZE);
				k = idx % (XLOG_HEADER_CYCLE_SIZE / BBSIZE);
				clientid = xlog_get_client_id(
					xhdr[j].hic_xheader.xh_cycle_data[k]);
			} else {
				clientid = xlog_get_client_id(
					iclog->ic_header.h_cycle_data[idx]);
			}
		}
		if (clientid != XFS_TRANSACTION && clientid != XFS_LOG)
			cmn_err(CE_WARN, "xlog_verify_iclog: "
				"invalid clientid %d op 0x%p offset 0x%lx",
				clientid, ophead, (unsigned long)field_offset);

		/* check length */
		field_offset = (__psint_t)
			       ((xfs_caddr_t)&(ophead->oh_len) - base_ptr);
		if (syncing == B_FALSE || (field_offset & 0x1ff)) {
			op_len = be32_to_cpu(ophead->oh_len);
		} else {
			idx = BTOBBT((__psint_t)&ophead->oh_len -
				    (__psint_t)iclog->ic_datap);
			if (idx >= (XLOG_HEADER_CYCLE_SIZE / BBSIZE)) {
				j = idx / (XLOG_HEADER_CYCLE_SIZE / BBSIZE);
				k = idx % (XLOG_HEADER_CYCLE_SIZE / BBSIZE);
				op_len = be32_to_cpu(xhdr[j].hic_xheader.xh_cycle_data[k]);
			} else {
				op_len = be32_to_cpu(iclog->ic_header.h_cycle_data[idx]);
			}
		}
		ptr += sizeof(xlog_op_header_t) + op_len;
	}
}	/* xlog_verify_iclog */
#endif

/*
 * Mark all iclogs IOERROR. l_icloglock is held by the caller.
 */
STATIC int
xlog_state_ioerror(
	xlog_t	*log)
{
	xlog_in_core_t	*iclog, *ic;

	iclog = log->l_iclog;
	if (! (iclog->ic_state & XLOG_STATE_IOERROR)) {
		/*
		 * Mark all the incore logs IOERROR.
		 * From now on, no log flushes will result.
		 */
		ic = iclog;
		do {
			ic->ic_state = XLOG_STATE_IOERROR;
			ic = ic->ic_next;
		} while (ic != iclog);
		return 0;
	}
	/*
	 * Return non-zero, if state transition has already happened.
	 */
	return 1;
}

/*
 * This is called from xfs_force_shutdown, when we're forcibly
 * shutting down the filesystem, typically because of an IO error.
 * Our main objectives here are to make sure that:
 *	a. the filesystem gets marked 'SHUTDOWN' for all interested
 *	   parties to find out, 'atomically'.
 *	b. those who're sleeping on log reservations, pinned objects and
 *	    other resources get woken up, and be told the bad news.
 *	c. nothing new gets queued up after (a) and (b) are done.
 *	d. if !logerror, flush the iclogs to disk, then seal them off
 *	   for business.
 *
 * Note: for delayed logging the !logerror case needs to flush the regions
 * held in memory out to the iclogs before flushing them to disk. This needs
 * to be done before the log is marked as shutdown, otherwise the flush to the
 * iclogs will fail.
 */
int
xfs_log_force_umount(
	struct xfs_mount	*mp,
	int			logerror)
{
	xlog_ticket_t	*tic;
	xlog_t		*log;
	int		retval;

	log = mp->m_log;

	/*
	 * If this happens during log recovery, don't worry about
	 * locking; the log isn't open for business yet.
	 */
	if (!log ||
	    log->l_flags & XLOG_ACTIVE_RECOVERY) {
		mp->m_flags |= XFS_MOUNT_FS_SHUTDOWN;
		if (mp->m_sb_bp)
			XFS_BUF_DONE(mp->m_sb_bp);
		return 0;
	}

	/*
	 * Somebody could've already done the hard work for us.
	 * No need to get locks for this.
	 */
	if (logerror && log->l_iclog->ic_state & XLOG_STATE_IOERROR) {
		ASSERT(XLOG_FORCED_SHUTDOWN(log));
		return 1;
	}
	retval = 0;

<<<<<<< HEAD
	/*
	 * Flush the in memory commit item list before marking the log as
	 * being shut down. We need to do it in this order to ensure all the
	 * completed transactions are flushed to disk with the xfs_log_force()
	 * call below.
	 */
	if (!logerror && (mp->m_flags & XFS_MOUNT_DELAYLOG))
		xlog_cil_force(log);

=======
>>>>>>> 3cbea436
	/*
	 * Flush the in memory commit item list before marking the log as
	 * being shut down. We need to do it in this order to ensure all the
	 * completed transactions are flushed to disk with the xfs_log_force()
	 * call below.
	 */
	if (!logerror && (mp->m_flags & XFS_MOUNT_DELAYLOG))
		xlog_cil_force(log);

	/*
	 * mark the filesystem and the as in a shutdown state and wake
	 * everybody up to tell them the bad news.
	 */
	spin_lock(&log->l_icloglock);
	mp->m_flags |= XFS_MOUNT_FS_SHUTDOWN;
	if (mp->m_sb_bp)
		XFS_BUF_DONE(mp->m_sb_bp);

	/*
	 * This flag is sort of redundant because of the mount flag, but
	 * it's good to maintain the separation between the log and the rest
	 * of XFS.
	 */
	log->l_flags |= XLOG_IO_ERROR;

	/*
	 * If we hit a log error, we want to mark all the iclogs IOERROR
	 * while we're still holding the loglock.
	 */
	if (logerror)
		retval = xlog_state_ioerror(log);
	spin_unlock(&log->l_icloglock);

	/*
	 * We don't want anybody waiting for log reservations after this. That
	 * means we have to wake up everybody queued up on reserveq as well as
	 * writeq.  In addition, we make sure in xlog_{re}grant_log_space that
	 * we don't enqueue anything once the SHUTDOWN flag is set, and this
	 * action is protected by the grant locks.
	 */
	spin_lock(&log->l_grant_reserve_lock);
	list_for_each_entry(tic, &log->l_reserveq, t_queue)
		wake_up(&tic->t_wait);
	spin_unlock(&log->l_grant_reserve_lock);

	spin_lock(&log->l_grant_write_lock);
	list_for_each_entry(tic, &log->l_writeq, t_queue)
		wake_up(&tic->t_wait);
	spin_unlock(&log->l_grant_write_lock);

	if (!(log->l_iclog->ic_state & XLOG_STATE_IOERROR)) {
		ASSERT(!logerror);
		/*
		 * Force the incore logs to disk before shutting the
		 * log down completely.
		 */
		_xfs_log_force(mp, XFS_LOG_SYNC, NULL);

		spin_lock(&log->l_icloglock);
		retval = xlog_state_ioerror(log);
		spin_unlock(&log->l_icloglock);
	}
	/*
	 * Wake up everybody waiting on xfs_log_force.
	 * Callback all log item committed functions as if the
	 * log writes were completed.
	 */
	xlog_state_do_callback(log, XFS_LI_ABORTED, NULL);

#ifdef XFSERRORDEBUG
	{
		xlog_in_core_t	*iclog;

		spin_lock(&log->l_icloglock);
		iclog = log->l_iclog;
		do {
			ASSERT(iclog->ic_callback == 0);
			iclog = iclog->ic_next;
		} while (iclog != log->l_iclog);
		spin_unlock(&log->l_icloglock);
	}
#endif
	/* return non-zero if log IOERROR transition had already happened */
	return retval;
}

STATIC int
xlog_iclogs_empty(xlog_t *log)
{
	xlog_in_core_t	*iclog;

	iclog = log->l_iclog;
	do {
		/* endianness does not matter here, zero is zero in
		 * any language.
		 */
		if (iclog->ic_header.h_num_logops)
			return 0;
		iclog = iclog->ic_next;
	} while (iclog != log->l_iclog);
	return 1;
}<|MERGE_RESOLUTION|>--- conflicted
+++ resolved
@@ -81,11 +81,7 @@
 
 #if defined(DEBUG)
 STATIC void	xlog_verify_dest_ptr(xlog_t *log, char *ptr);
-<<<<<<< HEAD
-STATIC void	xlog_verify_grant_head(xlog_t *log, int equals);
-=======
 STATIC void	xlog_verify_grant_tail(struct log *log);
->>>>>>> 3cbea436
 STATIC void	xlog_verify_iclog(xlog_t *log, xlog_in_core_t *iclog,
 				  int count, boolean_t syncing);
 STATIC void	xlog_verify_tail_lsn(xlog_t *log, xlog_in_core_t *iclog,
@@ -1275,36 +1271,6 @@
 		return 0;
 	}
 
-<<<<<<< HEAD
-/*
- * The bdstrat callback function for log bufs. This gives us a central
- * place to trap bufs in case we get hit by a log I/O error and need to
- * shutdown. Actually, in practice, even when we didn't get a log error,
- * we transition the iclogs to IOERROR state *after* flushing all existing
- * iclogs to disk. This is because we don't want anymore new transactions to be
- * started or completed afterwards.
- */
-STATIC int
-xlog_bdstrat(
-	struct xfs_buf		*bp)
-{
-	struct xlog_in_core	*iclog;
-
-	iclog = XFS_BUF_FSPRIVATE(bp, xlog_in_core_t *);
-	if (iclog->ic_state & XLOG_STATE_IOERROR) {
-		XFS_BUF_ERROR(bp, EIO);
-		XFS_BUF_STALE(bp);
-		xfs_buf_ioend(bp, 0);
-		/*
-		 * It would seem logical to return EIO here, but we rely on
-		 * the log state machine to propagate I/O errors instead of
-		 * doing it here.
-		 */
-		return 0;
-	}
-
-=======
->>>>>>> 3cbea436
 	bp->b_flags |= _XBF_RUN_QUEUES;
 	xfs_buf_iorequest(bp);
 	return 0;
@@ -3173,13 +3139,8 @@
 
 				XFS_STATS_INC(xs_log_force_sleep);
 
-<<<<<<< HEAD
-				sv_wait(&iclog->ic_prev->ic_write_wait,
-					PSWP, &log->l_icloglock, s);
-=======
 				xlog_wait(&iclog->ic_prev->ic_write_wait,
 							&log->l_icloglock);
->>>>>>> 3cbea436
 				if (log_flushed)
 					*log_flushed = 1;
 				already_slept = 1;
@@ -3207,11 +3168,7 @@
 				return XFS_ERROR(EIO);
 			}
 			XFS_STATS_INC(xs_log_force_sleep);
-<<<<<<< HEAD
-			sv_wait(&iclog->ic_force_wait, PSWP, &log->l_icloglock, s);
-=======
 			xlog_wait(&iclog->ic_force_wait, &log->l_icloglock);
->>>>>>> 3cbea436
 			/*
 			 * No need to grab the log lock here since we're
 			 * only deciding whether or not to return EIO
@@ -3228,7 +3185,6 @@
 
 		return 0;
 	} while (iclog != log->l_iclog);
-<<<<<<< HEAD
 
 	spin_unlock(&log->l_icloglock);
 	return 0;
@@ -3247,26 +3203,6 @@
 {
 	int	error;
 
-=======
-
-	spin_unlock(&log->l_icloglock);
-	return 0;
-}
-
-/*
- * Wrapper for _xfs_log_force_lsn(), to be used when caller doesn't care
- * about errors or whether the log was flushed or not. This is the normal
- * interface to use when trying to unpin items or move the log forward.
- */
-void
-xfs_log_force_lsn(
-	xfs_mount_t	*mp,
-	xfs_lsn_t	lsn,
-	uint		flags)
-{
-	int	error;
-
->>>>>>> 3cbea436
 	error = _xfs_log_force_lsn(mp, lsn, flags, NULL);
 	if (error) {
 		xfs_fs_cmn_err(CE_WARN, mp, "xfs_log_force: "
@@ -3441,11 +3377,7 @@
 	tic->t_trans_type	= 0;
 	if (xflags & XFS_LOG_PERM_RESERV)
 		tic->t_flags |= XLOG_TIC_PERM_RESERV;
-<<<<<<< HEAD
-	sv_init(&tic->t_wait, SV_DEFAULT, "logtick");
-=======
 	init_waitqueue_head(&tic->t_wait);
->>>>>>> 3cbea436
 
 	xlog_tic_reset_res(tic);
 
@@ -3713,18 +3645,6 @@
 	}
 	retval = 0;
 
-<<<<<<< HEAD
-	/*
-	 * Flush the in memory commit item list before marking the log as
-	 * being shut down. We need to do it in this order to ensure all the
-	 * completed transactions are flushed to disk with the xfs_log_force()
-	 * call below.
-	 */
-	if (!logerror && (mp->m_flags & XFS_MOUNT_DELAYLOG))
-		xlog_cil_force(log);
-
-=======
->>>>>>> 3cbea436
 	/*
 	 * Flush the in memory commit item list before marking the log as
 	 * being shut down. We need to do it in this order to ensure all the
