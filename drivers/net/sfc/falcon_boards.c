--- conflicted
+++ resolved
@@ -448,86 +448,6 @@
 	return rc;
 }
 
-<<<<<<< HEAD
-static int sfn4111t_check_hw(struct efx_nic *efx)
-{
-	s32 status;
-
-	/* If XAUI link is up then do not monitor */
-	if (EFX_WORKAROUND_7884(efx) && !efx->xmac_poll_required)
-		return 0;
-
-	/* Test LHIGH, RHIGH, FAULT, EOT and IOT alarms */
-	status = i2c_smbus_read_byte_data(falcon_board(efx)->hwmon_client,
-					  MAX664X_REG_RSL);
-	if (status < 0)
-		return -EIO;
-	if (status & 0x57)
-		return -ERANGE;
-	return 0;
-}
-
-static void sfn4111t_fini(struct efx_nic *efx)
-{
-	netif_info(efx, drv, efx->net_dev, "%s\n", __func__);
-
-	device_remove_file(&efx->pci_dev->dev, &dev_attr_phy_flash_cfg);
-	i2c_unregister_device(falcon_board(efx)->hwmon_client);
-}
-
-static struct i2c_board_info sfn4111t_a0_hwmon_info = {
-	I2C_BOARD_INFO("max6647", 0x4e),
-};
-
-static struct i2c_board_info sfn4111t_r5_hwmon_info = {
-	I2C_BOARD_INFO("max6646", 0x4d),
-};
-
-static void sfn4111t_init_phy(struct efx_nic *efx)
-{
-	if (!(efx->phy_mode & PHY_MODE_SPECIAL)) {
-		if (sft9001_wait_boot(efx) != -EINVAL)
-			return;
-
-		efx->phy_mode = PHY_MODE_SPECIAL;
-		falcon_stop_nic_stats(efx);
-	}
-
-	sfn4111t_reset(efx);
-	sft9001_wait_boot(efx);
-}
-
-static int sfn4111t_init(struct efx_nic *efx)
-{
-	struct falcon_board *board = falcon_board(efx);
-	int rc;
-
-	board->hwmon_client =
-		i2c_new_device(&board->i2c_adap,
-			       (board->minor < 5) ?
-			       &sfn4111t_a0_hwmon_info :
-			       &sfn4111t_r5_hwmon_info);
-	if (!board->hwmon_client)
-		return -EIO;
-
-	rc = device_create_file(&efx->pci_dev->dev, &dev_attr_phy_flash_cfg);
-	if (rc)
-		goto fail_hwmon;
-
-	if (efx->phy_mode & PHY_MODE_SPECIAL)
-		/* PHY may not generate a 156.25 MHz clock and MAC
-		 * stats fetch will fail. */
-		falcon_stop_nic_stats(efx);
-
-	return 0;
-
-fail_hwmon:
-	i2c_unregister_device(board->hwmon_client);
-	return rc;
-}
-
-=======
->>>>>>> 45f53cc9
 /*****************************************************************************
  * Support for the SFE4002
  *
