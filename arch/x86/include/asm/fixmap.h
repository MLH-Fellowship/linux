--- conflicted
+++ resolved
@@ -220,13 +220,8 @@
 }
 
 /* Return an pointer with offset calculated */
-<<<<<<< HEAD
-static inline unsigned long __set_fixmap_offset(enum fixed_addresses idx,
-				phys_addr_t phys, pgprot_t flags)
-=======
 static __always_inline unsigned long
 __set_fixmap_offset(enum fixed_addresses idx, phys_addr_t phys, pgprot_t flags)
->>>>>>> 3cbea436
 {
 	__set_fixmap(idx, phys, flags);
 	return fix_to_virt(idx) + (phys & (PAGE_SIZE - 1));
