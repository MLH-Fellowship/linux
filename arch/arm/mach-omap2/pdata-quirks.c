/*
 * Legacy platform_data quirks
 *
 * Copyright (C) 2013 Texas Instruments
 *
 * This program is free software; you can redistribute it and/or modify
 * it under the terms of the GNU General Public License version 2 as
 * published by the Free Software Foundation.
 */
#include <linux/clk.h>
#include <linux/davinci_emac.h>
#include <linux/gpio.h>
#include <linux/init.h>
#include <linux/kernel.h>
#include <linux/of_platform.h>
#include <linux/ti_wilink_st.h>
#include <linux/wl12xx.h>
#include <linux/mmc/card.h>
#include <linux/mmc/host.h>
#include <linux/regulator/machine.h>
#include <linux/regulator/fixed.h>

#include <linux/platform_data/pinctrl-single.h>
#include <linux/platform_data/iommu-omap.h>
#include <linux/platform_data/remoteproc-omap.h>
#include <linux/platform_data/wkup_m3.h>

#include "common.h"
#include "common-board-devices.h"
#include "dss-common.h"
#include "control.h"
#include "omap_device.h"
#include "omap-secure.h"
#include "soc.h"
#include "hsmmc.h"
#include "remoteproc.h"

struct pdata_init {
	const char *compatible;
	void (*fn)(void);
};

static struct of_dev_auxdata omap_auxdata_lookup[];
static struct twl4030_gpio_platform_data twl_gpio_auxdata;

#if IS_ENABLED(CONFIG_OMAP_IOMMU)
int omap_iommu_set_pwrdm_constraint(struct platform_device *pdev, bool request,
				    u8 *pwrst);
#else
static inline int omap_iommu_set_pwrdm_constraint(struct platform_device *pdev,
						  bool request, u8 *pwrst)
{
	return 0;
}
#endif

#ifdef CONFIG_MACH_NOKIA_N8X0
static void __init omap2420_n8x0_legacy_init(void)
{
	omap_auxdata_lookup[0].platform_data = n8x0_legacy_init();
}
#else
#define omap2420_n8x0_legacy_init	NULL
#endif

#ifdef CONFIG_ARCH_OMAP3
/*
 * Configures GPIOs 126, 127 and 129 to 1.8V mode instead of 3.0V
 * mode for MMC1 in case bootloader did not configure things.
 * Note that if the pins are used for MMC1, pbias-regulator
 * manages the IO voltage.
 */
static void __init omap3_gpio126_127_129(void)
{
	u32 reg;

	reg = omap_ctrl_readl(OMAP343X_CONTROL_PBIAS_LITE);
	reg &= ~OMAP343X_PBIASLITEVMODE1;
	reg |= OMAP343X_PBIASLITEPWRDNZ1;
	omap_ctrl_writel(reg, OMAP343X_CONTROL_PBIAS_LITE);
	if (cpu_is_omap3630()) {
		reg = omap_ctrl_readl(OMAP34XX_CONTROL_WKUP_CTRL);
		reg |= OMAP36XX_GPIO_IO_PWRDNZ;
		omap_ctrl_writel(reg, OMAP34XX_CONTROL_WKUP_CTRL);
	}
}

static void __init hsmmc2_internal_input_clk(void)
{
	u32 reg;

	reg = omap_ctrl_readl(OMAP343X_CONTROL_DEVCONF1);
	reg |= OMAP2_MMCSDIO2ADPCLKISEL;
	omap_ctrl_writel(reg, OMAP343X_CONTROL_DEVCONF1);
}

static struct iommu_platform_data omap3_iommu_pdata = {
	.reset_name = "mmu",
	.assert_reset = omap_device_assert_hardreset,
	.deassert_reset = omap_device_deassert_hardreset,
	.device_enable = omap_device_enable,
	.device_idle = omap_device_idle,
};

static struct iommu_platform_data omap3_iommu_isp_pdata = {
	.device_enable = omap_device_enable,
	.device_idle = omap_device_idle,
};

static int omap3_sbc_t3730_twl_callback(struct device *dev,
					   unsigned gpio,
					   unsigned ngpio)
{
	int res;

	res = gpio_request_one(gpio + 2, GPIOF_OUT_INIT_HIGH,
			       "wlan pwr");
	if (res)
		return res;

	gpio_export(gpio, 0);

	return 0;
}

static void __init omap3_sbc_t3x_usb_hub_init(int gpio, char *hub_name)
{
	int err = gpio_request_one(gpio, GPIOF_OUT_INIT_LOW, hub_name);

	if (err) {
		pr_err("SBC-T3x: %s reset gpio request failed: %d\n",
			hub_name, err);
		return;
	}

	gpio_export(gpio, 0);

	udelay(10);
	gpio_set_value(gpio, 1);
	msleep(1);
}

static void __init omap3_sbc_t3730_twl_init(void)
{
	twl_gpio_auxdata.setup = omap3_sbc_t3730_twl_callback;
}

static void __init omap3_sbc_t3730_legacy_init(void)
{
	omap3_sbc_t3x_usb_hub_init(167, "sb-t35 usb hub");
}

static void __init omap3_sbc_t3530_legacy_init(void)
{
	omap3_sbc_t3x_usb_hub_init(167, "sb-t35 usb hub");
}

static struct ti_st_plat_data wilink_pdata = {
	.nshutdown_gpio = 137,
	.dev_name = "/dev/ttyO1",
	.flow_cntrl = 1,
	.baud_rate = 300000,
};

static struct platform_device wl18xx_device = {
	.name	= "kim",
	.id	= -1,
	.dev	= {
		.platform_data = &wilink_pdata,
	}
};

static struct platform_device btwilink_device = {
	.name	= "btwilink",
	.id	= -1,
};

static void __init omap3_igep0020_rev_f_legacy_init(void)
{
	platform_device_register(&wl18xx_device);
	platform_device_register(&btwilink_device);
}

static void __init omap3_igep0030_rev_g_legacy_init(void)
{
	platform_device_register(&wl18xx_device);
	platform_device_register(&btwilink_device);
}

static void __init omap3_evm_legacy_init(void)
{
	hsmmc2_internal_input_clk();
}

static void am35xx_enable_emac_int(void)
{
	u32 v;

	v = omap_ctrl_readl(AM35XX_CONTROL_LVL_INTR_CLEAR);
	v |= (AM35XX_CPGMAC_C0_RX_PULSE_CLR | AM35XX_CPGMAC_C0_TX_PULSE_CLR |
	      AM35XX_CPGMAC_C0_MISC_PULSE_CLR | AM35XX_CPGMAC_C0_RX_THRESH_CLR);
	omap_ctrl_writel(v, AM35XX_CONTROL_LVL_INTR_CLEAR);
	omap_ctrl_readl(AM35XX_CONTROL_LVL_INTR_CLEAR); /* OCP barrier */
}

static void am35xx_disable_emac_int(void)
{
	u32 v;

	v = omap_ctrl_readl(AM35XX_CONTROL_LVL_INTR_CLEAR);
	v |= (AM35XX_CPGMAC_C0_RX_PULSE_CLR | AM35XX_CPGMAC_C0_TX_PULSE_CLR);
	omap_ctrl_writel(v, AM35XX_CONTROL_LVL_INTR_CLEAR);
	omap_ctrl_readl(AM35XX_CONTROL_LVL_INTR_CLEAR); /* OCP barrier */
}

static struct emac_platform_data am35xx_emac_pdata = {
	.interrupt_enable	= am35xx_enable_emac_int,
	.interrupt_disable	= am35xx_disable_emac_int,
};

static void __init am35xx_emac_reset(void)
{
	u32 v;

	v = omap_ctrl_readl(AM35XX_CONTROL_IP_SW_RESET);
	v &= ~AM35XX_CPGMACSS_SW_RST;
	omap_ctrl_writel(v, AM35XX_CONTROL_IP_SW_RESET);
	omap_ctrl_readl(AM35XX_CONTROL_IP_SW_RESET); /* OCP barrier */
}

static struct gpio cm_t3517_wlan_gpios[] __initdata = {
	{ 56,	GPIOF_OUT_INIT_HIGH,	"wlan pwr" },
	{ 4,	GPIOF_OUT_INIT_HIGH,	"xcvr noe" },
};

static void __init omap3_sbc_t3517_wifi_init(void)
{
	int err = gpio_request_array(cm_t3517_wlan_gpios,
				ARRAY_SIZE(cm_t3517_wlan_gpios));
	if (err) {
		pr_err("SBC-T3517: wl12xx gpios request failed: %d\n", err);
		return;
	}

	gpio_export(cm_t3517_wlan_gpios[0].gpio, 0);
	gpio_export(cm_t3517_wlan_gpios[1].gpio, 0);

	msleep(100);
	gpio_set_value(cm_t3517_wlan_gpios[1].gpio, 0);
}

static void __init omap3_sbc_t3517_legacy_init(void)
{
	omap3_sbc_t3x_usb_hub_init(152, "cm-t3517 usb hub");
	omap3_sbc_t3x_usb_hub_init(98, "sb-t35 usb hub");
	am35xx_emac_reset();
	hsmmc2_internal_input_clk();
	omap3_sbc_t3517_wifi_init();
}

static void __init am3517_evm_legacy_init(void)
{
	am35xx_emac_reset();
}

static struct platform_device omap3_rom_rng_device = {
	.name		= "omap3-rom-rng",
	.id		= -1,
	.dev	= {
		.platform_data	= rx51_secure_rng_call,
	},
};

static void __init nokia_n900_legacy_init(void)
{
	hsmmc2_internal_input_clk();

	if (omap_type() == OMAP2_DEVICE_TYPE_SEC) {
		if (IS_ENABLED(CONFIG_ARM_ERRATA_430973)) {
			pr_info("RX-51: Enabling ARM errata 430973 workaround\n");
			/* set IBE to 1 */
			rx51_secure_update_aux_cr(BIT(6), 0);
		} else {
			pr_warn("RX-51: Not enabling ARM errata 430973 workaround\n");
			pr_warn("Thumb binaries may crash randomly without this workaround\n");
		}

		pr_info("RX-51: Registring OMAP3 HWRNG device\n");
		platform_device_register(&omap3_rom_rng_device);

	}
}

static void __init omap3_tao3530_legacy_init(void)
{
	hsmmc2_internal_input_clk();
}

/* omap3pandora legacy devices */
#define PANDORA_WIFI_IRQ_GPIO		21
#define PANDORA_WIFI_NRESET_GPIO	23

static struct platform_device pandora_backlight = {
	.name	= "pandora-backlight",
	.id	= -1,
};

static struct regulator_consumer_supply pandora_vmmc3_supply[] = {
	REGULATOR_SUPPLY("vmmc", "omap_hsmmc.2"),
};

static struct regulator_init_data pandora_vmmc3 = {
	.constraints = {
		.valid_ops_mask		= REGULATOR_CHANGE_STATUS,
	},
	.num_consumer_supplies	= ARRAY_SIZE(pandora_vmmc3_supply),
	.consumer_supplies	= pandora_vmmc3_supply,
};

static struct fixed_voltage_config pandora_vwlan = {
	.supply_name		= "vwlan",
	.microvolts		= 1800000, /* 1.8V */
	.gpio			= PANDORA_WIFI_NRESET_GPIO,
	.startup_delay		= 50000, /* 50ms */
	.enable_high		= 1,
	.init_data		= &pandora_vmmc3,
};

static struct platform_device pandora_vwlan_device = {
	.name		= "reg-fixed-voltage",
	.id		= 1,
	.dev = {
		.platform_data = &pandora_vwlan,
	},
};

static void pandora_wl1251_init_card(struct mmc_card *card)
{
	/*
	 * We have TI wl1251 attached to MMC3. Pass this information to
	 * SDIO core because it can't be probed by normal methods.
	 */
	if (card->type == MMC_TYPE_SDIO || card->type == MMC_TYPE_SD_COMBO) {
		card->quirks |= MMC_QUIRK_NONSTD_SDIO;
		card->cccr.wide_bus = 1;
		card->cis.vendor = 0x104c;
		card->cis.device = 0x9066;
		card->cis.blksize = 512;
		card->cis.max_dtr = 24000000;
		card->ocr = 0x80;
	}
}

static struct omap2_hsmmc_info pandora_mmc3[] = {
	{
		.mmc		= 3,
		.caps		= MMC_CAP_4_BIT_DATA | MMC_CAP_POWER_OFF_CARD,
		.gpio_cd	= -EINVAL,
		.gpio_wp	= -EINVAL,
		.init_card	= pandora_wl1251_init_card,
	},
	{}	/* Terminator */
};

static void __init pandora_wl1251_init(void)
{
	struct wl1251_platform_data pandora_wl1251_pdata;
	int ret;

	memset(&pandora_wl1251_pdata, 0, sizeof(pandora_wl1251_pdata));

	pandora_wl1251_pdata.power_gpio = -1;

	ret = gpio_request_one(PANDORA_WIFI_IRQ_GPIO, GPIOF_IN, "wl1251 irq");
	if (ret < 0)
		goto fail;

	pandora_wl1251_pdata.irq = gpio_to_irq(PANDORA_WIFI_IRQ_GPIO);
	if (pandora_wl1251_pdata.irq < 0)
		goto fail_irq;

	pandora_wl1251_pdata.use_eeprom = true;
	ret = wl1251_set_platform_data(&pandora_wl1251_pdata);
	if (ret < 0)
		goto fail_irq;

	return;

fail_irq:
	gpio_free(PANDORA_WIFI_IRQ_GPIO);
fail:
	pr_err("wl1251 board initialisation failed\n");
}

static void __init omap3_pandora_legacy_init(void)
{
	platform_device_register(&pandora_backlight);
	platform_device_register(&pandora_vwlan_device);
	omap_hsmmc_init(pandora_mmc3);
	omap_hsmmc_late_init(pandora_mmc3);
	pandora_wl1251_init();
}
#endif /* CONFIG_ARCH_OMAP3 */

#if defined(CONFIG_ARCH_OMAP4) || defined(CONFIG_SOC_OMAP5) || \
	defined(CONFIG_SOC_DRA7XX)
static struct omap_rproc_timer_ops omap_rproc_dmtimer_ops = {
	.request_timer = omap_rproc_request_timer,
	.release_timer = omap_rproc_release_timer,
	.start_timer = omap_rproc_start_timer,
	.stop_timer = omap_rproc_stop_timer,
	.get_timer_irq = omap_rproc_get_timer_irq,
	.ack_timer_irq = omap_rproc_ack_timer_irq,
};

static struct omap_rproc_pdata omap4_ipu_dsp_pdata = {
	.device_enable = omap_rproc_device_enable,
	.device_shutdown = omap_rproc_device_shutdown,
	.timer_ops = &omap_rproc_dmtimer_ops,
};

static struct iommu_platform_data omap4_iommu_pdata = {
	.reset_name = "mmu_cache",
	.assert_reset = omap_device_assert_hardreset,
	.deassert_reset = omap_device_deassert_hardreset,
	.device_enable = omap_device_enable,
	.device_idle = omap_device_idle,
};
#endif

#if defined(CONFIG_SOC_AM33XX) || defined(CONFIG_SOC_AM43XX)
static struct wkup_m3_platform_data wkup_m3_data = {
	.reset_name = "wkup_m3",
	.assert_reset = omap_device_assert_hardreset,
	.deassert_reset = omap_device_deassert_hardreset,
};
#endif

#ifdef CONFIG_SOC_OMAP5
static void __init omap5_uevm_legacy_init(void)
{
}
#endif

#ifdef CONFIG_SOC_DRA7XX
static struct iommu_platform_data dra7_ipu1_dsp_iommu_pdata = {
	.reset_name = "mmu_cache",
	.assert_reset = omap_device_assert_hardreset,
	.deassert_reset = omap_device_deassert_hardreset,
<<<<<<< HEAD
	.set_pwrdm_constraint = omap_iommu_set_pwrdm_constraint,
};
=======
	.device_enable = omap_device_enable,
	.device_idle = omap_device_idle,
	.set_pwrdm_constraint = omap_iommu_set_pwrdm_constraint,
};

static struct iommu_platform_data dra7_dsp_mmu_edma_pdata = {
	.device_enable = omap_device_enable,
	.device_idle = omap_device_idle,
};
>>>>>>> cd4bf2c5
#endif

static struct pcs_pdata pcs_pdata;

void omap_pcs_legacy_init(int irq, void (*rearm)(void))
{
	pcs_pdata.irq = irq;
	pcs_pdata.rearm = rearm;
}

/*
 * GPIOs for TWL are initialized by the I2C bus and need custom
 * handing until DSS has device tree bindings.
 */
void omap_auxdata_legacy_init(struct device *dev)
{
	if (dev->platform_data)
		return;

	if (strcmp("twl4030-gpio", dev_name(dev)))
		return;

	dev->platform_data = &twl_gpio_auxdata;
}

/*
 * Few boards still need auxdata populated before we populate
 * the dev entries in of_platform_populate().
 */
static struct pdata_init auxdata_quirks[] __initdata = {
#ifdef CONFIG_SOC_OMAP2420
	{ "nokia,n800", omap2420_n8x0_legacy_init, },
	{ "nokia,n810", omap2420_n8x0_legacy_init, },
	{ "nokia,n810-wimax", omap2420_n8x0_legacy_init, },
#endif
#ifdef CONFIG_ARCH_OMAP3
	{ "compulab,omap3-sbc-t3730", omap3_sbc_t3730_twl_init, },
#endif
	{ /* sentinel */ },
};

static struct of_dev_auxdata omap_auxdata_lookup[] __initdata = {
#ifdef CONFIG_MACH_NOKIA_N8X0
	OF_DEV_AUXDATA("ti,omap2420-mmc", 0x4809c000, "mmci-omap.0", NULL),
	OF_DEV_AUXDATA("menelaus", 0x72, "1-0072", &n8x0_menelaus_platform_data),
	OF_DEV_AUXDATA("tlv320aic3x", 0x18, "2-0018", &n810_aic33_data),
#endif
#ifdef CONFIG_ARCH_OMAP3
	OF_DEV_AUXDATA("ti,omap3-padconf", 0x48002030, "48002030.pinmux", &pcs_pdata),
	OF_DEV_AUXDATA("ti,omap3-padconf", 0x480025a0, "480025a0.pinmux", &pcs_pdata),
	OF_DEV_AUXDATA("ti,omap3-padconf", 0x48002a00, "48002a00.pinmux", &pcs_pdata),
	OF_DEV_AUXDATA("ti,omap2-iommu", 0x5d000000, "5d000000.mmu",
		       &omap3_iommu_pdata),
	OF_DEV_AUXDATA("ti,omap2-iommu", 0x480bd400, "480bd400.mmu",
		       &omap3_iommu_isp_pdata),
	/* Only on am3517 */
	OF_DEV_AUXDATA("ti,davinci_mdio", 0x5c030000, "davinci_mdio.0", NULL),
	OF_DEV_AUXDATA("ti,am3517-emac", 0x5c000000, "davinci_emac.0",
		       &am35xx_emac_pdata),
#endif
#ifdef CONFIG_SOC_AM33XX
	OF_DEV_AUXDATA("ti,am3352-wkup-m3", 0x44d00000, "44d00000.wkup_m3",
		       &wkup_m3_data),
#endif
#ifdef CONFIG_ARCH_OMAP4
	OF_DEV_AUXDATA("ti,omap4-padconf", 0x4a100040, "4a100040.pinmux", &pcs_pdata),
	OF_DEV_AUXDATA("ti,omap4-padconf", 0x4a31e040, "4a31e040.pinmux", &pcs_pdata),
	OF_DEV_AUXDATA("ti,omap4-dsp", 0, "dsp", &omap4_ipu_dsp_pdata),
	OF_DEV_AUXDATA("ti,omap4-ipu", 0x55020000, "ipu", &omap4_ipu_dsp_pdata),
#endif
#ifdef CONFIG_SOC_OMAP5
	OF_DEV_AUXDATA("ti,omap5-padconf", 0x4a002840, "4a002840.pinmux", &pcs_pdata),
	OF_DEV_AUXDATA("ti,omap5-padconf", 0x4ae0c840, "4ae0c840.pinmux", &pcs_pdata),
	OF_DEV_AUXDATA("ti,omap5-dsp", 0, "dsp", &omap4_ipu_dsp_pdata),
	OF_DEV_AUXDATA("ti,omap5-ipu", 0x55020000, "ipu", &omap4_ipu_dsp_pdata),
#endif
#ifdef CONFIG_SOC_DRA7XX
	OF_DEV_AUXDATA("ti,dra7-padconf", 0x4a003400, "4a003400.pinmux", &pcs_pdata),
	OF_DEV_AUXDATA("ti,dra7-dsp-iommu", 0x40d01000, "40d01000.mmu",
		       &dra7_ipu1_dsp_iommu_pdata),
	OF_DEV_AUXDATA("ti,dra7-dsp-iommu", 0x41501000, "41501000.mmu",
		       &dra7_ipu1_dsp_iommu_pdata),
<<<<<<< HEAD
=======
	OF_DEV_AUXDATA("ti,dra7-dsp-iommu", 0x40d02000, "40d02000.mmu",
		       &dra7_dsp_mmu_edma_pdata),
	OF_DEV_AUXDATA("ti,dra7-dsp-iommu", 0x41502000, "41502000.mmu",
		       &dra7_dsp_mmu_edma_pdata),
>>>>>>> cd4bf2c5
	OF_DEV_AUXDATA("ti,dra7-iommu", 0x55082000, "55082000.mmu",
		       &omap4_iommu_pdata),
	OF_DEV_AUXDATA("ti,dra7-iommu", 0x58882000, "58882000.mmu",
		       &dra7_ipu1_dsp_iommu_pdata),
	OF_DEV_AUXDATA("ti,dra7-ipu", 0x55020000, "55020000.ipu",
		       &omap4_ipu_dsp_pdata),
	OF_DEV_AUXDATA("ti,dra7-ipu", 0x58820000, "58820000.ipu",
		       &omap4_ipu_dsp_pdata),
	OF_DEV_AUXDATA("ti,dra7-dsp", 0x40800000, "40800000.dsp",
		       &omap4_ipu_dsp_pdata),
	OF_DEV_AUXDATA("ti,dra7-dsp", 0x41000000, "41000000.dsp",
		       &omap4_ipu_dsp_pdata),
#endif
#ifdef CONFIG_SOC_AM43XX
	OF_DEV_AUXDATA("ti,am437-padconf", 0x44e10800, "44e10800.pinmux", &pcs_pdata),
	OF_DEV_AUXDATA("ti,am4372-wkup-m3", 0x44d00000, "44d00000.wkup_m3",
		       &wkup_m3_data),
#endif
#if defined(CONFIG_ARCH_OMAP4) || defined(CONFIG_SOC_OMAP5)
	OF_DEV_AUXDATA("ti,omap4-iommu", 0x4a066000, "4a066000.mmu",
		       &omap4_iommu_pdata),
	OF_DEV_AUXDATA("ti,omap4-iommu", 0x55082000, "55082000.mmu",
		       &omap4_iommu_pdata),
#endif
	{ /* sentinel */ },
};

/*
 * Few boards still need to initialize some legacy devices with
 * platform data until the drivers support device tree.
 */
static struct pdata_init pdata_quirks[] __initdata = {
#ifdef CONFIG_ARCH_OMAP3
	{ "compulab,omap3-sbc-t3517", omap3_sbc_t3517_legacy_init, },
	{ "compulab,omap3-sbc-t3530", omap3_sbc_t3530_legacy_init, },
	{ "compulab,omap3-sbc-t3730", omap3_sbc_t3730_legacy_init, },
	{ "nokia,omap3-n900", nokia_n900_legacy_init, },
	{ "nokia,omap3-n9", hsmmc2_internal_input_clk, },
	{ "nokia,omap3-n950", hsmmc2_internal_input_clk, },
	{ "isee,omap3-igep0020-rev-f", omap3_igep0020_rev_f_legacy_init, },
	{ "isee,omap3-igep0030-rev-g", omap3_igep0030_rev_g_legacy_init, },
	{ "logicpd,dm3730-torpedo-devkit", omap3_gpio126_127_129, },
	{ "ti,omap3-evm-37xx", omap3_evm_legacy_init, },
	{ "ti,am3517-evm", am3517_evm_legacy_init, },
	{ "technexion,omap3-tao3530", omap3_tao3530_legacy_init, },
	{ "openpandora,omap3-pandora-600mhz", omap3_pandora_legacy_init, },
	{ "openpandora,omap3-pandora-1ghz", omap3_pandora_legacy_init, },
#endif
#ifdef CONFIG_SOC_OMAP5
	{ "ti,omap5-uevm", omap5_uevm_legacy_init, },
#endif
	{ /* sentinel */ },
};

static void pdata_quirks_check(struct pdata_init *quirks)
{
	while (quirks->compatible) {
		if (of_machine_is_compatible(quirks->compatible)) {
			if (quirks->fn)
				quirks->fn();
			break;
		}
		quirks++;
	}
}

void __init pdata_quirks_init(const struct of_device_id *omap_dt_match_table)
{
	/*
	 * We still need this for omap2420 and omap3 PM to work, others are
	 * using drivers/misc/sram.c already.
	 */
	if (of_machine_is_compatible("ti,omap2420") ||
	    of_machine_is_compatible("ti,omap3"))
		omap_sdrc_init(NULL, NULL);

	pdata_quirks_check(auxdata_quirks);
	of_platform_populate(NULL, omap_dt_match_table,
			     omap_auxdata_lookup, NULL);
	pdata_quirks_check(pdata_quirks);
}<|MERGE_RESOLUTION|>--- conflicted
+++ resolved
@@ -447,10 +447,6 @@
 	.reset_name = "mmu_cache",
 	.assert_reset = omap_device_assert_hardreset,
 	.deassert_reset = omap_device_deassert_hardreset,
-<<<<<<< HEAD
-	.set_pwrdm_constraint = omap_iommu_set_pwrdm_constraint,
-};
-=======
 	.device_enable = omap_device_enable,
 	.device_idle = omap_device_idle,
 	.set_pwrdm_constraint = omap_iommu_set_pwrdm_constraint,
@@ -460,7 +456,6 @@
 	.device_enable = omap_device_enable,
 	.device_idle = omap_device_idle,
 };
->>>>>>> cd4bf2c5
 #endif
 
 static struct pcs_pdata pcs_pdata;
@@ -543,13 +538,10 @@
 		       &dra7_ipu1_dsp_iommu_pdata),
 	OF_DEV_AUXDATA("ti,dra7-dsp-iommu", 0x41501000, "41501000.mmu",
 		       &dra7_ipu1_dsp_iommu_pdata),
-<<<<<<< HEAD
-=======
 	OF_DEV_AUXDATA("ti,dra7-dsp-iommu", 0x40d02000, "40d02000.mmu",
 		       &dra7_dsp_mmu_edma_pdata),
 	OF_DEV_AUXDATA("ti,dra7-dsp-iommu", 0x41502000, "41502000.mmu",
 		       &dra7_dsp_mmu_edma_pdata),
->>>>>>> cd4bf2c5
 	OF_DEV_AUXDATA("ti,dra7-iommu", 0x55082000, "55082000.mmu",
 		       &omap4_iommu_pdata),
 	OF_DEV_AUXDATA("ti,dra7-iommu", 0x58882000, "58882000.mmu",
