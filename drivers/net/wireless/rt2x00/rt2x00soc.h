--- conflicted
+++ resolved
@@ -26,11 +26,6 @@
 #ifndef RT2X00SOC_H
 #define RT2X00SOC_H
 
-<<<<<<< HEAD
-#define KSEG1ADDR(__ptr) __ptr
-
-=======
->>>>>>> 93929ebc
 /*
  * SoC driver handlers.
  */
