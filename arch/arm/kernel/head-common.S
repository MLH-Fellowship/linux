--- conflicted
+++ resolved
@@ -25,86 +25,6 @@
  * machine ID for example).
  */
 	__HEAD
-<<<<<<< HEAD
-__error_a:
-#ifdef CONFIG_DEBUG_LL
-	mov	r4, r1				@ preserve machine ID
-	adr	r0, str_a1
-	bl	printascii
-	mov	r0, r4
-	bl	printhex8
-	adr	r0, str_a2
-	bl	printascii
-	adr	r3, __lookup_machine_type_data
-	ldmia	r3, {r4, r5, r6}		@ get machine desc list
-	sub	r4, r3, r4			@ get offset between virt&phys
-	add	r5, r5, r4			@ convert virt addresses to
-	add	r6, r6, r4			@ physical address space
-1:	ldr	r0, [r5, #MACHINFO_TYPE]	@ get machine type
-	bl	printhex8
-	mov	r0, #'\t'
-	bl	printch
-	ldr     r0, [r5, #MACHINFO_NAME]	@ get machine name
-	add	r0, r0, r4
-	bl	printascii
-	mov	r0, #'\n'
-	bl	printch
-	add	r5, r5, #SIZEOF_MACHINE_DESC	@ next machine_desc
-	cmp	r5, r6
-	blo	1b
-	adr	r0, str_a3
-	bl	printascii
-	b	__error
-ENDPROC(__error_a)
-
-str_a1:	.asciz	"\nError: unrecognized/unsupported machine ID (r1 = 0x"
-str_a2:	.asciz	").\n\nAvailable machine support:\n\nID (hex)\tNAME\n"
-str_a3:	.asciz	"\nPlease check your kernel config and/or bootloader.\n"
-	.align
-#else
-	b	__error
-#endif
-
-/*
- * Lookup machine architecture in the linker-build list of architectures.
- * Note that we can't use the absolute addresses for the __arch_info
- * lists since we aren't running with the MMU on (and therefore, we are
- * not in the correct address space).  We have to calculate the offset.
- *
- *  r1 = machine architecture number
- * Returns:
- *  r3, r4, r6 corrupted
- *  r5 = mach_info pointer in physical address space
- */
-__lookup_machine_type:
-	adr	r3, __lookup_machine_type_data
-	ldmia	r3, {r4, r5, r6}
-	sub	r3, r3, r4			@ get offset between virt&phys
-	add	r5, r5, r3			@ convert virt addresses to
-	add	r6, r6, r3			@ physical address space
-1:	ldr	r3, [r5, #MACHINFO_TYPE]	@ get machine type
-	teq	r3, r1				@ matches loader number?
-	beq	2f				@ found
-	add	r5, r5, #SIZEOF_MACHINE_DESC	@ next machine_desc
-	cmp	r5, r6
-	blo	1b
-	mov	r5, #0				@ unknown machine
-2:	mov	pc, lr
-ENDPROC(__lookup_machine_type)
-
-/*
- * Look in arch/arm/kernel/arch.[ch] for information about the
- * __arch_info structures.
- */
-	.align	2
-	.type	__lookup_machine_type_data, %object
-__lookup_machine_type_data:
-	.long	.
-	.long	__arch_info_begin
-	.long	__arch_info_end
-	.size	__lookup_machine_type_data, . - __lookup_machine_type_data
-=======
->>>>>>> 105e53f8
 
 /* Determine validity of the r2 atags pointer.  The heuristic requires
  * that the pointer be aligned, in the first 16k of physical RAM and
