--- conflicted
+++ resolved
@@ -83,10 +83,6 @@
 
 	ret = qdisc_enqueue(skb, qdisc);
 	if (ret == NET_XMIT_SUCCESS) {
-<<<<<<< HEAD
-		qdisc_bstats_update(sch, skb);
-=======
->>>>>>> 105e53f8
 		sch->q.qlen++;
 		return NET_XMIT_SUCCESS;
 	}
