--- conflicted
+++ resolved
@@ -457,127 +457,6 @@
 		clocks = <&k3_clks 58 0>;
 		clock-names = "gpio";
 	};
-<<<<<<< HEAD
-
-	mailbox0_cluster0: mailbox@31f80000 {
-		compatible = "ti,am654-mailbox";
-		reg = <0x00 0x31f80000 0x00 0x200>;
-		#mbox-cells = <1>;
-		ti,mbox-num-users = <4>;
-		ti,mbox-num-fifos = <16>;
-		interrupt-parent = <&main_navss_intr>;
-		interrupts = <164 0 IRQ_TYPE_LEVEL_HIGH>;
-
-		mbox_mcu_r5fss0_core0: mbox-mcu-r5fss0-core0 {
-			ti,mbox-tx = <1 0 0>;
-			ti,mbox-rx = <0 0 0>;
-		};
-	};
-
-	mailbox0_cluster1: mailbox@31f81000 {
-		compatible = "ti,am654-mailbox";
-		reg = <0x00 0x31f81000 0x00 0x200>;
-		#mbox-cells = <1>;
-		ti,mbox-num-users = <4>;
-		ti,mbox-num-fifos = <16>;
-		interrupt-parent = <&main_navss_intr>;
-		interrupts = <165 0 IRQ_TYPE_LEVEL_HIGH>;
-
-		mbox_mcu_r5fss0_core1: mbox-mcu-r5fss0-core1 {
-			ti,mbox-tx = <1 0 0>;
-			ti,mbox-rx = <0 0 0>;
-		};
-	};
-
-	mailbox0_cluster2: mailbox@31f82000 {
-		compatible = "ti,am654-mailbox";
-		reg = <0x00 0x31f82000 0x00 0x200>;
-		#mbox-cells = <1>;
-		ti,mbox-num-users = <4>;
-		ti,mbox-num-fifos = <16>;
-		status = "disabled";
-	};
-
-	mailbox0_cluster3: mailbox@31f83000 {
-		compatible = "ti,am654-mailbox";
-		reg = <0x00 0x31f83000 0x00 0x200>;
-		#mbox-cells = <1>;
-		ti,mbox-num-users = <4>;
-		ti,mbox-num-fifos = <16>;
-		status = "disabled";
-	};
-
-	mailbox0_cluster4: mailbox@31f84000 {
-		compatible = "ti,am654-mailbox";
-		reg = <0x00 0x31f84000 0x00 0x200>;
-		#mbox-cells = <1>;
-		ti,mbox-num-users = <4>;
-		ti,mbox-num-fifos = <16>;
-		status = "disabled";
-	};
-
-	mailbox0_cluster5: mailbox@31f85000 {
-		compatible = "ti,am654-mailbox";
-		reg = <0x00 0x31f85000 0x00 0x200>;
-		#mbox-cells = <1>;
-		ti,mbox-num-users = <4>;
-		ti,mbox-num-fifos = <16>;
-		status = "disabled";
-	};
-
-	mailbox0_cluster6: mailbox@31f86000 {
-		compatible = "ti,am654-mailbox";
-		reg = <0x00 0x31f86000 0x00 0x200>;
-		#mbox-cells = <1>;
-		ti,mbox-num-users = <4>;
-		ti,mbox-num-fifos = <16>;
-		status = "disabled";
-	};
-
-	mailbox0_cluster7: mailbox@31f87000 {
-		compatible = "ti,am654-mailbox";
-		reg = <0x00 0x31f87000 0x00 0x200>;
-		#mbox-cells = <1>;
-		ti,mbox-num-users = <4>;
-		ti,mbox-num-fifos = <16>;
-		status = "disabled";
-	};
-
-	mailbox0_cluster8: mailbox@31f88000 {
-		compatible = "ti,am654-mailbox";
-		reg = <0x00 0x31f88000 0x00 0x200>;
-		#mbox-cells = <1>;
-		ti,mbox-num-users = <4>;
-		ti,mbox-num-fifos = <16>;
-		status = "disabled";
-	};
-
-	mailbox0_cluster9: mailbox@31f89000 {
-		compatible = "ti,am654-mailbox";
-		reg = <0x00 0x31f89000 0x00 0x200>;
-		#mbox-cells = <1>;
-		ti,mbox-num-users = <4>;
-		ti,mbox-num-fifos = <16>;
-		status = "disabled";
-	};
-
-	mailbox0_cluster10: mailbox@31f8a000 {
-		compatible = "ti,am654-mailbox";
-		reg = <0x00 0x31f8a000 0x00 0x200>;
-		#mbox-cells = <1>;
-		ti,mbox-num-users = <4>;
-		ti,mbox-num-fifos = <16>;
-		status = "disabled";
-	};
-
-	mailbox0_cluster11: mailbox@31f8b000 {
-		compatible = "ti,am654-mailbox";
-		reg = <0x00 0x31f8b000 0x00 0x200>;
-		#mbox-cells = <1>;
-		ti,mbox-num-users = <4>;
-		ti,mbox-num-fifos = <16>;
-		status = "disabled";
-	};
 
 	icssg_soc_bus0: pruss-soc-bus@b026004 {
 		compatible = "ti,am654-icssg-soc-bus";
@@ -1019,6 +898,4 @@
 			};
 		};
 	};
-=======
->>>>>>> 366c3340
 };