--- conflicted
+++ resolved
@@ -175,43 +175,9 @@
 			};
 		};
 
-<<<<<<< HEAD
-			baseboard_eeprom: baseboard_eeprom@50 {
-				compatible = "at,24c256";
-				reg = <0x50>;
-			};
-		};
-
-		i2c2: i2c@4819c000 {
-			pinctrl-names = "default";
-			pinctrl-0 = <&i2c2_pins>;
-			status = "okay";
-			clock-frequency = <100000>;
-
-			cape_eeprom0: cape_eeprom0@54 {
-				compatible = "at,24c256";
-				reg = <0x54>;
-			};
-
-			cape_eeprom1: cape_eeprom1@55 {
-				compatible = "at,24c256";
-				reg = <0x55>;
-			};
-
-			cape_eeprom2: cape_eeprom2@56 {
-				compatible = "at,24c256";
-				reg = <0x56>;
-			};
-
-			cape_eeprom3: cape_eeprom3@57 {
-				compatible = "at,24c256";
-				reg = <0x57>;
-			};
-=======
 		/* mapping between board names and dtb objects */
 		capemaps {
 			/* capemaps are only needed for special cases */
->>>>>>> 2fc13dea
 		};
 
 	};
@@ -273,21 +239,6 @@
 		>;
 	};
 
-<<<<<<< HEAD
-		led@4 {
-			label = "beaglebone:green:usr2";
-			gpios = <&gpio1 23 GPIO_ACTIVE_HIGH>;
-			linux,default-trigger = "cpu0";
-			default-state = "off";
-		};
-
-		led@5 {
-			label = "beaglebone:green:usr3";
-			gpios = <&gpio1 24 GPIO_ACTIVE_HIGH>;
-			linux,default-trigger = "mmc1";
-			default-state = "off";
-		};
-=======
 	uart0_pins: pinmux_uart0_pins {
 		pinctrl-single,pins = <
 			0x170 (PIN_INPUT_PULLUP | MUX_MODE0)	/* uart0_rxd.uart0_rxd */
@@ -481,7 +432,6 @@
 	cape_eeprom3: cape_eeprom3@57 {
 		compatible = "at,24c256";
 		reg = <0x57>;
->>>>>>> 2fc13dea
 	};
 
 	bone_capemgr {
@@ -666,10 +616,6 @@
 &mmc1 {
 	status = "okay";
 	bus-width = <0x4>;
-<<<<<<< HEAD
-	vmmc-supply = <&ldo3_reg>;
-=======
->>>>>>> 2fc13dea
 	pinctrl-names = "default";
 	pinctrl-0 = <&mmc1_pins>;
 	cd-gpios = <&gpio0 6 GPIO_ACTIVE_HIGH>;
