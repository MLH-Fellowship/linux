/*
 * ACPI 3.0 based NUMA setup
 * Copyright 2004 Andi Kleen, SuSE Labs.
 *
 * Reads the ACPI SRAT table to figure out what memory belongs to which CPUs.
 *
 * Called from acpi_numa_init while reading the SRAT and SLIT tables.
 * Assumes all memory regions belonging to a single proximity domain
 * are in one chunk. Holes between them will be included in the node.
 */

#include <linux/kernel.h>
#include <linux/acpi.h>
#include <linux/mmzone.h>
#include <linux/bitmap.h>
#include <linux/module.h>
#include <linux/topology.h>
#include <linux/bootmem.h>
#include <linux/memblock.h>
#include <linux/mm.h>
#include <asm/proto.h>
#include <asm/numa.h>
#include <asm/e820.h>
#include <asm/apic.h>
#include <asm/uv/uv.h>

int acpi_numa __initdata;

static struct acpi_table_slit *acpi_slit;

static nodemask_t nodes_parsed __initdata;
static nodemask_t cpu_nodes_parsed __initdata;
static struct bootnode nodes[MAX_NUMNODES] __initdata;
static struct bootnode nodes_add[MAX_NUMNODES];

static int num_node_memblks __initdata;
static struct bootnode node_memblk_range[NR_NODE_MEMBLKS] __initdata;
static int memblk_nodeid[NR_NODE_MEMBLKS] __initdata;

static __init int setup_node(int pxm)
{
	return acpi_map_pxm_to_node(pxm);
}

static __init int conflicting_memblks(unsigned long start, unsigned long end)
{
	int i;
	for (i = 0; i < num_node_memblks; i++) {
		struct bootnode *nd = &node_memblk_range[i];
		if (nd->start == nd->end)
			continue;
		if (nd->end > start && nd->start < end)
			return memblk_nodeid[i];
		if (nd->end == end && nd->start == start)
			return memblk_nodeid[i];
	}
	return -1;
}

static __init void cutoff_node(int i, unsigned long start, unsigned long end)
{
	struct bootnode *nd = &nodes[i];

	if (nd->start < start) {
		nd->start = start;
		if (nd->end < nd->start)
			nd->start = nd->end;
	}
	if (nd->end > end) {
		nd->end = end;
		if (nd->start > nd->end)
			nd->start = nd->end;
	}
}

static __init void bad_srat(void)
{
	int i;
	printk(KERN_ERR "SRAT: SRAT not used.\n");
	acpi_numa = -1;
	for (i = 0; i < MAX_LOCAL_APIC; i++)
		apicid_to_node[i] = NUMA_NO_NODE;
	for (i = 0; i < MAX_NUMNODES; i++) {
		nodes[i].start = nodes[i].end = 0;
		nodes_add[i].start = nodes_add[i].end = 0;
	}
	remove_all_active_ranges();
}

static __init inline int srat_disabled(void)
{
	return numa_off || acpi_numa < 0;
}

/* Callback for SLIT parsing */
void __init acpi_numa_slit_init(struct acpi_table_slit *slit)
{
	unsigned length;
	unsigned long phys;

	length = slit->header.length;
	phys = memblock_find_in_range(0, max_pfn_mapped<<PAGE_SHIFT, length,
		 PAGE_SIZE);

	if (phys == MEMBLOCK_ERROR)
		panic(" Can not save slit!\n");

	acpi_slit = __va(phys);
	memcpy(acpi_slit, slit, length);
	memblock_x86_reserve_range(phys, phys + length, "ACPI SLIT");
}

/* Callback for Proximity Domain -> x2APIC mapping */
void __init
acpi_numa_x2apic_affinity_init(struct acpi_srat_x2apic_cpu_affinity *pa)
{
	int pxm, node;
	int apic_id;

	if (srat_disabled())
		return;
	if (pa->header.length < sizeof(struct acpi_srat_x2apic_cpu_affinity)) {
		bad_srat();
		return;
	}
	if ((pa->flags & ACPI_SRAT_CPU_ENABLED) == 0)
		return;
	pxm = pa->proximity_domain;
	node = setup_node(pxm);
	if (node < 0) {
		printk(KERN_ERR "SRAT: Too many proximity domains %x\n", pxm);
		bad_srat();
		return;
	}

	apic_id = pa->apic_id;
	apicid_to_node[apic_id] = node;
	node_set(node, cpu_nodes_parsed);
	acpi_numa = 1;
	printk(KERN_INFO "SRAT: PXM %u -> APIC 0x%04x -> Node %u\n",
	       pxm, apic_id, node);
}

/* Callback for Proximity Domain -> LAPIC mapping */
void __init
acpi_numa_processor_affinity_init(struct acpi_srat_cpu_affinity *pa)
{
	int pxm, node;
	int apic_id;

	if (srat_disabled())
		return;
	if (pa->header.length != sizeof(struct acpi_srat_cpu_affinity)) {
		bad_srat();
		return;
	}
	if ((pa->flags & ACPI_SRAT_CPU_ENABLED) == 0)
		return;
	pxm = pa->proximity_domain_lo;
	node = setup_node(pxm);
	if (node < 0) {
		printk(KERN_ERR "SRAT: Too many proximity domains %x\n", pxm);
		bad_srat();
		return;
	}

	if (get_uv_system_type() >= UV_X2APIC)
		apic_id = (pa->apic_id << 8) | pa->local_sapic_eid;
	else
		apic_id = pa->apic_id;
	apicid_to_node[apic_id] = node;
	node_set(node, cpu_nodes_parsed);
	acpi_numa = 1;
	printk(KERN_INFO "SRAT: PXM %u -> APIC 0x%02x -> Node %u\n",
	       pxm, apic_id, node);
}

#ifdef CONFIG_MEMORY_HOTPLUG_SPARSE
static inline int save_add_info(void) {return 1;}
#else
static inline int save_add_info(void) {return 0;}
#endif
/*
 * Update nodes_add[]
 * This code supports one contiguous hot add area per node
 */
static void __init
update_nodes_add(int node, unsigned long start, unsigned long end)
{
	unsigned long s_pfn = start >> PAGE_SHIFT;
	unsigned long e_pfn = end >> PAGE_SHIFT;
	int changed = 0;
	struct bootnode *nd = &nodes_add[node];

	/* I had some trouble with strange memory hotadd regions breaking
	   the boot. Be very strict here and reject anything unexpected.
	   If you want working memory hotadd write correct SRATs.

	   The node size check is a basic sanity check to guard against
	   mistakes */
	if ((signed long)(end - start) < NODE_MIN_SIZE) {
		printk(KERN_ERR "SRAT: Hotplug area too small\n");
		return;
	}

	/* This check might be a bit too strict, but I'm keeping it for now. */
	if (absent_pages_in_range(s_pfn, e_pfn) != e_pfn - s_pfn) {
		printk(KERN_ERR
			"SRAT: Hotplug area %lu -> %lu has existing memory\n",
			s_pfn, e_pfn);
		return;
	}

	/* Looks good */

	if (nd->start == nd->end) {
		nd->start = start;
		nd->end = end;
		changed = 1;
	} else {
		if (nd->start == end) {
			nd->start = start;
			changed = 1;
		}
		if (nd->end == start) {
			nd->end = end;
			changed = 1;
		}
		if (!changed)
			printk(KERN_ERR "SRAT: Hotplug zone not continuous. Partly ignored\n");
	}

	if (changed) {
		node_set(node, cpu_nodes_parsed);
		printk(KERN_INFO "SRAT: hot plug zone found %Lx - %Lx\n",
				 nd->start, nd->end);
	}
}

/* Callback for parsing of the Proximity Domain <-> Memory Area mappings */
void __init
acpi_numa_memory_affinity_init(struct acpi_srat_mem_affinity *ma)
{
	struct bootnode *nd, oldnode;
	unsigned long start, end;
	int node, pxm;
	int i;

	if (srat_disabled())
		return;
	if (ma->header.length != sizeof(struct acpi_srat_mem_affinity)) {
		bad_srat();
		return;
	}
	if ((ma->flags & ACPI_SRAT_MEM_ENABLED) == 0)
		return;

	if ((ma->flags & ACPI_SRAT_MEM_HOT_PLUGGABLE) && !save_add_info())
		return;
	start = ma->base_address;
	end = start + ma->length;
	pxm = ma->proximity_domain;
	node = setup_node(pxm);
	if (node < 0) {
		printk(KERN_ERR "SRAT: Too many proximity domains.\n");
		bad_srat();
		return;
	}
	i = conflicting_memblks(start, end);
	if (i == node) {
		printk(KERN_WARNING
		"SRAT: Warning: PXM %d (%lx-%lx) overlaps with itself (%Lx-%Lx)\n",
			pxm, start, end, nodes[i].start, nodes[i].end);
	} else if (i >= 0) {
		printk(KERN_ERR
		       "SRAT: PXM %d (%lx-%lx) overlaps with PXM %d (%Lx-%Lx)\n",
		       pxm, start, end, node_to_pxm(i),
			nodes[i].start, nodes[i].end);
		bad_srat();
		return;
	}
	nd = &nodes[node];
	oldnode = *nd;
	if (!node_test_and_set(node, nodes_parsed)) {
		nd->start = start;
		nd->end = end;
	} else {
		if (start < nd->start)
			nd->start = start;
		if (nd->end < end)
			nd->end = end;
	}

	printk(KERN_INFO "SRAT: Node %u PXM %u %lx-%lx\n", node, pxm,
	       start, end);

	if (ma->flags & ACPI_SRAT_MEM_HOT_PLUGGABLE) {
		update_nodes_add(node, start, end);
		/* restore nodes[node] */
		*nd = oldnode;
		if ((nd->start | nd->end) == 0)
			node_clear(node, nodes_parsed);
	}

	node_memblk_range[num_node_memblks].start = start;
	node_memblk_range[num_node_memblks].end = end;
	memblk_nodeid[num_node_memblks] = node;
	num_node_memblks++;
}

/* Sanity check to catch more bad SRATs (they are amazingly common).
   Make sure the PXMs cover all memory. */
static int __init nodes_cover_memory(const struct bootnode *nodes)
{
	int i;
	unsigned long pxmram, e820ram;

	pxmram = 0;
	for_each_node_mask(i, nodes_parsed) {
		unsigned long s = nodes[i].start >> PAGE_SHIFT;
		unsigned long e = nodes[i].end >> PAGE_SHIFT;
		pxmram += e - s;
		pxmram -= __absent_pages_in_range(i, s, e);
		if ((long)pxmram < 0)
			pxmram = 0;
	}

	e820ram = max_pfn - (memblock_x86_hole_size(0, max_pfn<<PAGE_SHIFT)>>PAGE_SHIFT);
	/* We seem to lose 3 pages somewhere. Allow 1M of slack. */
	if ((long)(e820ram - pxmram) >= (1<<(20 - PAGE_SHIFT))) {
		printk(KERN_ERR
	"SRAT: PXMs only cover %luMB of your %luMB e820 RAM. Not used.\n",
			(pxmram << PAGE_SHIFT) >> 20,
			(e820ram << PAGE_SHIFT) >> 20);
		return 0;
	}
	return 1;
}

void __init acpi_numa_arch_fixup(void) {}

int __init acpi_get_nodes(struct bootnode *physnodes)
{
	int i;
	int ret = 0;

	for_each_node_mask(i, nodes_parsed) {
		physnodes[ret].start = nodes[i].start;
		physnodes[ret].end = nodes[i].end;
		ret++;
	}
	return ret;
}

/* Use the information discovered above to actually set up the nodes. */
int __init acpi_scan_nodes(unsigned long start, unsigned long end)
{
	int i;

	if (acpi_numa <= 0)
		return -1;

	/* First clean up the node list */
	for (i = 0; i < MAX_NUMNODES; i++)
		cutoff_node(i, start, end);

	/*
	 * Join together blocks on the same node, holes between
	 * which don't overlap with memory on other nodes.
	 */
	for (i = 0; i < num_node_memblks; ++i) {
		int j, k;

		for (j = i + 1; j < num_node_memblks; ++j) {
			unsigned long start, end;

			if (memblk_nodeid[i] != memblk_nodeid[j])
				continue;
			start = min(node_memblk_range[i].end,
			            node_memblk_range[j].end);
			end = max(node_memblk_range[i].start,
			          node_memblk_range[j].start);
			for (k = 0; k < num_node_memblks; ++k) {
				if (memblk_nodeid[i] == memblk_nodeid[k])
					continue;
				if (start < node_memblk_range[k].end &&
				    end > node_memblk_range[k].start)
					break;
			}
			if (k < num_node_memblks)
				continue;
			start = min(node_memblk_range[i].start,
			            node_memblk_range[j].start);
			end = max(node_memblk_range[i].end,
			          node_memblk_range[j].end);
			printk(KERN_INFO "SRAT: Node %d "
			       "[%Lx,%Lx) + [%Lx,%Lx) -> [%lx,%lx)\n",
			       memblk_nodeid[i],
			       node_memblk_range[i].start,
			       node_memblk_range[i].end,
			       node_memblk_range[j].start,
			       node_memblk_range[j].end,
			       start, end);
			node_memblk_range[i].start = start;
			node_memblk_range[i].end = end;
			k = --num_node_memblks - j;
			memmove(memblk_nodeid + j, memblk_nodeid + j+1,
				k * sizeof(*memblk_nodeid));
			memmove(node_memblk_range + j, node_memblk_range + j+1,
				k * sizeof(*node_memblk_range));
			--j;
		}
	}

	memnode_shift = compute_hash_shift(node_memblk_range, num_node_memblks,
					   memblk_nodeid);
	if (memnode_shift < 0) {
		printk(KERN_ERR
		     "SRAT: No NUMA node hash function found. Contact maintainer\n");
		bad_srat();
		return -1;
	}

	for (i = 0; i < num_node_memblks; i++)
<<<<<<< HEAD
		e820_register_active_regions(memblk_nodeid[i],
=======
		memblock_x86_register_active_regions(memblk_nodeid[i],
>>>>>>> 45f53cc9
				node_memblk_range[i].start >> PAGE_SHIFT,
				node_memblk_range[i].end >> PAGE_SHIFT);

	/* for out of order entries in SRAT */
	sort_node_map();
	if (!nodes_cover_memory(nodes)) {
		bad_srat();
		return -1;
	}

	/* Account for nodes with cpus and no memory */
	nodes_or(node_possible_map, nodes_parsed, cpu_nodes_parsed);

	/* Finally register nodes */
	for_each_node_mask(i, node_possible_map)
		setup_node_bootmem(i, nodes[i].start, nodes[i].end);
	/* Try again in case setup_node_bootmem missed one due
	   to missing bootmem */
	for_each_node_mask(i, node_possible_map)
		if (!node_online(i))
			setup_node_bootmem(i, nodes[i].start, nodes[i].end);

	for (i = 0; i < nr_cpu_ids; i++) {
		int node = early_cpu_to_node(i);

		if (node == NUMA_NO_NODE)
			continue;
		if (!node_online(node))
			numa_clear_node(i);
	}
	numa_init_array();
	return 0;
}

#ifdef CONFIG_NUMA_EMU
static int fake_node_to_pxm_map[MAX_NUMNODES] __initdata = {
	[0 ... MAX_NUMNODES-1] = PXM_INVAL
};
static s16 fake_apicid_to_node[MAX_LOCAL_APIC] __initdata = {
	[0 ... MAX_LOCAL_APIC-1] = NUMA_NO_NODE
};
static int __init find_node_by_addr(unsigned long addr)
{
	int ret = NUMA_NO_NODE;
	int i;

	for_each_node_mask(i, nodes_parsed) {
		/*
		 * Find the real node that this emulated node appears on.  For
		 * the sake of simplicity, we only use a real node's starting
		 * address to determine which emulated node it appears on.
		 */
		if (addr >= nodes[i].start && addr < nodes[i].end) {
			ret = i;
			break;
		}
	}
	return ret;
}

/*
 * In NUMA emulation, we need to setup proximity domain (_PXM) to node ID
 * mappings that respect the real ACPI topology but reflect our emulated
 * environment.  For each emulated node, we find which real node it appears on
 * and create PXM to NID mappings for those fake nodes which mirror that
 * locality.  SLIT will now represent the correct distances between emulated
 * nodes as a result of the real topology.
 */
void __init acpi_fake_nodes(const struct bootnode *fake_nodes, int num_nodes)
{
	int i, j;

	printk(KERN_INFO "Faking PXM affinity for fake nodes on real "
			 "topology.\n");
	for (i = 0; i < num_nodes; i++) {
		int nid, pxm;

		nid = find_node_by_addr(fake_nodes[i].start);
		if (nid == NUMA_NO_NODE)
			continue;
		pxm = node_to_pxm(nid);
		if (pxm == PXM_INVAL)
			continue;
		fake_node_to_pxm_map[i] = pxm;
		/*
		 * For each apicid_to_node mapping that exists for this real
		 * node, it must now point to the fake node ID.
		 */
		for (j = 0; j < MAX_LOCAL_APIC; j++)
			if (apicid_to_node[j] == nid &&
			    fake_apicid_to_node[j] == NUMA_NO_NODE)
				fake_apicid_to_node[j] = i;
	}
	for (i = 0; i < num_nodes; i++)
		__acpi_map_pxm_to_node(fake_node_to_pxm_map[i], i);
	memcpy(apicid_to_node, fake_apicid_to_node, sizeof(apicid_to_node));

	nodes_clear(nodes_parsed);
	for (i = 0; i < num_nodes; i++)
		if (fake_nodes[i].start != fake_nodes[i].end)
			node_set(i, nodes_parsed);
}

static int null_slit_node_compare(int a, int b)
{
	return node_to_pxm(a) == node_to_pxm(b);
}
#else
static int null_slit_node_compare(int a, int b)
{
	return a == b;
}
#endif /* CONFIG_NUMA_EMU */

int __node_distance(int a, int b)
{
	int index;

	if (!acpi_slit)
		return null_slit_node_compare(a, b) ? LOCAL_DISTANCE :
						      REMOTE_DISTANCE;
	index = acpi_slit->locality_count * node_to_pxm(a);
	return acpi_slit->entry[index + node_to_pxm(b)];
}

EXPORT_SYMBOL(__node_distance);

#if defined(CONFIG_MEMORY_HOTPLUG_SPARSE) || defined(CONFIG_ACPI_HOTPLUG_MEMORY)
int memory_add_physaddr_to_nid(u64 start)
{
	int i, ret = 0;

	for_each_node(i)
		if (nodes_add[i].start <= start && nodes_add[i].end > start)
			ret = i;

	return ret;
}
EXPORT_SYMBOL_GPL(memory_add_physaddr_to_nid);
#endif<|MERGE_RESOLUTION|>--- conflicted
+++ resolved
@@ -422,11 +422,7 @@
 	}
 
 	for (i = 0; i < num_node_memblks; i++)
-<<<<<<< HEAD
-		e820_register_active_regions(memblk_nodeid[i],
-=======
 		memblock_x86_register_active_regions(memblk_nodeid[i],
->>>>>>> 45f53cc9
 				node_memblk_range[i].start >> PAGE_SHIFT,
 				node_memblk_range[i].end >> PAGE_SHIFT);
 
