/*
 * Copyright (C) 2014 Texas Instruments Incorporated - http://www.ti.com/
 *
 * This program is free software; you can redistribute it and/or modify
 * it under the terms of the GNU General Public License version 2 as
 * published by the Free Software Foundation.
 */
/dts-v1/;

#include "dra74x.dtsi"
#include <dt-bindings/gpio/gpio.h>
#include <dt-bindings/interrupt-controller/irq.h>

/ {
	model = "TI AM5728 BeagleBoard-X15";
	compatible = "ti,am572x-beagle-x15", "ti,am5728", "ti,dra742", "ti,dra74", "ti,dra7";

	aliases {
		rtc0 = &mcp_rtc;
		rtc1 = &tps659038_rtc;
		rtc2 = &rtc;
		display0 = &hdmi0;

		sound0 = &sound0;
		sound1 = &hdmi;
	};

	memory {
		device_type = "memory";
		reg = <0x80000000 0x80000000>;
	};

	reserved-memory {
		#address-cells = <1>;
		#size-cells = <1>;
		ranges;

		ipu2_cma_pool: ipu2_cma@95800000 {
			compatible = "shared-dma-pool";
			reg = <0x95800000 0x3800000>;
			reusable;
			status = "okay";
		};

		dsp1_cma_pool: dsp1_cma@99000000 {
			compatible = "shared-dma-pool";
			reg = <0x99000000 0x4000000>;
			reusable;
			status = "okay";
		};

		ipu1_cma_pool: ipu1_cma@9d000000 {
			compatible = "shared-dma-pool";
			reg = <0x9d000000 0x2000000>;
			reusable;
			status = "okay";
		};

		dsp2_cma_pool: dsp2_cma@9f000000 {
			compatible = "shared-dma-pool";
			reg = <0x9f000000 0x800000>;
			reusable;
			status = "okay";
		};
	};

	vdd_3v3: fixedregulator-vdd_3v3 {
		compatible = "regulator-fixed";
		regulator-name = "vdd_3v3";
		vin-supply = <&regen1>;
		regulator-min-microvolt = <3300000>;
		regulator-max-microvolt = <3300000>;
	};

	aic_dvdd: fixedregulator-aic_dvdd {
		compatible = "regulator-fixed";
		regulator-name = "aic_dvdd_fixed";
		vin-supply = <&vdd_3v3>;
		regulator-min-microvolt = <1800000>;
		regulator-max-microvolt = <1800000>;
	};

	vtt_fixed: fixedregulator-vtt {
		/* TPS51200 */
		compatible = "regulator-fixed";
		regulator-name = "vtt_fixed";
		vin-supply = <&smps3_reg>;
		regulator-min-microvolt = <3300000>;
		regulator-max-microvolt = <3300000>;
		regulator-always-on;
		regulator-boot-on;
		enable-active-high;
		gpio = <&gpio7 11 GPIO_ACTIVE_HIGH>;
	};

	leds {
		compatible = "gpio-leds";
		led@0 {
			label = "beagle-x15:usr0";
			gpios = <&gpio7 9 GPIO_ACTIVE_HIGH>;
			linux,default-trigger = "heartbeat";
			default-state = "off";
		};

		led@1 {
			label = "beagle-x15:usr1";
			gpios = <&gpio7 8 GPIO_ACTIVE_HIGH>;
			linux,default-trigger = "cpu0";
			default-state = "off";
		};

		led@2 {
			label = "beagle-x15:usr2";
			gpios = <&gpio7 14 GPIO_ACTIVE_HIGH>;
			linux,default-trigger = "mmc0";
			default-state = "off";
		};

		led@3 {
			label = "beagle-x15:usr3";
			gpios = <&gpio7 15 GPIO_ACTIVE_HIGH>;
			linux,default-trigger = "ide-disk";
			default-state = "off";
		};
	};

	gpio_fan: gpio_fan {
		/* Based on 5v 500mA AFB02505HHB */
		compatible = "gpio-fan";
		gpios =  <&tps659038_gpio 2 GPIO_ACTIVE_HIGH>;
		gpio-fan,speed-map = <0     0>,
				     <13000 1>;
		#cooling-cells = <2>;
	};

	extcon_usb1: extcon_usb1 {
		compatible = "linux,extcon-usb-gpio";
		id-gpio = <&gpio7 25 GPIO_ACTIVE_HIGH>;
	};

	hdmi0: connector {
		compatible = "hdmi-connector";
		label = "hdmi";

		type = "a";

		port {
			hdmi_connector_in: endpoint {
				remote-endpoint = <&tpd12s015_out>;
			};
		};
	};

	tpd12s015: encoder {
		compatible = "ti,tpd12s015";

		gpios = <&gpio7 10 GPIO_ACTIVE_HIGH>,	/* gpio7_10, CT CP HPD */
			<&gpio6 28 GPIO_ACTIVE_HIGH>,	/* gpio6_28, LS OE */
			<&gpio7 12 GPIO_ACTIVE_HIGH>;	/* gpio7_12/sp1_cs2, HPD */

		ports {
			#address-cells = <1>;
			#size-cells = <0>;

			port@0 {
				reg = <0>;

				tpd12s015_in: endpoint {
					remote-endpoint = <&hdmi_out>;
				};
			};

			port@1 {
				reg = <1>;

				tpd12s015_out: endpoint {
					remote-endpoint = <&hdmi_connector_in>;
				};
			};
		};
	};

	sound0: sound@0 {
		compatible = "simple-audio-card";
		simple-audio-card,name = "BeagleBoard-X15";
		simple-audio-card,widgets =
			"Line", "Line Out",
			"Line", "Line In";
		simple-audio-card,routing =
			"Line Out",	"LLOUT",
			"Line Out",	"RLOUT",
			"MIC2L",	"Line In",
			"MIC2R",	"Line In";
		simple-audio-card,format = "dsp_b";
		simple-audio-card,bitclock-master = <&sound0_master>;
		simple-audio-card,frame-master = <&sound0_master>;
		simple-audio-card,bitclock-inversion;

		simple-audio-card,cpu {
			sound-dai = <&mcasp3>;
		};

		sound0_master: simple-audio-card,codec {
			sound-dai = <&tlv320aic3104>;
			clocks = <&clkout2_clk>;
		};
	};
};

&dra7_pmx_core {
	leds_pins_default: leds_pins_default {
		pinctrl-single,pins = <
			0x3a8 (PIN_OUTPUT | MUX_MODE14)	/* spi1_d1.gpio7_8 */
			0x3ac (PIN_OUTPUT | MUX_MODE14)	/* spi1_d0.gpio7_9 */
			0x3c0 (PIN_OUTPUT | MUX_MODE14)	/* spi2_sclk.gpio7_14 */
			0x3c4 (PIN_OUTPUT | MUX_MODE14)	/* spi2_d1.gpio7_15 */
		>;
	};

	i2c1_pins_default: i2c1_pins_default {
		pinctrl-single,pins = <
			0x400 (PIN_INPUT_PULLUP | MUX_MODE0)	/* i2c1_sda.sda */
			0x404 (PIN_INPUT_PULLUP | MUX_MODE0)	/* i2c1_scl.scl */
		>;
	};

	hdmi_pins: pinmux_hdmi_pins {
		pinctrl-single,pins = <
			0x408 (PIN_INPUT | MUX_MODE1)	/* i2c2_sda.hdmi1_ddc_scl */
			0x40c (PIN_INPUT | MUX_MODE1)	/* i2c2_scl.hdmi1_ddc_sda */
		>;
	};

	i2c3_pins_default: i2c3_pins_default {
		pinctrl-single,pins = <
			0x2a4 (PIN_INPUT| MUX_MODE10)	/* mcasp1_aclkx.i2c3_sda */
			0x2a8 (PIN_INPUT| MUX_MODE10)	/* mcasp1_fsx.i2c3_scl */
		>;
	};

	uart3_pins_default: uart3_pins_default {
		pinctrl-single,pins = <
			0x3f8 (PIN_INPUT_SLEW | MUX_MODE2) /* uart2_ctsn.uart3_rxd */
			0x3fc (PIN_INPUT_SLEW | MUX_MODE1) /* uart2_rtsn.uart3_txd */
		>;
	};

	mmc1_pins_default: mmc1_pins_default {
		pinctrl-single,pins = <
			0x36c (PIN_INPUT | MUX_MODE14)	/* mmc1sdcd.gpio219 */
			0x354 (PIN_INPUT_PULLUP | MUX_MODE0) /* mmc1_clk.clk */
			0x358 (PIN_INPUT_PULLUP | MUX_MODE0) /* mmc1_cmd.cmd */
			0x35c (PIN_INPUT_PULLUP | MUX_MODE0) /* mmc1_dat0.dat0 */
			0x360 (PIN_INPUT_PULLUP | MUX_MODE0) /* mmc1_dat1.dat1 */
			0x364 (PIN_INPUT_PULLUP | MUX_MODE0) /* mmc1_dat2.dat2 */
			0x368 (PIN_INPUT_PULLUP | MUX_MODE0) /* mmc1_dat3.dat3 */
		>;
	};

	mmc1_pins_hs: pinmux_mmc1_hs_pins {
		pinctrl-single,pins = <
			0x354 (PIN_INPUT_PULLUP | MUX_VIRTUAL_MODE11 | MUX_MODE0)	/* mmc1_clk.clk */
			0x358 (PIN_INPUT_PULLUP | MUX_VIRTUAL_MODE11 | MUX_MODE0)	/* mmc1_cmd.cmd */
			0x35c (PIN_INPUT_PULLUP | MUX_VIRTUAL_MODE11 | MUX_MODE0)	/* mmc1_dat0.dat0 */
			0x360 (PIN_INPUT_PULLUP | MUX_VIRTUAL_MODE11 | MUX_MODE0)	/* mmc1_dat1.dat1 */
			0x364 (PIN_INPUT_PULLUP | MUX_VIRTUAL_MODE11 | MUX_MODE0)	/* mmc1_dat2.dat2 */
			0x368 (PIN_INPUT_PULLUP | MUX_VIRTUAL_MODE11 | MUX_MODE0)	/* mmc1_dat3.dat3 */
		>;
	};

	mmc2_pins_default: mmc2_pins_default {
		pinctrl-single,pins = <
			0x9c (PIN_INPUT_PULLUP | MUX_MODE1) /* gpmc_a23.mmc2_clk */
			0xb0 (PIN_INPUT_PULLUP | MUX_MODE1) /* gpmc_cs1.mmc2_cmd */
			0xa0 (PIN_INPUT_PULLUP | MUX_MODE1) /* gpmc_a24.mmc2_dat0 */
			0xa4 (PIN_INPUT_PULLUP | MUX_MODE1) /* gpmc_a25.mmc2_dat1 */
			0xa8 (PIN_INPUT_PULLUP | MUX_MODE1) /* gpmc_a26.mmc2_dat2 */
			0xac (PIN_INPUT_PULLUP | MUX_MODE1) /* gpmc_a27.mmc2_dat3 */
			0x8c (PIN_INPUT_PULLUP | MUX_MODE1) /* gpmc_a19.mmc2_dat4 */
			0x90 (PIN_INPUT_PULLUP | MUX_MODE1) /* gpmc_a20.mmc2_dat5 */
			0x94 (PIN_INPUT_PULLUP | MUX_MODE1) /* gpmc_a21.mmc2_dat6 */
			0x98 (PIN_INPUT_PULLUP | MUX_MODE1) /* gpmc_a22.mmc2_dat7 */
		>;
	};

	mmc2_pins_hs: mmc2_pins_hs {
		pinctrl-single,pins = <
			0x9c (PIN_INPUT_PULLUP | MUX_MODE1) /* gpmc_a23.mmc2_clk */
			0xb0 (PIN_INPUT_PULLUP | MUX_MODE1) /* gpmc_cs1.mmc2_cmd */
			0xa0 (PIN_INPUT_PULLUP | MUX_MODE1) /* gpmc_a24.mmc2_dat0 */
			0xa4 (PIN_INPUT_PULLUP | MUX_MODE1) /* gpmc_a25.mmc2_dat1 */
			0xa8 (PIN_INPUT_PULLUP | MUX_MODE1) /* gpmc_a26.mmc2_dat2 */
			0xac (PIN_INPUT_PULLUP | MUX_MODE1) /* gpmc_a27.mmc2_dat3 */
			0x8c (PIN_INPUT_PULLUP | MUX_MODE1) /* gpmc_a19.mmc2_dat4 */
			0x90 (PIN_INPUT_PULLUP | MUX_MODE1) /* gpmc_a20.mmc2_dat5 */
			0x94 (PIN_INPUT_PULLUP | MUX_MODE1) /* gpmc_a21.mmc2_dat6 */
			0x98 (PIN_INPUT_PULLUP | MUX_MODE1) /* gpmc_a22.mmc2_dat7 */
		>;
	};

	mmc2_pins_ddr_1_8v: pinmux_mmc2_ddr_1_8v_pins {
		pinctrl-single,pins = <
			0x9c (PIN_INPUT_PULLUP | MANUAL_MODE | MUX_MODE1) /* gpmc_a23.mmc2_clk */
			0xb0 (PIN_INPUT_PULLUP | MANUAL_MODE | MUX_MODE1) /* gpmc_cs1.mmc2_cmd */
			0xa0 (PIN_INPUT_PULLUP | MANUAL_MODE | MUX_MODE1) /* gpmc_a24.mmc2_dat0 */
			0xa4 (PIN_INPUT_PULLUP | MANUAL_MODE | MUX_MODE1) /* gpmc_a25.mmc2_dat1 */
			0xa8 (PIN_INPUT_PULLUP | MANUAL_MODE | MUX_MODE1) /* gpmc_a26.mmc2_dat2 */
			0xac (PIN_INPUT_PULLUP | MANUAL_MODE | MUX_MODE1) /* gpmc_a27.mmc2_dat3 */
			0x8c (PIN_INPUT_PULLUP | MANUAL_MODE | MUX_MODE1) /* gpmc_a19.mmc2_dat4 */
			0x90 (PIN_INPUT_PULLUP | MANUAL_MODE | MUX_MODE1) /* gpmc_a20.mmc2_dat5 */
			0x94 (PIN_INPUT_PULLUP | MANUAL_MODE | MUX_MODE1) /* gpmc_a21.mmc2_dat6 */
			0x98 (PIN_INPUT_PULLUP | MANUAL_MODE | MUX_MODE1) /* gpmc_a22.mmc2_dat7 */
		>;
	};
};

&dra7_iodelay_core {
	mmc2_iodelay_ddr_1_8v_conf: mmc2_iodelay_ddr_1_8v_conf {
		pinctrl-single,pins = <
			0x18c (A_DELAY(0) | G_DELAY(0))		/* CFG_GPMC_A19_IN */
			0x1a4 (A_DELAY(274) | G_DELAY(240))	/* CFG_GPMC_A20_IN */
			0x1b0 (A_DELAY(0) | G_DELAY(60))	/* CFG_GPMC_A21_IN */
			0x1bc (A_DELAY(0) | G_DELAY(60))	/* CFG_GPMC_A22_IN */
			0x1c8 (A_DELAY(514) | G_DELAY(360))	/* CFG_GPMC_A23_IN */
			0x1d4 (A_DELAY(187) | G_DELAY(120))	/* CFG_GPMC_A24_IN */
			0x1e0 (A_DELAY(0) | G_DELAY(0))		/* CFG_GPMC_A25_IN */
			0x1ec (A_DELAY(0) | G_DELAY(60))	/* CFG_GPMC_A26_IN */
			0x1f8 (A_DELAY(121) | G_DELAY(60))	/* CFG_GPMC_A27_IN */
			0x360 (A_DELAY(0) | G_DELAY(0))		/* CFG_GPMC_CS1_IN */
			0x190 (A_DELAY(0) | G_DELAY(0))		/* CFG_GPMC_A19_OEN */
			0x194 (A_DELAY(174) | G_DELAY(0))	/* CFG_GPMC_A19_OUT */
			0x1a8 (A_DELAY(0) | G_DELAY(0))		/* CFG_GPMC_A20_OEN */
			0x1ac (A_DELAY(168) | G_DELAY(0))	/* CFG_GPMC_A20_OUT */
			0x1b4 (A_DELAY(0) | G_DELAY(0))		/* CFG_GPMC_A21_OEN */
			0x1b8 (A_DELAY(136) | G_DELAY(0))	/* CFG_GPMC_A21_OUT */
			0x1c0 (A_DELAY(0) | G_DELAY(0))		/* CFG_GPMC_A22_OEN */
			0x1c4 (A_DELAY(0) | G_DELAY(0))		/* CFG_GPMC_A22_OUT */
			0x1d0 (A_DELAY(879) | G_DELAY(0))	/* CFG_GPMC_A23_OUT */
			0x1d8 (A_DELAY(0) | G_DELAY(0))		/* CFG_GPMC_A24_OEN */
			0x1dc (A_DELAY(0) | G_DELAY(0))		/* CFG_GPMC_A24_OUT */
			0x1e4 (A_DELAY(0) | G_DELAY(0))		/* CFG_GPMC_A25_OEN */
			0x1e8 (A_DELAY(34) | G_DELAY(0))	/* CFG_GPMC_A25_OUT */
			0x1f0 (A_DELAY(0) | G_DELAY(0))		/* CFG_GPMC_A26_OEN */
			0x1f4 (A_DELAY(120) | G_DELAY(0))	/* CFG_GPMC_A26_OUT */
			0x1fc (A_DELAY(0) | G_DELAY(0))		/* CFG_GPMC_A27_OEN */
			0x200 (A_DELAY(0) | G_DELAY(0))		/* CFG_GPMC_A27_OUT */
			0x364 (A_DELAY(0) | G_DELAY(0))		/* CFG_GPMC_CS1_OEN */
			0x368 (A_DELAY(11) | G_DELAY(0))	/* CFG_GPMC_CS1_OUT */
		>;
	};
};

&i2c1 {
	status = "okay";
	clock-frequency = <400000>;

	tps659038: tps659038@58 {
		compatible = "ti,tps659038";
		reg = <0x58>;
		interrupt-parent = <&gpio1>;
		interrupts = <0 IRQ_TYPE_LEVEL_LOW>;

		#interrupt-cells = <2>;
		interrupt-controller;

		ti,system-power-controller;

		tps659038_pmic {
			compatible = "ti,tps659038-pmic";

			regulators {
				smps12_reg: smps12 {
					/* VDD_MPU */
					regulator-name = "smps12";
					regulator-min-microvolt = < 850000>;
					regulator-max-microvolt = <1250000>;
					regulator-always-on;
					regulator-boot-on;
				};

				smps3_reg: smps3 {
					/* VDD_DDR */
					regulator-name = "smps3";
					regulator-min-microvolt = <1350000>;
					regulator-max-microvolt = <1350000>;
					regulator-always-on;
					regulator-boot-on;
				};

				smps45_reg: smps45 {
					/* VDD_DSPEVE, VDD_IVA, VDD_GPU */
					regulator-name = "smps45";
					regulator-min-microvolt = < 850000>;
					regulator-max-microvolt = <1150000>;
					regulator-always-on;
					regulator-boot-on;
				};

				smps6_reg: smps6 {
					/* VDD_CORE */
					regulator-name = "smps6";
					regulator-min-microvolt = <850000>;
					regulator-max-microvolt = <1030000>;
					regulator-always-on;
					regulator-boot-on;
				};

				/* SMPS7 unused */

				smps8_reg: smps8 {
					/* VDD_1V8 */
					regulator-name = "smps8";
					regulator-min-microvolt = <1800000>;
					regulator-max-microvolt = <1800000>;
					regulator-always-on;
					regulator-boot-on;
				};

				/* SMPS9 unused */

				ldo1_reg: ldo1 {
					/* VDD_SD  */
					regulator-name = "ldo1";
					regulator-min-microvolt = <1800000>;
					regulator-max-microvolt = <3300000>;
					regulator-boot-on;
				};

				ldo2_reg: ldo2 {
					/* VDD_SHV5 */
					regulator-name = "ldo2";
					regulator-min-microvolt = <3300000>;
					regulator-max-microvolt = <3300000>;
					regulator-always-on;
					regulator-boot-on;
				};

				ldo3_reg: ldo3 {
					/* VDDA_1V8_PHYA */
					regulator-name = "ldo3";
					regulator-min-microvolt = <1800000>;
					regulator-max-microvolt = <1800000>;
					regulator-always-on;
					regulator-boot-on;
				};

				ldo4_reg: ldo4 {
					/* VDDA_1V8_PHYB */
					regulator-name = "ldo4";
					regulator-min-microvolt = <1800000>;
					regulator-max-microvolt = <1800000>;
					regulator-always-on;
					regulator-boot-on;
				};

				ldo9_reg: ldo9 {
					/* VDD_RTC */
					regulator-name = "ldo9";
					regulator-min-microvolt = <1050000>;
					regulator-max-microvolt = <1050000>;
					regulator-always-on;
					regulator-boot-on;
				};

				ldoln_reg: ldoln {
					/* VDDA_1V8_PLL */
					regulator-name = "ldoln";
					regulator-min-microvolt = <1800000>;
					regulator-max-microvolt = <1800000>;
					regulator-always-on;
					regulator-boot-on;
				};

				ldousb_reg: ldousb {
					/* VDDA_3V_USB: VDDA_USBHS33 */
					regulator-name = "ldousb";
					regulator-min-microvolt = <3300000>;
					regulator-max-microvolt = <3300000>;
					regulator-boot-on;
				};

				regen1: regen1 {
					/* VDD_3V3_ON */
					regulator-name = "regen1";
					regulator-boot-on;
					regulator-always-on;
				};
			};
		};

		tps659038_rtc: tps659038_rtc {
			compatible = "ti,palmas-rtc";
			interrupt-parent = <&tps659038>;
			interrupts = <8 IRQ_TYPE_EDGE_FALLING>;
			wakeup-source;
		};

		tps659038_pwr_button: tps659038_pwr_button {
			compatible = "ti,palmas-pwrbutton";
			interrupt-parent = <&tps659038>;
			interrupts = <1 IRQ_TYPE_EDGE_FALLING>;
			wakeup-source;
			ti,palmas-long-press-seconds = <12>;
		};

		tps659038_gpio: tps659038_gpio {
			compatible = "ti,palmas-gpio";
			gpio-controller;
			#gpio-cells = <2>;
		};

		extcon_usb2: tps659038_usb {
			compatible = "ti,palmas-usb-vid";
			ti,enable-vbus-detection;
			ti,enable-id-detection;
			id-gpios = <&gpio7 24 GPIO_ACTIVE_HIGH>;
		};

	};

	tmp102: tmp102@48 {
		compatible = "ti,tmp102";
		reg = <0x48>;
		interrupt-parent = <&gpio7>;
		interrupts = <16 IRQ_TYPE_LEVEL_LOW>;
		#thermal-sensor-cells = <1>;
	};

	tlv320aic3104: tlv320aic3104@18 {
		#sound-dai-cells = <0>;
		compatible = "ti,tlv320aic3104";
		reg = <0x18>;
		status = "okay";
		adc-settle-ms = <40>;

		AVDD-supply = <&vdd_3v3>;
		IOVDD-supply = <&vdd_3v3>;
		DRVDD-supply = <&vdd_3v3>;
		DVDD-supply = <&aic_dvdd>;
	};
};

&i2c3 {
	status = "okay";
	clock-frequency = <400000>;

	mcp_rtc: rtc@6f {
		compatible = "microchip,mcp7941x";
		reg = <0x6f>;
		interrupts-extended = <&crossbar_mpu GIC_SPI 2 IRQ_TYPE_EDGE_RISING>,
				      <&dra7_pmx_core 0x424>;

		vcc-supply = <&vdd_3v3>;
		wakeup-source;
	};
};

&gpio7 {
	ti,no-reset-on-init;
	ti,no-idle-on-init;
};

&voltdm_mpu {
	vdd-supply = <&smps12_reg>;
};

&voltdm_dspeve {
	vdd-supply = <&smps45_reg>;
};

&voltdm_gpu {
	vdd-supply = <&smps45_reg>;
};

&voltdm_ivahd {
	vdd-supply = <&smps45_reg>;
};

&voltdm_core {
	vdd-supply = <&smps6_reg>;
};

&cpu0 {
	cpu0-voltdm = <&voltdm_mpu>;
	voltage-tolerance = <1>;
};

&uart3 {
	status = "okay";
	interrupts-extended = <&crossbar_mpu GIC_SPI 69 IRQ_TYPE_LEVEL_HIGH>,
			      <&dra7_pmx_core 0x3f8>;
};

&mac {
	status = "okay";
	dual_emac;
};

&cpsw_emac0 {
	phy_id = <&davinci_mdio>, <1>;
	phy-mode = "rgmii";
	dual_emac_res_vlan = <1>;
};

&cpsw_emac1 {
	phy_id = <&davinci_mdio>, <2>;
	phy-mode = "rgmii";
	dual_emac_res_vlan = <2>;
};

&mmc1 {
	status = "okay";

	pinctrl-names = "default", "hs";
	pinctrl-0 = <&mmc1_pins_default>;
	pinctrl-1 = <&mmc1_pins_hs>;

	vmmc-supply = <&ldo1_reg>;
	bus-width = <4>;
	cd-gpios = <&gpio6 27 0>; /* gpio 219 */
	max-frequency = <96000000>;
};

&mmc2 {
	status = "okay";

	pinctrl-names = "default", "hs", "ddr_1_8v";
	pinctrl-0 = <&mmc2_pins_default>;
	pinctrl-1 = <&mmc2_pins_hs>;
	pinctrl-2 = <&mmc2_pins_ddr_1_8v &mmc2_iodelay_ddr_1_8v_conf>;

	vmmc-supply = <&vdd_3v3>;
	bus-width = <8>;
	ti,non-removable;
	cap-mmc-dual-data-rate;
	max-frequency = <96000000>;
	/delete-property/ mmc-hs200-1_8v;
};

&sata {
	status = "okay";
};

&usb2_phy1 {
	phy-supply = <&ldousb_reg>;
};

&usb2_phy2 {
	phy-supply = <&ldousb_reg>;
};

&usb1 {
	dr_mode = "host";
};

&omap_dwc3_1 {
	extcon = <&extcon_usb1>;
};

&omap_dwc3_2 {
	extcon = <&extcon_usb2>;
};

&usb2 {
	/*
	 * Stand alone usage is peripheral only.
	 * However, with some resistor modifications
	 * this port can be used via expansion connectors
	 * as "host" or "dual-role". If so, provide
	 * the necessary dr_mode override in the expansion
	 * board's DT.
	 */
	dr_mode = "peripheral";
};

&cpu_trips {
	cpu_alert1: cpu_alert1 {
		temperature = <50000>; /* millicelsius */
		hysteresis = <2000>; /* millicelsius */
		type = "active";
	};
};

&cpu_cooling_maps {
	map1 {
		trip = <&cpu_alert1>;
		cooling-device = <&gpio_fan THERMAL_NO_LIMIT THERMAL_NO_LIMIT>;
	};
};

&thermal_zones {
	board_thermal: board_thermal {
		polling-delay-passive = <1250>; /* milliseconds */
		polling-delay = <1500>; /* milliseconds */

				/* sensor       ID */
		thermal-sensors = <&tmp102     0>;

		board_trips: trips {
			board_alert0: board_alert {
				temperature = <40000>; /* millicelsius */
				hysteresis = <2000>; /* millicelsius */
				type = "active";
			};

			board_crit: board_crit {
				temperature = <105000>; /* millicelsius */
				hysteresis = <0>; /* millicelsius */
				type = "critical";
			};
		};

		board_cooling_maps: cooling-maps {
			map0 {
				trip = <&board_alert0>;
				cooling-device =
				  <&gpio_fan THERMAL_NO_LIMIT THERMAL_NO_LIMIT>;
			};
		};
       };
};

<<<<<<< HEAD
&dss {
	status = "ok";

	vdda_video-supply = <&ldoln_reg>;
};

&hdmi {
	status = "ok";
	vdda-supply = <&ldo4_reg>;

	pinctrl-names = "default";
	pinctrl-0 = <&hdmi_pins>;

	port {
		hdmi_out: endpoint {
			remote-endpoint = <&tpd12s015_in>;
		};
	};
};

&mcasp3 {
	#sound-dai-cells = <0>;
	status = "okay";

	op-mode = <0>;	/* MCASP_IIS_MODE */
	tdm-slots = <2>;
	/* 4 serializers */
	serial-dir = <	/* 0: INACTIVE, 1: TX, 2: RX */
		1 2 0 0
	>;
	tx-num-evt = <8>;
	rx-num-evt = <8>;
};

&mailbox3 {
	status = "okay";
	mbox_pru1_0: mbox_pru1_0 {
		status = "okay";
	};
	mbox_pru1_1: mbox_pru1_1 {
		status = "okay";
	};
};

&mailbox4 {
	status = "okay";
	mbox_pru2_0: mbox_pru2_0 {
		status = "okay";
	};
	mbox_pru2_1: mbox_pru2_1 {
		status = "okay";
	};
};

&mailbox5 {
	status = "okay";
	mbox_ipu1_ipc3x: mbox_ipu1_ipc3x {
		status = "okay";
	};
	mbox_dsp1_ipc3x: mbox_dsp1_ipc3x {
		status = "okay";
	};
};

&mailbox6 {
	status = "okay";
	mbox_ipu2_ipc3x: mbox_ipu2_ipc3x {
		status = "okay";
	};
	mbox_dsp2_ipc3x: mbox_dsp2_ipc3x {
		status = "okay";
	};
};

&mmu0_dsp1 {
	status = "okay";
};

&mmu1_dsp1 {
	status = "okay";
};

&mmu0_dsp2 {
	status = "okay";
};

&mmu1_dsp2 {
	status = "okay";
};

&mmu_ipu1 {
	status = "okay";
};

&mmu_ipu2 {
	status = "okay";
};

&ipu2 {
	status = "okay";
	memory-region = <&ipu2_cma_pool>;
	mboxes = <&mailbox6 &mbox_ipu2_ipc3x>;
	timers = <&timer3>;
	watchdog-timers = <&timer4>, <&timer9>;
};

&ipu1 {
	status = "okay";
	memory-region = <&ipu1_cma_pool>;
	mboxes = <&mailbox5 &mbox_ipu1_ipc3x>;
	timers = <&timer11>;
};

&dsp1 {
	status = "okay";
	memory-region = <&dsp1_cma_pool>;
	mboxes = <&mailbox5 &mbox_dsp1_ipc3x>;
	timers = <&timer5>;
};

&dsp2 {
	status = "okay";
	memory-region = <&dsp2_cma_pool>;
	mboxes = <&mailbox6 &mbox_dsp2_ipc3x>;
	timers = <&timer6>;
};

&pruss1 {
	status = "okay";
	pru1_0: pru@4b234000 {
		mboxes = <&mailbox3 &mbox_pru1_0>;
		status = "okay";
	};

	pru1_1: pru@4b238000 {
		mboxes = <&mailbox3 &mbox_pru1_1>;
		status = "okay";
	};
};

&pruss2 {
	status = "okay";
	pru2_0: pru@4b2b4000 {
		mboxes = <&mailbox4 &mbox_pru2_0>;
		status = "okay";
	};

	pru2_1: pru@4b2b8000 {
		mboxes = <&mailbox4 &mbox_pru2_1>;
		status = "okay";
	};
=======
&rtc {
	status = "okay";
	ext-clk-src;
>>>>>>> a79afac8
};<|MERGE_RESOLUTION|>--- conflicted
+++ resolved
@@ -720,7 +720,6 @@
        };
 };
 
-<<<<<<< HEAD
 &dss {
 	status = "ok";
 
@@ -872,9 +871,9 @@
 		mboxes = <&mailbox4 &mbox_pru2_1>;
 		status = "okay";
 	};
-=======
+};
+
 &rtc {
 	status = "okay";
 	ext-clk-src;
->>>>>>> a79afac8
 };