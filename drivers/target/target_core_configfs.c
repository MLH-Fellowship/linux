--- conflicted
+++ resolved
@@ -2892,11 +2892,7 @@
 	struct se_hba *hba;
 	struct se_subsystem_api *t;
 	struct config_item *df_item;
-<<<<<<< HEAD
-	struct config_group *dev_cg, *tg_pt_gp_cg;
-=======
 	struct config_group *dev_cg, *tg_pt_gp_cg, *dev_stat_grp;
->>>>>>> 0ce790e7
 	int i;
 
 	hba = item_to_hba(&se_dev->se_dev_hba->hba_group.cg_item);
