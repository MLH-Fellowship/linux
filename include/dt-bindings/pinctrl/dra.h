--- conflicted
+++ resolved
@@ -69,7 +69,10 @@
 #define PIN_INPUT_PULLUP	(PULL_ENA | INPUT_EN | PULL_UP)
 #define PIN_INPUT_PULLDOWN	(PULL_ENA | INPUT_EN)
 
-<<<<<<< HEAD
+/* DRA7 IODELAY configuration parameters */
+#define A_DELAY(val)		((val) & 0xFFFF)
+#define G_DELAY(val)		(((val) & 0xFFFF) << 16)
+
 /* DRA72 VIP MUX selection parameters */
 #define VIP_VIN3A		(0x0 << 4)
 #define VIP_VIN5A		(0x1 << 4)
@@ -82,10 +85,5 @@
 
 #define VIP_VIN3B		(0x0 << 0)
 #define VIP_VIN2B		(0x1 << 0)
-=======
-/* DRA7 IODELAY configuration parameters */
-#define A_DELAY(val)		((val) & 0xFFFF)
-#define G_DELAY(val)		(((val) & 0xFFFF) << 16)
->>>>>>> 77353214
 
-#endif
+#endif