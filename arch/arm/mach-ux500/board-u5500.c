/*
 * Copyright (C) ST-Ericsson SA 2010
 *
 * Author: Rabin Vincent <rabin.vincent@stericsson.com> for ST-Ericsson
 * License terms: GNU General Public License (GPL) version 2
 */

#include <linux/init.h>
#include <linux/platform_device.h>
#include <linux/amba/bus.h>
#include <linux/gpio.h>
#include <linux/irq.h>

#include <asm/mach/arch.h>
#include <asm/mach-types.h>

#include <mach/hardware.h>
#include <mach/devices.h>
#include <mach/setup.h>

#include "devices-db5500.h"

static void __init u5500_uart_init(void)
{
<<<<<<< HEAD
	db5500_add_uart0();
	db5500_add_uart1();
	db5500_add_uart2();
=======
	db5500_add_uart0(NULL);
	db5500_add_uart1(NULL);
	db5500_add_uart2(NULL);
>>>>>>> 105e53f8
}

static void __init u5500_init_machine(void)
{
	u5500_init_devices();

	u5500_sdi_init();
	u5500_uart_init();
}

MACHINE_START(U5500, "ST-Ericsson U5500 Platform")
	.boot_params	= 0x00000100,
	.map_io		= u5500_map_io,
	.init_irq	= ux500_init_irq,
	.timer		= &ux500_timer,
	.init_machine	= u5500_init_machine,
MACHINE_END<|MERGE_RESOLUTION|>--- conflicted
+++ resolved
@@ -22,15 +22,9 @@
 
 static void __init u5500_uart_init(void)
 {
-<<<<<<< HEAD
-	db5500_add_uart0();
-	db5500_add_uart1();
-	db5500_add_uart2();
-=======
 	db5500_add_uart0(NULL);
 	db5500_add_uart1(NULL);
 	db5500_add_uart2(NULL);
->>>>>>> 105e53f8
 }
 
 static void __init u5500_init_machine(void)
