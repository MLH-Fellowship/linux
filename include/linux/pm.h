/*
 *  pm.h - Power management interface
 *
 *  Copyright (C) 2000 Andrew Henroid
 *
 *  This program is free software; you can redistribute it and/or modify
 *  it under the terms of the GNU General Public License as published by
 *  the Free Software Foundation; either version 2 of the License, or
 *  (at your option) any later version.
 *
 *  This program is distributed in the hope that it will be useful,
 *  but WITHOUT ANY WARRANTY; without even the implied warranty of
 *  MERCHANTABILITY or FITNESS FOR A PARTICULAR PURPOSE.  See the
 *  GNU General Public License for more details.
 *
 *  You should have received a copy of the GNU General Public License
 *  along with this program; if not, write to the Free Software
 *  Foundation, Inc., 59 Temple Place, Suite 330, Boston, MA  02111-1307  USA
 */

#ifndef _LINUX_PM_H
#define _LINUX_PM_H

#include <linux/list.h>
#include <linux/workqueue.h>
#include <linux/spinlock.h>
#include <linux/wait.h>
#include <linux/timer.h>
#include <linux/completion.h>

/*
 * Callbacks for platform drivers to implement.
 */
extern void (*pm_idle)(void);
extern void (*pm_power_off)(void);
extern void (*pm_power_off_prepare)(void);

/*
 * Device power management
 */

struct device;

#ifdef CONFIG_PM
extern const char power_group_name[];		/* = "power" */
#else
#define power_group_name	NULL
#endif

typedef struct pm_message {
	int event;
} pm_message_t;

/**
 * struct dev_pm_ops - device PM callbacks
 *
 * Several driver power state transitions are externally visible, affecting
 * the state of pending I/O queues and (for drivers that touch hardware)
 * interrupts, wakeups, DMA, and other hardware state.  There may also be
 * internal transitions to various low power modes, which are transparent
 * to the rest of the driver stack (such as a driver that's ON gating off
 * clocks which are not in active use).
 *
 * The externally visible transitions are handled with the help of the following
 * callbacks included in this structure:
 *
 * @prepare: Prepare the device for the upcoming transition, but do NOT change
 *	its hardware state.  Prevent new children of the device from being
 *	registered after @prepare() returns (the driver's subsystem and
 *	generally the rest of the kernel is supposed to prevent new calls to the
 *	probe method from being made too once @prepare() has succeeded).  If
 *	@prepare() detects a situation it cannot handle (e.g. registration of a
 *	child already in progress), it may return -EAGAIN, so that the PM core
 *	can execute it once again (e.g. after the new child has been registered)
 *	to recover from the race condition.  This method is executed for all
 *	kinds of suspend transitions and is followed by one of the suspend
 *	callbacks: @suspend(), @freeze(), or @poweroff().
 *	The PM core executes @prepare() for all devices before starting to
 *	execute suspend callbacks for any of them, so drivers may assume all of
 *	the other devices to be present and functional while @prepare() is being
 *	executed.  In particular, it is safe to make GFP_KERNEL memory
 *	allocations from within @prepare().  However, drivers may NOT assume
 *	anything about the availability of the user space at that time and it
 *	is not correct to request firmware from within @prepare() (it's too
 *	late to do that).  [To work around this limitation, drivers may
 *	register suspend and hibernation notifiers that are executed before the
 *	freezing of tasks.]
 *
 * @complete: Undo the changes made by @prepare().  This method is executed for
 *	all kinds of resume transitions, following one of the resume callbacks:
 *	@resume(), @thaw(), @restore().  Also called if the state transition
 *	fails before the driver's suspend callback (@suspend(), @freeze(),
 *	@poweroff()) can be executed (e.g. if the suspend callback fails for one
 *	of the other devices that the PM core has unsuccessfully attempted to
 *	suspend earlier).
 *	The PM core executes @complete() after it has executed the appropriate
 *	resume callback for all devices.
 *
 * @suspend: Executed before putting the system into a sleep state in which the
 *	contents of main memory are preserved.  Quiesce the device, put it into
 *	a low power state appropriate for the upcoming system state (such as
 *	PCI_D3hot), and enable wakeup events as appropriate.
 *
 * @resume: Executed after waking the system up from a sleep state in which the
 *	contents of main memory were preserved.  Put the device into the
 *	appropriate state, according to the information saved in memory by the
 *	preceding @suspend().  The driver starts working again, responding to
 *	hardware events and software requests.  The hardware may have gone
 *	through a power-off reset, or it may have maintained state from the
 *	previous suspend() which the driver may rely on while resuming.  On most
 *	platforms, there are no restrictions on availability of resources like
 *	clocks during @resume().
 *
 * @freeze: Hibernation-specific, executed before creating a hibernation image.
 *	Quiesce operations so that a consistent image can be created, but do NOT
 *	otherwise put the device into a low power device state and do NOT emit
 *	system wakeup events.  Save in main memory the device settings to be
 *	used by @restore() during the subsequent resume from hibernation or by
 *	the subsequent @thaw(), if the creation of the image or the restoration
 *	of main memory contents from it fails.
 *
 * @thaw: Hibernation-specific, executed after creating a hibernation image OR
 *	if the creation of the image fails.  Also executed after a failing
 *	attempt to restore the contents of main memory from such an image.
 *	Undo the changes made by the preceding @freeze(), so the device can be
 *	operated in the same way as immediately before the call to @freeze().
 *
 * @poweroff: Hibernation-specific, executed after saving a hibernation image.
 *	Quiesce the device, put it into a low power state appropriate for the
 *	upcoming system state (such as PCI_D3hot), and enable wakeup events as
 *	appropriate.
 *
 * @restore: Hibernation-specific, executed after restoring the contents of main
 *	memory from a hibernation image.  Driver starts working again,
 *	responding to hardware events and software requests.  Drivers may NOT
 *	make ANY assumptions about the hardware state right prior to @restore().
 *	On most platforms, there are no restrictions on availability of
 *	resources like clocks during @restore().
 *
 * @suspend_noirq: Complete the operations of ->suspend() by carrying out any
 *	actions required for suspending the device that need interrupts to be
 *	disabled
 *
 * @resume_noirq: Prepare for the execution of ->resume() by carrying out any
 *	actions required for resuming the device that need interrupts to be
 *	disabled
 *
 * @freeze_noirq: Complete the operations of ->freeze() by carrying out any
 *	actions required for freezing the device that need interrupts to be
 *	disabled
 *
 * @thaw_noirq: Prepare for the execution of ->thaw() by carrying out any
 *	actions required for thawing the device that need interrupts to be
 *	disabled
 *
 * @poweroff_noirq: Complete the operations of ->poweroff() by carrying out any
 *	actions required for handling the device that need interrupts to be
 *	disabled
 *
 * @restore_noirq: Prepare for the execution of ->restore() by carrying out any
 *	actions required for restoring the operations of the device that need
 *	interrupts to be disabled
 *
 * All of the above callbacks, except for @complete(), return error codes.
 * However, the error codes returned by the resume operations, @resume(),
 * @thaw(), @restore(), @resume_noirq(), @thaw_noirq(), and @restore_noirq() do
 * not cause the PM core to abort the resume transition during which they are
 * returned.  The error codes returned in that cases are only printed by the PM
 * core to the system logs for debugging purposes.  Still, it is recommended
 * that drivers only return error codes from their resume methods in case of an
 * unrecoverable failure (i.e. when the device being handled refuses to resume
 * and becomes unusable) to allow us to modify the PM core in the future, so
 * that it can avoid attempting to handle devices that failed to resume and
 * their children.
 *
 * It is allowed to unregister devices while the above callbacks are being
 * executed.  However, it is not allowed to unregister a device from within any
 * of its own callbacks.
 *
 * There also are the following callbacks related to run-time power management
 * of devices:
 *
 * @runtime_suspend: Prepare the device for a condition in which it won't be
 *	able to communicate with the CPU(s) and RAM due to power management.
 *	This need not mean that the device should be put into a low power state.
 *	For example, if the device is behind a link which is about to be turned
 *	off, the device may remain at full power.  If the device does go to low
 *	power and is capable of generating run-time wake-up events, remote
 *	wake-up (i.e., a hardware mechanism allowing the device to request a
 *	change of its power state via a wake-up event, such as PCI PME) should
 *	be enabled for it.
 *
 * @runtime_resume: Put the device into the fully active state in response to a
 *	wake-up event generated by hardware or at the request of software.  If
 *	necessary, put the device into the full power state and restore its
 *	registers, so that it is fully operational.
 *
 * @runtime_idle: Device appears to be inactive and it might be put into a low
 *	power state if all of the necessary conditions are satisfied.  Check
 *	these conditions and handle the device as appropriate, possibly queueing
 *	a suspend request for it.  The return value is ignored by the PM core.
 */

struct dev_pm_ops {
	int (*prepare)(struct device *dev);
	void (*complete)(struct device *dev);
	int (*suspend)(struct device *dev);
	int (*resume)(struct device *dev);
	int (*freeze)(struct device *dev);
	int (*thaw)(struct device *dev);
	int (*poweroff)(struct device *dev);
	int (*restore)(struct device *dev);
	int (*suspend_noirq)(struct device *dev);
	int (*resume_noirq)(struct device *dev);
	int (*freeze_noirq)(struct device *dev);
	int (*thaw_noirq)(struct device *dev);
	int (*poweroff_noirq)(struct device *dev);
	int (*restore_noirq)(struct device *dev);
	int (*runtime_suspend)(struct device *dev);
	int (*runtime_resume)(struct device *dev);
	int (*runtime_idle)(struct device *dev);
};

#ifdef CONFIG_PM_SLEEP
#define SET_SYSTEM_SLEEP_PM_OPS(suspend_fn, resume_fn) \
	.suspend = suspend_fn, \
	.resume = resume_fn, \
	.freeze = suspend_fn, \
	.thaw = resume_fn, \
	.poweroff = suspend_fn, \
	.restore = resume_fn,
#else
#define SET_SYSTEM_SLEEP_PM_OPS(suspend_fn, resume_fn)
#endif

#ifdef CONFIG_PM_RUNTIME
#define SET_RUNTIME_PM_OPS(suspend_fn, resume_fn, idle_fn) \
	.runtime_suspend = suspend_fn, \
	.runtime_resume = resume_fn, \
	.runtime_idle = idle_fn,
#else
#define SET_RUNTIME_PM_OPS(suspend_fn, resume_fn, idle_fn)
#endif

/*
 * Use this if you want to use the same suspend and resume callbacks for suspend
 * to RAM and hibernation.
 */
#define SIMPLE_DEV_PM_OPS(name, suspend_fn, resume_fn) \
const struct dev_pm_ops name = { \
	SET_SYSTEM_SLEEP_PM_OPS(suspend_fn, resume_fn) \
<<<<<<< HEAD
}

/*
 * Use this for defining a set of PM operations to be used in all situations
 * (sustem suspend, hibernation or runtime PM).
 */
#define UNIVERSAL_DEV_PM_OPS(name, suspend_fn, resume_fn, idle_fn) \
const struct dev_pm_ops name = { \
	SET_SYSTEM_SLEEP_PM_OPS(suspend_fn, resume_fn) \
	SET_RUNTIME_PM_OPS(suspend_fn, resume_fn, idle_fn) \
}

/*
=======
}

/*
 * Use this for defining a set of PM operations to be used in all situations
 * (sustem suspend, hibernation or runtime PM).
 */
#define UNIVERSAL_DEV_PM_OPS(name, suspend_fn, resume_fn, idle_fn) \
const struct dev_pm_ops name = { \
	SET_SYSTEM_SLEEP_PM_OPS(suspend_fn, resume_fn) \
	SET_RUNTIME_PM_OPS(suspend_fn, resume_fn, idle_fn) \
}

/*
>>>>>>> 3cbea436
 * Use this for subsystems (bus types, device types, device classes) that don't
 * need any special suspend/resume handling in addition to invoking the PM
 * callbacks provided by device drivers supporting both the system sleep PM and
 * runtime PM, make the pm member point to generic_subsys_pm_ops.
 */
#ifdef CONFIG_PM_OPS
extern struct dev_pm_ops generic_subsys_pm_ops;
#define GENERIC_SUBSYS_PM_OPS	(&generic_subsys_pm_ops)
#else
#define GENERIC_SUBSYS_PM_OPS	NULL
#endif

/**
 * PM_EVENT_ messages
 *
 * The following PM_EVENT_ messages are defined for the internal use of the PM
 * core, in order to provide a mechanism allowing the high level suspend and
 * hibernation code to convey the necessary information to the device PM core
 * code:
 *
 * ON		No transition.
 *
 * FREEZE 	System is going to hibernate, call ->prepare() and ->freeze()
 *		for all devices.
 *
 * SUSPEND	System is going to suspend, call ->prepare() and ->suspend()
 *		for all devices.
 *
 * HIBERNATE	Hibernation image has been saved, call ->prepare() and
 *		->poweroff() for all devices.
 *
 * QUIESCE	Contents of main memory are going to be restored from a (loaded)
 *		hibernation image, call ->prepare() and ->freeze() for all
 *		devices.
 *
 * RESUME	System is resuming, call ->resume() and ->complete() for all
 *		devices.
 *
 * THAW		Hibernation image has been created, call ->thaw() and
 *		->complete() for all devices.
 *
 * RESTORE	Contents of main memory have been restored from a hibernation
 *		image, call ->restore() and ->complete() for all devices.
 *
 * RECOVER	Creation of a hibernation image or restoration of the main
 *		memory contents from a hibernation image has failed, call
 *		->thaw() and ->complete() for all devices.
 *
 * The following PM_EVENT_ messages are defined for internal use by
 * kernel subsystems.  They are never issued by the PM core.
 *
 * USER_SUSPEND		Manual selective suspend was issued by userspace.
 *
 * USER_RESUME		Manual selective resume was issued by userspace.
 *
 * REMOTE_WAKEUP	Remote-wakeup request was received from the device.
 *
 * AUTO_SUSPEND		Automatic (device idle) runtime suspend was
 *			initiated by the subsystem.
 *
 * AUTO_RESUME		Automatic (device needed) runtime resume was
 *			requested by a driver.
 */

#define PM_EVENT_ON		0x0000
#define PM_EVENT_FREEZE 	0x0001
#define PM_EVENT_SUSPEND	0x0002
#define PM_EVENT_HIBERNATE	0x0004
#define PM_EVENT_QUIESCE	0x0008
#define PM_EVENT_RESUME		0x0010
#define PM_EVENT_THAW		0x0020
#define PM_EVENT_RESTORE	0x0040
#define PM_EVENT_RECOVER	0x0080
#define PM_EVENT_USER		0x0100
#define PM_EVENT_REMOTE		0x0200
#define PM_EVENT_AUTO		0x0400

#define PM_EVENT_SLEEP		(PM_EVENT_SUSPEND | PM_EVENT_HIBERNATE)
#define PM_EVENT_USER_SUSPEND	(PM_EVENT_USER | PM_EVENT_SUSPEND)
#define PM_EVENT_USER_RESUME	(PM_EVENT_USER | PM_EVENT_RESUME)
#define PM_EVENT_REMOTE_RESUME	(PM_EVENT_REMOTE | PM_EVENT_RESUME)
#define PM_EVENT_AUTO_SUSPEND	(PM_EVENT_AUTO | PM_EVENT_SUSPEND)
#define PM_EVENT_AUTO_RESUME	(PM_EVENT_AUTO | PM_EVENT_RESUME)

#define PMSG_ON		((struct pm_message){ .event = PM_EVENT_ON, })
#define PMSG_FREEZE	((struct pm_message){ .event = PM_EVENT_FREEZE, })
#define PMSG_QUIESCE	((struct pm_message){ .event = PM_EVENT_QUIESCE, })
#define PMSG_SUSPEND	((struct pm_message){ .event = PM_EVENT_SUSPEND, })
#define PMSG_HIBERNATE	((struct pm_message){ .event = PM_EVENT_HIBERNATE, })
#define PMSG_RESUME	((struct pm_message){ .event = PM_EVENT_RESUME, })
#define PMSG_THAW	((struct pm_message){ .event = PM_EVENT_THAW, })
#define PMSG_RESTORE	((struct pm_message){ .event = PM_EVENT_RESTORE, })
#define PMSG_RECOVER	((struct pm_message){ .event = PM_EVENT_RECOVER, })
#define PMSG_USER_SUSPEND	((struct pm_message) \
					{ .event = PM_EVENT_USER_SUSPEND, })
#define PMSG_USER_RESUME	((struct pm_message) \
					{ .event = PM_EVENT_USER_RESUME, })
#define PMSG_REMOTE_RESUME	((struct pm_message) \
					{ .event = PM_EVENT_REMOTE_RESUME, })
#define PMSG_AUTO_SUSPEND	((struct pm_message) \
					{ .event = PM_EVENT_AUTO_SUSPEND, })
#define PMSG_AUTO_RESUME	((struct pm_message) \
					{ .event = PM_EVENT_AUTO_RESUME, })

/**
 * Device run-time power management status.
 *
 * These status labels are used internally by the PM core to indicate the
 * current status of a device with respect to the PM core operations.  They do
 * not reflect the actual power state of the device or its status as seen by the
 * driver.
 *
 * RPM_ACTIVE		Device is fully operational.  Indicates that the device
 *			bus type's ->runtime_resume() callback has completed
 *			successfully.
 *
 * RPM_SUSPENDED	Device bus type's ->runtime_suspend() callback has
 *			completed successfully.  The device is regarded as
 *			suspended.
 *
 * RPM_RESUMING		Device bus type's ->runtime_resume() callback is being
 *			executed.
 *
 * RPM_SUSPENDING	Device bus type's ->runtime_suspend() callback is being
 *			executed.
 */

enum rpm_status {
	RPM_ACTIVE = 0,
	RPM_RESUMING,
	RPM_SUSPENDED,
	RPM_SUSPENDING,
};

/**
 * Device run-time power management request types.
 *
 * RPM_REQ_NONE		Do nothing.
 *
 * RPM_REQ_IDLE		Run the device bus type's ->runtime_idle() callback
 *
 * RPM_REQ_SUSPEND	Run the device bus type's ->runtime_suspend() callback
 *
 * RPM_REQ_AUTOSUSPEND	Same as RPM_REQ_SUSPEND, but not until the device has
 *			been inactive for as long as power.autosuspend_delay
 *
 * RPM_REQ_RESUME	Run the device bus type's ->runtime_resume() callback
 */

enum rpm_request {
	RPM_REQ_NONE = 0,
	RPM_REQ_IDLE,
	RPM_REQ_SUSPEND,
	RPM_REQ_AUTOSUSPEND,
	RPM_REQ_RESUME,
};

struct wakeup_source;

struct dev_pm_info {
	pm_message_t		power_state;
	unsigned int		can_wakeup:1;
<<<<<<< HEAD
	unsigned		async_suspend:1;
	enum dpm_state		status;		/* Owned by the PM core */
=======
	unsigned int		async_suspend:1;
	unsigned int		in_suspend:1;	/* Owned by the PM core */
>>>>>>> 3cbea436
	spinlock_t		lock;
#ifdef CONFIG_PM_SLEEP
	struct list_head	entry;
	struct completion	completion;
	struct wakeup_source	*wakeup;
#endif
#ifdef CONFIG_PM_RUNTIME
	struct timer_list	suspend_timer;
	unsigned long		timer_expires;
	struct work_struct	work;
	wait_queue_head_t	wait_queue;
	atomic_t		usage_count;
	atomic_t		child_count;
	unsigned int		disable_depth:3;
	unsigned int		ignore_children:1;
	unsigned int		idle_notification:1;
	unsigned int		request_pending:1;
	unsigned int		deferred_resume:1;
	unsigned int		run_wake:1;
	unsigned int		runtime_auto:1;
	unsigned int		no_callbacks:1;
<<<<<<< HEAD
=======
	unsigned int		irq_safe:1;
>>>>>>> 3cbea436
	unsigned int		use_autosuspend:1;
	unsigned int		timer_autosuspends:1;
	enum rpm_request	request;
	enum rpm_status		runtime_status;
	int			runtime_error;
	int			autosuspend_delay;
	unsigned long		last_busy;
	unsigned long		active_jiffies;
	unsigned long		suspended_jiffies;
	unsigned long		accounting_timestamp;
#endif
};

extern void update_pm_runtime_accounting(struct device *dev);


/*
 * The PM_EVENT_ messages are also used by drivers implementing the legacy
 * suspend framework, based on the ->suspend() and ->resume() callbacks common
 * for suspend and hibernation transitions, according to the rules below.
 */

/* Necessary, because several drivers use PM_EVENT_PRETHAW */
#define PM_EVENT_PRETHAW PM_EVENT_QUIESCE

/*
 * One transition is triggered by resume(), after a suspend() call; the
 * message is implicit:
 *
 * ON		Driver starts working again, responding to hardware events
 * 		and software requests.  The hardware may have gone through
 * 		a power-off reset, or it may have maintained state from the
 * 		previous suspend() which the driver will rely on while
 * 		resuming.  On most platforms, there are no restrictions on
 * 		availability of resources like clocks during resume().
 *
 * Other transitions are triggered by messages sent using suspend().  All
 * these transitions quiesce the driver, so that I/O queues are inactive.
 * That commonly entails turning off IRQs and DMA; there may be rules
 * about how to quiesce that are specific to the bus or the device's type.
 * (For example, network drivers mark the link state.)  Other details may
 * differ according to the message:
 *
 * SUSPEND	Quiesce, enter a low power device state appropriate for
 * 		the upcoming system state (such as PCI_D3hot), and enable
 * 		wakeup events as appropriate.
 *
 * HIBERNATE	Enter a low power device state appropriate for the hibernation
 * 		state (eg. ACPI S4) and enable wakeup events as appropriate.
 *
 * FREEZE	Quiesce operations so that a consistent image can be saved;
 * 		but do NOT otherwise enter a low power device state, and do
 * 		NOT emit system wakeup events.
 *
 * PRETHAW	Quiesce as if for FREEZE; additionally, prepare for restoring
 * 		the system from a snapshot taken after an earlier FREEZE.
 * 		Some drivers will need to reset their hardware state instead
 * 		of preserving it, to ensure that it's never mistaken for the
 * 		state which that earlier snapshot had set up.
 *
 * A minimally power-aware driver treats all messages as SUSPEND, fully
 * reinitializes its device during resume() -- whether or not it was reset
 * during the suspend/resume cycle -- and can't issue wakeup events.
 *
 * More power-aware drivers may also use low power states at runtime as
 * well as during system sleep states like PM_SUSPEND_STANDBY.  They may
 * be able to use wakeup events to exit from runtime low-power states,
 * or from system low-power states such as standby or suspend-to-RAM.
 */

#ifdef CONFIG_PM_SLEEP
extern void device_pm_lock(void);
extern int sysdev_resume(void);
extern void dpm_resume_noirq(pm_message_t state);
extern void dpm_resume_end(pm_message_t state);

extern void device_pm_unlock(void);
extern int sysdev_suspend(pm_message_t state);
extern int dpm_suspend_noirq(pm_message_t state);
extern int dpm_suspend_start(pm_message_t state);

extern void __suspend_report_result(const char *function, void *fn, int ret);

#define suspend_report_result(fn, ret)					\
	do {								\
		__suspend_report_result(__func__, fn, ret);		\
	} while (0)

extern int device_pm_wait_for_dev(struct device *sub, struct device *dev);
#else /* !CONFIG_PM_SLEEP */

#define device_pm_lock() do {} while (0)
#define device_pm_unlock() do {} while (0)

static inline int dpm_suspend_start(pm_message_t state)
{
	return 0;
}

#define suspend_report_result(fn, ret)		do {} while (0)

static inline int device_pm_wait_for_dev(struct device *a, struct device *b)
{
	return 0;
}
#endif /* !CONFIG_PM_SLEEP */

/* How to reorder dpm_list after device_move() */
enum dpm_order {
	DPM_ORDER_NONE,
	DPM_ORDER_DEV_AFTER_PARENT,
	DPM_ORDER_PARENT_BEFORE_DEV,
	DPM_ORDER_DEV_LAST,
};

/*
 * Global Power Management flags
 * Used to keep APM and ACPI from both being active
 */
extern unsigned int	pm_flags;

#define PM_APM	1
#define PM_ACPI	2

extern int pm_generic_suspend(struct device *dev);
extern int pm_generic_resume(struct device *dev);
extern int pm_generic_freeze(struct device *dev);
extern int pm_generic_thaw(struct device *dev);
extern int pm_generic_restore(struct device *dev);
extern int pm_generic_poweroff(struct device *dev);

#endif /* _LINUX_PM_H */<|MERGE_RESOLUTION|>--- conflicted
+++ resolved
@@ -249,7 +249,6 @@
 #define SIMPLE_DEV_PM_OPS(name, suspend_fn, resume_fn) \
 const struct dev_pm_ops name = { \
 	SET_SYSTEM_SLEEP_PM_OPS(suspend_fn, resume_fn) \
-<<<<<<< HEAD
 }
 
 /*
@@ -263,21 +262,6 @@
 }
 
 /*
-=======
-}
-
-/*
- * Use this for defining a set of PM operations to be used in all situations
- * (sustem suspend, hibernation or runtime PM).
- */
-#define UNIVERSAL_DEV_PM_OPS(name, suspend_fn, resume_fn, idle_fn) \
-const struct dev_pm_ops name = { \
-	SET_SYSTEM_SLEEP_PM_OPS(suspend_fn, resume_fn) \
-	SET_RUNTIME_PM_OPS(suspend_fn, resume_fn, idle_fn) \
-}
-
-/*
->>>>>>> 3cbea436
  * Use this for subsystems (bus types, device types, device classes) that don't
  * need any special suspend/resume handling in addition to invoking the PM
  * callbacks provided by device drivers supporting both the system sleep PM and
@@ -440,13 +424,8 @@
 struct dev_pm_info {
 	pm_message_t		power_state;
 	unsigned int		can_wakeup:1;
-<<<<<<< HEAD
-	unsigned		async_suspend:1;
-	enum dpm_state		status;		/* Owned by the PM core */
-=======
 	unsigned int		async_suspend:1;
 	unsigned int		in_suspend:1;	/* Owned by the PM core */
->>>>>>> 3cbea436
 	spinlock_t		lock;
 #ifdef CONFIG_PM_SLEEP
 	struct list_head	entry;
@@ -468,10 +447,7 @@
 	unsigned int		run_wake:1;
 	unsigned int		runtime_auto:1;
 	unsigned int		no_callbacks:1;
-<<<<<<< HEAD
-=======
 	unsigned int		irq_safe:1;
->>>>>>> 3cbea436
 	unsigned int		use_autosuspend:1;
 	unsigned int		timer_autosuspends:1;
 	enum rpm_request	request;
