/*
 *  HID driver for various devices which are apparently based on the same chipset
 *  from certain vendor which produces chips that contain wrong LogicalMaximum
 *  value in their HID report descriptor. Currently supported devices are:
 *
 *    Ortek PKB-1700
 *    Ortek WKB-2000
 *    Skycable wireless presenter
 *
 *  Copyright (c) 2010 Johnathon Harris <jmharris@gmail.com>
 *  Copyright (c) 2011 Jiri Kosina
 */

/*
 * This program is free software; you can redistribute it and/or modify it
 * under the terms of the GNU General Public License as published by the Free
 * Software Foundation; either version 2 of the License, or (at your option)
 * any later version.
 */

#include <linux/device.h>
#include <linux/hid.h>
#include <linux/module.h>

#include "hid-ids.h"

static __u8 *ortek_report_fixup(struct hid_device *hdev, __u8 *rdesc,
		unsigned int *rsize)
{
	if (*rsize >= 56 && rdesc[54] == 0x25 && rdesc[55] == 0x01) {
<<<<<<< HEAD
		hid_info(hdev, "Fixing up Ortek WKB-2000 report descriptor\n");
=======
		hid_info(hdev, "Fixing up logical minimum in report descriptor (Ortek)\n");
>>>>>>> 105e53f8
		rdesc[55] = 0x92;
	} else if (*rsize >= 54 && rdesc[52] == 0x25 && rdesc[53] == 0x01) {
		hid_info(hdev, "Fixing up logical minimum in report descriptor (Skycable)\n");
		rdesc[53] = 0x65;
	}
	return rdesc;
}

static const struct hid_device_id ortek_devices[] = {
	{ HID_USB_DEVICE(USB_VENDOR_ID_ORTEK, USB_DEVICE_ID_ORTEK_PKB1700) },
	{ HID_USB_DEVICE(USB_VENDOR_ID_ORTEK, USB_DEVICE_ID_ORTEK_WKB2000) },
	{ HID_USB_DEVICE(USB_VENDOR_ID_SKYCABLE, USB_DEVICE_ID_SKYCABLE_WIRELESS_PRESENTER) },
	{ }
};
MODULE_DEVICE_TABLE(hid, ortek_devices);

static struct hid_driver ortek_driver = {
	.name = "ortek",
	.id_table = ortek_devices,
	.report_fixup = ortek_report_fixup
};

static int __init ortek_init(void)
{
	return hid_register_driver(&ortek_driver);
}

static void __exit ortek_exit(void)
{
	hid_unregister_driver(&ortek_driver);
}

module_init(ortek_init);
module_exit(ortek_exit);
MODULE_LICENSE("GPL");<|MERGE_RESOLUTION|>--- conflicted
+++ resolved
@@ -28,11 +28,7 @@
 		unsigned int *rsize)
 {
 	if (*rsize >= 56 && rdesc[54] == 0x25 && rdesc[55] == 0x01) {
-<<<<<<< HEAD
-		hid_info(hdev, "Fixing up Ortek WKB-2000 report descriptor\n");
-=======
 		hid_info(hdev, "Fixing up logical minimum in report descriptor (Ortek)\n");
->>>>>>> 105e53f8
 		rdesc[55] = 0x92;
 	} else if (*rsize >= 54 && rdesc[52] == 0x25 && rdesc[53] == 0x01) {
 		hid_info(hdev, "Fixing up logical minimum in report descriptor (Skycable)\n");
