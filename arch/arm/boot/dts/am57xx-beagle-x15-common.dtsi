/*
 * Copyright (C) 2014-2016 Texas Instruments Incorporated - http://www.ti.com/
 *
 * This program is free software; you can redistribute it and/or modify
 * it under the terms of the GNU General Public License version 2 as
 * published by the Free Software Foundation.
 */
/dts-v1/;

#include "dra74x.dtsi"
#include "am57xx-commercial-grade.dtsi"
#include <dt-bindings/gpio/gpio.h>
#include <dt-bindings/interrupt-controller/irq.h>

/ {
	compatible = "ti,am572x-beagle-x15", "ti,am5728", "ti,dra742", "ti,dra74", "ti,dra7";

	aliases {
		rtc0 = &mcp_rtc;
		rtc1 = &tps659038_rtc;
		rtc2 = &rtc;
		display0 = &hdmi0;

		sound0 = &sound0;
		sound1 = &hdmi;
	};

	chosen {
		stdout-path = &uart3;
	};

	memory@0 {
		device_type = "memory";
		reg = <0x0 0x80000000 0x0 0x80000000>;
	};

	reserved-memory {
		#address-cells = <2>;
		#size-cells = <2>;
		ranges;

		ipu2_cma_pool: ipu2_cma@95800000 {
			compatible = "shared-dma-pool";
			reg = <0x0 0x95800000 0x0 0x3800000>;
			reusable;
			status = "okay";
		};

		dsp1_cma_pool: dsp1_cma@99000000 {
			compatible = "shared-dma-pool";
			reg = <0x0 0x99000000 0x0 0x4000000>;
			reusable;
			status = "okay";
		};

		ipu1_cma_pool: ipu1_cma@9d000000 {
			compatible = "shared-dma-pool";
			reg = <0x0 0x9d000000 0x0 0x2000000>;
			reusable;
			status = "okay";
		};

		dsp2_cma_pool: dsp2_cma@9f000000 {
			compatible = "shared-dma-pool";
			reg = <0x0 0x9f000000 0x0 0x800000>;
			reusable;
			status = "okay";
		};
	};

	vdd_3v3: fixedregulator-vdd_3v3 {
		compatible = "regulator-fixed";
		regulator-name = "vdd_3v3";
		vin-supply = <&regen1>;
		regulator-min-microvolt = <3300000>;
		regulator-max-microvolt = <3300000>;
	};

	aic_dvdd: fixedregulator-aic_dvdd {
		compatible = "regulator-fixed";
		regulator-name = "aic_dvdd_fixed";
		vin-supply = <&vdd_3v3>;
		regulator-min-microvolt = <1800000>;
		regulator-max-microvolt = <1800000>;
	};

	vtt_fixed: fixedregulator-vtt {
		/* TPS51200 */
		compatible = "regulator-fixed";
		regulator-name = "vtt_fixed";
		vin-supply = <&smps3_reg>;
		regulator-min-microvolt = <3300000>;
		regulator-max-microvolt = <3300000>;
		regulator-always-on;
		regulator-boot-on;
		enable-active-high;
		gpio = <&gpio7 11 GPIO_ACTIVE_HIGH>;
	};

	leds {
		compatible = "gpio-leds";

		led0 {
			label = "beagle-x15:usr0";
			gpios = <&gpio7 9 GPIO_ACTIVE_HIGH>;
			linux,default-trigger = "heartbeat";
			default-state = "off";
		};

		led1 {
			label = "beagle-x15:usr1";
			gpios = <&gpio7 8 GPIO_ACTIVE_HIGH>;
			linux,default-trigger = "cpu0";
			default-state = "off";
		};

		led2 {
			label = "beagle-x15:usr2";
			gpios = <&gpio7 14 GPIO_ACTIVE_HIGH>;
			linux,default-trigger = "mmc0";
			default-state = "off";
		};

		led3 {
			label = "beagle-x15:usr3";
			gpios = <&gpio7 15 GPIO_ACTIVE_HIGH>;
			linux,default-trigger = "disk-activity";
			default-state = "off";
		};
	};

	gpio_fan: gpio_fan {
		/* Based on 5v 500mA AFB02505HHB */
		compatible = "gpio-fan";
		gpios =  <&tps659038_gpio 2 GPIO_ACTIVE_HIGH>;
		gpio-fan,speed-map = <0     0>,
				     <13000 1>;
		#cooling-cells = <2>;
	};

	hdmi0: connector {
		compatible = "hdmi-connector";
		label = "hdmi";

		type = "a";

		port {
			hdmi_connector_in: endpoint {
				remote-endpoint = <&tpd12s015_out>;
			};
		};
	};

	tpd12s015: encoder {
		compatible = "ti,tpd12s015";

		ports {
			#address-cells = <1>;
			#size-cells = <0>;

			port@0 {
				reg = <0>;

				tpd12s015_in: endpoint {
					remote-endpoint = <&hdmi_out>;
				};
			};

			port@1 {
				reg = <1>;

				tpd12s015_out: endpoint {
					remote-endpoint = <&hdmi_connector_in>;
				};
			};
		};
	};

	sound0: sound0 {
		compatible = "simple-audio-card";
		simple-audio-card,name = "BeagleBoard-X15";
		simple-audio-card,widgets =
			"Line", "Line Out",
			"Line", "Line In";
		simple-audio-card,routing =
			"Line Out",	"LLOUT",
			"Line Out",	"RLOUT",
			"MIC2L",	"Line In",
			"MIC2R",	"Line In";
		simple-audio-card,format = "dsp_b";
		simple-audio-card,bitclock-master = <&sound0_master>;
		simple-audio-card,frame-master = <&sound0_master>;
		simple-audio-card,bitclock-inversion;

		simple-audio-card,cpu {
			sound-dai = <&mcasp3>;
		};

		sound0_master: simple-audio-card,codec {
			sound-dai = <&tlv320aic3104>;
			clocks = <&clkout2_clk>;
		};
	};
};

&dra7_pmx_core {
	mmc1_pins_default: mmc1_pins_default {
		pinctrl-single,pins = <
			DRA7XX_CORE_IOPAD(0x376c, PIN_INPUT | MUX_MODE14)	/* mmc1sdcd.gpio219 */
			DRA7XX_CORE_IOPAD(0x3754, PIN_INPUT_PULLUP | MUX_MODE0) /* mmc1_clk.clk */
			DRA7XX_CORE_IOPAD(0x3758, PIN_INPUT_PULLUP | MUX_MODE0) /* mmc1_cmd.cmd */
			DRA7XX_CORE_IOPAD(0x375c, PIN_INPUT_PULLUP | MUX_MODE0) /* mmc1_dat0.dat0 */
			DRA7XX_CORE_IOPAD(0x3760, PIN_INPUT_PULLUP | MUX_MODE0) /* mmc1_dat1.dat1 */
			DRA7XX_CORE_IOPAD(0x3764, PIN_INPUT_PULLUP | MUX_MODE0) /* mmc1_dat2.dat2 */
			DRA7XX_CORE_IOPAD(0x3768, PIN_INPUT_PULLUP | MUX_MODE0) /* mmc1_dat3.dat3 */
		>;
	};

	mmc2_pins_default: mmc2_pins_default {
		pinctrl-single,pins = <
			DRA7XX_CORE_IOPAD(0x349c, PIN_INPUT_PULLUP | MUX_MODE1) /* gpmc_a23.mmc2_clk */
			DRA7XX_CORE_IOPAD(0x34b0, PIN_INPUT_PULLUP | MUX_MODE1) /* gpmc_cs1.mmc2_cmd */
			DRA7XX_CORE_IOPAD(0x34a0, PIN_INPUT_PULLUP | MUX_MODE1) /* gpmc_a24.mmc2_dat0 */
			DRA7XX_CORE_IOPAD(0x34a4, PIN_INPUT_PULLUP | MUX_MODE1) /* gpmc_a25.mmc2_dat1 */
			DRA7XX_CORE_IOPAD(0x34a8, PIN_INPUT_PULLUP | MUX_MODE1) /* gpmc_a26.mmc2_dat2 */
			DRA7XX_CORE_IOPAD(0x34ac, PIN_INPUT_PULLUP | MUX_MODE1) /* gpmc_a27.mmc2_dat3 */
			DRA7XX_CORE_IOPAD(0x348c, PIN_INPUT_PULLUP | MUX_MODE1) /* gpmc_a19.mmc2_dat4 */
			DRA7XX_CORE_IOPAD(0x3490, PIN_INPUT_PULLUP | MUX_MODE1) /* gpmc_a20.mmc2_dat5 */
			DRA7XX_CORE_IOPAD(0x3494, PIN_INPUT_PULLUP | MUX_MODE1) /* gpmc_a21.mmc2_dat6 */
			DRA7XX_CORE_IOPAD(0x3498, PIN_INPUT_PULLUP | MUX_MODE1) /* gpmc_a22.mmc2_dat7 */
		>;
	};
};

<<<<<<< HEAD
=======
&dra7_iodelay_core
{
	mmc2_iodelay_3v3_conf: mmc2_iodelay_3v3_conf {
		pinctrl-pin-array = <
			0x18c A_DELAY_PS(0) G_DELAY_PS(120)	/* CFG_GPMC_A19_IN */
			0x1a4 A_DELAY_PS(265) G_DELAY_PS(360)	/* CFG_GPMC_A20_IN */
			0x1b0 A_DELAY_PS(0) G_DELAY_PS(120)	/* CFG_GPMC_A21_IN */
			0x1bc A_DELAY_PS(0) G_DELAY_PS(120)	/* CFG_GPMC_A22_IN */
			0x1c8 A_DELAY_PS(287) G_DELAY_PS(420)	/* CFG_GPMC_A23_IN */
			0x1d4 A_DELAY_PS(144) G_DELAY_PS(240)	/* CFG_GPMC_A24_IN */
			0x1e0 A_DELAY_PS(0) G_DELAY_PS(0)	/* CFG_GPMC_A25_IN */
			0x1ec A_DELAY_PS(120) G_DELAY_PS(0)	/* CFG_GPMC_A26_IN */
			0x1f8 A_DELAY_PS(120) G_DELAY_PS(180)	/* CFG_GPMC_A27_IN */
			0x360 A_DELAY_PS(0) G_DELAY_PS(0)	/* CFG_GPMC_CS1_IN */
		>;
	};
};

>>>>>>> 07efcb34
&i2c1 {
	status = "okay";
	clock-frequency = <400000>;

	tps659038: tps659038@58 {
		compatible = "ti,tps659038";
		reg = <0x58>;
		interrupt-parent = <&gpio1>;
		interrupts = <0 IRQ_TYPE_LEVEL_LOW>;

		#interrupt-cells = <2>;
		interrupt-controller;

		ti,system-power-controller;
		ti,palmas-override-powerhold;

		tps659038_pmic {
			compatible = "ti,tps659038-pmic";

			regulators {
				smps12_reg: smps12 {
					/* VDD_MPU */
					regulator-name = "smps12";
					regulator-min-microvolt = < 850000>;
					regulator-max-microvolt = <1250000>;
					regulator-always-on;
					regulator-boot-on;
				};

				smps3_reg: smps3 {
					/* VDD_DDR */
					regulator-name = "smps3";
					regulator-min-microvolt = <1350000>;
					regulator-max-microvolt = <1350000>;
					regulator-always-on;
					regulator-boot-on;
				};

				smps45_reg: smps45 {
					/* VDD_DSPEVE, VDD_IVA, VDD_GPU */
					regulator-name = "smps45";
					regulator-min-microvolt = < 850000>;
					regulator-max-microvolt = <1250000>;
					regulator-always-on;
					regulator-boot-on;
				};

				smps6_reg: smps6 {
					/* VDD_CORE */
					regulator-name = "smps6";
					regulator-min-microvolt = <850000>;
					regulator-max-microvolt = <1150000>;
					regulator-always-on;
					regulator-boot-on;
				};

				/* SMPS7 unused */

				smps8_reg: smps8 {
					/* VDD_1V8 */
					regulator-name = "smps8";
					regulator-min-microvolt = <1800000>;
					regulator-max-microvolt = <1800000>;
					regulator-always-on;
					regulator-boot-on;
				};

				/* SMPS9 unused */

				ldo1_reg: ldo1 {
					/* VDD_SD / VDDSHV8  */
					regulator-name = "ldo1";
					regulator-min-microvolt = <1800000>;
					regulator-max-microvolt = <3300000>;
					regulator-boot-on;
					regulator-always-on;
				};

				ldo2_reg: ldo2 {
					/* VDD_SHV5 */
					regulator-name = "ldo2";
					regulator-min-microvolt = <3300000>;
					regulator-max-microvolt = <3300000>;
					regulator-always-on;
					regulator-boot-on;
				};

				ldo3_reg: ldo3 {
					/* VDDA_1V8_PHYA */
					regulator-name = "ldo3";
					regulator-min-microvolt = <1800000>;
					regulator-max-microvolt = <1800000>;
					regulator-always-on;
					regulator-boot-on;
				};

				ldo4_reg: ldo4 {
					/* VDDA_1V8_PHYB */
					regulator-name = "ldo4";
					regulator-min-microvolt = <1800000>;
					regulator-max-microvolt = <1800000>;
					regulator-always-on;
					regulator-boot-on;
				};

				ldo9_reg: ldo9 {
					/* VDD_RTC */
					regulator-name = "ldo9";
					regulator-min-microvolt = <1050000>;
					regulator-max-microvolt = <1050000>;
					regulator-always-on;
					regulator-boot-on;
				};

				ldoln_reg: ldoln {
					/* VDDA_1V8_PLL */
					regulator-name = "ldoln";
					regulator-min-microvolt = <1800000>;
					regulator-max-microvolt = <1800000>;
					regulator-always-on;
					regulator-boot-on;
				};

				ldousb_reg: ldousb {
					/* VDDA_3V_USB: VDDA_USBHS33 */
					regulator-name = "ldousb";
					regulator-min-microvolt = <3300000>;
					regulator-max-microvolt = <3300000>;
					regulator-boot-on;
				};

				regen1: regen1 {
					/* VDD_3V3_ON */
					regulator-name = "regen1";
					regulator-boot-on;
					regulator-always-on;
				};
			};
		};

		tps659038_rtc: tps659038_rtc {
			compatible = "ti,palmas-rtc";
			interrupt-parent = <&tps659038>;
			interrupts = <8 IRQ_TYPE_EDGE_FALLING>;
			wakeup-source;
		};

		tps659038_pwr_button: tps659038_pwr_button {
			compatible = "ti,palmas-pwrbutton";
			interrupt-parent = <&tps659038>;
			interrupts = <1 IRQ_TYPE_EDGE_FALLING>;
			wakeup-source;
			ti,palmas-long-press-seconds = <12>;
		};

		tps659038_gpio: tps659038_gpio {
			compatible = "ti,palmas-gpio";
			gpio-controller;
			#gpio-cells = <2>;
		};

		extcon_usb2: tps659038_usb {
			compatible = "ti,palmas-usb-vid";
			ti,enable-vbus-detection;
			vbus-gpio = <&gpio4 21 GPIO_ACTIVE_HIGH>;
		};

	};

	tmp102: tmp102@48 {
		compatible = "ti,tmp102";
		reg = <0x48>;
		interrupt-parent = <&gpio7>;
		interrupts = <16 IRQ_TYPE_LEVEL_LOW>;
		#thermal-sensor-cells = <1>;
	};

	tlv320aic3104: tlv320aic3104@18 {
		#sound-dai-cells = <0>;
		compatible = "ti,tlv320aic3104";
		reg = <0x18>;
		assigned-clocks = <&clkoutmux2_clk_mux>;
		assigned-clock-parents = <&sys_clk2_dclk_div>;

		status = "okay";
		adc-settle-ms = <40>;

		AVDD-supply = <&vdd_3v3>;
		IOVDD-supply = <&vdd_3v3>;
		DRVDD-supply = <&vdd_3v3>;
		DVDD-supply = <&aic_dvdd>;
	};

	eeprom: eeprom@50 {
		compatible = "at,24c32";
		reg = <0x50>;
	};
};

&i2c3 {
	status = "okay";
	clock-frequency = <400000>;

	mcp_rtc: rtc@6f {
		compatible = "microchip,mcp7941x";
		reg = <0x6f>;
		interrupts-extended = <&crossbar_mpu GIC_SPI 2 IRQ_TYPE_EDGE_RISING>,
				      <&dra7_pmx_core 0x424>;
		interrupt-names = "irq", "wakeup";

		vcc-supply = <&vdd_3v3>;
		wakeup-source;
	};
};

&gpio7 {
	ti,no-reset-on-init;
	ti,no-idle-on-init;
};

&cpu0 {
	vdd-supply = <&smps12_reg>;
	voltage-tolerance = <1>;
};

&uart3 {
	status = "okay";
	interrupts-extended = <&crossbar_mpu GIC_SPI 69 IRQ_TYPE_LEVEL_HIGH>,
			      <&dra7_pmx_core 0x3f8>;
};

&davinci_mdio {
	phy0: ethernet-phy@1 {
		reg = <1>;
	};

	phy1: ethernet-phy@2 {
		reg = <2>;
	};
};

&mac {
	status = "okay";
	dual_emac;
};

&cpsw_emac0 {
	phy-handle = <&phy0>;
	phy-mode = "rgmii";
	dual_emac_res_vlan = <1>;
};

&cpsw_emac1 {
	phy-handle = <&phy1>;
	phy-mode = "rgmii";
	dual_emac_res_vlan = <2>;
};

&mmc1 {
	status = "okay";

	pinctrl-names = "default";
	pinctrl-0 = <&mmc1_pins_default>;

	bus-width = <4>;
	cd-gpios = <&gpio6 27 GPIO_ACTIVE_LOW>; /* gpio 219 */
};

&mmc2 {
	status = "okay";

	pinctrl-names = "default";
	pinctrl-0 = <&mmc2_pins_default &mmc2_iodelay_3v3_conf>;

	vmmc-supply = <&vdd_3v3>;
	bus-width = <8>;
	ti,non-removable;
	cap-mmc-dual-data-rate;
	no-1-8-v;
};

&sata {
	status = "okay";
};

&usb2_phy1 {
	phy-supply = <&ldousb_reg>;
};

&usb2_phy2 {
	phy-supply = <&ldousb_reg>;
};

&usb1 {
	dr_mode = "host";
};

&omap_dwc3_2 {
	extcon = <&extcon_usb2>;
};

&usb2 {
	/*
	 * Stand alone usage is peripheral only.
	 * However, with some resistor modifications
	 * this port can be used via expansion connectors
	 * as "host" or "dual-role". If so, provide
	 * the necessary dr_mode override in the expansion
	 * board's DT.
	 */
	dr_mode = "peripheral";
};

&cpu_trips {
	cpu_alert1: cpu_alert1 {
		temperature = <50000>; /* millicelsius */
		hysteresis = <2000>; /* millicelsius */
		type = "active";
	};
};

&cpu_cooling_maps {
	map1 {
		trip = <&cpu_alert1>;
		cooling-device = <&gpio_fan THERMAL_NO_LIMIT THERMAL_NO_LIMIT>;
	};
};

&thermal_zones {
	board_thermal: board_thermal {
		polling-delay-passive = <1250>; /* milliseconds */
		polling-delay = <1500>; /* milliseconds */

				/* sensor       ID */
		thermal-sensors = <&tmp102     0>;

		board_trips: trips {
			board_alert0: board_alert {
				temperature = <40000>; /* millicelsius */
				hysteresis = <2000>; /* millicelsius */
				type = "active";
			};

			board_crit: board_crit {
				temperature = <105000>; /* millicelsius */
				hysteresis = <0>; /* millicelsius */
				type = "critical";
			};
		};

		board_cooling_maps: cooling-maps {
			map0 {
				trip = <&board_alert0>;
				cooling-device =
				  <&gpio_fan THERMAL_NO_LIMIT THERMAL_NO_LIMIT>;
			};
		};
       };
};

&dss {
	status = "ok";

	vdda_video-supply = <&ldoln_reg>;
};

&hdmi {
	status = "ok";
	vdda-supply = <&ldo4_reg>;

	port {
		hdmi_out: endpoint {
			remote-endpoint = <&tpd12s015_in>;
		};
	};
};

&pcie1_rc {
	status = "ok";
	gpios = <&gpio2 8 GPIO_ACTIVE_LOW>;
};

&pcie1_ep {
	gpios = <&gpio2 8 GPIO_ACTIVE_LOW>;
};

&mcasp3 {
	#sound-dai-cells = <0>;
	assigned-clocks = <&mcasp3_ahclkx_mux>;
	assigned-clock-parents = <&sys_clkin2>;
	status = "okay";

	op-mode = <0>;	/* MCASP_IIS_MODE */
	tdm-slots = <2>;
	/* 4 serializers */
	serial-dir = <	/* 0: INACTIVE, 1: TX, 2: RX */
		1 2 0 0
	>;
	tx-num-evt = <32>;
	rx-num-evt = <32>;
};

&mailbox3 {
	status = "okay";
	mbox_pru1_0: mbox_pru1_0 {
		status = "okay";
	};
	mbox_pru1_1: mbox_pru1_1 {
		status = "okay";
	};
};

&mailbox4 {
	status = "okay";
	mbox_pru2_0: mbox_pru2_0 {
		status = "okay";
	};
	mbox_pru2_1: mbox_pru2_1 {
		status = "okay";
	};
};

&mailbox5 {
	status = "okay";
	mbox_ipu1_ipc3x: mbox_ipu1_ipc3x {
		status = "okay";
	};
	mbox_dsp1_ipc3x: mbox_dsp1_ipc3x {
		status = "okay";
	};
};

&mailbox6 {
	status = "okay";
	mbox_ipu2_ipc3x: mbox_ipu2_ipc3x {
		status = "okay";
	};
	mbox_dsp2_ipc3x: mbox_dsp2_ipc3x {
		status = "okay";
	};
};

&mmu0_dsp1 {
	status = "okay";
};

&mmu1_dsp1 {
	status = "okay";
};

&mmu0_dsp2 {
	status = "okay";
};

&mmu1_dsp2 {
	status = "okay";
};

&mmu_ipu1 {
	status = "okay";
};

&mmu_ipu2 {
	status = "okay";
};

&ipu2 {
	status = "okay";
	memory-region = <&ipu2_cma_pool>;
	mboxes = <&mailbox6 &mbox_ipu2_ipc3x>;
	timers = <&timer3>;
	watchdog-timers = <&timer4>, <&timer9>;
};

&ipu1 {
	status = "okay";
	memory-region = <&ipu1_cma_pool>;
	mboxes = <&mailbox5 &mbox_ipu1_ipc3x>;
	timers = <&timer11>;
	watchdog-timers = <&timer7>, <&timer8>;
};

&dsp1 {
	status = "okay";
	memory-region = <&dsp1_cma_pool>;
	mboxes = <&mailbox5 &mbox_dsp1_ipc3x>;
	timers = <&timer5>;
	watchdog-timers = <&timer10>;
};

&dsp2 {
	status = "okay";
	memory-region = <&dsp2_cma_pool>;
	mboxes = <&mailbox6 &mbox_dsp2_ipc3x>;
	timers = <&timer6>;
};

&pruss_soc_bus1 {
	status = "okay";

	pruss1: pruss@4b200000 {
		status = "okay";

		pru1_0: pru@4b234000 {
			interrupt-parent = <&pruss1_intc>;
			interrupts = <16>, <17>;
			interrupt-names = "vring", "kick";
			status = "okay";
		};

		pru1_1: pru@4b238000 {
			interrupt-parent = <&pruss1_intc>;
			interrupts = <18>, <19>;
			interrupt-names = "vring", "kick";
			status = "okay";
		};
	};
};

&pruss_soc_bus2 {
	status = "okay";

	pruss2: pruss@4b280000 {
		status = "okay";

		pru2_0: pru@4b2b4000 {
			interrupt-parent = <&pruss2_intc>;
			interrupts = <16>, <17>;
			interrupt-names = "vring", "kick";
			status = "okay";
		};

		pru2_1: pru@4b2b8000 {
			interrupt-parent = <&pruss2_intc>;
			interrupts = <18>, <19>;
			interrupt-names = "vring", "kick";
			status = "okay";
		};
	};
};<|MERGE_RESOLUTION|>--- conflicted
+++ resolved
@@ -232,27 +232,6 @@
 	};
 };
 
-<<<<<<< HEAD
-=======
-&dra7_iodelay_core
-{
-	mmc2_iodelay_3v3_conf: mmc2_iodelay_3v3_conf {
-		pinctrl-pin-array = <
-			0x18c A_DELAY_PS(0) G_DELAY_PS(120)	/* CFG_GPMC_A19_IN */
-			0x1a4 A_DELAY_PS(265) G_DELAY_PS(360)	/* CFG_GPMC_A20_IN */
-			0x1b0 A_DELAY_PS(0) G_DELAY_PS(120)	/* CFG_GPMC_A21_IN */
-			0x1bc A_DELAY_PS(0) G_DELAY_PS(120)	/* CFG_GPMC_A22_IN */
-			0x1c8 A_DELAY_PS(287) G_DELAY_PS(420)	/* CFG_GPMC_A23_IN */
-			0x1d4 A_DELAY_PS(144) G_DELAY_PS(240)	/* CFG_GPMC_A24_IN */
-			0x1e0 A_DELAY_PS(0) G_DELAY_PS(0)	/* CFG_GPMC_A25_IN */
-			0x1ec A_DELAY_PS(120) G_DELAY_PS(0)	/* CFG_GPMC_A26_IN */
-			0x1f8 A_DELAY_PS(120) G_DELAY_PS(180)	/* CFG_GPMC_A27_IN */
-			0x360 A_DELAY_PS(0) G_DELAY_PS(0)	/* CFG_GPMC_CS1_IN */
-		>;
-	};
-};
-
->>>>>>> 07efcb34
 &i2c1 {
 	status = "okay";
 	clock-frequency = <400000>;
@@ -525,7 +504,7 @@
 	status = "okay";
 
 	pinctrl-names = "default";
-	pinctrl-0 = <&mmc2_pins_default &mmc2_iodelay_3v3_conf>;
+	pinctrl-0 = <&mmc2_pins_default>;
 
 	vmmc-supply = <&vdd_3v3>;
 	bus-width = <8>;
