/*
 * Copyright (C) 2014 Texas Instruments Incorporated - http://www.ti.com/
 *
 * This program is free software; you can redistribute it and/or modify
 * it under the terms of the GNU General Public License version 2 as
 * published by the Free Software Foundation.
 * Based on "omap4.dtsi"
 */

#include "dra7.dtsi"

/ {
	compatible = "ti,dra742", "ti,dra74", "ti,dra7";

	cpus {
		#address-cells = <1>;
		#size-cells = <0>;

		cpu0: cpu@0 {
			device_type = "cpu";
			compatible = "arm,cortex-a15";
			reg = <0>;

			operating-points = <
				/* kHz    uV */
				1000000	1060000
				1176000	1160000
				>;

			clocks = <&dpll_mpu_ck>;
			clock-names = "cpu";

			clock-latency = <300000>; /* From omap-cpufreq driver */
		};
		cpu@1 {
			device_type = "cpu";
			compatible = "arm,cortex-a15";
			reg = <1>;
		};
	};
<<<<<<< HEAD
};

&mailbox1 {
	mbox_ipu2: mbox_ipu2 {
		ti,mbox-tx = <0 0 0>;
		ti,mbox-rx = <1 0 0>;
		status = "disabled";
	};
	mbox_dsp1: mbox_dsp1 {
		ti,mbox-tx = <3 0 0>;
		ti,mbox-rx = <2 0 0>;
		status = "disabled";
	};
};

&mailbox2 {
	mbox_ipu1: mbox_ipu1 {
		ti,mbox-tx = <0 0 0>;
		ti,mbox-rx = <1 0 0>;
		status = "disabled";
	};
	mbox_dsp2: mbox_dsp2 {
		ti,mbox-tx = <2 0 0>;
		ti,mbox-rx = <3 0 0>;
		status = "disabled";
	};
};

&mailbox5 {
	mbox_ipu1_legacy: mbox_ipu1_legacy {
		ti,mbox-tx = <6 2 2>;
		ti,mbox-rx = <4 2 2>;
		status = "disabled";
	};
	mbox_dsp1_legacy: mbox_dsp1_legacy {
		ti,mbox-tx = <5 2 2>;
		ti,mbox-rx = <1 2 2>;
		status = "disabled";
	};
};

&mailbox6 {
	mbox_ipu2_legacy: mbox_ipu2_legacy {
		ti,mbox-tx = <6 2 2>;
		ti,mbox-rx = <4 2 2>;
		status = "disabled";
	};
	mbox_dsp2_legacy: mbox_dsp2_legacy {
		ti,mbox-tx = <5 2 2>;
		ti,mbox-rx = <1 2 2>;
		status = "disabled";
=======

	pmu {
		compatible = "arm,cortex-a15-pmu";
		interrupts = <GIC_SPI DIRECT_IRQ(131) IRQ_TYPE_LEVEL_HIGH>,
			     <GIC_SPI DIRECT_IRQ(132) IRQ_TYPE_LEVEL_HIGH>;
>>>>>>> 2d16cd09
	};
};<|MERGE_RESOLUTION|>--- conflicted
+++ resolved
@@ -38,7 +38,12 @@
 			reg = <1>;
 		};
 	};
-<<<<<<< HEAD
+
+	pmu {
+		compatible = "arm,cortex-a15-pmu";
+		interrupts = <GIC_SPI DIRECT_IRQ(131) IRQ_TYPE_LEVEL_HIGH>,
+			     <GIC_SPI DIRECT_IRQ(132) IRQ_TYPE_LEVEL_HIGH>;
+	};
 };
 
 &mailbox1 {
@@ -90,12 +95,5 @@
 		ti,mbox-tx = <5 2 2>;
 		ti,mbox-rx = <1 2 2>;
 		status = "disabled";
-=======
-
-	pmu {
-		compatible = "arm,cortex-a15-pmu";
-		interrupts = <GIC_SPI DIRECT_IRQ(131) IRQ_TYPE_LEVEL_HIGH>,
-			     <GIC_SPI DIRECT_IRQ(132) IRQ_TYPE_LEVEL_HIGH>;
->>>>>>> 2d16cd09
 	};
 };