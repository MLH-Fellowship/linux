ifeq ($(CONFIG_MMU),y)
UTS_SYSNAME = -DUTS_SYSNAME=\"Linux\"
else
UTS_SYSNAME = -DUTS_SYSNAME=\"uClinux\"
endif

# What CPU vesion are we building for, and crack it open
# as major.minor.rev
CPU_VER   := $(shell echo $(CONFIG_XILINX_MICROBLAZE0_HW_VER))
CPU_MAJOR := $(shell echo $(CPU_VER) | cut -d '.' -f 1)
CPU_MINOR := $(shell echo $(CPU_VER) | cut -d '.' -f 2)
CPU_REV   := $(shell echo $(CPU_VER) | cut -d '.' -f 3)

export CPU_VER CPU_MAJOR CPU_MINOR CPU_REV

# Use cpu-related CONFIG_ vars to set compile options.
# The various CONFIG_XILINX cpu features options are integers 0/1/2...
# rather than bools y/n

# Work out HW multipler support. This is tricky.
<<<<<<< HEAD
# 1. Spartan2 has no HW multiplers.
=======
# 1. Spartan2 has no HW multipliers.
>>>>>>> 105e53f8
# 2. MicroBlaze v3.x always uses them, except in Spartan 2
# 3. All other FPGa/CPU ver combos, we can trust the CONFIG_ settings
ifeq (,$(findstring spartan2,$(CONFIG_XILINX_MICROBLAZE0_FAMILY)))
  ifeq ($(CPU_MAJOR),3)
    CPUFLAGS-1 += -mno-xl-soft-mul
  else
    # USE_HW_MUL can be 0, 1, or 2, defining a hierarchy of HW Mul support.
    CPUFLAGS-$(subst 1,,$(CONFIG_XILINX_MICROBLAZE0_USE_HW_MUL)) += -mxl-multiply-high
    CPUFLAGS-$(CONFIG_XILINX_MICROBLAZE0_USE_HW_MUL) += -mno-xl-soft-mul
  endif
endif
CPUFLAGS-$(CONFIG_XILINX_MICROBLAZE0_USE_DIV) += -mno-xl-soft-div
CPUFLAGS-$(CONFIG_XILINX_MICROBLAZE0_USE_BARREL) += -mxl-barrel-shift
CPUFLAGS-$(CONFIG_XILINX_MICROBLAZE0_USE_PCMP_INSTR) += -mxl-pattern-compare

CPUFLAGS-1 += $(call cc-option,-mcpu=v$(CPU_VER))

# r31 holds current when in kernel mode
KBUILD_CFLAGS += -ffixed-r31 $(CPUFLAGS-1) $(CPUFLAGS-2)

LDFLAGS		:=
LDFLAGS_vmlinux	:=

head-y := arch/microblaze/kernel/head.o
libs-y += arch/microblaze/lib/
core-y += arch/microblaze/kernel/
core-y += arch/microblaze/mm/
core-y += arch/microblaze/platform/
core-$(CONFIG_PCI) += arch/microblaze/pci/

drivers-$(CONFIG_OPROFILE) += arch/microblaze/oprofile/

boot := arch/microblaze/boot

# Are we making a simpleImage.<boardname> target? If so, crack out the boardname
DTB:=$(subst simpleImage.,,$(filter simpleImage.%, $(MAKECMDGOALS)))

ifneq ($(DTB),)
	core-y	+= $(boot)/
endif

# defines filename extension depending memory management type
ifeq ($(CONFIG_MMU),)
MMU := -nommu
endif

export MMU DTB

all: linux.bin

# With make 3.82 we cannot mix normal and wildcard targets
BOOT_TARGETS1 = linux.bin linux.bin.gz
BOOT_TARGETS2 = simpleImage.%

archclean:
	$(Q)$(MAKE) $(clean)=$(boot)

$(BOOT_TARGETS1): vmlinux
	$(Q)$(MAKE) $(build)=$(boot) $(boot)/$@
$(BOOT_TARGETS2): vmlinux
	$(Q)$(MAKE) $(build)=$(boot) $(boot)/$@

define archhelp
  echo '* linux.bin    - Create raw binary'
  echo '  linux.bin.gz - Create compressed raw binary'
  echo '  simpleImage.<dt> - ELF image with $(arch)/boot/dts/<dt>.dts linked in'
  echo '                   - stripped elf with fdt blob'
  echo '  simpleImage.<dt>.unstrip - full ELF image with fdt blob'
  echo '  *_defconfig      - Select default config from arch/microblaze/configs'
  echo ''
  echo '  Targets with <dt> embed a device tree blob inside the image'
  echo '  These targets support board with firmware that does not'
  echo '  support passing a device tree directly. Replace <dt> with the'
  echo '  name of a dts file from the arch/microblaze/boot/dts/ directory'
  echo '  (minus the .dts extension).'
endef

MRPROPER_FILES += $(boot)/simpleImage.*<|MERGE_RESOLUTION|>--- conflicted
+++ resolved
@@ -18,11 +18,7 @@
 # rather than bools y/n
 
 # Work out HW multipler support. This is tricky.
-<<<<<<< HEAD
-# 1. Spartan2 has no HW multiplers.
-=======
 # 1. Spartan2 has no HW multipliers.
->>>>>>> 105e53f8
 # 2. MicroBlaze v3.x always uses them, except in Spartan 2
 # 3. All other FPGa/CPU ver combos, we can trust the CONFIG_ settings
 ifeq (,$(findstring spartan2,$(CONFIG_XILINX_MICROBLAZE0_FAMILY)))
