/*
   raid0.c : Multiple Devices driver for Linux
             Copyright (C) 1994-96 Marc ZYNGIER
	     <zyngier@ufr-info-p7.ibp.fr> or
	     <maz@gloups.fdn.fr>
             Copyright (C) 1999, 2000 Ingo Molnar, Red Hat


   RAID-0 management functions.

   This program is free software; you can redistribute it and/or modify
   it under the terms of the GNU General Public License as published by
   the Free Software Foundation; either version 2, or (at your option)
   any later version.
   
   You should have received a copy of the GNU General Public License
   (for example /usr/src/linux/COPYING); if not, write to the Free
   Software Foundation, Inc., 675 Mass Ave, Cambridge, MA 02139, USA.  
*/

#include <linux/blkdev.h>
#include <linux/seq_file.h>
#include <linux/slab.h>
#include "md.h"
#include "raid0.h"
#include "raid5.h"

static void raid0_unplug(struct request_queue *q)
{
	mddev_t *mddev = q->queuedata;
	raid0_conf_t *conf = mddev->private;
	mdk_rdev_t **devlist = conf->devlist;
	int raid_disks = conf->strip_zone[0].nb_dev;
	int i;

	for (i=0; i < raid_disks; i++) {
		struct request_queue *r_queue = bdev_get_queue(devlist[i]->bdev);

		blk_unplug(r_queue);
	}
}

static int raid0_congested(void *data, int bits)
{
	mddev_t *mddev = data;
	raid0_conf_t *conf = mddev->private;
	mdk_rdev_t **devlist = conf->devlist;
	int raid_disks = conf->strip_zone[0].nb_dev;
	int i, ret = 0;

	if (mddev_congested(mddev, bits))
		return 1;

	for (i = 0; i < raid_disks && !ret ; i++) {
		struct request_queue *q = bdev_get_queue(devlist[i]->bdev);

		ret |= bdi_congested(&q->backing_dev_info, bits);
	}
	return ret;
}

/*
 * inform the user of the raid configuration
*/
static void dump_zones(mddev_t *mddev)
{
	int j, k, h;
	sector_t zone_size = 0;
	sector_t zone_start = 0;
	char b[BDEVNAME_SIZE];
	raid0_conf_t *conf = mddev->private;
	int raid_disks = conf->strip_zone[0].nb_dev;
	printk(KERN_INFO "******* %s configuration *********\n",
		mdname(mddev));
	h = 0;
	for (j = 0; j < conf->nr_strip_zones; j++) {
		printk(KERN_INFO "zone%d=[", j);
		for (k = 0; k < conf->strip_zone[j].nb_dev; k++)
			printk(KERN_CONT "%s/",
			bdevname(conf->devlist[j*raid_disks
						+ k]->bdev, b));
		printk(KERN_CONT "]\n");

		zone_size  = conf->strip_zone[j].zone_end - zone_start;
		printk(KERN_INFO "        zone offset=%llukb "
				"device offset=%llukb size=%llukb\n",
			(unsigned long long)zone_start>>1,
			(unsigned long long)conf->strip_zone[j].dev_start>>1,
			(unsigned long long)zone_size>>1);
		zone_start = conf->strip_zone[j].zone_end;
	}
	printk(KERN_INFO "**********************************\n\n");
}

static int create_strip_zones(mddev_t *mddev, raid0_conf_t **private_conf)
{
	int i, c, err;
	sector_t curr_zone_end, sectors;
	mdk_rdev_t *smallest, *rdev1, *rdev2, *rdev, **dev;
	struct strip_zone *zone;
	int cnt;
	char b[BDEVNAME_SIZE];
	raid0_conf_t *conf = kzalloc(sizeof(*conf), GFP_KERNEL);

	if (!conf)
		return -ENOMEM;
	list_for_each_entry(rdev1, &mddev->disks, same_set) {
		printk(KERN_INFO "md/raid0:%s: looking at %s\n",
		       mdname(mddev),
		       bdevname(rdev1->bdev, b));
		c = 0;

		/* round size to chunk_size */
		sectors = rdev1->sectors;
		sector_div(sectors, mddev->chunk_sectors);
		rdev1->sectors = sectors * mddev->chunk_sectors;

		list_for_each_entry(rdev2, &mddev->disks, same_set) {
			printk(KERN_INFO "md/raid0:%s:   comparing %s(%llu)",
			       mdname(mddev),
			       bdevname(rdev1->bdev,b),
			       (unsigned long long)rdev1->sectors);
			printk(KERN_CONT " with %s(%llu)\n",
			       bdevname(rdev2->bdev,b),
			       (unsigned long long)rdev2->sectors);
			if (rdev2 == rdev1) {
				printk(KERN_INFO "md/raid0:%s:   END\n",
				       mdname(mddev));
				break;
			}
			if (rdev2->sectors == rdev1->sectors) {
				/*
				 * Not unique, don't count it as a new
				 * group
				 */
				printk(KERN_INFO "md/raid0:%s:   EQUAL\n",
				       mdname(mddev));
				c = 1;
				break;
			}
			printk(KERN_INFO "md/raid0:%s:   NOT EQUAL\n",
			       mdname(mddev));
		}
		if (!c) {
			printk(KERN_INFO "md/raid0:%s:   ==> UNIQUE\n",
			       mdname(mddev));
			conf->nr_strip_zones++;
			printk(KERN_INFO "md/raid0:%s: %d zones\n",
			       mdname(mddev), conf->nr_strip_zones);
		}
	}
	printk(KERN_INFO "md/raid0:%s: FINAL %d zones\n",
	       mdname(mddev), conf->nr_strip_zones);
	err = -ENOMEM;
	conf->strip_zone = kzalloc(sizeof(struct strip_zone)*
				conf->nr_strip_zones, GFP_KERNEL);
	if (!conf->strip_zone)
		goto abort;
	conf->devlist = kzalloc(sizeof(mdk_rdev_t*)*
				conf->nr_strip_zones*mddev->raid_disks,
				GFP_KERNEL);
	if (!conf->devlist)
		goto abort;

	/* The first zone must contain all devices, so here we check that
	 * there is a proper alignment of slots to devices and find them all
	 */
	zone = &conf->strip_zone[0];
	cnt = 0;
	smallest = NULL;
	dev = conf->devlist;
	err = -EINVAL;
	list_for_each_entry(rdev1, &mddev->disks, same_set) {
		int j = rdev1->raid_disk;

		if (mddev->level == 10) {
			/* taking over a raid10-n2 array */
			j /= 2;
			rdev1->new_raid_disk = j;
		}

		if (j < 0 || j >= mddev->raid_disks) {
			printk(KERN_ERR "md/raid0:%s: bad disk number %d - "
			       "aborting!\n", mdname(mddev), j);
			goto abort;
		}
		if (dev[j]) {
			printk(KERN_ERR "md/raid0:%s: multiple devices for %d - "
			       "aborting!\n", mdname(mddev), j);
			goto abort;
		}
		dev[j] = rdev1;

		disk_stack_limits(mddev->gendisk, rdev1->bdev,
				  rdev1->data_offset << 9);
		/* as we don't honour merge_bvec_fn, we must never risk
		 * violating it, so limit ->max_segments to 1, lying within
		 * a single page.
		 */

		if (rdev1->bdev->bd_disk->queue->merge_bvec_fn) {
			blk_queue_max_segments(mddev->queue, 1);
			blk_queue_segment_boundary(mddev->queue,
						   PAGE_CACHE_SIZE - 1);
		}
		if (!smallest || (rdev1->sectors < smallest->sectors))
			smallest = rdev1;
		cnt++;
	}
	if (cnt != mddev->raid_disks) {
		printk(KERN_ERR "md/raid0:%s: too few disks (%d of %d) - "
		       "aborting!\n", mdname(mddev), cnt, mddev->raid_disks);
		goto abort;
	}
	zone->nb_dev = cnt;
	zone->zone_end = smallest->sectors * cnt;

	curr_zone_end = zone->zone_end;

	/* now do the other zones */
	for (i = 1; i < conf->nr_strip_zones; i++)
	{
		int j;

		zone = conf->strip_zone + i;
		dev = conf->devlist + i * mddev->raid_disks;

		printk(KERN_INFO "md/raid0:%s: zone %d\n",
		       mdname(mddev), i);
		zone->dev_start = smallest->sectors;
		smallest = NULL;
		c = 0;

		for (j=0; j<cnt; j++) {
			rdev = conf->devlist[j];
			printk(KERN_INFO "md/raid0:%s: checking %s ...",
			       mdname(mddev),
			       bdevname(rdev->bdev, b));
			if (rdev->sectors <= zone->dev_start) {
				printk(KERN_CONT " nope.\n");
				continue;
			}
			printk(KERN_CONT " contained as device %d\n", c);
			dev[c] = rdev;
			c++;
			if (!smallest || rdev->sectors < smallest->sectors) {
				smallest = rdev;
				printk(KERN_INFO "md/raid0:%s:  (%llu) is smallest!.\n",
				       mdname(mddev),
				       (unsigned long long)rdev->sectors);
			}
		}

		zone->nb_dev = c;
		sectors = (smallest->sectors - zone->dev_start) * c;
		printk(KERN_INFO "md/raid0:%s: zone->nb_dev: %d, sectors: %llu\n",
		       mdname(mddev),
		       zone->nb_dev, (unsigned long long)sectors);

		curr_zone_end += sectors;
		zone->zone_end = curr_zone_end;

		printk(KERN_INFO "md/raid0:%s: current zone start: %llu\n",
		       mdname(mddev),
		       (unsigned long long)smallest->sectors);
	}
	mddev->queue->unplug_fn = raid0_unplug;
	mddev->queue->backing_dev_info.congested_fn = raid0_congested;
	mddev->queue->backing_dev_info.congested_data = mddev;

	/*
	 * now since we have the hard sector sizes, we can make sure
	 * chunk size is a multiple of that sector size
	 */
	if ((mddev->chunk_sectors << 9) % queue_logical_block_size(mddev->queue)) {
		printk(KERN_ERR "md/raid0:%s: chunk_size of %d not valid\n",
		       mdname(mddev),
		       mddev->chunk_sectors << 9);
		goto abort;
	}

	blk_queue_io_min(mddev->queue, mddev->chunk_sectors << 9);
	blk_queue_io_opt(mddev->queue,
			 (mddev->chunk_sectors << 9) * mddev->raid_disks);

	printk(KERN_INFO "md/raid0:%s: done.\n", mdname(mddev));
	*private_conf = conf;

	return 0;
abort:
	kfree(conf->strip_zone);
	kfree(conf->devlist);
	kfree(conf);
	*private_conf = NULL;
	return err;
}

/**
 *	raid0_mergeable_bvec -- tell bio layer if a two requests can be merged
 *	@q: request queue
 *	@bvm: properties of new bio
 *	@biovec: the request that could be merged to it.
 *
 *	Return amount of bytes we can accept at this offset
 */
static int raid0_mergeable_bvec(struct request_queue *q,
				struct bvec_merge_data *bvm,
				struct bio_vec *biovec)
{
	mddev_t *mddev = q->queuedata;
	sector_t sector = bvm->bi_sector + get_start_sect(bvm->bi_bdev);
	int max;
	unsigned int chunk_sectors = mddev->chunk_sectors;
	unsigned int bio_sectors = bvm->bi_size >> 9;

	if (is_power_of_2(chunk_sectors))
		max =  (chunk_sectors - ((sector & (chunk_sectors-1))
						+ bio_sectors)) << 9;
	else
		max =  (chunk_sectors - (sector_div(sector, chunk_sectors)
						+ bio_sectors)) << 9;
	if (max < 0) max = 0; /* bio_add cannot handle a negative return */
	if (max <= biovec->bv_len && bio_sectors == 0)
		return biovec->bv_len;
	else 
		return max;
}

static sector_t raid0_size(mddev_t *mddev, sector_t sectors, int raid_disks)
{
	sector_t array_sectors = 0;
	mdk_rdev_t *rdev;

	WARN_ONCE(sectors || raid_disks,
		  "%s does not support generic reshape\n", __func__);

	list_for_each_entry(rdev, &mddev->disks, same_set)
		array_sectors += rdev->sectors;

	return array_sectors;
}

static int raid0_run(mddev_t *mddev)
{
	raid0_conf_t *conf;
	int ret;

	if (mddev->chunk_sectors == 0) {
		printk(KERN_ERR "md/raid0:%s: chunk size must be set.\n",
		       mdname(mddev));
		return -EINVAL;
	}
	if (md_check_no_bitmap(mddev))
		return -EINVAL;
	blk_queue_max_hw_sectors(mddev->queue, mddev->chunk_sectors);
	mddev->queue->queue_lock = &mddev->queue->__queue_lock;

	/* if private is not null, we are here after takeover */
	if (mddev->private == NULL) {
		ret = create_strip_zones(mddev, &conf);
		if (ret < 0)
			return ret;
		mddev->private = conf;
	}
	conf = mddev->private;

	/* calculate array device size */
	md_set_array_sectors(mddev, raid0_size(mddev, 0, 0));

	printk(KERN_INFO "md/raid0:%s: md_size is %llu sectors.\n",
	       mdname(mddev),
	       (unsigned long long)mddev->array_sectors);
	/* calculate the max read-ahead size.
	 * For read-ahead of large files to be effective, we need to
	 * readahead at least twice a whole stripe. i.e. number of devices
	 * multiplied by chunk size times 2.
	 * If an individual device has an ra_pages greater than the
	 * chunk size, then we will not drive that device as hard as it
	 * wants.  We consider this a configuration error: a larger
	 * chunksize should be used in that case.
	 */
	{
		int stripe = mddev->raid_disks *
			(mddev->chunk_sectors << 9) / PAGE_SIZE;
		if (mddev->queue->backing_dev_info.ra_pages < 2* stripe)
			mddev->queue->backing_dev_info.ra_pages = 2* stripe;
	}

	blk_queue_merge_bvec(mddev->queue, raid0_mergeable_bvec);
	dump_zones(mddev);
	md_integrity_register(mddev);
	return 0;
}

static int raid0_stop(mddev_t *mddev)
{
	raid0_conf_t *conf = mddev->private;

	blk_sync_queue(mddev->queue); /* the unplug fn references 'conf'*/
	kfree(conf->strip_zone);
	kfree(conf->devlist);
	kfree(conf);
	mddev->private = NULL;
	return 0;
}

/* Find the zone which holds a particular offset
 * Update *sectorp to be an offset in that zone
 */
static struct strip_zone *find_zone(struct raid0_private_data *conf,
				    sector_t *sectorp)
{
	int i;
	struct strip_zone *z = conf->strip_zone;
	sector_t sector = *sectorp;

	for (i = 0; i < conf->nr_strip_zones; i++)
		if (sector < z[i].zone_end) {
			if (i)
				*sectorp = sector - z[i-1].zone_end;
			return z + i;
		}
	BUG();
}

/*
 * remaps the bio to the target device. we separate two flows.
 * power 2 flow and a general flow for the sake of perfromance
*/
static mdk_rdev_t *map_sector(mddev_t *mddev, struct strip_zone *zone,
				sector_t sector, sector_t *sector_offset)
{
	unsigned int sect_in_chunk;
	sector_t chunk;
	raid0_conf_t *conf = mddev->private;
	int raid_disks = conf->strip_zone[0].nb_dev;
	unsigned int chunk_sects = mddev->chunk_sectors;

	if (is_power_of_2(chunk_sects)) {
		int chunksect_bits = ffz(~chunk_sects);
		/* find the sector offset inside the chunk */
		sect_in_chunk  = sector & (chunk_sects - 1);
		sector >>= chunksect_bits;
		/* chunk in zone */
		chunk = *sector_offset;
		/* quotient is the chunk in real device*/
		sector_div(chunk, zone->nb_dev << chunksect_bits);
	} else{
		sect_in_chunk = sector_div(sector, chunk_sects);
		chunk = *sector_offset;
		sector_div(chunk, chunk_sects * zone->nb_dev);
	}
	/*
	*  position the bio over the real device
	*  real sector = chunk in device + starting of zone
	*	+ the position in the chunk
	*/
	*sector_offset = (chunk * chunk_sects) + sect_in_chunk;
	return conf->devlist[(zone - conf->strip_zone)*raid_disks
			     + sector_div(sector, zone->nb_dev)];
}

/*
 * Is io distribute over 1 or more chunks ?
*/
static inline int is_io_in_chunk_boundary(mddev_t *mddev,
			unsigned int chunk_sects, struct bio *bio)
{
	if (likely(is_power_of_2(chunk_sects))) {
		return chunk_sects >= ((bio->bi_sector & (chunk_sects-1))
					+ (bio->bi_size >> 9));
	} else{
		sector_t sector = bio->bi_sector;
		return chunk_sects >= (sector_div(sector, chunk_sects)
						+ (bio->bi_size >> 9));
	}
}

static int raid0_make_request(mddev_t *mddev, struct bio *bio)
{
	unsigned int chunk_sects;
	sector_t sector_offset;
	struct strip_zone *zone;
	mdk_rdev_t *tmp_dev;

<<<<<<< HEAD
	if (unlikely(bio->bi_rw & REQ_HARDBARRIER)) {
		md_barrier_request(mddev, bio);
=======
	if (unlikely(bio->bi_rw & REQ_FLUSH)) {
		md_flush_request(mddev, bio);
>>>>>>> 45f53cc9
		return 0;
	}

	chunk_sects = mddev->chunk_sectors;
	if (unlikely(!is_io_in_chunk_boundary(mddev, chunk_sects, bio))) {
		sector_t sector = bio->bi_sector;
		struct bio_pair *bp;
		/* Sanity check -- queue functions should prevent this happening */
		if (bio->bi_vcnt != 1 ||
		    bio->bi_idx != 0)
			goto bad_map;
		/* This is a one page bio that upper layers
		 * refuse to split for us, so we need to split it.
		 */
		if (likely(is_power_of_2(chunk_sects)))
			bp = bio_split(bio, chunk_sects - (sector &
							   (chunk_sects-1)));
		else
			bp = bio_split(bio, chunk_sects -
				       sector_div(sector, chunk_sects));
		if (raid0_make_request(mddev, &bp->bio1))
			generic_make_request(&bp->bio1);
		if (raid0_make_request(mddev, &bp->bio2))
			generic_make_request(&bp->bio2);

		bio_pair_release(bp);
		return 0;
	}

	sector_offset = bio->bi_sector;
	zone =  find_zone(mddev->private, &sector_offset);
	tmp_dev = map_sector(mddev, zone, bio->bi_sector,
			     &sector_offset);
	bio->bi_bdev = tmp_dev->bdev;
	bio->bi_sector = sector_offset + zone->dev_start +
		tmp_dev->data_offset;
	/*
	 * Let the main block layer submit the IO and resolve recursion:
	 */
	return 1;

bad_map:
	printk("md/raid0:%s: make_request bug: can't convert block across chunks"
	       " or bigger than %dk %llu %d\n",
	       mdname(mddev), chunk_sects / 2,
	       (unsigned long long)bio->bi_sector, bio->bi_size >> 10);

	bio_io_error(bio);
	return 0;
}

static void raid0_status(struct seq_file *seq, mddev_t *mddev)
{
#undef MD_DEBUG
#ifdef MD_DEBUG
	int j, k, h;
	char b[BDEVNAME_SIZE];
	raid0_conf_t *conf = mddev->private;
	int raid_disks = conf->strip_zone[0].nb_dev;

	sector_t zone_size;
	sector_t zone_start = 0;
	h = 0;

	for (j = 0; j < conf->nr_strip_zones; j++) {
		seq_printf(seq, "      z%d", j);
		seq_printf(seq, "=[");
		for (k = 0; k < conf->strip_zone[j].nb_dev; k++)
			seq_printf(seq, "%s/", bdevname(
				conf->devlist[j*raid_disks + k]
						->bdev, b));

		zone_size  = conf->strip_zone[j].zone_end - zone_start;
		seq_printf(seq, "] ze=%lld ds=%lld s=%lld\n",
			(unsigned long long)zone_start>>1,
			(unsigned long long)conf->strip_zone[j].dev_start>>1,
			(unsigned long long)zone_size>>1);
		zone_start = conf->strip_zone[j].zone_end;
	}
#endif
	seq_printf(seq, " %dk chunks", mddev->chunk_sectors / 2);
	return;
}

static void *raid0_takeover_raid45(mddev_t *mddev)
{
	mdk_rdev_t *rdev;
	raid0_conf_t *priv_conf;

	if (mddev->degraded != 1) {
		printk(KERN_ERR "md/raid0:%s: raid5 must be degraded! Degraded disks: %d\n",
		       mdname(mddev),
		       mddev->degraded);
		return ERR_PTR(-EINVAL);
	}

	list_for_each_entry(rdev, &mddev->disks, same_set) {
		/* check slot number for a disk */
		if (rdev->raid_disk == mddev->raid_disks-1) {
			printk(KERN_ERR "md/raid0:%s: raid5 must have missing parity disk!\n",
			       mdname(mddev));
			return ERR_PTR(-EINVAL);
		}
	}

	/* Set new parameters */
	mddev->new_level = 0;
	mddev->new_layout = 0;
	mddev->new_chunk_sectors = mddev->chunk_sectors;
	mddev->raid_disks--;
	mddev->delta_disks = -1;
	/* make sure it will be not marked as dirty */
	mddev->recovery_cp = MaxSector;

	create_strip_zones(mddev, &priv_conf);
	return priv_conf;
}

static void *raid0_takeover_raid10(mddev_t *mddev)
{
	raid0_conf_t *priv_conf;

	/* Check layout:
	 *  - far_copies must be 1
	 *  - near_copies must be 2
	 *  - disks number must be even
	 *  - all mirrors must be already degraded
	 */
	if (mddev->layout != ((1 << 8) + 2)) {
		printk(KERN_ERR "md/raid0:%s:: Raid0 cannot takover layout: 0x%x\n",
		       mdname(mddev),
		       mddev->layout);
		return ERR_PTR(-EINVAL);
	}
	if (mddev->raid_disks & 1) {
		printk(KERN_ERR "md/raid0:%s: Raid0 cannot takover Raid10 with odd disk number.\n",
		       mdname(mddev));
		return ERR_PTR(-EINVAL);
	}
	if (mddev->degraded != (mddev->raid_disks>>1)) {
		printk(KERN_ERR "md/raid0:%s: All mirrors must be already degraded!\n",
		       mdname(mddev));
		return ERR_PTR(-EINVAL);
	}

	/* Set new parameters */
	mddev->new_level = 0;
	mddev->new_layout = 0;
	mddev->new_chunk_sectors = mddev->chunk_sectors;
	mddev->delta_disks = - mddev->raid_disks / 2;
	mddev->raid_disks += mddev->delta_disks;
	mddev->degraded = 0;
	/* make sure it will be not marked as dirty */
	mddev->recovery_cp = MaxSector;

	create_strip_zones(mddev, &priv_conf);
	return priv_conf;
}

static void *raid0_takeover(mddev_t *mddev)
{
	/* raid0 can take over:
	 *  raid4 - if all data disks are active.
	 *  raid5 - providing it is Raid4 layout and one disk is faulty
	 *  raid10 - assuming we have all necessary active disks
	 */
	if (mddev->level == 4)
		return raid0_takeover_raid45(mddev);

	if (mddev->level == 5) {
		if (mddev->layout == ALGORITHM_PARITY_N)
			return raid0_takeover_raid45(mddev);

		printk(KERN_ERR "md/raid0:%s: Raid can only takeover Raid5 with layout: %d\n",
		       mdname(mddev), ALGORITHM_PARITY_N);
	}

	if (mddev->level == 10)
		return raid0_takeover_raid10(mddev);

	return ERR_PTR(-EINVAL);
}

static void raid0_quiesce(mddev_t *mddev, int state)
{
}

static struct mdk_personality raid0_personality=
{
	.name		= "raid0",
	.level		= 0,
	.owner		= THIS_MODULE,
	.make_request	= raid0_make_request,
	.run		= raid0_run,
	.stop		= raid0_stop,
	.status		= raid0_status,
	.size		= raid0_size,
	.takeover	= raid0_takeover,
	.quiesce	= raid0_quiesce,
};

static int __init raid0_init (void)
{
	return register_md_personality (&raid0_personality);
}

static void raid0_exit (void)
{
	unregister_md_personality (&raid0_personality);
}

module_init(raid0_init);
module_exit(raid0_exit);
MODULE_LICENSE("GPL");
MODULE_DESCRIPTION("RAID0 (striping) personality for MD");
MODULE_ALIAS("md-personality-2"); /* RAID0 */
MODULE_ALIAS("md-raid0");
MODULE_ALIAS("md-level-0");<|MERGE_RESOLUTION|>--- conflicted
+++ resolved
@@ -483,13 +483,8 @@
 	struct strip_zone *zone;
 	mdk_rdev_t *tmp_dev;
 
-<<<<<<< HEAD
-	if (unlikely(bio->bi_rw & REQ_HARDBARRIER)) {
-		md_barrier_request(mddev, bio);
-=======
 	if (unlikely(bio->bi_rw & REQ_FLUSH)) {
 		md_flush_request(mddev, bio);
->>>>>>> 45f53cc9
 		return 0;
 	}
 
