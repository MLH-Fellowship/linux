--- conflicted
+++ resolved
@@ -275,12 +275,7 @@
 	 * this time. This makes the count account for the entire time
 	 * between drm_vblank_on() and drm_vblank_off().
 	 */
-<<<<<<< HEAD
-	if (vblrc && (abs(diff_ns) > 1000000))
-		store_vblank(dev, pipe, 1, &tvblank);
-=======
 	drm_update_vblank_count(dev, pipe, 0);
->>>>>>> 816d2206
 
 	spin_unlock_irqrestore(&dev->vblank_time_lock, irqflags);
 }
@@ -1773,36 +1768,7 @@
 		return false;
 	}
 
-<<<<<<< HEAD
-	/* Fetch corresponding timestamp for this vblank interval from
-	 * driver and store it in proper slot of timestamp ringbuffer.
-	 */
-
-	/* Get current timestamp and count. */
-	vblcount = vblank->count;
-	drm_get_last_vbltimestamp(dev, pipe, &tvblank, DRM_CALLED_FROM_VBLIRQ);
-
-	/* Compute time difference to timestamp of last vblank */
-	diff_ns = timeval_to_ns(&tvblank) -
-		  timeval_to_ns(&vblanktimestamp(dev, pipe, vblcount));
-
-	/* Update vblank timestamp and count if at least
-	 * DRM_REDUNDANT_VBLIRQ_THRESH_NS nanoseconds
-	 * difference between last stored timestamp and current
-	 * timestamp. A smaller difference means basically
-	 * identical timestamps. Happens if this vblank has
-	 * been already processed and this is a redundant call,
-	 * e.g., due to spurious vblank interrupts. We need to
-	 * ignore those for accounting.
-	 */
-	if (abs(diff_ns) > DRM_REDUNDANT_VBLIRQ_THRESH_NS)
-		store_vblank(dev, pipe, 1, &tvblank);
-	else
-		DRM_DEBUG("crtc %u: Redundant vblirq ignored. diff_ns = %d\n",
-			  pipe, (int) diff_ns);
-=======
 	drm_update_vblank_count(dev, pipe, DRM_CALLED_FROM_VBLIRQ);
->>>>>>> 816d2206
 
 	spin_unlock(&dev->vblank_time_lock);
 
