--- conflicted
+++ resolved
@@ -19,10 +19,7 @@
 #include <linux/sysdev.h>
 #include <linux/io.h>
 #include <linux/irq.h>
-<<<<<<< HEAD
-=======
 #include <linux/i2c/pxa-i2c.h>
->>>>>>> 105e53f8
 
 #include <asm/mach/map.h>
 #include <mach/hardware.h>
@@ -35,11 +32,6 @@
 #include <mach/pm.h>
 #include <mach/dma.h>
 #include <mach/smemc.h>
-<<<<<<< HEAD
-
-#include <plat/i2c.h>
-=======
->>>>>>> 105e53f8
 
 #include "generic.h"
 #include "devices.h"
@@ -353,11 +345,7 @@
  */
 static int pxa27x_set_wake(struct irq_data *d, unsigned int on)
 {
-<<<<<<< HEAD
-	int gpio = IRQ_TO_GPIO(d->irq);
-=======
 	int gpio = irq_to_gpio(d->irq);
->>>>>>> 105e53f8
 	uint32_t mask;
 
 	if (gpio >= 0 && gpio < 128)
