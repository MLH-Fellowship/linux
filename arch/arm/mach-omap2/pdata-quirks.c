--- conflicted
+++ resolved
@@ -19,11 +19,8 @@
 #include <linux/platform_data/iommu-omap.h>
 #include <linux/platform_data/remoteproc-omap.h>
 #include <linux/platform_data/wkup_m3.h>
-<<<<<<< HEAD
 #include <linux/platform_data/pci-dra7xx.h>
-=======
 #include <linux/platform_data/remoteproc-pruss.h>
->>>>>>> 1f57c0dd
 
 #include "common.h"
 #include "common-board-devices.h"
@@ -313,17 +310,13 @@
 #endif
 
 #ifdef CONFIG_SOC_DRA7XX
-<<<<<<< HEAD
 static struct pci_dra7xx_platform_data dra7xx_pci_pdata = {
 	.reset_name = "pcie",
 	.assert_reset = omap_device_assert_hardreset,
 	.deassert_reset = omap_device_deassert_hardreset,
 };
 
-static struct iommu_platform_data dra7_ipu1_iommu_pdata = {
-=======
 static struct iommu_platform_data dra7_ipu1_dsp_iommu_pdata = {
->>>>>>> 1f57c0dd
 	.reset_name = "mmu_cache",
 	.assert_reset = omap_device_assert_hardreset,
 	.deassert_reset = omap_device_deassert_hardreset,
@@ -407,18 +400,8 @@
 #endif
 #ifdef CONFIG_SOC_DRA7XX
 	OF_DEV_AUXDATA("ti,dra7-padconf", 0x4a003400, "4a003400.pinmux", &pcs_pdata),
-<<<<<<< HEAD
 	OF_DEV_AUXDATA("ti,dra7-pcie", 0x51000000, "51000000.pcie", &dra7xx_pci_pdata),
 	OF_DEV_AUXDATA("ti,dra7-pcie", 0x51800000, "51800000.pcie", &dra7xx_pci_pdata),
-	OF_DEV_AUXDATA("ti,dra7-dsp-iommu", 0x40d01000, "40d01000.mmu",
-		       &omap4_iommu_pdata),
-	OF_DEV_AUXDATA("ti,dra7-dsp-iommu", 0x41501000, "41501000.mmu",
-		       &omap4_iommu_pdata),
-	OF_DEV_AUXDATA("ti,dra7-iommu", 0x55082000, "55082000.mmu",
-		       &omap4_iommu_pdata),
-	OF_DEV_AUXDATA("ti,dra7-iommu", 0x58882000, "58882000.mmu",
-		       &dra7_ipu1_iommu_pdata),
-=======
 	OF_DEV_AUXDATA("ti,dra7-dsp-iommu", 0x40d01000, "40d01000.mmu",
 		       &dra7_ipu1_dsp_iommu_pdata),
 	OF_DEV_AUXDATA("ti,dra7-dsp-iommu", 0x41501000, "41501000.mmu",
@@ -427,7 +410,6 @@
 		       &omap4_iommu_pdata),
 	OF_DEV_AUXDATA("ti,dra7-iommu", 0x58882000, "58882000.mmu",
 		       &dra7_ipu1_dsp_iommu_pdata),
->>>>>>> 1f57c0dd
 	OF_DEV_AUXDATA("ti,dra7-rproc-ipu", 0x55020000, "55020000.ipu",
 		       &omap4_ipu_dsp_pdata),
 	OF_DEV_AUXDATA("ti,dra7-rproc-ipu", 0x58820000, "58820000.ipu",
