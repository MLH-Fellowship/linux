/*
 * Copyright (C) 2014 Texas Instruments Incorporated - http://www.ti.com/
 *
 * This program is free software; you can redistribute it and/or modify
 * it under the terms of the GNU General Public License version 2 as
 * published by the Free Software Foundation.
 */
/dts-v1/;

#include "dra72x.dtsi"

/ {
	model = "TI DRA722";
	compatible = "ti,dra72-evm", "ti,dra722", "ti,dra72", "ti,dra7";

	memory {
		device_type = "memory";
		reg = <0x80000000 0x40000000>; /* 1024 MB */
	};

	mmc2_3v3: fixedregulator-mmc2 {
		compatible = "regulator-fixed";
		regulator-name = "mmc2_3v3";
		regulator-min-microvolt = <3300000>;
		regulator-max-microvolt = <3300000>;
	};
};

&dra7_pmx_core {
	i2c1_pins: pinmux_i2c1_pins {
		pinctrl-single,pins = <
			0x400 (PIN_INPUT | MUX_MODE0) /* i2c1_sda.i2c1_sda */
			0x404 (PIN_INPUT | MUX_MODE0) /* i2c1_scl.i2c1_scl */
		>;
	};

<<<<<<< HEAD
	cpsw_default: cpsw_default {
		pinctrl-single,pins = <
			/* Slave 2 */
			0x198 (PIN_OUTPUT | MUX_MODE3)	/* rgmii2_tclk */
			0x19c (PIN_OUTPUT | MUX_MODE3)	/* rgmii2_tctl */
			0x1a0 (PIN_OUTPUT | MUX_MODE3)	/* rgmii2_td3 */
			0x1a4 (PIN_OUTPUT | MUX_MODE3)	/* rgmii2_td2 */
			0x1a8 (PIN_OUTPUT | MUX_MODE3)	/* rgmii2_td1 */
			0x1ac (PIN_OUTPUT | MUX_MODE3)	/* rgmii2_td0 */
			0x1b0 (PIN_INPUT | MUX_MODE3)	/* rgmii2_rclk */
			0x1b4 (PIN_INPUT | MUX_MODE3)	/* rgmii2_rctl */
			0x1b8 (PIN_INPUT | MUX_MODE3)	/* rgmii2_rd3 */
			0x1bc (PIN_INPUT | MUX_MODE3)	/* rgmii2_rd2 */
			0x1c0 (PIN_INPUT | MUX_MODE3)	/* rgmii2_rd1 */
			0x1c4 (PIN_INPUT | MUX_MODE3)	/* rgmii2_rd0 */
		>;

	};

	cpsw_sleep: cpsw_sleep {
		pinctrl-single,pins = <
			/* Slave 1 */
			0x198 (PIN_OFF_NONE)
			0x19c (PIN_OFF_NONE)
			0x1a0 (PIN_OFF_NONE)
			0x1a4 (PIN_OFF_NONE)
			0x1a8 (PIN_OFF_NONE)
			0x1ac (PIN_OFF_NONE)
			0x1b0 (PIN_OFF_NONE)
			0x1b4 (PIN_OFF_NONE)
			0x1b8 (PIN_OFF_NONE)
			0x1bc (PIN_OFF_NONE)
			0x1c0 (PIN_OFF_NONE)
			0x1c4 (PIN_OFF_NONE)
		>;
	};

	davinci_mdio_default: davinci_mdio_default {
		pinctrl-single,pins = <
			/* MDIO */
			0x23c (PIN_OUTPUT_PULLUP | MUX_MODE0)	/* mdio_data */
			0x240 (PIN_INPUT_PULLUP | MUX_MODE0)	/* mdio_clk */
		>;
	};

	davinci_mdio_sleep: davinci_mdio_sleep {
		pinctrl-single,pins = <
			0x23c (PIN_OFF_NONE)
			0x240 (PIN_OFF_NONE)
=======
	tps65917_pins_default: tps65917_pins_default {
		pinctrl-single,pins = <
			0x424 (PIN_INPUT_PULLUP | MUX_MODE1)	/* wakeup3.sys_nirq1 */
>>>>>>> 863fab68
		>;
	};
};

&i2c1 {
	status = "okay";
	pinctrl-names = "default";
	pinctrl-0 = <&i2c1_pins>;
	clock-frequency = <400000>;

	tps65917: tps65917@58 {
		compatible = "ti,tps65917";
		reg = <0x58>;

		pinctrl-names = "default";
		pinctrl-0 = <&tps65917_pins_default>;
		interrupts-extended = <&gic GIC_SPI 2 IRQ_TYPE_NONE
					&dra7_pmx_core 0x424>;
		interrupt-parent = <&gic>;
		interrupt-controller;
		#interrupt-cells = <2>;

		ti,system-power-controller;

		tps65917_pmic {
			compatible = "ti,tps65917-pmic";

			regulators {
				smps1_reg: smps1 {
					/* VDD_MPU */
					regulator-name = "smps1";
					regulator-min-microvolt = <850000>;
					regulator-max-microvolt = <1250000>;
					regulator-always-on;
					regulator-boot-on;
				};

				smps2_reg: smps2 {
					/* VDD_CORE */
					regulator-name = "smps2";
					regulator-min-microvolt = <850000>;
					regulator-max-microvolt = <1030000>;
					regulator-boot-on;
					regulator-always-on;
				};

				smps3_reg: smps3 {
					/* VDD_GPU IVA DSPEVE */
					regulator-name = "smps3";
					regulator-min-microvolt = <850000>;
					regulator-max-microvolt = <1250000>;
					regulator-boot-on;
					regulator-always-on;
				};

				smps4_reg: smps4 {
					/* VDDS1V8 */
					regulator-name = "smps4";
					regulator-min-microvolt = <1800000>;
					regulator-max-microvolt = <1800000>;
					regulator-always-on;
					regulator-boot-on;
				};

				smps5_reg: smps5 {
					/* VDD_DDR */
					regulator-name = "smps5";
					regulator-min-microvolt = <1350000>;
					regulator-max-microvolt = <1350000>;
					regulator-boot-on;
					regulator-always-on;
				};

				ldo1_reg: ldo1 {
					/* LDO1_OUT --> SDIO  */
					regulator-name = "ldo1";
					regulator-min-microvolt = <1800000>;
					regulator-max-microvolt = <3300000>;
					regulator-boot-on;
				};

				ldo2_reg: ldo2 {
					/* LDO2_OUT --> TP1017 (UNUSED)  */
					regulator-name = "ldo2";
					regulator-min-microvolt = <1800000>;
					regulator-max-microvolt = <3300000>;
				};

				ldo3_reg: ldo3 {
					/* VDDA_1V8_PHY */
					regulator-name = "ldo3";
					regulator-min-microvolt = <1800000>;
					regulator-max-microvolt = <1800000>;
					regulator-boot-on;
					regulator-always-on;
				};

				ldo5_reg: ldo5 {
					/* VDDA_1V8_PLL */
					regulator-name = "ldo5";
					regulator-min-microvolt = <1800000>;
					regulator-max-microvolt = <1800000>;
					regulator-always-on;
					regulator-boot-on;
				};

				ldo4_reg: ldo4 {
					/* VDDA_3V_USB: VDDA_USBHS33 */
					regulator-name = "ldo4";
					regulator-min-microvolt = <3300000>;
					regulator-max-microvolt = <3300000>;
					regulator-boot-on;
				};
			};
		};

		tps65917_power_button {
			compatible = "ti,palmas-pwrbutton";
			interrupt-parent = <&tps65917>;
			interrupts = <1 IRQ_TYPE_NONE>;
			wakeup-source;
			ti,palmas-long-press-seconds = <6>;
		};
	};
};

&dra7_pmx_core {
	i2c5_pins: pinmux_i2c5_pins {
		pinctrl-single,pins = <
			0x2b4 (PIN_INPUT | MUX_MODE10) /* mcasp1_axr0.i2c5_sda */
			0x2b8 (PIN_INPUT | MUX_MODE10) /* mcasp1_axr1.i2c5_scl */
		>;
	};
};

&i2c5 {
	status = "okay";
	pinctrl-names = "default";
	pinctrl-0 = <&i2c5_pins>;
	clock-frequency = <400000>;
};

&uart1 {
	status = "okay";
};

&mmc1 {
	/* Using default configured pins */
	status = "okay";
	vmmc-supply = <&ldo1_reg>;
	bus-width = <4>;
	/*
	 * SDCD signal is not being used here - using the fact that GPIO mode
	 * is always hardwired.
	 */
	cd-gpios = <&gpio6 27 0>;
};

&mmc2 {
	/* Using default configured pins */
	status = "okay";
	vmmc-supply = <&mmc2_3v3>;
	bus-width = <8>;
	ti,non-removable;
};

&mac {
	status = "okay";
	pinctrl-names = "default", "sleep";
	pinctrl-0 = <&cpsw_default>;
	pinctrl-1 = <&cpsw_sleep>;
};

&cpsw_emac0 {
	phy_id = <&davinci_mdio>, <2>;
	phy-mode = "rgmii";
	dual_emac_res_vlan = <1>;
};

&cpsw_emac1 {
	phy_id = <&davinci_mdio>, <3>;
	phy-mode = "rgmii";
	dual_emac_res_vlan = <2>;
};

&davinci_mdio {
	pinctrl-names = "default", "sleep";
	pinctrl-0 = <&davinci_mdio_default>;
	pinctrl-1 = <&davinci_mdio_sleep>;
};

&cpu0 {
	cpu0-voltdm = <&voltdm_mpu>;
	voltage-tolerance = <1>;
};

&voltdm_mpu {
	vdd-supply = <&smps1_reg>;
};

&voltdm_core {
	vdd-supply = <&smps2_reg>;
};

&voltdm_dspeve {
	vdd-supply = <&smps3_reg>;
};

&voltdm_gpu {
	vdd-supply = <&smps3_reg>;
};

&voltdm_ivahd {
	vdd-supply = <&smps3_reg>;
};<|MERGE_RESOLUTION|>--- conflicted
+++ resolved
@@ -34,7 +34,6 @@
 		>;
 	};
 
-<<<<<<< HEAD
 	cpsw_default: cpsw_default {
 		pinctrl-single,pins = <
 			/* Slave 2 */
@@ -84,11 +83,12 @@
 		pinctrl-single,pins = <
 			0x23c (PIN_OFF_NONE)
 			0x240 (PIN_OFF_NONE)
-=======
+		>;
+	};
+
 	tps65917_pins_default: tps65917_pins_default {
 		pinctrl-single,pins = <
 			0x424 (PIN_INPUT_PULLUP | MUX_MODE1)	/* wakeup3.sys_nirq1 */
->>>>>>> 863fab68
 		>;
 	};
 };
