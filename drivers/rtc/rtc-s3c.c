/* drivers/rtc/rtc-s3c.c
 *
 * Copyright (c) 2010 Samsung Electronics Co., Ltd.
 *		http://www.samsung.com/
 *
 * Copyright (c) 2004,2006 Simtec Electronics
 *	Ben Dooks, <ben@simtec.co.uk>
 *	http://armlinux.simtec.co.uk/
 *
 * This program is free software; you can redistribute it and/or modify
 * it under the terms of the GNU General Public License version 2 as
 * published by the Free Software Foundation.
 *
 * S3C2410/S3C2440/S3C24XX Internal RTC Driver
*/

#include <linux/module.h>
#include <linux/fs.h>
#include <linux/string.h>
#include <linux/init.h>
#include <linux/platform_device.h>
#include <linux/interrupt.h>
#include <linux/rtc.h>
#include <linux/bcd.h>
#include <linux/clk.h>
#include <linux/log2.h>
#include <linux/slab.h>

#include <mach/hardware.h>
#include <asm/uaccess.h>
#include <asm/io.h>
#include <asm/irq.h>
#include <plat/regs-rtc.h>

enum s3c_cpu_type {
	TYPE_S3C2410,
	TYPE_S3C64XX,
};

/* I have yet to find an S3C implementation with more than one
 * of these rtc blocks in */

static struct resource *s3c_rtc_mem;

static struct clk *rtc_clk;
static void __iomem *s3c_rtc_base;
static int s3c_rtc_alarmno = NO_IRQ;
static int s3c_rtc_tickno  = NO_IRQ;
static enum s3c_cpu_type s3c_rtc_cpu_type;

static DEFINE_SPINLOCK(s3c_rtc_pie_lock);

/* IRQ Handlers */

static irqreturn_t s3c_rtc_alarmirq(int irq, void *id)
{
	struct rtc_device *rdev = id;

	rtc_update_irq(rdev, 1, RTC_AF | RTC_IRQF);

	if (s3c_rtc_cpu_type == TYPE_S3C64XX)
		writeb(S3C2410_INTP_ALM, s3c_rtc_base + S3C2410_INTP);

	return IRQ_HANDLED;
}

static irqreturn_t s3c_rtc_tickirq(int irq, void *id)
{
	struct rtc_device *rdev = id;

	rtc_update_irq(rdev, 1, RTC_PF | RTC_IRQF);

	if (s3c_rtc_cpu_type == TYPE_S3C64XX)
		writeb(S3C2410_INTP_TIC, s3c_rtc_base + S3C2410_INTP);

	return IRQ_HANDLED;
}

/* Update control registers */
static int s3c_rtc_setaie(struct device *dev, unsigned int enabled)
{
	unsigned int tmp;

	pr_debug("%s: aie=%d\n", __func__, enabled);

	tmp = readb(s3c_rtc_base + S3C2410_RTCALM) & ~S3C2410_RTCALM_ALMEN;

	if (enabled)
		tmp |= S3C2410_RTCALM_ALMEN;

	writeb(tmp, s3c_rtc_base + S3C2410_RTCALM);
<<<<<<< HEAD

	return 0;
}

static int s3c_rtc_setpie(struct device *dev, int enabled)
{
	unsigned int tmp;

	pr_debug("%s: pie=%d\n", __func__, enabled);

	spin_lock_irq(&s3c_rtc_pie_lock);

	if (s3c_rtc_cpu_type == TYPE_S3C64XX) {
		tmp = readw(s3c_rtc_base + S3C2410_RTCCON);
		tmp &= ~S3C64XX_RTCCON_TICEN;

		if (enabled)
			tmp |= S3C64XX_RTCCON_TICEN;

		writew(tmp, s3c_rtc_base + S3C2410_RTCCON);
	} else {
		tmp = readb(s3c_rtc_base + S3C2410_TICNT);
		tmp &= ~S3C2410_TICNT_ENABLE;

		if (enabled)
			tmp |= S3C2410_TICNT_ENABLE;

		writeb(tmp, s3c_rtc_base + S3C2410_TICNT);
	}

	spin_unlock_irq(&s3c_rtc_pie_lock);
=======
>>>>>>> 0ce790e7

	return 0;
}

static int s3c_rtc_setfreq(struct device *dev, int freq)
{
	struct platform_device *pdev = to_platform_device(dev);
	struct rtc_device *rtc_dev = platform_get_drvdata(pdev);
	unsigned int tmp = 0;

	if (!is_power_of_2(freq))
		return -EINVAL;

	spin_lock_irq(&s3c_rtc_pie_lock);

	if (s3c_rtc_cpu_type == TYPE_S3C2410) {
		tmp = readb(s3c_rtc_base + S3C2410_TICNT);
		tmp &= S3C2410_TICNT_ENABLE;
	}

	tmp |= (rtc_dev->max_user_freq / freq)-1;

	writel(tmp, s3c_rtc_base + S3C2410_TICNT);
	spin_unlock_irq(&s3c_rtc_pie_lock);

	return 0;
}

/* Time read/write */

static int s3c_rtc_gettime(struct device *dev, struct rtc_time *rtc_tm)
{
	unsigned int have_retried = 0;
	void __iomem *base = s3c_rtc_base;

 retry_get_time:
	rtc_tm->tm_min  = readb(base + S3C2410_RTCMIN);
	rtc_tm->tm_hour = readb(base + S3C2410_RTCHOUR);
	rtc_tm->tm_mday = readb(base + S3C2410_RTCDATE);
	rtc_tm->tm_mon  = readb(base + S3C2410_RTCMON);
	rtc_tm->tm_year = readb(base + S3C2410_RTCYEAR);
	rtc_tm->tm_sec  = readb(base + S3C2410_RTCSEC);

	/* the only way to work out wether the system was mid-update
	 * when we read it is to check the second counter, and if it
	 * is zero, then we re-try the entire read
	 */

	if (rtc_tm->tm_sec == 0 && !have_retried) {
		have_retried = 1;
		goto retry_get_time;
	}

	pr_debug("read time %04d.%02d.%02d %02d:%02d:%02d\n",
		 1900 + rtc_tm->tm_year, rtc_tm->tm_mon, rtc_tm->tm_mday,
		 rtc_tm->tm_hour, rtc_tm->tm_min, rtc_tm->tm_sec);

	rtc_tm->tm_sec = bcd2bin(rtc_tm->tm_sec);
	rtc_tm->tm_min = bcd2bin(rtc_tm->tm_min);
	rtc_tm->tm_hour = bcd2bin(rtc_tm->tm_hour);
	rtc_tm->tm_mday = bcd2bin(rtc_tm->tm_mday);
	rtc_tm->tm_mon = bcd2bin(rtc_tm->tm_mon);
	rtc_tm->tm_year = bcd2bin(rtc_tm->tm_year);

	rtc_tm->tm_year += 100;
	rtc_tm->tm_mon -= 1;

	return rtc_valid_tm(rtc_tm);
}

static int s3c_rtc_settime(struct device *dev, struct rtc_time *tm)
{
	void __iomem *base = s3c_rtc_base;
	int year = tm->tm_year - 100;

	pr_debug("set time %04d.%02d.%02d %02d:%02d:%02d\n",
		 1900 + tm->tm_year, tm->tm_mon, tm->tm_mday,
		 tm->tm_hour, tm->tm_min, tm->tm_sec);

	/* we get around y2k by simply not supporting it */

	if (year < 0 || year >= 100) {
		dev_err(dev, "rtc only supports 100 years\n");
		return -EINVAL;
	}

	writeb(bin2bcd(tm->tm_sec),  base + S3C2410_RTCSEC);
	writeb(bin2bcd(tm->tm_min),  base + S3C2410_RTCMIN);
	writeb(bin2bcd(tm->tm_hour), base + S3C2410_RTCHOUR);
	writeb(bin2bcd(tm->tm_mday), base + S3C2410_RTCDATE);
	writeb(bin2bcd(tm->tm_mon + 1), base + S3C2410_RTCMON);
	writeb(bin2bcd(year), base + S3C2410_RTCYEAR);

	return 0;
}

static int s3c_rtc_getalarm(struct device *dev, struct rtc_wkalrm *alrm)
{
	struct rtc_time *alm_tm = &alrm->time;
	void __iomem *base = s3c_rtc_base;
	unsigned int alm_en;

	alm_tm->tm_sec  = readb(base + S3C2410_ALMSEC);
	alm_tm->tm_min  = readb(base + S3C2410_ALMMIN);
	alm_tm->tm_hour = readb(base + S3C2410_ALMHOUR);
	alm_tm->tm_mon  = readb(base + S3C2410_ALMMON);
	alm_tm->tm_mday = readb(base + S3C2410_ALMDATE);
	alm_tm->tm_year = readb(base + S3C2410_ALMYEAR);

	alm_en = readb(base + S3C2410_RTCALM);

	alrm->enabled = (alm_en & S3C2410_RTCALM_ALMEN) ? 1 : 0;

	pr_debug("read alarm %d, %04d.%02d.%02d %02d:%02d:%02d\n",
		 alm_en,
		 1900 + alm_tm->tm_year, alm_tm->tm_mon, alm_tm->tm_mday,
		 alm_tm->tm_hour, alm_tm->tm_min, alm_tm->tm_sec);


	/* decode the alarm enable field */

	if (alm_en & S3C2410_RTCALM_SECEN)
		alm_tm->tm_sec = bcd2bin(alm_tm->tm_sec);
	else
		alm_tm->tm_sec = -1;

	if (alm_en & S3C2410_RTCALM_MINEN)
		alm_tm->tm_min = bcd2bin(alm_tm->tm_min);
	else
		alm_tm->tm_min = -1;

	if (alm_en & S3C2410_RTCALM_HOUREN)
		alm_tm->tm_hour = bcd2bin(alm_tm->tm_hour);
	else
		alm_tm->tm_hour = -1;

	if (alm_en & S3C2410_RTCALM_DAYEN)
		alm_tm->tm_mday = bcd2bin(alm_tm->tm_mday);
	else
		alm_tm->tm_mday = -1;

	if (alm_en & S3C2410_RTCALM_MONEN) {
		alm_tm->tm_mon = bcd2bin(alm_tm->tm_mon);
		alm_tm->tm_mon -= 1;
	} else {
		alm_tm->tm_mon = -1;
	}

	if (alm_en & S3C2410_RTCALM_YEAREN)
		alm_tm->tm_year = bcd2bin(alm_tm->tm_year);
	else
		alm_tm->tm_year = -1;

	return 0;
}

static int s3c_rtc_setalarm(struct device *dev, struct rtc_wkalrm *alrm)
{
	struct rtc_time *tm = &alrm->time;
	void __iomem *base = s3c_rtc_base;
	unsigned int alrm_en;

	pr_debug("s3c_rtc_setalarm: %d, %04d.%02d.%02d %02d:%02d:%02d\n",
		 alrm->enabled,
		 1900 + tm->tm_year, tm->tm_mon, tm->tm_mday,
		 tm->tm_hour, tm->tm_min, tm->tm_sec);


	alrm_en = readb(base + S3C2410_RTCALM) & S3C2410_RTCALM_ALMEN;
	writeb(0x00, base + S3C2410_RTCALM);

	if (tm->tm_sec < 60 && tm->tm_sec >= 0) {
		alrm_en |= S3C2410_RTCALM_SECEN;
		writeb(bin2bcd(tm->tm_sec), base + S3C2410_ALMSEC);
	}

	if (tm->tm_min < 60 && tm->tm_min >= 0) {
		alrm_en |= S3C2410_RTCALM_MINEN;
		writeb(bin2bcd(tm->tm_min), base + S3C2410_ALMMIN);
	}

	if (tm->tm_hour < 24 && tm->tm_hour >= 0) {
		alrm_en |= S3C2410_RTCALM_HOUREN;
		writeb(bin2bcd(tm->tm_hour), base + S3C2410_ALMHOUR);
	}

	pr_debug("setting S3C2410_RTCALM to %08x\n", alrm_en);

	writeb(alrm_en, base + S3C2410_RTCALM);

	s3c_rtc_setaie(dev, alrm->enabled);

	return 0;
}

static int s3c_rtc_proc(struct device *dev, struct seq_file *seq)
{
	unsigned int ticnt;

	if (s3c_rtc_cpu_type == TYPE_S3C64XX) {
		ticnt = readw(s3c_rtc_base + S3C2410_RTCCON);
		ticnt &= S3C64XX_RTCCON_TICEN;
	} else {
		ticnt = readb(s3c_rtc_base + S3C2410_TICNT);
		ticnt &= S3C2410_TICNT_ENABLE;
	}

	seq_printf(seq, "periodic_IRQ\t: %s\n", ticnt  ? "yes" : "no");
	return 0;
}

static int s3c_rtc_open(struct device *dev)
{
	struct platform_device *pdev = to_platform_device(dev);
	struct rtc_device *rtc_dev = platform_get_drvdata(pdev);
	int ret;

	ret = request_irq(s3c_rtc_alarmno, s3c_rtc_alarmirq,
			  IRQF_DISABLED,  "s3c2410-rtc alarm", rtc_dev);

	if (ret) {
		dev_err(dev, "IRQ%d error %d\n", s3c_rtc_alarmno, ret);
		return ret;
	}

	ret = request_irq(s3c_rtc_tickno, s3c_rtc_tickirq,
			  IRQF_DISABLED,  "s3c2410-rtc tick", rtc_dev);

	if (ret) {
		dev_err(dev, "IRQ%d error %d\n", s3c_rtc_tickno, ret);
		goto tick_err;
	}

	return ret;

 tick_err:
	free_irq(s3c_rtc_alarmno, rtc_dev);
	return ret;
}

static void s3c_rtc_release(struct device *dev)
{
	struct platform_device *pdev = to_platform_device(dev);
	struct rtc_device *rtc_dev = platform_get_drvdata(pdev);

	/* do not clear AIE here, it may be needed for wake */

	s3c_rtc_setpie(dev, 0);
	free_irq(s3c_rtc_alarmno, rtc_dev);
	free_irq(s3c_rtc_tickno, rtc_dev);
}

static const struct rtc_class_ops s3c_rtcops = {
	.open		= s3c_rtc_open,
	.release	= s3c_rtc_release,
	.read_time	= s3c_rtc_gettime,
	.set_time	= s3c_rtc_settime,
	.read_alarm	= s3c_rtc_getalarm,
	.set_alarm	= s3c_rtc_setalarm,
	.proc		= s3c_rtc_proc,
	.alarm_irq_enable = s3c_rtc_setaie,
};

static void s3c_rtc_enable(struct platform_device *pdev, int en)
{
	void __iomem *base = s3c_rtc_base;
	unsigned int tmp;

	if (s3c_rtc_base == NULL)
		return;

	if (!en) {
		tmp = readw(base + S3C2410_RTCCON);
		if (s3c_rtc_cpu_type == TYPE_S3C64XX)
			tmp &= ~S3C64XX_RTCCON_TICEN;
		tmp &= ~S3C2410_RTCCON_RTCEN;
		writew(tmp, base + S3C2410_RTCCON);

		if (s3c_rtc_cpu_type == TYPE_S3C2410) {
			tmp = readb(base + S3C2410_TICNT);
			tmp &= ~S3C2410_TICNT_ENABLE;
			writeb(tmp, base + S3C2410_TICNT);
		}
	} else {
		/* re-enable the device, and check it is ok */

		if ((readw(base+S3C2410_RTCCON) & S3C2410_RTCCON_RTCEN) == 0) {
			dev_info(&pdev->dev, "rtc disabled, re-enabling\n");

			tmp = readw(base + S3C2410_RTCCON);
			writew(tmp | S3C2410_RTCCON_RTCEN,
				base + S3C2410_RTCCON);
		}

		if ((readw(base + S3C2410_RTCCON) & S3C2410_RTCCON_CNTSEL)) {
			dev_info(&pdev->dev, "removing RTCCON_CNTSEL\n");

			tmp = readw(base + S3C2410_RTCCON);
			writew(tmp & ~S3C2410_RTCCON_CNTSEL,
				base + S3C2410_RTCCON);
		}

		if ((readw(base + S3C2410_RTCCON) & S3C2410_RTCCON_CLKRST)) {
			dev_info(&pdev->dev, "removing RTCCON_CLKRST\n");

			tmp = readw(base + S3C2410_RTCCON);
			writew(tmp & ~S3C2410_RTCCON_CLKRST,
				base + S3C2410_RTCCON);
		}
	}
}

static int __devexit s3c_rtc_remove(struct platform_device *dev)
{
	struct rtc_device *rtc = platform_get_drvdata(dev);

	platform_set_drvdata(dev, NULL);
	rtc_device_unregister(rtc);

	s3c_rtc_setpie(&dev->dev, 0);
	s3c_rtc_setaie(&dev->dev, 0);

	clk_disable(rtc_clk);
	clk_put(rtc_clk);
	rtc_clk = NULL;

	iounmap(s3c_rtc_base);
	release_resource(s3c_rtc_mem);
	kfree(s3c_rtc_mem);

	return 0;
}

static int __devinit s3c_rtc_probe(struct platform_device *pdev)
{
	struct rtc_device *rtc;
	struct rtc_time rtc_tm;
	struct resource *res;
	int ret;

	pr_debug("%s: probe=%p\n", __func__, pdev);

	/* find the IRQs */

	s3c_rtc_tickno = platform_get_irq(pdev, 1);
	if (s3c_rtc_tickno < 0) {
		dev_err(&pdev->dev, "no irq for rtc tick\n");
		return -ENOENT;
	}

	s3c_rtc_alarmno = platform_get_irq(pdev, 0);
	if (s3c_rtc_alarmno < 0) {
		dev_err(&pdev->dev, "no irq for alarm\n");
		return -ENOENT;
	}

	pr_debug("s3c2410_rtc: tick irq %d, alarm irq %d\n",
		 s3c_rtc_tickno, s3c_rtc_alarmno);

	/* get the memory region */

	res = platform_get_resource(pdev, IORESOURCE_MEM, 0);
	if (res == NULL) {
		dev_err(&pdev->dev, "failed to get memory region resource\n");
		return -ENOENT;
	}

	s3c_rtc_mem = request_mem_region(res->start,
					 res->end-res->start+1,
					 pdev->name);

	if (s3c_rtc_mem == NULL) {
		dev_err(&pdev->dev, "failed to reserve memory region\n");
		ret = -ENOENT;
		goto err_nores;
	}

	s3c_rtc_base = ioremap(res->start, res->end - res->start + 1);
	if (s3c_rtc_base == NULL) {
		dev_err(&pdev->dev, "failed ioremap()\n");
		ret = -EINVAL;
		goto err_nomap;
	}

	rtc_clk = clk_get(&pdev->dev, "rtc");
	if (IS_ERR(rtc_clk)) {
		dev_err(&pdev->dev, "failed to find rtc clock source\n");
		ret = PTR_ERR(rtc_clk);
		rtc_clk = NULL;
		goto err_clk;
	}

	clk_enable(rtc_clk);

	/* check to see if everything is setup correctly */

	s3c_rtc_enable(pdev, 1);

	pr_debug("s3c2410_rtc: RTCCON=%02x\n",
		 readw(s3c_rtc_base + S3C2410_RTCCON));

	device_init_wakeup(&pdev->dev, 1);

	/* register RTC and exit */

	rtc = rtc_device_register("s3c", &pdev->dev, &s3c_rtcops,
				  THIS_MODULE);

	if (IS_ERR(rtc)) {
		dev_err(&pdev->dev, "cannot attach rtc\n");
		ret = PTR_ERR(rtc);
		goto err_nortc;
	}

	s3c_rtc_cpu_type = platform_get_device_id(pdev)->driver_data;

	/* Check RTC Time */

	s3c_rtc_gettime(NULL, &rtc_tm);

	if (rtc_valid_tm(&rtc_tm)) {
		rtc_tm.tm_year	= 100;
		rtc_tm.tm_mon	= 0;
		rtc_tm.tm_mday	= 1;
		rtc_tm.tm_hour	= 0;
		rtc_tm.tm_min	= 0;
		rtc_tm.tm_sec	= 0;

		s3c_rtc_settime(NULL, &rtc_tm);

		dev_warn(&pdev->dev, "warning: invalid RTC value so initializing it\n");
	}

	if (s3c_rtc_cpu_type == TYPE_S3C64XX)
		rtc->max_user_freq = 32768;
	else
		rtc->max_user_freq = 128;

	platform_set_drvdata(pdev, rtc);

	s3c_rtc_setfreq(&pdev->dev, 1);

	return 0;

 err_nortc:
	s3c_rtc_enable(pdev, 0);
	clk_disable(rtc_clk);
	clk_put(rtc_clk);

 err_clk:
	iounmap(s3c_rtc_base);

 err_nomap:
	release_resource(s3c_rtc_mem);

 err_nores:
	return ret;
}

#ifdef CONFIG_PM

/* RTC Power management control */

static int ticnt_save, ticnt_en_save;

static int s3c_rtc_suspend(struct platform_device *pdev, pm_message_t state)
{
	/* save TICNT for anyone using periodic interrupts */
	ticnt_save = readb(s3c_rtc_base + S3C2410_TICNT);
	if (s3c_rtc_cpu_type == TYPE_S3C64XX) {
		ticnt_en_save = readw(s3c_rtc_base + S3C2410_RTCCON);
		ticnt_en_save &= S3C64XX_RTCCON_TICEN;
	}
	s3c_rtc_enable(pdev, 0);

	if (device_may_wakeup(&pdev->dev))
		enable_irq_wake(s3c_rtc_alarmno);

	return 0;
}

static int s3c_rtc_resume(struct platform_device *pdev)
{
	unsigned int tmp;

	s3c_rtc_enable(pdev, 1);
	writeb(ticnt_save, s3c_rtc_base + S3C2410_TICNT);
	if (s3c_rtc_cpu_type == TYPE_S3C64XX && ticnt_en_save) {
		tmp = readw(s3c_rtc_base + S3C2410_RTCCON);
		writew(tmp | ticnt_en_save, s3c_rtc_base + S3C2410_RTCCON);
	}

	if (device_may_wakeup(&pdev->dev))
		disable_irq_wake(s3c_rtc_alarmno);

	return 0;
}
#else
#define s3c_rtc_suspend NULL
#define s3c_rtc_resume  NULL
#endif

static struct platform_device_id s3c_rtc_driver_ids[] = {
	{
		.name		= "s3c2410-rtc",
		.driver_data	= TYPE_S3C2410,
	}, {
		.name		= "s3c64xx-rtc",
		.driver_data	= TYPE_S3C64XX,
	},
	{ }
};

MODULE_DEVICE_TABLE(platform, s3c_rtc_driver_ids);

static struct platform_driver s3c_rtc_driver = {
	.probe		= s3c_rtc_probe,
	.remove		= __devexit_p(s3c_rtc_remove),
	.suspend	= s3c_rtc_suspend,
	.resume		= s3c_rtc_resume,
	.id_table	= s3c_rtc_driver_ids,
	.driver		= {
		.name	= "s3c-rtc",
		.owner	= THIS_MODULE,
	},
};

static char __initdata banner[] = "S3C24XX RTC, (c) 2004,2006 Simtec Electronics\n";

static int __init s3c_rtc_init(void)
{
	printk(banner);
	return platform_driver_register(&s3c_rtc_driver);
}

static void __exit s3c_rtc_exit(void)
{
	platform_driver_unregister(&s3c_rtc_driver);
}

module_init(s3c_rtc_init);
module_exit(s3c_rtc_exit);

MODULE_DESCRIPTION("Samsung S3C RTC Driver");
MODULE_AUTHOR("Ben Dooks <ben@simtec.co.uk>");
MODULE_LICENSE("GPL");
MODULE_ALIAS("platform:s3c2410-rtc");<|MERGE_RESOLUTION|>--- conflicted
+++ resolved
@@ -89,40 +89,6 @@
 		tmp |= S3C2410_RTCALM_ALMEN;
 
 	writeb(tmp, s3c_rtc_base + S3C2410_RTCALM);
-<<<<<<< HEAD
-
-	return 0;
-}
-
-static int s3c_rtc_setpie(struct device *dev, int enabled)
-{
-	unsigned int tmp;
-
-	pr_debug("%s: pie=%d\n", __func__, enabled);
-
-	spin_lock_irq(&s3c_rtc_pie_lock);
-
-	if (s3c_rtc_cpu_type == TYPE_S3C64XX) {
-		tmp = readw(s3c_rtc_base + S3C2410_RTCCON);
-		tmp &= ~S3C64XX_RTCCON_TICEN;
-
-		if (enabled)
-			tmp |= S3C64XX_RTCCON_TICEN;
-
-		writew(tmp, s3c_rtc_base + S3C2410_RTCCON);
-	} else {
-		tmp = readb(s3c_rtc_base + S3C2410_TICNT);
-		tmp &= ~S3C2410_TICNT_ENABLE;
-
-		if (enabled)
-			tmp |= S3C2410_TICNT_ENABLE;
-
-		writeb(tmp, s3c_rtc_base + S3C2410_TICNT);
-	}
-
-	spin_unlock_irq(&s3c_rtc_pie_lock);
-=======
->>>>>>> 0ce790e7
 
 	return 0;
 }
