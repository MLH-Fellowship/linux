--- conflicted
+++ resolved
@@ -61,20 +61,12 @@
 }
 #define kmap_atomic_prot(page, prot)	__kmap_atomic(page)
 
-<<<<<<< HEAD
-static inline void kunmap_atomic_notypecheck(void *addr, enum km_type idx)
-=======
 static inline void __kunmap_atomic(void *addr)
->>>>>>> 45f53cc9
 {
 	pagefault_enable();
 }
 
-<<<<<<< HEAD
-#define kmap_atomic_pfn(pfn, idx)	kmap_atomic(pfn_to_page(pfn), (idx))
-=======
 #define kmap_atomic_pfn(pfn)	kmap_atomic(pfn_to_page(pfn))
->>>>>>> 45f53cc9
 #define kmap_atomic_to_page(ptr)	virt_to_page(ptr)
 
 #define kmap_flush_unused()	do {} while(0)
@@ -82,14 +74,6 @@
 
 #endif /* CONFIG_HIGHMEM */
 
-<<<<<<< HEAD
-/* Prevent people trying to call kunmap_atomic() as if it were kunmap() */
-/* kunmap_atomic() should get the return value of kmap_atomic, not the page. */
-#define kunmap_atomic(addr, idx) do { \
-		BUILD_BUG_ON(__same_type((addr), struct page *)); \
-		kunmap_atomic_notypecheck((addr), (idx)); \
-	} while (0)
-=======
 #if defined(CONFIG_HIGHMEM) || defined(CONFIG_X86_32)
 
 DECLARE_PER_CPU(int, __kmap_atomic_idx);
@@ -134,7 +118,6 @@
 	BUILD_BUG_ON(__same_type((addr), struct page *));	\
 	__kunmap_atomic(addr);					\
 } while (0)
->>>>>>> 45f53cc9
 
 /* when CONFIG_HIGHMEM is not set these will be plain clear/copy_page */
 #ifndef clear_user_highpage
