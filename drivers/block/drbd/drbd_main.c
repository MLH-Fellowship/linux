/*
   drbd.c

   This file is part of DRBD by Philipp Reisner and Lars Ellenberg.

   Copyright (C) 2001-2008, LINBIT Information Technologies GmbH.
   Copyright (C) 1999-2008, Philipp Reisner <philipp.reisner@linbit.com>.
   Copyright (C) 2002-2008, Lars Ellenberg <lars.ellenberg@linbit.com>.

   Thanks to Carter Burden, Bart Grantham and Gennadiy Nerubayev
   from Logicworks, Inc. for making SDP replication support possible.

   drbd is free software; you can redistribute it and/or modify
   it under the terms of the GNU General Public License as published by
   the Free Software Foundation; either version 2, or (at your option)
   any later version.

   drbd is distributed in the hope that it will be useful,
   but WITHOUT ANY WARRANTY; without even the implied warranty of
   MERCHANTABILITY or FITNESS FOR A PARTICULAR PURPOSE.  See the
   GNU General Public License for more details.

   You should have received a copy of the GNU General Public License
   along with drbd; see the file COPYING.  If not, write to
   the Free Software Foundation, 675 Mass Ave, Cambridge, MA 02139, USA.

 */

#include <linux/module.h>
#include <linux/drbd.h>
#include <asm/uaccess.h>
#include <asm/types.h>
#include <net/sock.h>
#include <linux/ctype.h>
#include <linux/mutex.h>
#include <linux/fs.h>
#include <linux/file.h>
#include <linux/proc_fs.h>
#include <linux/init.h>
#include <linux/mm.h>
#include <linux/memcontrol.h>
#include <linux/mm_inline.h>
#include <linux/slab.h>
#include <linux/random.h>
#include <linux/reboot.h>
#include <linux/notifier.h>
#include <linux/kthread.h>

#define __KERNEL_SYSCALLS__
#include <linux/unistd.h>
#include <linux/vmalloc.h>

#include <linux/drbd_limits.h>
#include "drbd_int.h"
#include "drbd_req.h" /* only for _req_mod in tl_release and tl_clear */

#include "drbd_vli.h"

struct after_state_chg_work {
	struct drbd_work w;
	union drbd_state os;
	union drbd_state ns;
	enum chg_state_flags flags;
	struct completion *done;
};

static DEFINE_MUTEX(drbd_main_mutex);
int drbdd_init(struct drbd_thread *);
int drbd_worker(struct drbd_thread *);
int drbd_asender(struct drbd_thread *);

int drbd_init(void);
static int drbd_open(struct block_device *bdev, fmode_t mode);
static int drbd_release(struct gendisk *gd, fmode_t mode);
static int w_after_state_ch(struct drbd_conf *mdev, struct drbd_work *w, int unused);
static void after_state_ch(struct drbd_conf *mdev, union drbd_state os,
			   union drbd_state ns, enum chg_state_flags flags);
static int w_md_sync(struct drbd_conf *mdev, struct drbd_work *w, int unused);
static void md_sync_timer_fn(unsigned long data);
static int w_bitmap_io(struct drbd_conf *mdev, struct drbd_work *w, int unused);
static int w_go_diskless(struct drbd_conf *mdev, struct drbd_work *w, int unused);

MODULE_AUTHOR("Philipp Reisner <phil@linbit.com>, "
	      "Lars Ellenberg <lars@linbit.com>");
MODULE_DESCRIPTION("drbd - Distributed Replicated Block Device v" REL_VERSION);
MODULE_VERSION(REL_VERSION);
MODULE_LICENSE("GPL");
MODULE_PARM_DESC(minor_count, "Maximum number of drbd devices (1-255)");
MODULE_ALIAS_BLOCKDEV_MAJOR(DRBD_MAJOR);

#include <linux/moduleparam.h>
/* allow_open_on_secondary */
MODULE_PARM_DESC(allow_oos, "DONT USE!");
/* thanks to these macros, if compiled into the kernel (not-module),
 * this becomes the boot parameter drbd.minor_count */
module_param(minor_count, uint, 0444);
module_param(disable_sendpage, bool, 0644);
module_param(allow_oos, bool, 0);
module_param(cn_idx, uint, 0444);
module_param(proc_details, int, 0644);

#ifdef CONFIG_DRBD_FAULT_INJECTION
int enable_faults;
int fault_rate;
static int fault_count;
int fault_devs;
/* bitmap of enabled faults */
module_param(enable_faults, int, 0664);
/* fault rate % value - applies to all enabled faults */
module_param(fault_rate, int, 0664);
/* count of faults inserted */
module_param(fault_count, int, 0664);
/* bitmap of devices to insert faults on */
module_param(fault_devs, int, 0644);
#endif

/* module parameter, defined */
unsigned int minor_count = 32;
int disable_sendpage;
int allow_oos;
unsigned int cn_idx = CN_IDX_DRBD;
int proc_details;       /* Detail level in proc drbd*/

/* Module parameter for setting the user mode helper program
 * to run. Default is /sbin/drbdadm */
char usermode_helper[80] = "/sbin/drbdadm";

module_param_string(usermode_helper, usermode_helper, sizeof(usermode_helper), 0644);

/* in 2.6.x, our device mapping and config info contains our virtual gendisks
 * as member "struct gendisk *vdisk;"
 */
struct drbd_conf **minor_table;

struct kmem_cache *drbd_request_cache;
struct kmem_cache *drbd_ee_cache;	/* epoch entries */
struct kmem_cache *drbd_bm_ext_cache;	/* bitmap extents */
struct kmem_cache *drbd_al_ext_cache;	/* activity log extents */
mempool_t *drbd_request_mempool;
mempool_t *drbd_ee_mempool;

/* I do not use a standard mempool, because:
   1) I want to hand out the pre-allocated objects first.
   2) I want to be able to interrupt sleeping allocation with a signal.
   Note: This is a single linked list, the next pointer is the private
	 member of struct page.
 */
struct page *drbd_pp_pool;
spinlock_t   drbd_pp_lock;
int          drbd_pp_vacant;
wait_queue_head_t drbd_pp_wait;

DEFINE_RATELIMIT_STATE(drbd_ratelimit_state, 5 * HZ, 5);

static const struct block_device_operations drbd_ops = {
	.owner =   THIS_MODULE,
	.open =    drbd_open,
	.release = drbd_release,
};

#define ARRY_SIZE(A) (sizeof(A)/sizeof(A[0]))

#ifdef __CHECKER__
/* When checking with sparse, and this is an inline function, sparse will
   give tons of false positives. When this is a real functions sparse works.
 */
int _get_ldev_if_state(struct drbd_conf *mdev, enum drbd_disk_state mins)
{
	int io_allowed;

	atomic_inc(&mdev->local_cnt);
	io_allowed = (mdev->state.disk >= mins);
	if (!io_allowed) {
		if (atomic_dec_and_test(&mdev->local_cnt))
			wake_up(&mdev->misc_wait);
	}
	return io_allowed;
}

#endif

/**
 * DOC: The transfer log
 *
 * The transfer log is a single linked list of &struct drbd_tl_epoch objects.
 * mdev->newest_tle points to the head, mdev->oldest_tle points to the tail
 * of the list. There is always at least one &struct drbd_tl_epoch object.
 *
 * Each &struct drbd_tl_epoch has a circular double linked list of requests
 * attached.
 */
static int tl_init(struct drbd_conf *mdev)
{
	struct drbd_tl_epoch *b;

	/* during device minor initialization, we may well use GFP_KERNEL */
	b = kmalloc(sizeof(struct drbd_tl_epoch), GFP_KERNEL);
	if (!b)
		return 0;
	INIT_LIST_HEAD(&b->requests);
	INIT_LIST_HEAD(&b->w.list);
	b->next = NULL;
	b->br_number = 4711;
	b->n_writes = 0;
	b->w.cb = NULL; /* if this is != NULL, we need to dec_ap_pending in tl_clear */

	mdev->oldest_tle = b;
	mdev->newest_tle = b;
	INIT_LIST_HEAD(&mdev->out_of_sequence_requests);

	mdev->tl_hash = NULL;
	mdev->tl_hash_s = 0;

	return 1;
}

static void tl_cleanup(struct drbd_conf *mdev)
{
	D_ASSERT(mdev->oldest_tle == mdev->newest_tle);
	D_ASSERT(list_empty(&mdev->out_of_sequence_requests));
	kfree(mdev->oldest_tle);
	mdev->oldest_tle = NULL;
	kfree(mdev->unused_spare_tle);
	mdev->unused_spare_tle = NULL;
	kfree(mdev->tl_hash);
	mdev->tl_hash = NULL;
	mdev->tl_hash_s = 0;
}

/**
 * _tl_add_barrier() - Adds a barrier to the transfer log
 * @mdev:	DRBD device.
 * @new:	Barrier to be added before the current head of the TL.
 *
 * The caller must hold the req_lock.
 */
void _tl_add_barrier(struct drbd_conf *mdev, struct drbd_tl_epoch *new)
{
	struct drbd_tl_epoch *newest_before;

	INIT_LIST_HEAD(&new->requests);
	INIT_LIST_HEAD(&new->w.list);
	new->w.cb = NULL; /* if this is != NULL, we need to dec_ap_pending in tl_clear */
	new->next = NULL;
	new->n_writes = 0;

	newest_before = mdev->newest_tle;
	/* never send a barrier number == 0, because that is special-cased
	 * when using TCQ for our write ordering code */
	new->br_number = (newest_before->br_number+1) ?: 1;
	if (mdev->newest_tle != new) {
		mdev->newest_tle->next = new;
		mdev->newest_tle = new;
	}
}

/**
 * tl_release() - Free or recycle the oldest &struct drbd_tl_epoch object of the TL
 * @mdev:	DRBD device.
 * @barrier_nr:	Expected identifier of the DRBD write barrier packet.
 * @set_size:	Expected number of requests before that barrier.
 *
 * In case the passed barrier_nr or set_size does not match the oldest
 * &struct drbd_tl_epoch objects this function will cause a termination
 * of the connection.
 */
void tl_release(struct drbd_conf *mdev, unsigned int barrier_nr,
		       unsigned int set_size)
{
	struct drbd_tl_epoch *b, *nob; /* next old barrier */
	struct list_head *le, *tle;
	struct drbd_request *r;

	spin_lock_irq(&mdev->req_lock);

	b = mdev->oldest_tle;

	/* first some paranoia code */
	if (b == NULL) {
		dev_err(DEV, "BAD! BarrierAck #%u received, but no epoch in tl!?\n",
			barrier_nr);
		goto bail;
	}
	if (b->br_number != barrier_nr) {
		dev_err(DEV, "BAD! BarrierAck #%u received, expected #%u!\n",
			barrier_nr, b->br_number);
		goto bail;
	}
	if (b->n_writes != set_size) {
		dev_err(DEV, "BAD! BarrierAck #%u received with n_writes=%u, expected n_writes=%u!\n",
			barrier_nr, set_size, b->n_writes);
		goto bail;
	}

	/* Clean up list of requests processed during current epoch */
	list_for_each_safe(le, tle, &b->requests) {
		r = list_entry(le, struct drbd_request, tl_requests);
		_req_mod(r, barrier_acked);
	}
	/* There could be requests on the list waiting for completion
	   of the write to the local disk. To avoid corruptions of
	   slab's data structures we have to remove the lists head.

	   Also there could have been a barrier ack out of sequence, overtaking
	   the write acks - which would be a bug and violating write ordering.
	   To not deadlock in case we lose connection while such requests are
	   still pending, we need some way to find them for the
	   _req_mode(connection_lost_while_pending).

	   These have been list_move'd to the out_of_sequence_requests list in
	   _req_mod(, barrier_acked) above.
	   */
	list_del_init(&b->requests);

	nob = b->next;
	if (test_and_clear_bit(CREATE_BARRIER, &mdev->flags)) {
		_tl_add_barrier(mdev, b);
		if (nob)
			mdev->oldest_tle = nob;
		/* if nob == NULL b was the only barrier, and becomes the new
		   barrier. Therefore mdev->oldest_tle points already to b */
	} else {
		D_ASSERT(nob != NULL);
		mdev->oldest_tle = nob;
		kfree(b);
	}

	spin_unlock_irq(&mdev->req_lock);
	dec_ap_pending(mdev);

	return;

bail:
	spin_unlock_irq(&mdev->req_lock);
	drbd_force_state(mdev, NS(conn, C_PROTOCOL_ERROR));
}

/**
 * _tl_restart() - Walks the transfer log, and applies an action to all requests
 * @mdev:	DRBD device.
 * @what:       The action/event to perform with all request objects
 *
 * @what might be one of connection_lost_while_pending, resend, fail_frozen_disk_io,
 * restart_frozen_disk_io.
 */
static void _tl_restart(struct drbd_conf *mdev, enum drbd_req_event what)
{
	struct drbd_tl_epoch *b, *tmp, **pn;
	struct list_head *le, *tle, carry_reads;
	struct drbd_request *req;
	int rv, n_writes, n_reads;

	b = mdev->oldest_tle;
	pn = &mdev->oldest_tle;
	while (b) {
		n_writes = 0;
		n_reads = 0;
		INIT_LIST_HEAD(&carry_reads);
		list_for_each_safe(le, tle, &b->requests) {
			req = list_entry(le, struct drbd_request, tl_requests);
			rv = _req_mod(req, what);

			n_writes += (rv & MR_WRITE) >> MR_WRITE_SHIFT;
			n_reads  += (rv & MR_READ) >> MR_READ_SHIFT;
		}
		tmp = b->next;

		if (n_writes) {
			if (what == resend) {
				b->n_writes = n_writes;
				if (b->w.cb == NULL) {
					b->w.cb = w_send_barrier;
					inc_ap_pending(mdev);
					set_bit(CREATE_BARRIER, &mdev->flags);
				}

				drbd_queue_work(&mdev->data.work, &b->w);
			}
			pn = &b->next;
		} else {
			if (n_reads)
				list_add(&carry_reads, &b->requests);
			/* there could still be requests on that ring list,
			 * in case local io is still pending */
			list_del(&b->requests);

			/* dec_ap_pending corresponding to queue_barrier.
			 * the newest barrier may not have been queued yet,
			 * in which case w.cb is still NULL. */
			if (b->w.cb != NULL)
				dec_ap_pending(mdev);

			if (b == mdev->newest_tle) {
				/* recycle, but reinit! */
				D_ASSERT(tmp == NULL);
				INIT_LIST_HEAD(&b->requests);
				list_splice(&carry_reads, &b->requests);
				INIT_LIST_HEAD(&b->w.list);
				b->w.cb = NULL;
				b->br_number = net_random();
				b->n_writes = 0;

				*pn = b;
				break;
			}
			*pn = tmp;
			kfree(b);
		}
		b = tmp;
		list_splice(&carry_reads, &b->requests);
	}
}


/**
 * tl_clear() - Clears all requests and &struct drbd_tl_epoch objects out of the TL
 * @mdev:	DRBD device.
 *
 * This is called after the connection to the peer was lost. The storage covered
 * by the requests on the transfer gets marked as our of sync. Called from the
 * receiver thread and the worker thread.
 */
void tl_clear(struct drbd_conf *mdev)
{
	struct list_head *le, *tle;
	struct drbd_request *r;

	spin_lock_irq(&mdev->req_lock);

	_tl_restart(mdev, connection_lost_while_pending);

	/* we expect this list to be empty. */
	D_ASSERT(list_empty(&mdev->out_of_sequence_requests));

	/* but just in case, clean it up anyways! */
	list_for_each_safe(le, tle, &mdev->out_of_sequence_requests) {
		r = list_entry(le, struct drbd_request, tl_requests);
		/* It would be nice to complete outside of spinlock.
		 * But this is easier for now. */
		_req_mod(r, connection_lost_while_pending);
	}

	/* ensure bit indicating barrier is required is clear */
	clear_bit(CREATE_BARRIER, &mdev->flags);

	memset(mdev->app_reads_hash, 0, APP_R_HSIZE*sizeof(void *));

	spin_unlock_irq(&mdev->req_lock);
}

void tl_restart(struct drbd_conf *mdev, enum drbd_req_event what)
{
	spin_lock_irq(&mdev->req_lock);
	_tl_restart(mdev, what);
	spin_unlock_irq(&mdev->req_lock);
}

/**
 * cl_wide_st_chg() - TRUE if the state change is a cluster wide one
 * @mdev:	DRBD device.
 * @os:		old (current) state.
 * @ns:		new (wanted) state.
 */
static int cl_wide_st_chg(struct drbd_conf *mdev,
			  union drbd_state os, union drbd_state ns)
{
	return (os.conn >= C_CONNECTED && ns.conn >= C_CONNECTED &&
		 ((os.role != R_PRIMARY && ns.role == R_PRIMARY) ||
		  (os.conn != C_STARTING_SYNC_T && ns.conn == C_STARTING_SYNC_T) ||
		  (os.conn != C_STARTING_SYNC_S && ns.conn == C_STARTING_SYNC_S) ||
		  (os.disk != D_DISKLESS && ns.disk == D_DISKLESS))) ||
		(os.conn >= C_CONNECTED && ns.conn == C_DISCONNECTING) ||
		(os.conn == C_CONNECTED && ns.conn == C_VERIFY_S);
}

int drbd_change_state(struct drbd_conf *mdev, enum chg_state_flags f,
		      union drbd_state mask, union drbd_state val)
{
	unsigned long flags;
	union drbd_state os, ns;
	int rv;

	spin_lock_irqsave(&mdev->req_lock, flags);
	os = mdev->state;
	ns.i = (os.i & ~mask.i) | val.i;
	rv = _drbd_set_state(mdev, ns, f, NULL);
	ns = mdev->state;
	spin_unlock_irqrestore(&mdev->req_lock, flags);

	return rv;
}

/**
 * drbd_force_state() - Impose a change which happens outside our control on our state
 * @mdev:	DRBD device.
 * @mask:	mask of state bits to change.
 * @val:	value of new state bits.
 */
void drbd_force_state(struct drbd_conf *mdev,
	union drbd_state mask, union drbd_state val)
{
	drbd_change_state(mdev, CS_HARD, mask, val);
}

static int is_valid_state(struct drbd_conf *mdev, union drbd_state ns);
static int is_valid_state_transition(struct drbd_conf *,
				     union drbd_state, union drbd_state);
static union drbd_state sanitize_state(struct drbd_conf *mdev, union drbd_state os,
				       union drbd_state ns, const char **warn_sync_abort);
int drbd_send_state_req(struct drbd_conf *,
			union drbd_state, union drbd_state);

static enum drbd_state_ret_codes _req_st_cond(struct drbd_conf *mdev,
				    union drbd_state mask, union drbd_state val)
{
	union drbd_state os, ns;
	unsigned long flags;
	int rv;

	if (test_and_clear_bit(CL_ST_CHG_SUCCESS, &mdev->flags))
		return SS_CW_SUCCESS;

	if (test_and_clear_bit(CL_ST_CHG_FAIL, &mdev->flags))
		return SS_CW_FAILED_BY_PEER;

	rv = 0;
	spin_lock_irqsave(&mdev->req_lock, flags);
	os = mdev->state;
	ns.i = (os.i & ~mask.i) | val.i;
	ns = sanitize_state(mdev, os, ns, NULL);

	if (!cl_wide_st_chg(mdev, os, ns))
		rv = SS_CW_NO_NEED;
	if (!rv) {
		rv = is_valid_state(mdev, ns);
		if (rv == SS_SUCCESS) {
			rv = is_valid_state_transition(mdev, ns, os);
			if (rv == SS_SUCCESS)
				rv = 0; /* cont waiting, otherwise fail. */
		}
	}
	spin_unlock_irqrestore(&mdev->req_lock, flags);

	return rv;
}

/**
 * drbd_req_state() - Perform an eventually cluster wide state change
 * @mdev:	DRBD device.
 * @mask:	mask of state bits to change.
 * @val:	value of new state bits.
 * @f:		flags
 *
 * Should not be called directly, use drbd_request_state() or
 * _drbd_request_state().
 */
static int drbd_req_state(struct drbd_conf *mdev,
			  union drbd_state mask, union drbd_state val,
			  enum chg_state_flags f)
{
	struct completion done;
	unsigned long flags;
	union drbd_state os, ns;
	int rv;

	init_completion(&done);

	if (f & CS_SERIALIZE)
		mutex_lock(&mdev->state_mutex);

	spin_lock_irqsave(&mdev->req_lock, flags);
	os = mdev->state;
	ns.i = (os.i & ~mask.i) | val.i;
	ns = sanitize_state(mdev, os, ns, NULL);

	if (cl_wide_st_chg(mdev, os, ns)) {
		rv = is_valid_state(mdev, ns);
		if (rv == SS_SUCCESS)
			rv = is_valid_state_transition(mdev, ns, os);
		spin_unlock_irqrestore(&mdev->req_lock, flags);

		if (rv < SS_SUCCESS) {
			if (f & CS_VERBOSE)
				print_st_err(mdev, os, ns, rv);
			goto abort;
		}

		drbd_state_lock(mdev);
		if (!drbd_send_state_req(mdev, mask, val)) {
			drbd_state_unlock(mdev);
			rv = SS_CW_FAILED_BY_PEER;
			if (f & CS_VERBOSE)
				print_st_err(mdev, os, ns, rv);
			goto abort;
		}

		wait_event(mdev->state_wait,
			(rv = _req_st_cond(mdev, mask, val)));

		if (rv < SS_SUCCESS) {
			drbd_state_unlock(mdev);
			if (f & CS_VERBOSE)
				print_st_err(mdev, os, ns, rv);
			goto abort;
		}
		spin_lock_irqsave(&mdev->req_lock, flags);
		os = mdev->state;
		ns.i = (os.i & ~mask.i) | val.i;
		rv = _drbd_set_state(mdev, ns, f, &done);
		drbd_state_unlock(mdev);
	} else {
		rv = _drbd_set_state(mdev, ns, f, &done);
	}

	spin_unlock_irqrestore(&mdev->req_lock, flags);

	if (f & CS_WAIT_COMPLETE && rv == SS_SUCCESS) {
		D_ASSERT(current != mdev->worker.task);
		wait_for_completion(&done);
	}

abort:
	if (f & CS_SERIALIZE)
		mutex_unlock(&mdev->state_mutex);

	return rv;
}

/**
 * _drbd_request_state() - Request a state change (with flags)
 * @mdev:	DRBD device.
 * @mask:	mask of state bits to change.
 * @val:	value of new state bits.
 * @f:		flags
 *
 * Cousin of drbd_request_state(), useful with the CS_WAIT_COMPLETE
 * flag, or when logging of failed state change requests is not desired.
 */
int _drbd_request_state(struct drbd_conf *mdev,	union drbd_state mask,
			union drbd_state val,	enum chg_state_flags f)
{
	int rv;

	wait_event(mdev->state_wait,
		   (rv = drbd_req_state(mdev, mask, val, f)) != SS_IN_TRANSIENT_STATE);

	return rv;
}

static void print_st(struct drbd_conf *mdev, char *name, union drbd_state ns)
{
	dev_err(DEV, " %s = { cs:%s ro:%s/%s ds:%s/%s %c%c%c%c }\n",
	    name,
	    drbd_conn_str(ns.conn),
	    drbd_role_str(ns.role),
	    drbd_role_str(ns.peer),
	    drbd_disk_str(ns.disk),
	    drbd_disk_str(ns.pdsk),
	    is_susp(ns) ? 's' : 'r',
	    ns.aftr_isp ? 'a' : '-',
	    ns.peer_isp ? 'p' : '-',
	    ns.user_isp ? 'u' : '-'
	    );
}

void print_st_err(struct drbd_conf *mdev,
	union drbd_state os, union drbd_state ns, int err)
{
	if (err == SS_IN_TRANSIENT_STATE)
		return;
	dev_err(DEV, "State change failed: %s\n", drbd_set_st_err_str(err));
	print_st(mdev, " state", os);
	print_st(mdev, "wanted", ns);
}


#define drbd_peer_str drbd_role_str
#define drbd_pdsk_str drbd_disk_str

#define drbd_susp_str(A)     ((A) ? "1" : "0")
#define drbd_aftr_isp_str(A) ((A) ? "1" : "0")
#define drbd_peer_isp_str(A) ((A) ? "1" : "0")
#define drbd_user_isp_str(A) ((A) ? "1" : "0")

#define PSC(A) \
	({ if (ns.A != os.A) { \
		pbp += sprintf(pbp, #A "( %s -> %s ) ", \
			      drbd_##A##_str(os.A), \
			      drbd_##A##_str(ns.A)); \
	} })

/**
 * is_valid_state() - Returns an SS_ error code if ns is not valid
 * @mdev:	DRBD device.
 * @ns:		State to consider.
 */
static int is_valid_state(struct drbd_conf *mdev, union drbd_state ns)
{
	/* See drbd_state_sw_errors in drbd_strings.c */

	enum drbd_fencing_p fp;
	int rv = SS_SUCCESS;

	fp = FP_DONT_CARE;
	if (get_ldev(mdev)) {
		fp = mdev->ldev->dc.fencing;
		put_ldev(mdev);
	}

	if (get_net_conf(mdev)) {
		if (!mdev->net_conf->two_primaries &&
		    ns.role == R_PRIMARY && ns.peer == R_PRIMARY)
			rv = SS_TWO_PRIMARIES;
		put_net_conf(mdev);
	}

	if (rv <= 0)
		/* already found a reason to abort */;
	else if (ns.role == R_SECONDARY && mdev->open_cnt)
		rv = SS_DEVICE_IN_USE;

	else if (ns.role == R_PRIMARY && ns.conn < C_CONNECTED && ns.disk < D_UP_TO_DATE)
		rv = SS_NO_UP_TO_DATE_DISK;

	else if (fp >= FP_RESOURCE &&
		 ns.role == R_PRIMARY && ns.conn < C_CONNECTED && ns.pdsk >= D_UNKNOWN)
		rv = SS_PRIMARY_NOP;

	else if (ns.role == R_PRIMARY && ns.disk <= D_INCONSISTENT && ns.pdsk <= D_INCONSISTENT)
		rv = SS_NO_UP_TO_DATE_DISK;

	else if (ns.conn > C_CONNECTED && ns.disk < D_INCONSISTENT)
		rv = SS_NO_LOCAL_DISK;

	else if (ns.conn > C_CONNECTED && ns.pdsk < D_INCONSISTENT)
		rv = SS_NO_REMOTE_DISK;

	else if (ns.conn > C_CONNECTED && ns.disk < D_UP_TO_DATE && ns.pdsk < D_UP_TO_DATE)
		rv = SS_NO_UP_TO_DATE_DISK;

	else if ((ns.conn == C_CONNECTED ||
		  ns.conn == C_WF_BITMAP_S ||
		  ns.conn == C_SYNC_SOURCE ||
		  ns.conn == C_PAUSED_SYNC_S) &&
		  ns.disk == D_OUTDATED)
		rv = SS_CONNECTED_OUTDATES;

	else if ((ns.conn == C_VERIFY_S || ns.conn == C_VERIFY_T) &&
		 (mdev->sync_conf.verify_alg[0] == 0))
		rv = SS_NO_VERIFY_ALG;

	else if ((ns.conn == C_VERIFY_S || ns.conn == C_VERIFY_T) &&
		  mdev->agreed_pro_version < 88)
		rv = SS_NOT_SUPPORTED;

	return rv;
}

/**
 * is_valid_state_transition() - Returns an SS_ error code if the state transition is not possible
 * @mdev:	DRBD device.
 * @ns:		new state.
 * @os:		old state.
 */
static int is_valid_state_transition(struct drbd_conf *mdev,
				     union drbd_state ns, union drbd_state os)
{
	int rv = SS_SUCCESS;

	if ((ns.conn == C_STARTING_SYNC_T || ns.conn == C_STARTING_SYNC_S) &&
	    os.conn > C_CONNECTED)
		rv = SS_RESYNC_RUNNING;

	if (ns.conn == C_DISCONNECTING && os.conn == C_STANDALONE)
		rv = SS_ALREADY_STANDALONE;

	if (ns.disk > D_ATTACHING && os.disk == D_DISKLESS)
		rv = SS_IS_DISKLESS;

	if (ns.conn == C_WF_CONNECTION && os.conn < C_UNCONNECTED)
		rv = SS_NO_NET_CONFIG;

	if (ns.disk == D_OUTDATED && os.disk < D_OUTDATED && os.disk != D_ATTACHING)
		rv = SS_LOWER_THAN_OUTDATED;

	if (ns.conn == C_DISCONNECTING && os.conn == C_UNCONNECTED)
		rv = SS_IN_TRANSIENT_STATE;

	if (ns.conn == os.conn && ns.conn == C_WF_REPORT_PARAMS)
		rv = SS_IN_TRANSIENT_STATE;

	if ((ns.conn == C_VERIFY_S || ns.conn == C_VERIFY_T) && os.conn < C_CONNECTED)
		rv = SS_NEED_CONNECTION;

	if ((ns.conn == C_VERIFY_S || ns.conn == C_VERIFY_T) &&
	    ns.conn != os.conn && os.conn > C_CONNECTED)
		rv = SS_RESYNC_RUNNING;

	if ((ns.conn == C_STARTING_SYNC_S || ns.conn == C_STARTING_SYNC_T) &&
	    os.conn < C_CONNECTED)
		rv = SS_NEED_CONNECTION;

	return rv;
}

/**
 * sanitize_state() - Resolves implicitly necessary additional changes to a state transition
 * @mdev:	DRBD device.
 * @os:		old state.
 * @ns:		new state.
 * @warn_sync_abort:
 *
 * When we loose connection, we have to set the state of the peers disk (pdsk)
 * to D_UNKNOWN. This rule and many more along those lines are in this function.
 */
static union drbd_state sanitize_state(struct drbd_conf *mdev, union drbd_state os,
				       union drbd_state ns, const char **warn_sync_abort)
{
	enum drbd_fencing_p fp;

	fp = FP_DONT_CARE;
	if (get_ldev(mdev)) {
		fp = mdev->ldev->dc.fencing;
		put_ldev(mdev);
	}

	/* Disallow Network errors to configure a device's network part */
	if ((ns.conn >= C_TIMEOUT && ns.conn <= C_TEAR_DOWN) &&
	    os.conn <= C_DISCONNECTING)
		ns.conn = os.conn;

	/* After a network error (+C_TEAR_DOWN) only C_UNCONNECTED or C_DISCONNECTING can follow.
	 * If you try to go into some Sync* state, that shall fail (elsewhere). */
	if (os.conn >= C_TIMEOUT && os.conn <= C_TEAR_DOWN &&
	    ns.conn != C_UNCONNECTED && ns.conn != C_DISCONNECTING && ns.conn <= C_TEAR_DOWN)
		ns.conn = os.conn;

	/* we cannot fail (again) if we already detached */
	if (ns.disk == D_FAILED && os.disk == D_DISKLESS)
		ns.disk = D_DISKLESS;

	/* if we are only D_ATTACHING yet,
	 * we can (and should) go directly to D_DISKLESS. */
	if (ns.disk == D_FAILED && os.disk == D_ATTACHING)
		ns.disk = D_DISKLESS;

	/* After C_DISCONNECTING only C_STANDALONE may follow */
	if (os.conn == C_DISCONNECTING && ns.conn != C_STANDALONE)
		ns.conn = os.conn;

	if (ns.conn < C_CONNECTED) {
		ns.peer_isp = 0;
		ns.peer = R_UNKNOWN;
		if (ns.pdsk > D_UNKNOWN || ns.pdsk < D_INCONSISTENT)
			ns.pdsk = D_UNKNOWN;
	}

	/* Clear the aftr_isp when becoming unconfigured */
	if (ns.conn == C_STANDALONE && ns.disk == D_DISKLESS && ns.role == R_SECONDARY)
		ns.aftr_isp = 0;

	/* Abort resync if a disk fails/detaches */
	if (os.conn > C_CONNECTED && ns.conn > C_CONNECTED &&
	    (ns.disk <= D_FAILED || ns.pdsk <= D_FAILED)) {
		if (warn_sync_abort)
			*warn_sync_abort =
				os.conn == C_VERIFY_S || os.conn == C_VERIFY_T ?
				"Online-verify" : "Resync";
		ns.conn = C_CONNECTED;
	}

	if (ns.conn >= C_CONNECTED &&
	    ((ns.disk == D_CONSISTENT || ns.disk == D_OUTDATED) ||
	     (ns.disk == D_NEGOTIATING && ns.conn == C_WF_BITMAP_T))) {
		switch (ns.conn) {
		case C_WF_BITMAP_T:
		case C_PAUSED_SYNC_T:
			ns.disk = D_OUTDATED;
			break;
		case C_CONNECTED:
		case C_WF_BITMAP_S:
		case C_SYNC_SOURCE:
		case C_PAUSED_SYNC_S:
			ns.disk = D_UP_TO_DATE;
			break;
		case C_SYNC_TARGET:
			ns.disk = D_INCONSISTENT;
			dev_warn(DEV, "Implicitly set disk state Inconsistent!\n");
			break;
		}
		if (os.disk == D_OUTDATED && ns.disk == D_UP_TO_DATE)
			dev_warn(DEV, "Implicitly set disk from Outdated to UpToDate\n");
	}

	if (ns.conn >= C_CONNECTED &&
	    (ns.pdsk == D_CONSISTENT || ns.pdsk == D_OUTDATED)) {
		switch (ns.conn) {
		case C_CONNECTED:
		case C_WF_BITMAP_T:
		case C_PAUSED_SYNC_T:
		case C_SYNC_TARGET:
			ns.pdsk = D_UP_TO_DATE;
			break;
		case C_WF_BITMAP_S:
		case C_PAUSED_SYNC_S:
			/* remap any consistent state to D_OUTDATED,
			 * but disallow "upgrade" of not even consistent states.
			 */
			ns.pdsk =
				(D_DISKLESS < os.pdsk && os.pdsk < D_OUTDATED)
				? os.pdsk : D_OUTDATED;
			break;
		case C_SYNC_SOURCE:
			ns.pdsk = D_INCONSISTENT;
			dev_warn(DEV, "Implicitly set pdsk Inconsistent!\n");
			break;
		}
		if (os.pdsk == D_OUTDATED && ns.pdsk == D_UP_TO_DATE)
			dev_warn(DEV, "Implicitly set pdsk from Outdated to UpToDate\n");
	}

	/* Connection breaks down before we finished "Negotiating" */
	if (ns.conn < C_CONNECTED && ns.disk == D_NEGOTIATING &&
	    get_ldev_if_state(mdev, D_NEGOTIATING)) {
		if (mdev->ed_uuid == mdev->ldev->md.uuid[UI_CURRENT]) {
			ns.disk = mdev->new_state_tmp.disk;
			ns.pdsk = mdev->new_state_tmp.pdsk;
		} else {
			dev_alert(DEV, "Connection lost while negotiating, no data!\n");
			ns.disk = D_DISKLESS;
			ns.pdsk = D_UNKNOWN;
		}
		put_ldev(mdev);
	}

	if (fp == FP_STONITH &&
	    (ns.role == R_PRIMARY && ns.conn < C_CONNECTED && ns.pdsk > D_OUTDATED) &&
	    !(os.role == R_PRIMARY && os.conn < C_CONNECTED && os.pdsk > D_OUTDATED))
		ns.susp_fen = 1; /* Suspend IO while fence-peer handler runs (peer lost) */

	if (mdev->sync_conf.on_no_data == OND_SUSPEND_IO &&
	    (ns.role == R_PRIMARY && ns.disk < D_UP_TO_DATE && ns.pdsk < D_UP_TO_DATE) &&
	    !(os.role == R_PRIMARY && os.disk < D_UP_TO_DATE && os.pdsk < D_UP_TO_DATE))
		ns.susp_nod = 1; /* Suspend IO while no data available (no accessible data available) */

	if (ns.aftr_isp || ns.peer_isp || ns.user_isp) {
		if (ns.conn == C_SYNC_SOURCE)
			ns.conn = C_PAUSED_SYNC_S;
		if (ns.conn == C_SYNC_TARGET)
			ns.conn = C_PAUSED_SYNC_T;
	} else {
		if (ns.conn == C_PAUSED_SYNC_S)
			ns.conn = C_SYNC_SOURCE;
		if (ns.conn == C_PAUSED_SYNC_T)
			ns.conn = C_SYNC_TARGET;
	}

	return ns;
}

/* helper for __drbd_set_state */
static void set_ov_position(struct drbd_conf *mdev, enum drbd_conns cs)
{
	if (cs == C_VERIFY_T) {
		/* starting online verify from an arbitrary position
		 * does not fit well into the existing protocol.
		 * on C_VERIFY_T, we initialize ov_left and friends
		 * implicitly in receive_DataRequest once the
		 * first P_OV_REQUEST is received */
		mdev->ov_start_sector = ~(sector_t)0;
	} else {
		unsigned long bit = BM_SECT_TO_BIT(mdev->ov_start_sector);
		if (bit >= mdev->rs_total)
			mdev->ov_start_sector =
				BM_BIT_TO_SECT(mdev->rs_total - 1);
		mdev->ov_position = mdev->ov_start_sector;
	}
}

static void drbd_resume_al(struct drbd_conf *mdev)
{
	if (test_and_clear_bit(AL_SUSPENDED, &mdev->flags))
		dev_info(DEV, "Resumed AL updates\n");
}

/**
 * __drbd_set_state() - Set a new DRBD state
 * @mdev:	DRBD device.
 * @ns:		new state.
 * @flags:	Flags
 * @done:	Optional completion, that will get completed after the after_state_ch() finished
 *
 * Caller needs to hold req_lock, and global_state_lock. Do not call directly.
 */
int __drbd_set_state(struct drbd_conf *mdev,
		    union drbd_state ns, enum chg_state_flags flags,
		    struct completion *done)
{
	union drbd_state os;
	int rv = SS_SUCCESS;
	const char *warn_sync_abort = NULL;
	struct after_state_chg_work *ascw;

	os = mdev->state;

	ns = sanitize_state(mdev, os, ns, &warn_sync_abort);

	if (ns.i == os.i)
		return SS_NOTHING_TO_DO;

	if (!(flags & CS_HARD)) {
		/*  pre-state-change checks ; only look at ns  */
		/* See drbd_state_sw_errors in drbd_strings.c */

		rv = is_valid_state(mdev, ns);
		if (rv < SS_SUCCESS) {
			/* If the old state was illegal as well, then let
			   this happen...*/

			if (is_valid_state(mdev, os) == rv)
				rv = is_valid_state_transition(mdev, ns, os);
		} else
			rv = is_valid_state_transition(mdev, ns, os);
	}

	if (rv < SS_SUCCESS) {
		if (flags & CS_VERBOSE)
			print_st_err(mdev, os, ns, rv);
		return rv;
	}

	if (warn_sync_abort)
		dev_warn(DEV, "%s aborted.\n", warn_sync_abort);

	{
		char *pbp, pb[300];
		pbp = pb;
		*pbp = 0;
		PSC(role);
		PSC(peer);
		PSC(conn);
		PSC(disk);
		PSC(pdsk);
		if (is_susp(ns) != is_susp(os))
			pbp += sprintf(pbp, "susp( %s -> %s ) ",
				       drbd_susp_str(is_susp(os)),
				       drbd_susp_str(is_susp(ns)));
		PSC(aftr_isp);
		PSC(peer_isp);
		PSC(user_isp);
		dev_info(DEV, "%s\n", pb);
	}

	/* solve the race between becoming unconfigured,
	 * worker doing the cleanup, and
	 * admin reconfiguring us:
	 * on (re)configure, first set CONFIG_PENDING,
	 * then wait for a potentially exiting worker,
	 * start the worker, and schedule one no_op.
	 * then proceed with configuration.
	 */
	if (ns.disk == D_DISKLESS &&
	    ns.conn == C_STANDALONE &&
	    ns.role == R_SECONDARY &&
	    !test_and_set_bit(CONFIG_PENDING, &mdev->flags))
		set_bit(DEVICE_DYING, &mdev->flags);

	/* if we are going -> D_FAILED or D_DISKLESS, grab one extra reference
	 * on the ldev here, to be sure the transition -> D_DISKLESS resp.
	 * drbd_ldev_destroy() won't happen before our corresponding
	 * after_state_ch works run, where we put_ldev again. */
	if ((os.disk != D_FAILED && ns.disk == D_FAILED) ||
	    (os.disk != D_DISKLESS && ns.disk == D_DISKLESS))
		atomic_inc(&mdev->local_cnt);

	mdev->state = ns;
	wake_up(&mdev->misc_wait);
	wake_up(&mdev->state_wait);

	/* aborted verify run. log the last position */
	if ((os.conn == C_VERIFY_S || os.conn == C_VERIFY_T) &&
	    ns.conn < C_CONNECTED) {
		mdev->ov_start_sector =
			BM_BIT_TO_SECT(mdev->rs_total - mdev->ov_left);
		dev_info(DEV, "Online Verify reached sector %llu\n",
			(unsigned long long)mdev->ov_start_sector);
	}

	if ((os.conn == C_PAUSED_SYNC_T || os.conn == C_PAUSED_SYNC_S) &&
	    (ns.conn == C_SYNC_TARGET  || ns.conn == C_SYNC_SOURCE)) {
		dev_info(DEV, "Syncer continues.\n");
		mdev->rs_paused += (long)jiffies
				  -(long)mdev->rs_mark_time[mdev->rs_last_mark];
		if (ns.conn == C_SYNC_TARGET)
			mod_timer(&mdev->resync_timer, jiffies);
	}

	if ((os.conn == C_SYNC_TARGET  || os.conn == C_SYNC_SOURCE) &&
	    (ns.conn == C_PAUSED_SYNC_T || ns.conn == C_PAUSED_SYNC_S)) {
		dev_info(DEV, "Resync suspended\n");
		mdev->rs_mark_time[mdev->rs_last_mark] = jiffies;
	}

	if (os.conn == C_CONNECTED &&
	    (ns.conn == C_VERIFY_S || ns.conn == C_VERIFY_T)) {
		unsigned long now = jiffies;
		int i;

		mdev->ov_position = 0;
		mdev->rs_total = drbd_bm_bits(mdev);
		if (mdev->agreed_pro_version >= 90)
			set_ov_position(mdev, ns.conn);
		else
			mdev->ov_start_sector = 0;
		mdev->ov_left = mdev->rs_total
			      - BM_SECT_TO_BIT(mdev->ov_position);
		mdev->rs_start = now;
		mdev->rs_last_events = 0;
		mdev->rs_last_sect_ev = 0;
		mdev->ov_last_oos_size = 0;
		mdev->ov_last_oos_start = 0;

		for (i = 0; i < DRBD_SYNC_MARKS; i++) {
			mdev->rs_mark_left[i] = mdev->rs_total;
			mdev->rs_mark_time[i] = now;
		}

		if (ns.conn == C_VERIFY_S) {
			dev_info(DEV, "Starting Online Verify from sector %llu\n",
					(unsigned long long)mdev->ov_position);
			mod_timer(&mdev->resync_timer, jiffies);
		}
	}

	if (get_ldev(mdev)) {
		u32 mdf = mdev->ldev->md.flags & ~(MDF_CONSISTENT|MDF_PRIMARY_IND|
						 MDF_CONNECTED_IND|MDF_WAS_UP_TO_DATE|
						 MDF_PEER_OUT_DATED|MDF_CRASHED_PRIMARY);

		if (test_bit(CRASHED_PRIMARY, &mdev->flags))
			mdf |= MDF_CRASHED_PRIMARY;
		if (mdev->state.role == R_PRIMARY ||
		    (mdev->state.pdsk < D_INCONSISTENT && mdev->state.peer == R_PRIMARY))
			mdf |= MDF_PRIMARY_IND;
		if (mdev->state.conn > C_WF_REPORT_PARAMS)
			mdf |= MDF_CONNECTED_IND;
		if (mdev->state.disk > D_INCONSISTENT)
			mdf |= MDF_CONSISTENT;
		if (mdev->state.disk > D_OUTDATED)
			mdf |= MDF_WAS_UP_TO_DATE;
		if (mdev->state.pdsk <= D_OUTDATED && mdev->state.pdsk >= D_INCONSISTENT)
			mdf |= MDF_PEER_OUT_DATED;
		if (mdf != mdev->ldev->md.flags) {
			mdev->ldev->md.flags = mdf;
			drbd_md_mark_dirty(mdev);
		}
		if (os.disk < D_CONSISTENT && ns.disk >= D_CONSISTENT)
			drbd_set_ed_uuid(mdev, mdev->ldev->md.uuid[UI_CURRENT]);
		put_ldev(mdev);
	}

	/* Peer was forced D_UP_TO_DATE & R_PRIMARY, consider to resync */
	if (os.disk == D_INCONSISTENT && os.pdsk == D_INCONSISTENT &&
	    os.peer == R_SECONDARY && ns.peer == R_PRIMARY)
		set_bit(CONSIDER_RESYNC, &mdev->flags);

	/* Receiver should clean up itself */
	if (os.conn != C_DISCONNECTING && ns.conn == C_DISCONNECTING)
		drbd_thread_stop_nowait(&mdev->receiver);

	/* Now the receiver finished cleaning up itself, it should die */
	if (os.conn != C_STANDALONE && ns.conn == C_STANDALONE)
		drbd_thread_stop_nowait(&mdev->receiver);

	/* Upon network failure, we need to restart the receiver. */
	if (os.conn > C_TEAR_DOWN &&
	    ns.conn <= C_TEAR_DOWN && ns.conn >= C_TIMEOUT)
		drbd_thread_restart_nowait(&mdev->receiver);

	/* Resume AL writing if we get a connection */
	if (os.conn < C_CONNECTED && ns.conn >= C_CONNECTED)
		drbd_resume_al(mdev);

	ascw = kmalloc(sizeof(*ascw), GFP_ATOMIC);
	if (ascw) {
		ascw->os = os;
		ascw->ns = ns;
		ascw->flags = flags;
		ascw->w.cb = w_after_state_ch;
		ascw->done = done;
		drbd_queue_work(&mdev->data.work, &ascw->w);
	} else {
		dev_warn(DEV, "Could not kmalloc an ascw\n");
	}

	return rv;
}

static int w_after_state_ch(struct drbd_conf *mdev, struct drbd_work *w, int unused)
{
	struct after_state_chg_work *ascw =
		container_of(w, struct after_state_chg_work, w);
	after_state_ch(mdev, ascw->os, ascw->ns, ascw->flags);
	if (ascw->flags & CS_WAIT_COMPLETE) {
		D_ASSERT(ascw->done != NULL);
		complete(ascw->done);
	}
	kfree(ascw);

	return 1;
}

static void abw_start_sync(struct drbd_conf *mdev, int rv)
{
	if (rv) {
		dev_err(DEV, "Writing the bitmap failed not starting resync.\n");
		_drbd_request_state(mdev, NS(conn, C_CONNECTED), CS_VERBOSE);
		return;
	}

	switch (mdev->state.conn) {
	case C_STARTING_SYNC_T:
		_drbd_request_state(mdev, NS(conn, C_WF_SYNC_UUID), CS_VERBOSE);
		break;
	case C_STARTING_SYNC_S:
		drbd_start_resync(mdev, C_SYNC_SOURCE);
		break;
	}
}

/**
 * after_state_ch() - Perform after state change actions that may sleep
 * @mdev:	DRBD device.
 * @os:		old state.
 * @ns:		new state.
 * @flags:	Flags
 */
static void after_state_ch(struct drbd_conf *mdev, union drbd_state os,
			   union drbd_state ns, enum chg_state_flags flags)
{
	enum drbd_fencing_p fp;
	enum drbd_req_event what = nothing;
	union drbd_state nsm = (union drbd_state){ .i = -1 };

	if (os.conn != C_CONNECTED && ns.conn == C_CONNECTED) {
		clear_bit(CRASHED_PRIMARY, &mdev->flags);
		if (mdev->p_uuid)
			mdev->p_uuid[UI_FLAGS] &= ~((u64)2);
	}

	fp = FP_DONT_CARE;
	if (get_ldev(mdev)) {
		fp = mdev->ldev->dc.fencing;
		put_ldev(mdev);
	}

	/* Inform userspace about the change... */
	drbd_bcast_state(mdev, ns);

	if (!(os.role == R_PRIMARY && os.disk < D_UP_TO_DATE && os.pdsk < D_UP_TO_DATE) &&
	    (ns.role == R_PRIMARY && ns.disk < D_UP_TO_DATE && ns.pdsk < D_UP_TO_DATE))
		drbd_khelper(mdev, "pri-on-incon-degr");

	/* Here we have the actions that are performed after a
	   state change. This function might sleep */

	nsm.i = -1;
	if (ns.susp_nod) {
		if (os.conn < C_CONNECTED && ns.conn >= C_CONNECTED) {
			if (ns.conn == C_CONNECTED)
				what = resend, nsm.susp_nod = 0;
			else /* ns.conn > C_CONNECTED */
				dev_err(DEV, "Unexpected Resynd going on!\n");
		}

		if (os.disk == D_ATTACHING && ns.disk > D_ATTACHING)
			what = restart_frozen_disk_io, nsm.susp_nod = 0;

	}

	if (ns.susp_fen) {
		/* case1: The outdate peer handler is successful: */
		if (os.pdsk > D_OUTDATED  && ns.pdsk <= D_OUTDATED) {
			tl_clear(mdev);
			if (test_bit(NEW_CUR_UUID, &mdev->flags)) {
				drbd_uuid_new_current(mdev);
				clear_bit(NEW_CUR_UUID, &mdev->flags);
			}
			spin_lock_irq(&mdev->req_lock);
			_drbd_set_state(_NS(mdev, susp_fen, 0), CS_VERBOSE, NULL);
			spin_unlock_irq(&mdev->req_lock);
		}
		/* case2: The connection was established again: */
		if (os.conn < C_CONNECTED && ns.conn >= C_CONNECTED) {
			clear_bit(NEW_CUR_UUID, &mdev->flags);
			what = resend;
			nsm.susp_fen = 0;
		}
	}

	if (what != nothing) {
		spin_lock_irq(&mdev->req_lock);
		_tl_restart(mdev, what);
		nsm.i &= mdev->state.i;
		_drbd_set_state(mdev, nsm, CS_VERBOSE, NULL);
		spin_unlock_irq(&mdev->req_lock);
	}

	/* Do not change the order of the if above and the two below... */
	if (os.pdsk == D_DISKLESS && ns.pdsk > D_DISKLESS) {      /* attach on the peer */
		drbd_send_uuids(mdev);
		drbd_send_state(mdev);
	}
	if (os.conn != C_WF_BITMAP_S && ns.conn == C_WF_BITMAP_S)
		drbd_queue_bitmap_io(mdev, &drbd_send_bitmap, NULL, "send_bitmap (WFBitMapS)");

	/* Lost contact to peer's copy of the data */
	if ((os.pdsk >= D_INCONSISTENT &&
	     os.pdsk != D_UNKNOWN &&
	     os.pdsk != D_OUTDATED)
	&&  (ns.pdsk < D_INCONSISTENT ||
	     ns.pdsk == D_UNKNOWN ||
	     ns.pdsk == D_OUTDATED)) {
		if (get_ldev(mdev)) {
			if ((ns.role == R_PRIMARY || ns.peer == R_PRIMARY) &&
			    mdev->ldev->md.uuid[UI_BITMAP] == 0 && ns.disk >= D_UP_TO_DATE) {
				if (is_susp(mdev->state)) {
					set_bit(NEW_CUR_UUID, &mdev->flags);
				} else {
					drbd_uuid_new_current(mdev);
					drbd_send_uuids(mdev);
				}
			}
			put_ldev(mdev);
		}
	}

	if (ns.pdsk < D_INCONSISTENT && get_ldev(mdev)) {
		if (ns.peer == R_PRIMARY && mdev->ldev->md.uuid[UI_BITMAP] == 0) {
			drbd_uuid_new_current(mdev);
			drbd_send_uuids(mdev);
		}

		/* D_DISKLESS Peer becomes secondary */
		if (os.peer == R_PRIMARY && ns.peer == R_SECONDARY)
			drbd_al_to_on_disk_bm(mdev);
		put_ldev(mdev);
	}

	/* Last part of the attaching process ... */
	if (ns.conn >= C_CONNECTED &&
	    os.disk == D_ATTACHING && ns.disk == D_NEGOTIATING) {
		drbd_send_sizes(mdev, 0, 0);  /* to start sync... */
		drbd_send_uuids(mdev);
		drbd_send_state(mdev);
	}

	/* We want to pause/continue resync, tell peer. */
	if (ns.conn >= C_CONNECTED &&
	     ((os.aftr_isp != ns.aftr_isp) ||
	      (os.user_isp != ns.user_isp)))
		drbd_send_state(mdev);

	/* In case one of the isp bits got set, suspend other devices. */
	if ((!os.aftr_isp && !os.peer_isp && !os.user_isp) &&
	    (ns.aftr_isp || ns.peer_isp || ns.user_isp))
		suspend_other_sg(mdev);

	/* Make sure the peer gets informed about eventual state
	   changes (ISP bits) while we were in WFReportParams. */
	if (os.conn == C_WF_REPORT_PARAMS && ns.conn >= C_CONNECTED)
		drbd_send_state(mdev);

	/* We are in the progress to start a full sync... */
	if ((os.conn != C_STARTING_SYNC_T && ns.conn == C_STARTING_SYNC_T) ||
	    (os.conn != C_STARTING_SYNC_S && ns.conn == C_STARTING_SYNC_S))
		drbd_queue_bitmap_io(mdev, &drbd_bmio_set_n_write, &abw_start_sync, "set_n_write from StartingSync");

	/* We are invalidating our self... */
	if (os.conn < C_CONNECTED && ns.conn < C_CONNECTED &&
	    os.disk > D_INCONSISTENT && ns.disk == D_INCONSISTENT)
		drbd_queue_bitmap_io(mdev, &drbd_bmio_set_n_write, NULL, "set_n_write from invalidate");

	/* first half of local IO error, failure to attach,
	 * or administrative detach */
	if (os.disk != D_FAILED && ns.disk == D_FAILED) {
		enum drbd_io_error_p eh;
		int was_io_error;
		/* corresponding get_ldev was in __drbd_set_state, to serialize
		 * our cleanup here with the transition to D_DISKLESS,
		 * so it is safe to dreference ldev here. */
		eh = mdev->ldev->dc.on_io_error;
		was_io_error = test_and_clear_bit(WAS_IO_ERROR, &mdev->flags);

		/* current state still has to be D_FAILED,
		 * there is only one way out: to D_DISKLESS,
		 * and that may only happen after our put_ldev below. */
		if (mdev->state.disk != D_FAILED)
			dev_err(DEV,
				"ASSERT FAILED: disk is %s during detach\n",
				drbd_disk_str(mdev->state.disk));

		if (drbd_send_state(mdev))
			dev_warn(DEV, "Notified peer that I am detaching my disk\n");
		else
			dev_err(DEV, "Sending state for detaching disk failed\n");

		drbd_rs_cancel_all(mdev);

		/* In case we want to get something to stable storage still,
		 * this may be the last chance.
		 * Following put_ldev may transition to D_DISKLESS. */
		drbd_md_sync(mdev);
		put_ldev(mdev);

		if (was_io_error && eh == EP_CALL_HELPER)
			drbd_khelper(mdev, "local-io-error");
	}

        /* second half of local IO error, failure to attach,
         * or administrative detach,
         * after local_cnt references have reached zero again */
        if (os.disk != D_DISKLESS && ns.disk == D_DISKLESS) {
                /* We must still be diskless,
                 * re-attach has to be serialized with this! */
                if (mdev->state.disk != D_DISKLESS)
                        dev_err(DEV,
                                "ASSERT FAILED: disk is %s while going diskless\n",
                                drbd_disk_str(mdev->state.disk));
<<<<<<< HEAD

                mdev->rs_total = 0;
                mdev->rs_failed = 0;
                atomic_set(&mdev->rs_pending_cnt, 0);

=======

                mdev->rs_total = 0;
                mdev->rs_failed = 0;
                atomic_set(&mdev->rs_pending_cnt, 0);

>>>>>>> 3cbea436
		if (drbd_send_state(mdev))
			dev_warn(DEV, "Notified peer that I'm now diskless.\n");
		else
			dev_err(DEV, "Sending state for being diskless failed\n");
		/* corresponding get_ldev in __drbd_set_state
		 * this may finaly trigger drbd_ldev_destroy. */
		put_ldev(mdev);
	}

	/* Disks got bigger while they were detached */
	if (ns.disk > D_NEGOTIATING && ns.pdsk > D_NEGOTIATING &&
	    test_and_clear_bit(RESYNC_AFTER_NEG, &mdev->flags)) {
		if (ns.conn == C_CONNECTED)
			resync_after_online_grow(mdev);
	}

	/* A resync finished or aborted, wake paused devices... */
	if ((os.conn > C_CONNECTED && ns.conn <= C_CONNECTED) ||
	    (os.peer_isp && !ns.peer_isp) ||
	    (os.user_isp && !ns.user_isp))
		resume_next_sg(mdev);

	/* sync target done with resync.  Explicitly notify peer, even though
	 * it should (at least for non-empty resyncs) already know itself. */
	if (os.disk < D_UP_TO_DATE && os.conn >= C_SYNC_SOURCE && ns.conn == C_CONNECTED)
		drbd_send_state(mdev);

	/* free tl_hash if we Got thawed and are C_STANDALONE */
	if (ns.conn == C_STANDALONE && !is_susp(ns) && mdev->tl_hash)
		drbd_free_tl_hash(mdev);

	/* Upon network connection, we need to start the receiver */
	if (os.conn == C_STANDALONE && ns.conn == C_UNCONNECTED)
		drbd_thread_start(&mdev->receiver);

	/* Terminate worker thread if we are unconfigured - it will be
	   restarted as needed... */
	if (ns.disk == D_DISKLESS &&
	    ns.conn == C_STANDALONE &&
	    ns.role == R_SECONDARY) {
		if (os.aftr_isp != ns.aftr_isp)
			resume_next_sg(mdev);
		/* set in __drbd_set_state, unless CONFIG_PENDING was set */
		if (test_bit(DEVICE_DYING, &mdev->flags))
			drbd_thread_stop_nowait(&mdev->worker);
	}

	drbd_md_sync(mdev);
}


static int drbd_thread_setup(void *arg)
{
	struct drbd_thread *thi = (struct drbd_thread *) arg;
	struct drbd_conf *mdev = thi->mdev;
	unsigned long flags;
	int retval;

restart:
	retval = thi->function(thi);

	spin_lock_irqsave(&thi->t_lock, flags);

	/* if the receiver has been "Exiting", the last thing it did
	 * was set the conn state to "StandAlone",
	 * if now a re-connect request comes in, conn state goes C_UNCONNECTED,
	 * and receiver thread will be "started".
	 * drbd_thread_start needs to set "Restarting" in that case.
	 * t_state check and assignment needs to be within the same spinlock,
	 * so either thread_start sees Exiting, and can remap to Restarting,
	 * or thread_start see None, and can proceed as normal.
	 */

	if (thi->t_state == Restarting) {
		dev_info(DEV, "Restarting %s\n", current->comm);
		thi->t_state = Running;
		spin_unlock_irqrestore(&thi->t_lock, flags);
		goto restart;
	}

	thi->task = NULL;
	thi->t_state = None;
	smp_mb();
	complete(&thi->stop);
	spin_unlock_irqrestore(&thi->t_lock, flags);

	dev_info(DEV, "Terminating %s\n", current->comm);

	/* Release mod reference taken when thread was started */
	module_put(THIS_MODULE);
	return retval;
}

static void drbd_thread_init(struct drbd_conf *mdev, struct drbd_thread *thi,
		      int (*func) (struct drbd_thread *))
{
	spin_lock_init(&thi->t_lock);
	thi->task    = NULL;
	thi->t_state = None;
	thi->function = func;
	thi->mdev = mdev;
}

int drbd_thread_start(struct drbd_thread *thi)
{
	struct drbd_conf *mdev = thi->mdev;
	struct task_struct *nt;
	unsigned long flags;

	const char *me =
		thi == &mdev->receiver ? "receiver" :
		thi == &mdev->asender  ? "asender"  :
		thi == &mdev->worker   ? "worker"   : "NONSENSE";

	/* is used from state engine doing drbd_thread_stop_nowait,
	 * while holding the req lock irqsave */
	spin_lock_irqsave(&thi->t_lock, flags);

	switch (thi->t_state) {
	case None:
		dev_info(DEV, "Starting %s thread (from %s [%d])\n",
				me, current->comm, current->pid);

		/* Get ref on module for thread - this is released when thread exits */
		if (!try_module_get(THIS_MODULE)) {
			dev_err(DEV, "Failed to get module reference in drbd_thread_start\n");
			spin_unlock_irqrestore(&thi->t_lock, flags);
			return FALSE;
		}

		init_completion(&thi->stop);
		D_ASSERT(thi->task == NULL);
		thi->reset_cpu_mask = 1;
		thi->t_state = Running;
		spin_unlock_irqrestore(&thi->t_lock, flags);
		flush_signals(current); /* otherw. may get -ERESTARTNOINTR */

		nt = kthread_create(drbd_thread_setup, (void *) thi,
				    "drbd%d_%s", mdev_to_minor(mdev), me);

		if (IS_ERR(nt)) {
			dev_err(DEV, "Couldn't start thread\n");

			module_put(THIS_MODULE);
			return FALSE;
		}
		spin_lock_irqsave(&thi->t_lock, flags);
		thi->task = nt;
		thi->t_state = Running;
		spin_unlock_irqrestore(&thi->t_lock, flags);
		wake_up_process(nt);
		break;
	case Exiting:
		thi->t_state = Restarting;
		dev_info(DEV, "Restarting %s thread (from %s [%d])\n",
				me, current->comm, current->pid);
		/* fall through */
	case Running:
	case Restarting:
	default:
		spin_unlock_irqrestore(&thi->t_lock, flags);
		break;
	}

	return TRUE;
}


void _drbd_thread_stop(struct drbd_thread *thi, int restart, int wait)
{
	unsigned long flags;

	enum drbd_thread_state ns = restart ? Restarting : Exiting;

	/* may be called from state engine, holding the req lock irqsave */
	spin_lock_irqsave(&thi->t_lock, flags);

	if (thi->t_state == None) {
		spin_unlock_irqrestore(&thi->t_lock, flags);
		if (restart)
			drbd_thread_start(thi);
		return;
	}

	if (thi->t_state != ns) {
		if (thi->task == NULL) {
			spin_unlock_irqrestore(&thi->t_lock, flags);
			return;
		}

		thi->t_state = ns;
		smp_mb();
		init_completion(&thi->stop);
		if (thi->task != current)
			force_sig(DRBD_SIGKILL, thi->task);

	}

	spin_unlock_irqrestore(&thi->t_lock, flags);

	if (wait)
		wait_for_completion(&thi->stop);
}

#ifdef CONFIG_SMP
/**
 * drbd_calc_cpu_mask() - Generate CPU masks, spread over all CPUs
 * @mdev:	DRBD device.
 *
 * Forces all threads of a device onto the same CPU. This is beneficial for
 * DRBD's performance. May be overwritten by user's configuration.
 */
void drbd_calc_cpu_mask(struct drbd_conf *mdev)
{
	int ord, cpu;

	/* user override. */
	if (cpumask_weight(mdev->cpu_mask))
		return;

	ord = mdev_to_minor(mdev) % cpumask_weight(cpu_online_mask);
	for_each_online_cpu(cpu) {
		if (ord-- == 0) {
			cpumask_set_cpu(cpu, mdev->cpu_mask);
			return;
		}
	}
	/* should not be reached */
	cpumask_setall(mdev->cpu_mask);
}

/**
 * drbd_thread_current_set_cpu() - modifies the cpu mask of the _current_ thread
 * @mdev:	DRBD device.
 *
 * call in the "main loop" of _all_ threads, no need for any mutex, current won't die
 * prematurely.
 */
void drbd_thread_current_set_cpu(struct drbd_conf *mdev)
{
	struct task_struct *p = current;
	struct drbd_thread *thi =
		p == mdev->asender.task  ? &mdev->asender  :
		p == mdev->receiver.task ? &mdev->receiver :
		p == mdev->worker.task   ? &mdev->worker   :
		NULL;
	ERR_IF(thi == NULL)
		return;
	if (!thi->reset_cpu_mask)
		return;
	thi->reset_cpu_mask = 0;
	set_cpus_allowed_ptr(p, mdev->cpu_mask);
}
#endif

/* the appropriate socket mutex must be held already */
int _drbd_send_cmd(struct drbd_conf *mdev, struct socket *sock,
			  enum drbd_packets cmd, struct p_header80 *h,
			  size_t size, unsigned msg_flags)
{
	int sent, ok;

	ERR_IF(!h) return FALSE;
	ERR_IF(!size) return FALSE;

	h->magic   = BE_DRBD_MAGIC;
	h->command = cpu_to_be16(cmd);
	h->length  = cpu_to_be16(size-sizeof(struct p_header80));

	sent = drbd_send(mdev, sock, h, size, msg_flags);

	ok = (sent == size);
	if (!ok)
		dev_err(DEV, "short sent %s size=%d sent=%d\n",
		    cmdname(cmd), (int)size, sent);
	return ok;
}

/* don't pass the socket. we may only look at it
 * when we hold the appropriate socket mutex.
 */
int drbd_send_cmd(struct drbd_conf *mdev, int use_data_socket,
		  enum drbd_packets cmd, struct p_header80 *h, size_t size)
{
	int ok = 0;
	struct socket *sock;

	if (use_data_socket) {
		mutex_lock(&mdev->data.mutex);
		sock = mdev->data.socket;
	} else {
		mutex_lock(&mdev->meta.mutex);
		sock = mdev->meta.socket;
	}

	/* drbd_disconnect() could have called drbd_free_sock()
	 * while we were waiting in down()... */
	if (likely(sock != NULL))
		ok = _drbd_send_cmd(mdev, sock, cmd, h, size, 0);

	if (use_data_socket)
		mutex_unlock(&mdev->data.mutex);
	else
		mutex_unlock(&mdev->meta.mutex);
	return ok;
}

int drbd_send_cmd2(struct drbd_conf *mdev, enum drbd_packets cmd, char *data,
		   size_t size)
{
	struct p_header80 h;
	int ok;

	h.magic   = BE_DRBD_MAGIC;
	h.command = cpu_to_be16(cmd);
	h.length  = cpu_to_be16(size);

	if (!drbd_get_data_sock(mdev))
		return 0;

	ok = (sizeof(h) ==
		drbd_send(mdev, mdev->data.socket, &h, sizeof(h), 0));
	ok = ok && (size ==
		drbd_send(mdev, mdev->data.socket, data, size, 0));

	drbd_put_data_sock(mdev);

	return ok;
}

int drbd_send_sync_param(struct drbd_conf *mdev, struct syncer_conf *sc)
{
	struct p_rs_param_95 *p;
	struct socket *sock;
	int size, rv;
	const int apv = mdev->agreed_pro_version;

	size = apv <= 87 ? sizeof(struct p_rs_param)
		: apv == 88 ? sizeof(struct p_rs_param)
			+ strlen(mdev->sync_conf.verify_alg) + 1
		: apv <= 94 ? sizeof(struct p_rs_param_89)
		: /* apv >= 95 */ sizeof(struct p_rs_param_95);

	/* used from admin command context and receiver/worker context.
	 * to avoid kmalloc, grab the socket right here,
	 * then use the pre-allocated sbuf there */
	mutex_lock(&mdev->data.mutex);
	sock = mdev->data.socket;

	if (likely(sock != NULL)) {
		enum drbd_packets cmd = apv >= 89 ? P_SYNC_PARAM89 : P_SYNC_PARAM;

		p = &mdev->data.sbuf.rs_param_95;

		/* initialize verify_alg and csums_alg */
		memset(p->verify_alg, 0, 2 * SHARED_SECRET_MAX);

		p->rate = cpu_to_be32(sc->rate);
		p->c_plan_ahead = cpu_to_be32(sc->c_plan_ahead);
		p->c_delay_target = cpu_to_be32(sc->c_delay_target);
		p->c_fill_target = cpu_to_be32(sc->c_fill_target);
		p->c_max_rate = cpu_to_be32(sc->c_max_rate);

		if (apv >= 88)
			strcpy(p->verify_alg, mdev->sync_conf.verify_alg);
		if (apv >= 89)
			strcpy(p->csums_alg, mdev->sync_conf.csums_alg);

		rv = _drbd_send_cmd(mdev, sock, cmd, &p->head, size, 0);
	} else
		rv = 0; /* not ok */

	mutex_unlock(&mdev->data.mutex);

	return rv;
}

int drbd_send_protocol(struct drbd_conf *mdev)
{
	struct p_protocol *p;
	int size, cf, rv;

	size = sizeof(struct p_protocol);

	if (mdev->agreed_pro_version >= 87)
		size += strlen(mdev->net_conf->integrity_alg) + 1;

	/* we must not recurse into our own queue,
	 * as that is blocked during handshake */
	p = kmalloc(size, GFP_NOIO);
	if (p == NULL)
		return 0;

	p->protocol      = cpu_to_be32(mdev->net_conf->wire_protocol);
	p->after_sb_0p   = cpu_to_be32(mdev->net_conf->after_sb_0p);
	p->after_sb_1p   = cpu_to_be32(mdev->net_conf->after_sb_1p);
	p->after_sb_2p   = cpu_to_be32(mdev->net_conf->after_sb_2p);
	p->two_primaries = cpu_to_be32(mdev->net_conf->two_primaries);

	cf = 0;
	if (mdev->net_conf->want_lose)
		cf |= CF_WANT_LOSE;
	if (mdev->net_conf->dry_run) {
		if (mdev->agreed_pro_version >= 92)
			cf |= CF_DRY_RUN;
		else {
			dev_err(DEV, "--dry-run is not supported by peer");
			kfree(p);
			return 0;
		}
	}
	p->conn_flags    = cpu_to_be32(cf);

	if (mdev->agreed_pro_version >= 87)
		strcpy(p->integrity_alg, mdev->net_conf->integrity_alg);

	rv = drbd_send_cmd(mdev, USE_DATA_SOCKET, P_PROTOCOL,
			   (struct p_header80 *)p, size);
	kfree(p);
	return rv;
}

int _drbd_send_uuids(struct drbd_conf *mdev, u64 uuid_flags)
{
	struct p_uuids p;
	int i;

	if (!get_ldev_if_state(mdev, D_NEGOTIATING))
		return 1;

	for (i = UI_CURRENT; i < UI_SIZE; i++)
		p.uuid[i] = mdev->ldev ? cpu_to_be64(mdev->ldev->md.uuid[i]) : 0;

	mdev->comm_bm_set = drbd_bm_total_weight(mdev);
	p.uuid[UI_SIZE] = cpu_to_be64(mdev->comm_bm_set);
	uuid_flags |= mdev->net_conf->want_lose ? 1 : 0;
	uuid_flags |= test_bit(CRASHED_PRIMARY, &mdev->flags) ? 2 : 0;
	uuid_flags |= mdev->new_state_tmp.disk == D_INCONSISTENT ? 4 : 0;
	p.uuid[UI_FLAGS] = cpu_to_be64(uuid_flags);

	put_ldev(mdev);

	return drbd_send_cmd(mdev, USE_DATA_SOCKET, P_UUIDS,
			     (struct p_header80 *)&p, sizeof(p));
}

int drbd_send_uuids(struct drbd_conf *mdev)
{
	return _drbd_send_uuids(mdev, 0);
}

int drbd_send_uuids_skip_initial_sync(struct drbd_conf *mdev)
{
	return _drbd_send_uuids(mdev, 8);
}


int drbd_send_sync_uuid(struct drbd_conf *mdev, u64 val)
{
	struct p_rs_uuid p;

	p.uuid = cpu_to_be64(val);

	return drbd_send_cmd(mdev, USE_DATA_SOCKET, P_SYNC_UUID,
			     (struct p_header80 *)&p, sizeof(p));
}

int drbd_send_sizes(struct drbd_conf *mdev, int trigger_reply, enum dds_flags flags)
{
	struct p_sizes p;
	sector_t d_size, u_size;
	int q_order_type;
	int ok;

	if (get_ldev_if_state(mdev, D_NEGOTIATING)) {
		D_ASSERT(mdev->ldev->backing_bdev);
		d_size = drbd_get_max_capacity(mdev->ldev);
		u_size = mdev->ldev->dc.disk_size;
		q_order_type = drbd_queue_order_type(mdev);
		put_ldev(mdev);
	} else {
		d_size = 0;
		u_size = 0;
		q_order_type = QUEUE_ORDERED_NONE;
	}

	p.d_size = cpu_to_be64(d_size);
	p.u_size = cpu_to_be64(u_size);
	p.c_size = cpu_to_be64(trigger_reply ? 0 : drbd_get_capacity(mdev->this_bdev));
	p.max_segment_size = cpu_to_be32(queue_max_segment_size(mdev->rq_queue));
	p.queue_order_type = cpu_to_be16(q_order_type);
	p.dds_flags = cpu_to_be16(flags);

	ok = drbd_send_cmd(mdev, USE_DATA_SOCKET, P_SIZES,
			   (struct p_header80 *)&p, sizeof(p));
	return ok;
}

/**
 * drbd_send_state() - Sends the drbd state to the peer
 * @mdev:	DRBD device.
 */
int drbd_send_state(struct drbd_conf *mdev)
{
	struct socket *sock;
	struct p_state p;
	int ok = 0;

	/* Grab state lock so we wont send state if we're in the middle
	 * of a cluster wide state change on another thread */
	drbd_state_lock(mdev);

	mutex_lock(&mdev->data.mutex);

	p.state = cpu_to_be32(mdev->state.i); /* Within the send mutex */
	sock = mdev->data.socket;

	if (likely(sock != NULL)) {
		ok = _drbd_send_cmd(mdev, sock, P_STATE,
				    (struct p_header80 *)&p, sizeof(p), 0);
	}

	mutex_unlock(&mdev->data.mutex);

	drbd_state_unlock(mdev);
	return ok;
}

int drbd_send_state_req(struct drbd_conf *mdev,
	union drbd_state mask, union drbd_state val)
{
	struct p_req_state p;

	p.mask    = cpu_to_be32(mask.i);
	p.val     = cpu_to_be32(val.i);

	return drbd_send_cmd(mdev, USE_DATA_SOCKET, P_STATE_CHG_REQ,
			     (struct p_header80 *)&p, sizeof(p));
}

int drbd_send_sr_reply(struct drbd_conf *mdev, int retcode)
{
	struct p_req_state_reply p;

	p.retcode    = cpu_to_be32(retcode);

	return drbd_send_cmd(mdev, USE_META_SOCKET, P_STATE_CHG_REPLY,
			     (struct p_header80 *)&p, sizeof(p));
}

int fill_bitmap_rle_bits(struct drbd_conf *mdev,
	struct p_compressed_bm *p,
	struct bm_xfer_ctx *c)
{
	struct bitstream bs;
	unsigned long plain_bits;
	unsigned long tmp;
	unsigned long rl;
	unsigned len;
	unsigned toggle;
	int bits;

	/* may we use this feature? */
	if ((mdev->sync_conf.use_rle == 0) ||
		(mdev->agreed_pro_version < 90))
			return 0;

	if (c->bit_offset >= c->bm_bits)
		return 0; /* nothing to do. */

	/* use at most thus many bytes */
	bitstream_init(&bs, p->code, BM_PACKET_VLI_BYTES_MAX, 0);
	memset(p->code, 0, BM_PACKET_VLI_BYTES_MAX);
	/* plain bits covered in this code string */
	plain_bits = 0;

	/* p->encoding & 0x80 stores whether the first run length is set.
	 * bit offset is implicit.
	 * start with toggle == 2 to be able to tell the first iteration */
	toggle = 2;

	/* see how much plain bits we can stuff into one packet
	 * using RLE and VLI. */
	do {
		tmp = (toggle == 0) ? _drbd_bm_find_next_zero(mdev, c->bit_offset)
				    : _drbd_bm_find_next(mdev, c->bit_offset);
		if (tmp == -1UL)
			tmp = c->bm_bits;
		rl = tmp - c->bit_offset;

		if (toggle == 2) { /* first iteration */
			if (rl == 0) {
				/* the first checked bit was set,
				 * store start value, */
				DCBP_set_start(p, 1);
				/* but skip encoding of zero run length */
				toggle = !toggle;
				continue;
			}
			DCBP_set_start(p, 0);
		}

		/* paranoia: catch zero runlength.
		 * can only happen if bitmap is modified while we scan it. */
		if (rl == 0) {
			dev_err(DEV, "unexpected zero runlength while encoding bitmap "
			    "t:%u bo:%lu\n", toggle, c->bit_offset);
			return -1;
		}

		bits = vli_encode_bits(&bs, rl);
		if (bits == -ENOBUFS) /* buffer full */
			break;
		if (bits <= 0) {
			dev_err(DEV, "error while encoding bitmap: %d\n", bits);
			return 0;
		}

		toggle = !toggle;
		plain_bits += rl;
		c->bit_offset = tmp;
	} while (c->bit_offset < c->bm_bits);

	len = bs.cur.b - p->code + !!bs.cur.bit;

	if (plain_bits < (len << 3)) {
		/* incompressible with this method.
		 * we need to rewind both word and bit position. */
		c->bit_offset -= plain_bits;
		bm_xfer_ctx_bit_to_word_offset(c);
		c->bit_offset = c->word_offset * BITS_PER_LONG;
		return 0;
	}

	/* RLE + VLI was able to compress it just fine.
	 * update c->word_offset. */
	bm_xfer_ctx_bit_to_word_offset(c);

	/* store pad_bits */
	DCBP_set_pad_bits(p, (8 - bs.cur.bit) & 0x7);

	return len;
}

enum { OK, FAILED, DONE }
send_bitmap_rle_or_plain(struct drbd_conf *mdev,
	struct p_header80 *h, struct bm_xfer_ctx *c)
{
	struct p_compressed_bm *p = (void*)h;
	unsigned long num_words;
	int len;
	int ok;

	len = fill_bitmap_rle_bits(mdev, p, c);

	if (len < 0)
		return FAILED;

	if (len) {
		DCBP_set_code(p, RLE_VLI_Bits);
		ok = _drbd_send_cmd(mdev, mdev->data.socket, P_COMPRESSED_BITMAP, h,
			sizeof(*p) + len, 0);

		c->packets[0]++;
		c->bytes[0] += sizeof(*p) + len;

		if (c->bit_offset >= c->bm_bits)
			len = 0; /* DONE */
	} else {
		/* was not compressible.
		 * send a buffer full of plain text bits instead. */
		num_words = min_t(size_t, BM_PACKET_WORDS, c->bm_words - c->word_offset);
		len = num_words * sizeof(long);
		if (len)
			drbd_bm_get_lel(mdev, c->word_offset, num_words, (unsigned long*)h->payload);
		ok = _drbd_send_cmd(mdev, mdev->data.socket, P_BITMAP,
				   h, sizeof(struct p_header80) + len, 0);
		c->word_offset += num_words;
		c->bit_offset = c->word_offset * BITS_PER_LONG;

		c->packets[1]++;
		c->bytes[1] += sizeof(struct p_header80) + len;

		if (c->bit_offset > c->bm_bits)
			c->bit_offset = c->bm_bits;
	}
	ok = ok ? ((len == 0) ? DONE : OK) : FAILED;

	if (ok == DONE)
		INFO_bm_xfer_stats(mdev, "send", c);
	return ok;
}

/* See the comment at receive_bitmap() */
int _drbd_send_bitmap(struct drbd_conf *mdev)
{
	struct bm_xfer_ctx c;
	struct p_header80 *p;
	int ret;

	ERR_IF(!mdev->bitmap) return FALSE;

	/* maybe we should use some per thread scratch page,
	 * and allocate that during initial device creation? */
	p = (struct p_header80 *) __get_free_page(GFP_NOIO);
	if (!p) {
		dev_err(DEV, "failed to allocate one page buffer in %s\n", __func__);
		return FALSE;
	}

	if (get_ldev(mdev)) {
		if (drbd_md_test_flag(mdev->ldev, MDF_FULL_SYNC)) {
			dev_info(DEV, "Writing the whole bitmap, MDF_FullSync was set.\n");
			drbd_bm_set_all(mdev);
			if (drbd_bm_write(mdev)) {
				/* write_bm did fail! Leave full sync flag set in Meta P_DATA
				 * but otherwise process as per normal - need to tell other
				 * side that a full resync is required! */
				dev_err(DEV, "Failed to write bitmap to disk!\n");
			} else {
				drbd_md_clear_flag(mdev, MDF_FULL_SYNC);
				drbd_md_sync(mdev);
			}
		}
		put_ldev(mdev);
	}

	c = (struct bm_xfer_ctx) {
		.bm_bits = drbd_bm_bits(mdev),
		.bm_words = drbd_bm_words(mdev),
	};

	do {
		ret = send_bitmap_rle_or_plain(mdev, p, &c);
	} while (ret == OK);

	free_page((unsigned long) p);
	return (ret == DONE);
}

int drbd_send_bitmap(struct drbd_conf *mdev)
{
	int err;

	if (!drbd_get_data_sock(mdev))
		return -1;
	err = !_drbd_send_bitmap(mdev);
	drbd_put_data_sock(mdev);
	return err;
}

int drbd_send_b_ack(struct drbd_conf *mdev, u32 barrier_nr, u32 set_size)
{
	int ok;
	struct p_barrier_ack p;

	p.barrier  = barrier_nr;
	p.set_size = cpu_to_be32(set_size);

	if (mdev->state.conn < C_CONNECTED)
		return FALSE;
	ok = drbd_send_cmd(mdev, USE_META_SOCKET, P_BARRIER_ACK,
			(struct p_header80 *)&p, sizeof(p));
	return ok;
}

/**
 * _drbd_send_ack() - Sends an ack packet
 * @mdev:	DRBD device.
 * @cmd:	Packet command code.
 * @sector:	sector, needs to be in big endian byte order
 * @blksize:	size in byte, needs to be in big endian byte order
 * @block_id:	Id, big endian byte order
 */
static int _drbd_send_ack(struct drbd_conf *mdev, enum drbd_packets cmd,
			  u64 sector,
			  u32 blksize,
			  u64 block_id)
{
	int ok;
	struct p_block_ack p;

	p.sector   = sector;
	p.block_id = block_id;
	p.blksize  = blksize;
	p.seq_num  = cpu_to_be32(atomic_add_return(1, &mdev->packet_seq));

	if (!mdev->meta.socket || mdev->state.conn < C_CONNECTED)
		return FALSE;
	ok = drbd_send_cmd(mdev, USE_META_SOCKET, cmd,
				(struct p_header80 *)&p, sizeof(p));
	return ok;
}

/* dp->sector and dp->block_id already/still in network byte order,
 * data_size is payload size according to dp->head,
 * and may need to be corrected for digest size. */
int drbd_send_ack_dp(struct drbd_conf *mdev, enum drbd_packets cmd,
		     struct p_data *dp, int data_size)
{
	data_size -= (mdev->agreed_pro_version >= 87 && mdev->integrity_r_tfm) ?
		crypto_hash_digestsize(mdev->integrity_r_tfm) : 0;
	return _drbd_send_ack(mdev, cmd, dp->sector, cpu_to_be32(data_size),
			      dp->block_id);
}

int drbd_send_ack_rp(struct drbd_conf *mdev, enum drbd_packets cmd,
		     struct p_block_req *rp)
{
	return _drbd_send_ack(mdev, cmd, rp->sector, rp->blksize, rp->block_id);
}

/**
 * drbd_send_ack() - Sends an ack packet
 * @mdev:	DRBD device.
 * @cmd:	Packet command code.
 * @e:		Epoch entry.
 */
int drbd_send_ack(struct drbd_conf *mdev,
	enum drbd_packets cmd, struct drbd_epoch_entry *e)
{
	return _drbd_send_ack(mdev, cmd,
			      cpu_to_be64(e->sector),
			      cpu_to_be32(e->size),
			      e->block_id);
}

/* This function misuses the block_id field to signal if the blocks
 * are is sync or not. */
int drbd_send_ack_ex(struct drbd_conf *mdev, enum drbd_packets cmd,
		     sector_t sector, int blksize, u64 block_id)
{
	return _drbd_send_ack(mdev, cmd,
			      cpu_to_be64(sector),
			      cpu_to_be32(blksize),
			      cpu_to_be64(block_id));
}

int drbd_send_drequest(struct drbd_conf *mdev, int cmd,
		       sector_t sector, int size, u64 block_id)
{
	int ok;
	struct p_block_req p;

	p.sector   = cpu_to_be64(sector);
	p.block_id = block_id;
	p.blksize  = cpu_to_be32(size);

	ok = drbd_send_cmd(mdev, USE_DATA_SOCKET, cmd,
				(struct p_header80 *)&p, sizeof(p));
	return ok;
}

int drbd_send_drequest_csum(struct drbd_conf *mdev,
			    sector_t sector, int size,
			    void *digest, int digest_size,
			    enum drbd_packets cmd)
{
	int ok;
	struct p_block_req p;

	p.sector   = cpu_to_be64(sector);
	p.block_id = BE_DRBD_MAGIC + 0xbeef;
	p.blksize  = cpu_to_be32(size);

	p.head.magic   = BE_DRBD_MAGIC;
	p.head.command = cpu_to_be16(cmd);
	p.head.length  = cpu_to_be16(sizeof(p) - sizeof(struct p_header80) + digest_size);

	mutex_lock(&mdev->data.mutex);

	ok = (sizeof(p) == drbd_send(mdev, mdev->data.socket, &p, sizeof(p), 0));
	ok = ok && (digest_size == drbd_send(mdev, mdev->data.socket, digest, digest_size, 0));

	mutex_unlock(&mdev->data.mutex);

	return ok;
}

int drbd_send_ov_request(struct drbd_conf *mdev, sector_t sector, int size)
{
	int ok;
	struct p_block_req p;

	p.sector   = cpu_to_be64(sector);
	p.block_id = BE_DRBD_MAGIC + 0xbabe;
	p.blksize  = cpu_to_be32(size);

	ok = drbd_send_cmd(mdev, USE_DATA_SOCKET, P_OV_REQUEST,
			   (struct p_header80 *)&p, sizeof(p));
	return ok;
}

/* called on sndtimeo
 * returns FALSE if we should retry,
 * TRUE if we think connection is dead
 */
static int we_should_drop_the_connection(struct drbd_conf *mdev, struct socket *sock)
{
	int drop_it;
	/* long elapsed = (long)(jiffies - mdev->last_received); */

	drop_it =   mdev->meta.socket == sock
		|| !mdev->asender.task
		|| get_t_state(&mdev->asender) != Running
		|| mdev->state.conn < C_CONNECTED;

	if (drop_it)
		return TRUE;

	drop_it = !--mdev->ko_count;
	if (!drop_it) {
		dev_err(DEV, "[%s/%d] sock_sendmsg time expired, ko = %u\n",
		       current->comm, current->pid, mdev->ko_count);
		request_ping(mdev);
	}

	return drop_it; /* && (mdev->state == R_PRIMARY) */;
}

/* The idea of sendpage seems to be to put some kind of reference
 * to the page into the skb, and to hand it over to the NIC. In
 * this process get_page() gets called.
 *
 * As soon as the page was really sent over the network put_page()
 * gets called by some part of the network layer. [ NIC driver? ]
 *
 * [ get_page() / put_page() increment/decrement the count. If count
 *   reaches 0 the page will be freed. ]
 *
 * This works nicely with pages from FSs.
 * But this means that in protocol A we might signal IO completion too early!
 *
 * In order not to corrupt data during a resync we must make sure
 * that we do not reuse our own buffer pages (EEs) to early, therefore
 * we have the net_ee list.
 *
 * XFS seems to have problems, still, it submits pages with page_count == 0!
 * As a workaround, we disable sendpage on pages
 * with page_count == 0 or PageSlab.
 */
static int _drbd_no_send_page(struct drbd_conf *mdev, struct page *page,
		   int offset, size_t size, unsigned msg_flags)
{
	int sent = drbd_send(mdev, mdev->data.socket, kmap(page) + offset, size, msg_flags);
	kunmap(page);
	if (sent == size)
		mdev->send_cnt += size>>9;
	return sent == size;
}

static int _drbd_send_page(struct drbd_conf *mdev, struct page *page,
		    int offset, size_t size, unsigned msg_flags)
{
	mm_segment_t oldfs = get_fs();
	int sent, ok;
	int len = size;

	/* e.g. XFS meta- & log-data is in slab pages, which have a
	 * page_count of 0 and/or have PageSlab() set.
	 * we cannot use send_page for those, as that does get_page();
	 * put_page(); and would cause either a VM_BUG directly, or
	 * __page_cache_release a page that would actually still be referenced
	 * by someone, leading to some obscure delayed Oops somewhere else. */
	if (disable_sendpage || (page_count(page) < 1) || PageSlab(page))
		return _drbd_no_send_page(mdev, page, offset, size, msg_flags);

	msg_flags |= MSG_NOSIGNAL;
	drbd_update_congested(mdev);
	set_fs(KERNEL_DS);
	do {
		sent = mdev->data.socket->ops->sendpage(mdev->data.socket, page,
							offset, len,
							msg_flags);
		if (sent == -EAGAIN) {
			if (we_should_drop_the_connection(mdev,
							  mdev->data.socket))
				break;
			else
				continue;
		}
		if (sent <= 0) {
			dev_warn(DEV, "%s: size=%d len=%d sent=%d\n",
			     __func__, (int)size, len, sent);
			break;
		}
		len    -= sent;
		offset += sent;
	} while (len > 0 /* THINK && mdev->cstate >= C_CONNECTED*/);
	set_fs(oldfs);
	clear_bit(NET_CONGESTED, &mdev->flags);

	ok = (len == 0);
	if (likely(ok))
		mdev->send_cnt += size>>9;
	return ok;
}

static int _drbd_send_bio(struct drbd_conf *mdev, struct bio *bio)
{
	struct bio_vec *bvec;
	int i;
	/* hint all but last page with MSG_MORE */
	__bio_for_each_segment(bvec, bio, i, 0) {
		if (!_drbd_no_send_page(mdev, bvec->bv_page,
				     bvec->bv_offset, bvec->bv_len,
				     i == bio->bi_vcnt -1 ? 0 : MSG_MORE))
			return 0;
	}
	return 1;
}

static int _drbd_send_zc_bio(struct drbd_conf *mdev, struct bio *bio)
{
	struct bio_vec *bvec;
	int i;
	/* hint all but last page with MSG_MORE */
	__bio_for_each_segment(bvec, bio, i, 0) {
		if (!_drbd_send_page(mdev, bvec->bv_page,
				     bvec->bv_offset, bvec->bv_len,
				     i == bio->bi_vcnt -1 ? 0 : MSG_MORE))
			return 0;
	}
	return 1;
}

static int _drbd_send_zc_ee(struct drbd_conf *mdev, struct drbd_epoch_entry *e)
{
	struct page *page = e->pages;
	unsigned len = e->size;
	/* hint all but last page with MSG_MORE */
	page_chain_for_each(page) {
		unsigned l = min_t(unsigned, len, PAGE_SIZE);
		if (!_drbd_send_page(mdev, page, 0, l,
				page_chain_next(page) ? MSG_MORE : 0))
			return 0;
		len -= l;
	}
	return 1;
}

static u32 bio_flags_to_wire(struct drbd_conf *mdev, unsigned long bi_rw)
{
	if (mdev->agreed_pro_version >= 95)
		return  (bi_rw & REQ_SYNC ? DP_RW_SYNC : 0) |
			(bi_rw & REQ_UNPLUG ? DP_UNPLUG : 0) |
			(bi_rw & REQ_FUA ? DP_FUA : 0) |
			(bi_rw & REQ_FLUSH ? DP_FLUSH : 0) |
			(bi_rw & REQ_DISCARD ? DP_DISCARD : 0);
	else
		return bi_rw & (REQ_SYNC | REQ_UNPLUG) ? DP_RW_SYNC : 0;
}

/* Used to send write requests
 * R_PRIMARY -> Peer	(P_DATA)
 */
int drbd_send_dblock(struct drbd_conf *mdev, struct drbd_request *req)
{
	int ok = 1;
	struct p_data p;
	unsigned int dp_flags = 0;
	void *dgb;
	int dgs;

	if (!drbd_get_data_sock(mdev))
		return 0;

	dgs = (mdev->agreed_pro_version >= 87 && mdev->integrity_w_tfm) ?
		crypto_hash_digestsize(mdev->integrity_w_tfm) : 0;

	if (req->size <= DRBD_MAX_SIZE_H80_PACKET) {
		p.head.h80.magic   = BE_DRBD_MAGIC;
		p.head.h80.command = cpu_to_be16(P_DATA);
		p.head.h80.length  =
			cpu_to_be16(sizeof(p) - sizeof(union p_header) + dgs + req->size);
	} else {
		p.head.h95.magic   = BE_DRBD_MAGIC_BIG;
		p.head.h95.command = cpu_to_be16(P_DATA);
		p.head.h95.length  =
			cpu_to_be32(sizeof(p) - sizeof(union p_header) + dgs + req->size);
	}

	p.sector   = cpu_to_be64(req->sector);
	p.block_id = (unsigned long)req;
	p.seq_num  = cpu_to_be32(req->seq_num =
				 atomic_add_return(1, &mdev->packet_seq));

	dp_flags = bio_flags_to_wire(mdev, req->master_bio->bi_rw);

	if (mdev->state.conn >= C_SYNC_SOURCE &&
	    mdev->state.conn <= C_PAUSED_SYNC_T)
		dp_flags |= DP_MAY_SET_IN_SYNC;

	p.dp_flags = cpu_to_be32(dp_flags);
	set_bit(UNPLUG_REMOTE, &mdev->flags);
	ok = (sizeof(p) ==
		drbd_send(mdev, mdev->data.socket, &p, sizeof(p), dgs ? MSG_MORE : 0));
	if (ok && dgs) {
		dgb = mdev->int_dig_out;
		drbd_csum_bio(mdev, mdev->integrity_w_tfm, req->master_bio, dgb);
		ok = drbd_send(mdev, mdev->data.socket, dgb, dgs, 0);
	}
	if (ok) {
		if (mdev->net_conf->wire_protocol == DRBD_PROT_A)
			ok = _drbd_send_bio(mdev, req->master_bio);
		else
			ok = _drbd_send_zc_bio(mdev, req->master_bio);
	}

	drbd_put_data_sock(mdev);

	return ok;
}

/* answer packet, used to send data back for read requests:
 *  Peer       -> (diskless) R_PRIMARY   (P_DATA_REPLY)
 *  C_SYNC_SOURCE -> C_SYNC_TARGET         (P_RS_DATA_REPLY)
 */
int drbd_send_block(struct drbd_conf *mdev, enum drbd_packets cmd,
		    struct drbd_epoch_entry *e)
{
	int ok;
	struct p_data p;
	void *dgb;
	int dgs;

	dgs = (mdev->agreed_pro_version >= 87 && mdev->integrity_w_tfm) ?
		crypto_hash_digestsize(mdev->integrity_w_tfm) : 0;

	if (e->size <= DRBD_MAX_SIZE_H80_PACKET) {
		p.head.h80.magic   = BE_DRBD_MAGIC;
		p.head.h80.command = cpu_to_be16(cmd);
		p.head.h80.length  =
			cpu_to_be16(sizeof(p) - sizeof(struct p_header80) + dgs + e->size);
	} else {
		p.head.h95.magic   = BE_DRBD_MAGIC_BIG;
		p.head.h95.command = cpu_to_be16(cmd);
		p.head.h95.length  =
			cpu_to_be32(sizeof(p) - sizeof(struct p_header80) + dgs + e->size);
	}

	p.sector   = cpu_to_be64(e->sector);
	p.block_id = e->block_id;
	/* p.seq_num  = 0;    No sequence numbers here.. */

	/* Only called by our kernel thread.
	 * This one may be interrupted by DRBD_SIG and/or DRBD_SIGKILL
	 * in response to admin command or module unload.
	 */
	if (!drbd_get_data_sock(mdev))
		return 0;

	ok = sizeof(p) == drbd_send(mdev, mdev->data.socket, &p, sizeof(p), dgs ? MSG_MORE : 0);
	if (ok && dgs) {
		dgb = mdev->int_dig_out;
		drbd_csum_ee(mdev, mdev->integrity_w_tfm, e, dgb);
		ok = drbd_send(mdev, mdev->data.socket, dgb, dgs, 0);
	}
	if (ok)
		ok = _drbd_send_zc_ee(mdev, e);

	drbd_put_data_sock(mdev);

	return ok;
}

/*
  drbd_send distinguishes two cases:

  Packets sent via the data socket "sock"
  and packets sent via the meta data socket "msock"

		    sock                      msock
  -----------------+-------------------------+------------------------------
  timeout           conf.timeout / 2          conf.timeout / 2
  timeout action    send a ping via msock     Abort communication
					      and close all sockets
*/

/*
 * you must have down()ed the appropriate [m]sock_mutex elsewhere!
 */
int drbd_send(struct drbd_conf *mdev, struct socket *sock,
	      void *buf, size_t size, unsigned msg_flags)
{
	struct kvec iov;
	struct msghdr msg;
	int rv, sent = 0;

	if (!sock)
		return -1000;

	/* THINK  if (signal_pending) return ... ? */

	iov.iov_base = buf;
	iov.iov_len  = size;

	msg.msg_name       = NULL;
	msg.msg_namelen    = 0;
	msg.msg_control    = NULL;
	msg.msg_controllen = 0;
	msg.msg_flags      = msg_flags | MSG_NOSIGNAL;

	if (sock == mdev->data.socket) {
		mdev->ko_count = mdev->net_conf->ko_count;
		drbd_update_congested(mdev);
	}
	do {
		/* STRANGE
		 * tcp_sendmsg does _not_ use its size parameter at all ?
		 *
		 * -EAGAIN on timeout, -EINTR on signal.
		 */
/* THINK
 * do we need to block DRBD_SIG if sock == &meta.socket ??
 * otherwise wake_asender() might interrupt some send_*Ack !
 */
		rv = kernel_sendmsg(sock, &msg, &iov, 1, size);
		if (rv == -EAGAIN) {
			if (we_should_drop_the_connection(mdev, sock))
				break;
			else
				continue;
		}
		D_ASSERT(rv != 0);
		if (rv == -EINTR) {
			flush_signals(current);
			rv = 0;
		}
		if (rv < 0)
			break;
		sent += rv;
		iov.iov_base += rv;
		iov.iov_len  -= rv;
	} while (sent < size);

	if (sock == mdev->data.socket)
		clear_bit(NET_CONGESTED, &mdev->flags);

	if (rv <= 0) {
		if (rv != -EAGAIN) {
			dev_err(DEV, "%s_sendmsg returned %d\n",
			    sock == mdev->meta.socket ? "msock" : "sock",
			    rv);
			drbd_force_state(mdev, NS(conn, C_BROKEN_PIPE));
		} else
			drbd_force_state(mdev, NS(conn, C_TIMEOUT));
	}

	return sent;
}

static int drbd_open(struct block_device *bdev, fmode_t mode)
{
	struct drbd_conf *mdev = bdev->bd_disk->private_data;
	unsigned long flags;
	int rv = 0;

	mutex_lock(&drbd_main_mutex);
	spin_lock_irqsave(&mdev->req_lock, flags);
	/* to have a stable mdev->state.role
	 * and no race with updating open_cnt */

	if (mdev->state.role != R_PRIMARY) {
		if (mode & FMODE_WRITE)
			rv = -EROFS;
		else if (!allow_oos)
			rv = -EMEDIUMTYPE;
	}

	if (!rv)
		mdev->open_cnt++;
	spin_unlock_irqrestore(&mdev->req_lock, flags);
	mutex_unlock(&drbd_main_mutex);

	return rv;
}

static int drbd_release(struct gendisk *gd, fmode_t mode)
{
	struct drbd_conf *mdev = gd->private_data;
	mutex_lock(&drbd_main_mutex);
	mdev->open_cnt--;
	mutex_unlock(&drbd_main_mutex);
	return 0;
}

static void drbd_unplug_fn(struct request_queue *q)
{
	struct drbd_conf *mdev = q->queuedata;

	/* unplug FIRST */
	spin_lock_irq(q->queue_lock);
	blk_remove_plug(q);
	spin_unlock_irq(q->queue_lock);

	/* only if connected */
	spin_lock_irq(&mdev->req_lock);
	if (mdev->state.pdsk >= D_INCONSISTENT && mdev->state.conn >= C_CONNECTED) {
		D_ASSERT(mdev->state.role == R_PRIMARY);
		if (test_and_clear_bit(UNPLUG_REMOTE, &mdev->flags)) {
			/* add to the data.work queue,
			 * unless already queued.
			 * XXX this might be a good addition to drbd_queue_work
			 * anyways, to detect "double queuing" ... */
			if (list_empty(&mdev->unplug_work.list))
				drbd_queue_work(&mdev->data.work,
						&mdev->unplug_work);
		}
	}
	spin_unlock_irq(&mdev->req_lock);

	if (mdev->state.disk >= D_INCONSISTENT)
		drbd_kick_lo(mdev);
}

static void drbd_set_defaults(struct drbd_conf *mdev)
{
	/* This way we get a compile error when sync_conf grows,
	   and we forgot to initialize it here */
	mdev->sync_conf = (struct syncer_conf) {
		/* .rate = */		DRBD_RATE_DEF,
		/* .after = */		DRBD_AFTER_DEF,
		/* .al_extents = */	DRBD_AL_EXTENTS_DEF,
		/* .verify_alg = */	{}, 0,
		/* .cpu_mask = */	{}, 0,
		/* .csums_alg = */	{}, 0,
		/* .use_rle = */	0,
		/* .on_no_data = */	DRBD_ON_NO_DATA_DEF,
		/* .c_plan_ahead = */	DRBD_C_PLAN_AHEAD_DEF,
		/* .c_delay_target = */	DRBD_C_DELAY_TARGET_DEF,
		/* .c_fill_target = */	DRBD_C_FILL_TARGET_DEF,
		/* .c_max_rate = */	DRBD_C_MAX_RATE_DEF,
		/* .c_min_rate = */	DRBD_C_MIN_RATE_DEF
	};

	/* Have to use that way, because the layout differs between
	   big endian and little endian */
	mdev->state = (union drbd_state) {
		{ .role = R_SECONDARY,
		  .peer = R_UNKNOWN,
		  .conn = C_STANDALONE,
		  .disk = D_DISKLESS,
		  .pdsk = D_UNKNOWN,
		  .susp = 0,
		  .susp_nod = 0,
		  .susp_fen = 0
		} };
}

void drbd_init_set_defaults(struct drbd_conf *mdev)
{
	/* the memset(,0,) did most of this.
	 * note: only assignments, no allocation in here */

	drbd_set_defaults(mdev);

	atomic_set(&mdev->ap_bio_cnt, 0);
	atomic_set(&mdev->ap_pending_cnt, 0);
	atomic_set(&mdev->rs_pending_cnt, 0);
	atomic_set(&mdev->unacked_cnt, 0);
	atomic_set(&mdev->local_cnt, 0);
	atomic_set(&mdev->net_cnt, 0);
	atomic_set(&mdev->packet_seq, 0);
	atomic_set(&mdev->pp_in_use, 0);
	atomic_set(&mdev->pp_in_use_by_net, 0);
	atomic_set(&mdev->rs_sect_in, 0);
	atomic_set(&mdev->rs_sect_ev, 0);

	mutex_init(&mdev->md_io_mutex);
	mutex_init(&mdev->data.mutex);
	mutex_init(&mdev->meta.mutex);
	sema_init(&mdev->data.work.s, 0);
	sema_init(&mdev->meta.work.s, 0);
	mutex_init(&mdev->state_mutex);

	spin_lock_init(&mdev->data.work.q_lock);
	spin_lock_init(&mdev->meta.work.q_lock);

	spin_lock_init(&mdev->al_lock);
	spin_lock_init(&mdev->req_lock);
	spin_lock_init(&mdev->peer_seq_lock);
	spin_lock_init(&mdev->epoch_lock);

	INIT_LIST_HEAD(&mdev->active_ee);
	INIT_LIST_HEAD(&mdev->sync_ee);
	INIT_LIST_HEAD(&mdev->done_ee);
	INIT_LIST_HEAD(&mdev->read_ee);
	INIT_LIST_HEAD(&mdev->net_ee);
	INIT_LIST_HEAD(&mdev->resync_reads);
	INIT_LIST_HEAD(&mdev->data.work.q);
	INIT_LIST_HEAD(&mdev->meta.work.q);
	INIT_LIST_HEAD(&mdev->resync_work.list);
	INIT_LIST_HEAD(&mdev->unplug_work.list);
	INIT_LIST_HEAD(&mdev->go_diskless.list);
	INIT_LIST_HEAD(&mdev->md_sync_work.list);
	INIT_LIST_HEAD(&mdev->bm_io_work.w.list);

	mdev->resync_work.cb  = w_resync_inactive;
	mdev->unplug_work.cb  = w_send_write_hint;
	mdev->go_diskless.cb  = w_go_diskless;
	mdev->md_sync_work.cb = w_md_sync;
	mdev->bm_io_work.w.cb = w_bitmap_io;
	init_timer(&mdev->resync_timer);
	init_timer(&mdev->md_sync_timer);
	mdev->resync_timer.function = resync_timer_fn;
	mdev->resync_timer.data = (unsigned long) mdev;
	mdev->md_sync_timer.function = md_sync_timer_fn;
	mdev->md_sync_timer.data = (unsigned long) mdev;

	init_waitqueue_head(&mdev->misc_wait);
	init_waitqueue_head(&mdev->state_wait);
	init_waitqueue_head(&mdev->net_cnt_wait);
	init_waitqueue_head(&mdev->ee_wait);
	init_waitqueue_head(&mdev->al_wait);
	init_waitqueue_head(&mdev->seq_wait);

	drbd_thread_init(mdev, &mdev->receiver, drbdd_init);
	drbd_thread_init(mdev, &mdev->worker, drbd_worker);
	drbd_thread_init(mdev, &mdev->asender, drbd_asender);

	mdev->agreed_pro_version = PRO_VERSION_MAX;
	mdev->write_ordering = WO_bdev_flush;
	mdev->resync_wenr = LC_FREE;
}

void drbd_mdev_cleanup(struct drbd_conf *mdev)
{
	int i;
	if (mdev->receiver.t_state != None)
		dev_err(DEV, "ASSERT FAILED: receiver t_state == %d expected 0.\n",
				mdev->receiver.t_state);

	/* no need to lock it, I'm the only thread alive */
	if (atomic_read(&mdev->current_epoch->epoch_size) !=  0)
		dev_err(DEV, "epoch_size:%d\n", atomic_read(&mdev->current_epoch->epoch_size));
	mdev->al_writ_cnt  =
	mdev->bm_writ_cnt  =
	mdev->read_cnt     =
	mdev->recv_cnt     =
	mdev->send_cnt     =
	mdev->writ_cnt     =
	mdev->p_size       =
	mdev->rs_start     =
	mdev->rs_total     =
	mdev->rs_failed    = 0;
	mdev->rs_last_events = 0;
	mdev->rs_last_sect_ev = 0;
	for (i = 0; i < DRBD_SYNC_MARKS; i++) {
		mdev->rs_mark_left[i] = 0;
		mdev->rs_mark_time[i] = 0;
	}
	D_ASSERT(mdev->net_conf == NULL);

	drbd_set_my_capacity(mdev, 0);
	if (mdev->bitmap) {
		/* maybe never allocated. */
		drbd_bm_resize(mdev, 0, 1);
		drbd_bm_cleanup(mdev);
	}

	drbd_free_resources(mdev);
	clear_bit(AL_SUSPENDED, &mdev->flags);

	/*
	 * currently we drbd_init_ee only on module load, so
	 * we may do drbd_release_ee only on module unload!
	 */
	D_ASSERT(list_empty(&mdev->active_ee));
	D_ASSERT(list_empty(&mdev->sync_ee));
	D_ASSERT(list_empty(&mdev->done_ee));
	D_ASSERT(list_empty(&mdev->read_ee));
	D_ASSERT(list_empty(&mdev->net_ee));
	D_ASSERT(list_empty(&mdev->resync_reads));
	D_ASSERT(list_empty(&mdev->data.work.q));
	D_ASSERT(list_empty(&mdev->meta.work.q));
	D_ASSERT(list_empty(&mdev->resync_work.list));
	D_ASSERT(list_empty(&mdev->unplug_work.list));
	D_ASSERT(list_empty(&mdev->go_diskless.list));
}


static void drbd_destroy_mempools(void)
{
	struct page *page;

	while (drbd_pp_pool) {
		page = drbd_pp_pool;
		drbd_pp_pool = (struct page *)page_private(page);
		__free_page(page);
		drbd_pp_vacant--;
	}

	/* D_ASSERT(atomic_read(&drbd_pp_vacant)==0); */

	if (drbd_ee_mempool)
		mempool_destroy(drbd_ee_mempool);
	if (drbd_request_mempool)
		mempool_destroy(drbd_request_mempool);
	if (drbd_ee_cache)
		kmem_cache_destroy(drbd_ee_cache);
	if (drbd_request_cache)
		kmem_cache_destroy(drbd_request_cache);
	if (drbd_bm_ext_cache)
		kmem_cache_destroy(drbd_bm_ext_cache);
	if (drbd_al_ext_cache)
		kmem_cache_destroy(drbd_al_ext_cache);

	drbd_ee_mempool      = NULL;
	drbd_request_mempool = NULL;
	drbd_ee_cache        = NULL;
	drbd_request_cache   = NULL;
	drbd_bm_ext_cache    = NULL;
	drbd_al_ext_cache    = NULL;

	return;
}

static int drbd_create_mempools(void)
{
	struct page *page;
	const int number = (DRBD_MAX_SEGMENT_SIZE/PAGE_SIZE) * minor_count;
	int i;

	/* prepare our caches and mempools */
	drbd_request_mempool = NULL;
	drbd_ee_cache        = NULL;
	drbd_request_cache   = NULL;
	drbd_bm_ext_cache    = NULL;
	drbd_al_ext_cache    = NULL;
	drbd_pp_pool         = NULL;

	/* caches */
	drbd_request_cache = kmem_cache_create(
		"drbd_req", sizeof(struct drbd_request), 0, 0, NULL);
	if (drbd_request_cache == NULL)
		goto Enomem;

	drbd_ee_cache = kmem_cache_create(
		"drbd_ee", sizeof(struct drbd_epoch_entry), 0, 0, NULL);
	if (drbd_ee_cache == NULL)
		goto Enomem;

	drbd_bm_ext_cache = kmem_cache_create(
		"drbd_bm", sizeof(struct bm_extent), 0, 0, NULL);
	if (drbd_bm_ext_cache == NULL)
		goto Enomem;

	drbd_al_ext_cache = kmem_cache_create(
		"drbd_al", sizeof(struct lc_element), 0, 0, NULL);
	if (drbd_al_ext_cache == NULL)
		goto Enomem;

	/* mempools */
	drbd_request_mempool = mempool_create(number,
		mempool_alloc_slab, mempool_free_slab, drbd_request_cache);
	if (drbd_request_mempool == NULL)
		goto Enomem;

	drbd_ee_mempool = mempool_create(number,
		mempool_alloc_slab, mempool_free_slab, drbd_ee_cache);
	if (drbd_ee_mempool == NULL)
		goto Enomem;

	/* drbd's page pool */
	spin_lock_init(&drbd_pp_lock);

	for (i = 0; i < number; i++) {
		page = alloc_page(GFP_HIGHUSER);
		if (!page)
			goto Enomem;
		set_page_private(page, (unsigned long)drbd_pp_pool);
		drbd_pp_pool = page;
	}
	drbd_pp_vacant = number;

	return 0;

Enomem:
	drbd_destroy_mempools(); /* in case we allocated some */
	return -ENOMEM;
}

static int drbd_notify_sys(struct notifier_block *this, unsigned long code,
	void *unused)
{
	/* just so we have it.  you never know what interesting things we
	 * might want to do here some day...
	 */

	return NOTIFY_DONE;
}

static struct notifier_block drbd_notifier = {
	.notifier_call = drbd_notify_sys,
};

static void drbd_release_ee_lists(struct drbd_conf *mdev)
{
	int rr;

	rr = drbd_release_ee(mdev, &mdev->active_ee);
	if (rr)
		dev_err(DEV, "%d EEs in active list found!\n", rr);

	rr = drbd_release_ee(mdev, &mdev->sync_ee);
	if (rr)
		dev_err(DEV, "%d EEs in sync list found!\n", rr);

	rr = drbd_release_ee(mdev, &mdev->read_ee);
	if (rr)
		dev_err(DEV, "%d EEs in read list found!\n", rr);

	rr = drbd_release_ee(mdev, &mdev->done_ee);
	if (rr)
		dev_err(DEV, "%d EEs in done list found!\n", rr);

	rr = drbd_release_ee(mdev, &mdev->net_ee);
	if (rr)
		dev_err(DEV, "%d EEs in net list found!\n", rr);
}

/* caution. no locking.
 * currently only used from module cleanup code. */
static void drbd_delete_device(unsigned int minor)
{
	struct drbd_conf *mdev = minor_to_mdev(minor);

	if (!mdev)
		return;

	/* paranoia asserts */
	if (mdev->open_cnt != 0)
		dev_err(DEV, "open_cnt = %d in %s:%u", mdev->open_cnt,
				__FILE__ , __LINE__);

	ERR_IF (!list_empty(&mdev->data.work.q)) {
		struct list_head *lp;
		list_for_each(lp, &mdev->data.work.q) {
			dev_err(DEV, "lp = %p\n", lp);
		}
	};
	/* end paranoia asserts */

	del_gendisk(mdev->vdisk);

	/* cleanup stuff that may have been allocated during
	 * device (re-)configuration or state changes */

	if (mdev->this_bdev)
		bdput(mdev->this_bdev);

	drbd_free_resources(mdev);

	drbd_release_ee_lists(mdev);

	/* should be free'd on disconnect? */
	kfree(mdev->ee_hash);
	/*
	mdev->ee_hash_s = 0;
	mdev->ee_hash = NULL;
	*/

	lc_destroy(mdev->act_log);
	lc_destroy(mdev->resync);

	kfree(mdev->p_uuid);
	/* mdev->p_uuid = NULL; */

	kfree(mdev->int_dig_out);
	kfree(mdev->int_dig_in);
	kfree(mdev->int_dig_vv);

	/* cleanup the rest that has been
	 * allocated from drbd_new_device
	 * and actually free the mdev itself */
	drbd_free_mdev(mdev);
}

static void drbd_cleanup(void)
{
	unsigned int i;

	unregister_reboot_notifier(&drbd_notifier);

	drbd_nl_cleanup();

	if (minor_table) {
		if (drbd_proc)
			remove_proc_entry("drbd", NULL);
		i = minor_count;
		while (i--)
			drbd_delete_device(i);
		drbd_destroy_mempools();
	}

	kfree(minor_table);

	unregister_blkdev(DRBD_MAJOR, "drbd");

	printk(KERN_INFO "drbd: module cleanup done.\n");
}

/**
 * drbd_congested() - Callback for pdflush
 * @congested_data:	User data
 * @bdi_bits:		Bits pdflush is currently interested in
 *
 * Returns 1<<BDI_async_congested and/or 1<<BDI_sync_congested if we are congested.
 */
static int drbd_congested(void *congested_data, int bdi_bits)
{
	struct drbd_conf *mdev = congested_data;
	struct request_queue *q;
	char reason = '-';
	int r = 0;

	if (!__inc_ap_bio_cond(mdev)) {
		/* DRBD has frozen IO */
		r = bdi_bits;
		reason = 'd';
		goto out;
	}

	if (get_ldev(mdev)) {
		q = bdev_get_queue(mdev->ldev->backing_bdev);
		r = bdi_congested(&q->backing_dev_info, bdi_bits);
		put_ldev(mdev);
		if (r)
			reason = 'b';
	}

	if (bdi_bits & (1 << BDI_async_congested) && test_bit(NET_CONGESTED, &mdev->flags)) {
		r |= (1 << BDI_async_congested);
		reason = reason == 'b' ? 'a' : 'n';
	}

out:
	mdev->congestion_reason = reason;
	return r;
}

struct drbd_conf *drbd_new_device(unsigned int minor)
{
	struct drbd_conf *mdev;
	struct gendisk *disk;
	struct request_queue *q;

	/* GFP_KERNEL, we are outside of all write-out paths */
	mdev = kzalloc(sizeof(struct drbd_conf), GFP_KERNEL);
	if (!mdev)
		return NULL;
	if (!zalloc_cpumask_var(&mdev->cpu_mask, GFP_KERNEL))
		goto out_no_cpumask;

	mdev->minor = minor;

	drbd_init_set_defaults(mdev);

	q = blk_alloc_queue(GFP_KERNEL);
	if (!q)
		goto out_no_q;
	mdev->rq_queue = q;
	q->queuedata   = mdev;

	disk = alloc_disk(1);
	if (!disk)
		goto out_no_disk;
	mdev->vdisk = disk;

	set_disk_ro(disk, TRUE);

	disk->queue = q;
	disk->major = DRBD_MAJOR;
	disk->first_minor = minor;
	disk->fops = &drbd_ops;
	sprintf(disk->disk_name, "drbd%d", minor);
	disk->private_data = mdev;

	mdev->this_bdev = bdget(MKDEV(DRBD_MAJOR, minor));
	/* we have no partitions. we contain only ourselves. */
	mdev->this_bdev->bd_contains = mdev->this_bdev;

	q->backing_dev_info.congested_fn = drbd_congested;
	q->backing_dev_info.congested_data = mdev;

	blk_queue_make_request(q, drbd_make_request_26);
	blk_queue_max_segment_size(q, DRBD_MAX_SEGMENT_SIZE);
	blk_queue_bounce_limit(q, BLK_BOUNCE_ANY);
	blk_queue_merge_bvec(q, drbd_merge_bvec);
	q->queue_lock = &mdev->req_lock; /* needed since we use */
		/* plugging on a queue, that actually has no requests! */
	q->unplug_fn = drbd_unplug_fn;

	mdev->md_io_page = alloc_page(GFP_KERNEL);
	if (!mdev->md_io_page)
		goto out_no_io_page;

	if (drbd_bm_init(mdev))
		goto out_no_bitmap;
	/* no need to lock access, we are still initializing this minor device. */
	if (!tl_init(mdev))
		goto out_no_tl;

	mdev->app_reads_hash = kzalloc(APP_R_HSIZE*sizeof(void *), GFP_KERNEL);
	if (!mdev->app_reads_hash)
		goto out_no_app_reads;

	mdev->current_epoch = kzalloc(sizeof(struct drbd_epoch), GFP_KERNEL);
	if (!mdev->current_epoch)
		goto out_no_epoch;

	INIT_LIST_HEAD(&mdev->current_epoch->list);
	mdev->epochs = 1;

	return mdev;

/* out_whatever_else:
	kfree(mdev->current_epoch); */
out_no_epoch:
	kfree(mdev->app_reads_hash);
out_no_app_reads:
	tl_cleanup(mdev);
out_no_tl:
	drbd_bm_cleanup(mdev);
out_no_bitmap:
	__free_page(mdev->md_io_page);
out_no_io_page:
	put_disk(disk);
out_no_disk:
	blk_cleanup_queue(q);
out_no_q:
	free_cpumask_var(mdev->cpu_mask);
out_no_cpumask:
	kfree(mdev);
	return NULL;
}

/* counterpart of drbd_new_device.
 * last part of drbd_delete_device. */
void drbd_free_mdev(struct drbd_conf *mdev)
{
	kfree(mdev->current_epoch);
	kfree(mdev->app_reads_hash);
	tl_cleanup(mdev);
	if (mdev->bitmap) /* should no longer be there. */
		drbd_bm_cleanup(mdev);
	__free_page(mdev->md_io_page);
	put_disk(mdev->vdisk);
	blk_cleanup_queue(mdev->rq_queue);
	free_cpumask_var(mdev->cpu_mask);
	kfree(mdev);
}


int __init drbd_init(void)
{
	int err;

	if (sizeof(struct p_handshake) != 80) {
		printk(KERN_ERR
		       "drbd: never change the size or layout "
		       "of the HandShake packet.\n");
		return -EINVAL;
	}

	if (1 > minor_count || minor_count > 255) {
		printk(KERN_ERR
			"drbd: invalid minor_count (%d)\n", minor_count);
#ifdef MODULE
		return -EINVAL;
#else
		minor_count = 8;
#endif
	}

	err = drbd_nl_init();
	if (err)
		return err;

	err = register_blkdev(DRBD_MAJOR, "drbd");
	if (err) {
		printk(KERN_ERR
		       "drbd: unable to register block device major %d\n",
		       DRBD_MAJOR);
		return err;
	}

	register_reboot_notifier(&drbd_notifier);

	/*
	 * allocate all necessary structs
	 */
	err = -ENOMEM;

	init_waitqueue_head(&drbd_pp_wait);

	drbd_proc = NULL; /* play safe for drbd_cleanup */
	minor_table = kzalloc(sizeof(struct drbd_conf *)*minor_count,
				GFP_KERNEL);
	if (!minor_table)
		goto Enomem;

	err = drbd_create_mempools();
	if (err)
		goto Enomem;

	drbd_proc = proc_create_data("drbd", S_IFREG | S_IRUGO , NULL, &drbd_proc_fops, NULL);
	if (!drbd_proc)	{
		printk(KERN_ERR "drbd: unable to register proc file\n");
		goto Enomem;
	}

	rwlock_init(&global_state_lock);

	printk(KERN_INFO "drbd: initialized. "
	       "Version: " REL_VERSION " (api:%d/proto:%d-%d)\n",
	       API_VERSION, PRO_VERSION_MIN, PRO_VERSION_MAX);
	printk(KERN_INFO "drbd: %s\n", drbd_buildtag());
	printk(KERN_INFO "drbd: registered as block device major %d\n",
		DRBD_MAJOR);
	printk(KERN_INFO "drbd: minor_table @ 0x%p\n", minor_table);

	return 0; /* Success! */

Enomem:
	drbd_cleanup();
	if (err == -ENOMEM)
		/* currently always the case */
		printk(KERN_ERR "drbd: ran out of memory\n");
	else
		printk(KERN_ERR "drbd: initialization failure\n");
	return err;
}

void drbd_free_bc(struct drbd_backing_dev *ldev)
{
	if (ldev == NULL)
		return;

	blkdev_put(ldev->backing_bdev, FMODE_READ | FMODE_WRITE | FMODE_EXCL);
	blkdev_put(ldev->md_bdev, FMODE_READ | FMODE_WRITE | FMODE_EXCL);

	kfree(ldev);
}

void drbd_free_sock(struct drbd_conf *mdev)
{
	if (mdev->data.socket) {
		mutex_lock(&mdev->data.mutex);
		kernel_sock_shutdown(mdev->data.socket, SHUT_RDWR);
		sock_release(mdev->data.socket);
		mdev->data.socket = NULL;
		mutex_unlock(&mdev->data.mutex);
	}
	if (mdev->meta.socket) {
		mutex_lock(&mdev->meta.mutex);
		kernel_sock_shutdown(mdev->meta.socket, SHUT_RDWR);
		sock_release(mdev->meta.socket);
		mdev->meta.socket = NULL;
		mutex_unlock(&mdev->meta.mutex);
	}
}


void drbd_free_resources(struct drbd_conf *mdev)
{
	crypto_free_hash(mdev->csums_tfm);
	mdev->csums_tfm = NULL;
	crypto_free_hash(mdev->verify_tfm);
	mdev->verify_tfm = NULL;
	crypto_free_hash(mdev->cram_hmac_tfm);
	mdev->cram_hmac_tfm = NULL;
	crypto_free_hash(mdev->integrity_w_tfm);
	mdev->integrity_w_tfm = NULL;
	crypto_free_hash(mdev->integrity_r_tfm);
	mdev->integrity_r_tfm = NULL;

	drbd_free_sock(mdev);

	__no_warn(local,
		  drbd_free_bc(mdev->ldev);
		  mdev->ldev = NULL;);
}

/* meta data management */

struct meta_data_on_disk {
	u64 la_size;           /* last agreed size. */
	u64 uuid[UI_SIZE];   /* UUIDs. */
	u64 device_uuid;
	u64 reserved_u64_1;
	u32 flags;             /* MDF */
	u32 magic;
	u32 md_size_sect;
	u32 al_offset;         /* offset to this block */
	u32 al_nr_extents;     /* important for restoring the AL */
	      /* `-- act_log->nr_elements <-- sync_conf.al_extents */
	u32 bm_offset;         /* offset to the bitmap, from here */
	u32 bm_bytes_per_bit;  /* BM_BLOCK_SIZE */
	u32 reserved_u32[4];

} __packed;

/**
 * drbd_md_sync() - Writes the meta data super block if the MD_DIRTY flag bit is set
 * @mdev:	DRBD device.
 */
void drbd_md_sync(struct drbd_conf *mdev)
{
	struct meta_data_on_disk *buffer;
	sector_t sector;
	int i;

	del_timer(&mdev->md_sync_timer);
	/* timer may be rearmed by drbd_md_mark_dirty() now. */
	if (!test_and_clear_bit(MD_DIRTY, &mdev->flags))
		return;

	/* We use here D_FAILED and not D_ATTACHING because we try to write
	 * metadata even if we detach due to a disk failure! */
	if (!get_ldev_if_state(mdev, D_FAILED))
		return;

	mutex_lock(&mdev->md_io_mutex);
	buffer = (struct meta_data_on_disk *)page_address(mdev->md_io_page);
	memset(buffer, 0, 512);

	buffer->la_size = cpu_to_be64(drbd_get_capacity(mdev->this_bdev));
	for (i = UI_CURRENT; i < UI_SIZE; i++)
		buffer->uuid[i] = cpu_to_be64(mdev->ldev->md.uuid[i]);
	buffer->flags = cpu_to_be32(mdev->ldev->md.flags);
	buffer->magic = cpu_to_be32(DRBD_MD_MAGIC);

	buffer->md_size_sect  = cpu_to_be32(mdev->ldev->md.md_size_sect);
	buffer->al_offset     = cpu_to_be32(mdev->ldev->md.al_offset);
	buffer->al_nr_extents = cpu_to_be32(mdev->act_log->nr_elements);
	buffer->bm_bytes_per_bit = cpu_to_be32(BM_BLOCK_SIZE);
	buffer->device_uuid = cpu_to_be64(mdev->ldev->md.device_uuid);

	buffer->bm_offset = cpu_to_be32(mdev->ldev->md.bm_offset);

	D_ASSERT(drbd_md_ss__(mdev, mdev->ldev) == mdev->ldev->md.md_offset);
	sector = mdev->ldev->md.md_offset;

	if (!drbd_md_sync_page_io(mdev, mdev->ldev, sector, WRITE)) {
		/* this was a try anyways ... */
		dev_err(DEV, "meta data update failed!\n");
		drbd_chk_io_error(mdev, 1, TRUE);
	}

	/* Update mdev->ldev->md.la_size_sect,
	 * since we updated it on metadata. */
	mdev->ldev->md.la_size_sect = drbd_get_capacity(mdev->this_bdev);

	mutex_unlock(&mdev->md_io_mutex);
	put_ldev(mdev);
}

/**
 * drbd_md_read() - Reads in the meta data super block
 * @mdev:	DRBD device.
 * @bdev:	Device from which the meta data should be read in.
 *
 * Return 0 (NO_ERROR) on success, and an enum drbd_ret_codes in case
 * something goes wrong.  Currently only: ERR_IO_MD_DISK, ERR_MD_INVALID.
 */
int drbd_md_read(struct drbd_conf *mdev, struct drbd_backing_dev *bdev)
{
	struct meta_data_on_disk *buffer;
	int i, rv = NO_ERROR;

	if (!get_ldev_if_state(mdev, D_ATTACHING))
		return ERR_IO_MD_DISK;

	mutex_lock(&mdev->md_io_mutex);
	buffer = (struct meta_data_on_disk *)page_address(mdev->md_io_page);

	if (!drbd_md_sync_page_io(mdev, bdev, bdev->md.md_offset, READ)) {
		/* NOTE: cant do normal error processing here as this is
		   called BEFORE disk is attached */
		dev_err(DEV, "Error while reading metadata.\n");
		rv = ERR_IO_MD_DISK;
		goto err;
	}

	if (be32_to_cpu(buffer->magic) != DRBD_MD_MAGIC) {
		dev_err(DEV, "Error while reading metadata, magic not found.\n");
		rv = ERR_MD_INVALID;
		goto err;
	}
	if (be32_to_cpu(buffer->al_offset) != bdev->md.al_offset) {
		dev_err(DEV, "unexpected al_offset: %d (expected %d)\n",
		    be32_to_cpu(buffer->al_offset), bdev->md.al_offset);
		rv = ERR_MD_INVALID;
		goto err;
	}
	if (be32_to_cpu(buffer->bm_offset) != bdev->md.bm_offset) {
		dev_err(DEV, "unexpected bm_offset: %d (expected %d)\n",
		    be32_to_cpu(buffer->bm_offset), bdev->md.bm_offset);
		rv = ERR_MD_INVALID;
		goto err;
	}
	if (be32_to_cpu(buffer->md_size_sect) != bdev->md.md_size_sect) {
		dev_err(DEV, "unexpected md_size: %u (expected %u)\n",
		    be32_to_cpu(buffer->md_size_sect), bdev->md.md_size_sect);
		rv = ERR_MD_INVALID;
		goto err;
	}

	if (be32_to_cpu(buffer->bm_bytes_per_bit) != BM_BLOCK_SIZE) {
		dev_err(DEV, "unexpected bm_bytes_per_bit: %u (expected %u)\n",
		    be32_to_cpu(buffer->bm_bytes_per_bit), BM_BLOCK_SIZE);
		rv = ERR_MD_INVALID;
		goto err;
	}

	bdev->md.la_size_sect = be64_to_cpu(buffer->la_size);
	for (i = UI_CURRENT; i < UI_SIZE; i++)
		bdev->md.uuid[i] = be64_to_cpu(buffer->uuid[i]);
	bdev->md.flags = be32_to_cpu(buffer->flags);
	mdev->sync_conf.al_extents = be32_to_cpu(buffer->al_nr_extents);
	bdev->md.device_uuid = be64_to_cpu(buffer->device_uuid);

	if (mdev->sync_conf.al_extents < 7)
		mdev->sync_conf.al_extents = 127;

 err:
	mutex_unlock(&mdev->md_io_mutex);
	put_ldev(mdev);

	return rv;
}

static void debug_drbd_uuid(struct drbd_conf *mdev, enum drbd_uuid_index index)
{
	static char *uuid_str[UI_EXTENDED_SIZE] = {
		[UI_CURRENT] = "CURRENT",
		[UI_BITMAP] = "BITMAP",
		[UI_HISTORY_START] = "HISTORY_START",
		[UI_HISTORY_END] = "HISTORY_END",
		[UI_SIZE] = "SIZE",
		[UI_FLAGS] = "FLAGS",
	};

	if (index >= UI_EXTENDED_SIZE) {
		dev_warn(DEV, " uuid_index >= EXTENDED_SIZE\n");
		return;
	}

	dynamic_dev_dbg(DEV, " uuid[%s] now %016llX\n",
		 uuid_str[index],
		 (unsigned long long)mdev->ldev->md.uuid[index]);
}


/**
 * drbd_md_mark_dirty() - Mark meta data super block as dirty
 * @mdev:	DRBD device.
 *
 * Call this function if you change anything that should be written to
 * the meta-data super block. This function sets MD_DIRTY, and starts a
 * timer that ensures that within five seconds you have to call drbd_md_sync().
 */
#ifdef DEBUG
void drbd_md_mark_dirty_(struct drbd_conf *mdev, unsigned int line, const char *func)
{
	if (!test_and_set_bit(MD_DIRTY, &mdev->flags)) {
		mod_timer(&mdev->md_sync_timer, jiffies + HZ);
		mdev->last_md_mark_dirty.line = line;
		mdev->last_md_mark_dirty.func = func;
	}
}
#else
void drbd_md_mark_dirty(struct drbd_conf *mdev)
{
	if (!test_and_set_bit(MD_DIRTY, &mdev->flags))
		mod_timer(&mdev->md_sync_timer, jiffies + 5*HZ);
}
#endif

static void drbd_uuid_move_history(struct drbd_conf *mdev) __must_hold(local)
{
	int i;

	for (i = UI_HISTORY_START; i < UI_HISTORY_END; i++) {
		mdev->ldev->md.uuid[i+1] = mdev->ldev->md.uuid[i];
		debug_drbd_uuid(mdev, i+1);
	}
}

void _drbd_uuid_set(struct drbd_conf *mdev, int idx, u64 val) __must_hold(local)
{
	if (idx == UI_CURRENT) {
		if (mdev->state.role == R_PRIMARY)
			val |= 1;
		else
			val &= ~((u64)1);

		drbd_set_ed_uuid(mdev, val);
	}

	mdev->ldev->md.uuid[idx] = val;
	debug_drbd_uuid(mdev, idx);
	drbd_md_mark_dirty(mdev);
}


void drbd_uuid_set(struct drbd_conf *mdev, int idx, u64 val) __must_hold(local)
{
	if (mdev->ldev->md.uuid[idx]) {
		drbd_uuid_move_history(mdev);
		mdev->ldev->md.uuid[UI_HISTORY_START] = mdev->ldev->md.uuid[idx];
		debug_drbd_uuid(mdev, UI_HISTORY_START);
	}
	_drbd_uuid_set(mdev, idx, val);
}

/**
 * drbd_uuid_new_current() - Creates a new current UUID
 * @mdev:	DRBD device.
 *
 * Creates a new current UUID, and rotates the old current UUID into
 * the bitmap slot. Causes an incremental resync upon next connect.
 */
void drbd_uuid_new_current(struct drbd_conf *mdev) __must_hold(local)
{
	u64 val;

	dev_info(DEV, "Creating new current UUID\n");
	D_ASSERT(mdev->ldev->md.uuid[UI_BITMAP] == 0);
	mdev->ldev->md.uuid[UI_BITMAP] = mdev->ldev->md.uuid[UI_CURRENT];
	debug_drbd_uuid(mdev, UI_BITMAP);

	get_random_bytes(&val, sizeof(u64));
	_drbd_uuid_set(mdev, UI_CURRENT, val);
	/* get it to stable storage _now_ */
	drbd_md_sync(mdev);
}

void drbd_uuid_set_bm(struct drbd_conf *mdev, u64 val) __must_hold(local)
{
	if (mdev->ldev->md.uuid[UI_BITMAP] == 0 && val == 0)
		return;

	if (val == 0) {
		drbd_uuid_move_history(mdev);
		mdev->ldev->md.uuid[UI_HISTORY_START] = mdev->ldev->md.uuid[UI_BITMAP];
		mdev->ldev->md.uuid[UI_BITMAP] = 0;
		debug_drbd_uuid(mdev, UI_HISTORY_START);
		debug_drbd_uuid(mdev, UI_BITMAP);
	} else {
		if (mdev->ldev->md.uuid[UI_BITMAP])
			dev_warn(DEV, "bm UUID already set");

		mdev->ldev->md.uuid[UI_BITMAP] = val;
		mdev->ldev->md.uuid[UI_BITMAP] &= ~((u64)1);

		debug_drbd_uuid(mdev, UI_BITMAP);
	}
	drbd_md_mark_dirty(mdev);
}

/**
 * drbd_bmio_set_n_write() - io_fn for drbd_queue_bitmap_io() or drbd_bitmap_io()
 * @mdev:	DRBD device.
 *
 * Sets all bits in the bitmap and writes the whole bitmap to stable storage.
 */
int drbd_bmio_set_n_write(struct drbd_conf *mdev)
{
	int rv = -EIO;

	if (get_ldev_if_state(mdev, D_ATTACHING)) {
		drbd_md_set_flag(mdev, MDF_FULL_SYNC);
		drbd_md_sync(mdev);
		drbd_bm_set_all(mdev);

		rv = drbd_bm_write(mdev);

		if (!rv) {
			drbd_md_clear_flag(mdev, MDF_FULL_SYNC);
			drbd_md_sync(mdev);
		}

		put_ldev(mdev);
	}

	return rv;
}

/**
 * drbd_bmio_clear_n_write() - io_fn for drbd_queue_bitmap_io() or drbd_bitmap_io()
 * @mdev:	DRBD device.
 *
 * Clears all bits in the bitmap and writes the whole bitmap to stable storage.
 */
int drbd_bmio_clear_n_write(struct drbd_conf *mdev)
{
	int rv = -EIO;

	drbd_resume_al(mdev);
	if (get_ldev_if_state(mdev, D_ATTACHING)) {
		drbd_bm_clear_all(mdev);
		rv = drbd_bm_write(mdev);
		put_ldev(mdev);
	}

	return rv;
}

static int w_bitmap_io(struct drbd_conf *mdev, struct drbd_work *w, int unused)
{
	struct bm_io_work *work = container_of(w, struct bm_io_work, w);
	int rv;

	D_ASSERT(atomic_read(&mdev->ap_bio_cnt) == 0);

	drbd_bm_lock(mdev, work->why);
	rv = work->io_fn(mdev);
	drbd_bm_unlock(mdev);

	clear_bit(BITMAP_IO, &mdev->flags);
	wake_up(&mdev->misc_wait);

	if (work->done)
		work->done(mdev, rv);

	clear_bit(BITMAP_IO_QUEUED, &mdev->flags);
	work->why = NULL;

	return 1;
}

void drbd_ldev_destroy(struct drbd_conf *mdev)
{
	lc_destroy(mdev->resync);
	mdev->resync = NULL;
	lc_destroy(mdev->act_log);
	mdev->act_log = NULL;
	__no_warn(local,
		drbd_free_bc(mdev->ldev);
		mdev->ldev = NULL;);

	if (mdev->md_io_tmpp) {
		__free_page(mdev->md_io_tmpp);
		mdev->md_io_tmpp = NULL;
	}
	clear_bit(GO_DISKLESS, &mdev->flags);
}

static int w_go_diskless(struct drbd_conf *mdev, struct drbd_work *w, int unused)
{
	D_ASSERT(mdev->state.disk == D_FAILED);
	/* we cannot assert local_cnt == 0 here, as get_ldev_if_state will
	 * inc/dec it frequently. Once we are D_DISKLESS, no one will touch
	 * the protected members anymore, though, so once put_ldev reaches zero
	 * again, it will be safe to free them. */
	drbd_force_state(mdev, NS(disk, D_DISKLESS));
	return 1;
}

void drbd_go_diskless(struct drbd_conf *mdev)
{
	D_ASSERT(mdev->state.disk == D_FAILED);
	if (!test_and_set_bit(GO_DISKLESS, &mdev->flags))
		drbd_queue_work(&mdev->data.work, &mdev->go_diskless);
}

/**
 * drbd_queue_bitmap_io() - Queues an IO operation on the whole bitmap
 * @mdev:	DRBD device.
 * @io_fn:	IO callback to be called when bitmap IO is possible
 * @done:	callback to be called after the bitmap IO was performed
 * @why:	Descriptive text of the reason for doing the IO
 *
 * While IO on the bitmap happens we freeze application IO thus we ensure
 * that drbd_set_out_of_sync() can not be called. This function MAY ONLY be
 * called from worker context. It MUST NOT be used while a previous such
 * work is still pending!
 */
void drbd_queue_bitmap_io(struct drbd_conf *mdev,
			  int (*io_fn)(struct drbd_conf *),
			  void (*done)(struct drbd_conf *, int),
			  char *why)
{
	D_ASSERT(current == mdev->worker.task);

	D_ASSERT(!test_bit(BITMAP_IO_QUEUED, &mdev->flags));
	D_ASSERT(!test_bit(BITMAP_IO, &mdev->flags));
	D_ASSERT(list_empty(&mdev->bm_io_work.w.list));
	if (mdev->bm_io_work.why)
		dev_err(DEV, "FIXME going to queue '%s' but '%s' still pending?\n",
			why, mdev->bm_io_work.why);

	mdev->bm_io_work.io_fn = io_fn;
	mdev->bm_io_work.done = done;
	mdev->bm_io_work.why = why;

	set_bit(BITMAP_IO, &mdev->flags);
	if (atomic_read(&mdev->ap_bio_cnt) == 0) {
		if (list_empty(&mdev->bm_io_work.w.list)) {
			set_bit(BITMAP_IO_QUEUED, &mdev->flags);
			drbd_queue_work(&mdev->data.work, &mdev->bm_io_work.w);
		} else
			dev_err(DEV, "FIXME avoided double queuing bm_io_work\n");
	}
}

/**
 * drbd_bitmap_io() -  Does an IO operation on the whole bitmap
 * @mdev:	DRBD device.
 * @io_fn:	IO callback to be called when bitmap IO is possible
 * @why:	Descriptive text of the reason for doing the IO
 *
 * freezes application IO while that the actual IO operations runs. This
 * functions MAY NOT be called from worker context.
 */
int drbd_bitmap_io(struct drbd_conf *mdev, int (*io_fn)(struct drbd_conf *), char *why)
{
	int rv;

	D_ASSERT(current != mdev->worker.task);

	drbd_suspend_io(mdev);

	drbd_bm_lock(mdev, why);
	rv = io_fn(mdev);
	drbd_bm_unlock(mdev);

	drbd_resume_io(mdev);

	return rv;
}

void drbd_md_set_flag(struct drbd_conf *mdev, int flag) __must_hold(local)
{
	if ((mdev->ldev->md.flags & flag) != flag) {
		drbd_md_mark_dirty(mdev);
		mdev->ldev->md.flags |= flag;
	}
}

void drbd_md_clear_flag(struct drbd_conf *mdev, int flag) __must_hold(local)
{
	if ((mdev->ldev->md.flags & flag) != 0) {
		drbd_md_mark_dirty(mdev);
		mdev->ldev->md.flags &= ~flag;
	}
}
int drbd_md_test_flag(struct drbd_backing_dev *bdev, int flag)
{
	return (bdev->md.flags & flag) != 0;
}

static void md_sync_timer_fn(unsigned long data)
{
	struct drbd_conf *mdev = (struct drbd_conf *) data;

	drbd_queue_work_front(&mdev->data.work, &mdev->md_sync_work);
}

static int w_md_sync(struct drbd_conf *mdev, struct drbd_work *w, int unused)
{
	dev_warn(DEV, "md_sync_timer expired! Worker calls drbd_md_sync().\n");
#ifdef DEBUG
	dev_warn(DEV, "last md_mark_dirty: %s:%u\n",
		mdev->last_md_mark_dirty.func, mdev->last_md_mark_dirty.line);
#endif
	drbd_md_sync(mdev);
	return 1;
}

#ifdef CONFIG_DRBD_FAULT_INJECTION
/* Fault insertion support including random number generator shamelessly
 * stolen from kernel/rcutorture.c */
struct fault_random_state {
	unsigned long state;
	unsigned long count;
};

#define FAULT_RANDOM_MULT 39916801  /* prime */
#define FAULT_RANDOM_ADD	479001701 /* prime */
#define FAULT_RANDOM_REFRESH 10000

/*
 * Crude but fast random-number generator.  Uses a linear congruential
 * generator, with occasional help from get_random_bytes().
 */
static unsigned long
_drbd_fault_random(struct fault_random_state *rsp)
{
	long refresh;

	if (!rsp->count--) {
		get_random_bytes(&refresh, sizeof(refresh));
		rsp->state += refresh;
		rsp->count = FAULT_RANDOM_REFRESH;
	}
	rsp->state = rsp->state * FAULT_RANDOM_MULT + FAULT_RANDOM_ADD;
	return swahw32(rsp->state);
}

static char *
_drbd_fault_str(unsigned int type) {
	static char *_faults[] = {
		[DRBD_FAULT_MD_WR] = "Meta-data write",
		[DRBD_FAULT_MD_RD] = "Meta-data read",
		[DRBD_FAULT_RS_WR] = "Resync write",
		[DRBD_FAULT_RS_RD] = "Resync read",
		[DRBD_FAULT_DT_WR] = "Data write",
		[DRBD_FAULT_DT_RD] = "Data read",
		[DRBD_FAULT_DT_RA] = "Data read ahead",
		[DRBD_FAULT_BM_ALLOC] = "BM allocation",
		[DRBD_FAULT_AL_EE] = "EE allocation",
		[DRBD_FAULT_RECEIVE] = "receive data corruption",
	};

	return (type < DRBD_FAULT_MAX) ? _faults[type] : "**Unknown**";
}

unsigned int
_drbd_insert_fault(struct drbd_conf *mdev, unsigned int type)
{
	static struct fault_random_state rrs = {0, 0};

	unsigned int ret = (
		(fault_devs == 0 ||
			((1 << mdev_to_minor(mdev)) & fault_devs) != 0) &&
		(((_drbd_fault_random(&rrs) % 100) + 1) <= fault_rate));

	if (ret) {
		fault_count++;

		if (__ratelimit(&drbd_ratelimit_state))
			dev_warn(DEV, "***Simulating %s failure\n",
				_drbd_fault_str(type));
	}

	return ret;
}
#endif

const char *drbd_buildtag(void)
{
	/* DRBD built from external sources has here a reference to the
	   git hash of the source code. */

	static char buildtag[38] = "\0uilt-in";

	if (buildtag[0] == 0) {
#ifdef CONFIG_MODULES
		if (THIS_MODULE != NULL)
			sprintf(buildtag, "srcversion: %-24s", THIS_MODULE->srcversion);
		else
#endif
			buildtag[0] = 'b';
	}

	return buildtag;
}

module_init(drbd_init)
module_exit(drbd_cleanup)

EXPORT_SYMBOL(drbd_conn_str);
EXPORT_SYMBOL(drbd_role_str);
EXPORT_SYMBOL(drbd_disk_str);
EXPORT_SYMBOL(drbd_set_st_err_str);<|MERGE_RESOLUTION|>--- conflicted
+++ resolved
@@ -1427,19 +1427,11 @@
                         dev_err(DEV,
                                 "ASSERT FAILED: disk is %s while going diskless\n",
                                 drbd_disk_str(mdev->state.disk));
-<<<<<<< HEAD
 
                 mdev->rs_total = 0;
                 mdev->rs_failed = 0;
                 atomic_set(&mdev->rs_pending_cnt, 0);
 
-=======
-
-                mdev->rs_total = 0;
-                mdev->rs_failed = 0;
-                atomic_set(&mdev->rs_pending_cnt, 0);
-
->>>>>>> 3cbea436
 		if (drbd_send_state(mdev))
 			dev_warn(DEV, "Notified peer that I'm now diskless.\n");
 		else
