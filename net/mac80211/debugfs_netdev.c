/*
 * Copyright (c) 2006	Jiri Benc <jbenc@suse.cz>
 * Copyright 2007	Johannes Berg <johannes@sipsolutions.net>
 *
 * This program is free software; you can redistribute it and/or modify
 * it under the terms of the GNU General Public License version 2 as
 * published by the Free Software Foundation.
 */

#include <linux/kernel.h>
#include <linux/device.h>
#include <linux/if.h>
#include <linux/interrupt.h>
#include <linux/netdevice.h>
#include <linux/rtnetlink.h>
#include <linux/notifier.h>
#include <net/mac80211.h>
#include <net/cfg80211.h>
#include "ieee80211_i.h"
#include "rate.h"
#include "debugfs.h"
#include "debugfs_netdev.h"

static ssize_t ieee80211_if_read(
	struct ieee80211_sub_if_data *sdata,
	char __user *userbuf,
	size_t count, loff_t *ppos,
	ssize_t (*format)(const struct ieee80211_sub_if_data *, char *, int))
{
	char buf[70];
	ssize_t ret = -EINVAL;

	read_lock(&dev_base_lock);
	if (sdata->dev->reg_state == NETREG_REGISTERED)
		ret = (*format)(sdata, buf, sizeof(buf));
	read_unlock(&dev_base_lock);

	if (ret != -EINVAL)
		ret = simple_read_from_buffer(userbuf, count, ppos, buf, ret);

	return ret;
}

static ssize_t ieee80211_if_write(
	struct ieee80211_sub_if_data *sdata,
	const char __user *userbuf,
	size_t count, loff_t *ppos,
	ssize_t (*write)(struct ieee80211_sub_if_data *, const char *, int))
{
	u8 *buf;
<<<<<<< HEAD
	ssize_t ret = -ENODEV;

	buf = kzalloc(count, GFP_KERNEL);
	if (!buf)
		return -ENOMEM;

	if (copy_from_user(buf, userbuf, count))
		return -EFAULT;

=======
	ssize_t ret;

	buf = kmalloc(count, GFP_KERNEL);
	if (!buf)
		return -ENOMEM;

	ret = -EFAULT;
	if (copy_from_user(buf, userbuf, count))
		goto freebuf;

	ret = -ENODEV;
>>>>>>> 93929ebc
	rtnl_lock();
	if (sdata->dev->reg_state == NETREG_REGISTERED)
		ret = (*write)(sdata, buf, count);
	rtnl_unlock();

<<<<<<< HEAD
=======
freebuf:
	kfree(buf);
>>>>>>> 93929ebc
	return ret;
}

#define IEEE80211_IF_FMT(name, field, format_string)			\
static ssize_t ieee80211_if_fmt_##name(					\
	const struct ieee80211_sub_if_data *sdata, char *buf,		\
	int buflen)							\
{									\
	return scnprintf(buf, buflen, format_string, sdata->field);	\
}
#define IEEE80211_IF_FMT_DEC(name, field)				\
		IEEE80211_IF_FMT(name, field, "%d\n")
#define IEEE80211_IF_FMT_HEX(name, field)				\
		IEEE80211_IF_FMT(name, field, "%#x\n")
#define IEEE80211_IF_FMT_SIZE(name, field)				\
		IEEE80211_IF_FMT(name, field, "%zd\n")

#define IEEE80211_IF_FMT_ATOMIC(name, field)				\
static ssize_t ieee80211_if_fmt_##name(					\
	const struct ieee80211_sub_if_data *sdata,			\
	char *buf, int buflen)						\
{									\
	return scnprintf(buf, buflen, "%d\n", atomic_read(&sdata->field));\
}

#define IEEE80211_IF_FMT_MAC(name, field)				\
static ssize_t ieee80211_if_fmt_##name(					\
	const struct ieee80211_sub_if_data *sdata, char *buf,		\
	int buflen)							\
{									\
	return scnprintf(buf, buflen, "%pM\n", sdata->field);		\
}

#define __IEEE80211_IF_FILE(name, _write)				\
static ssize_t ieee80211_if_read_##name(struct file *file,		\
					char __user *userbuf,		\
					size_t count, loff_t *ppos)	\
{									\
	return ieee80211_if_read(file->private_data,			\
				 userbuf, count, ppos,			\
				 ieee80211_if_fmt_##name);		\
}									\
static const struct file_operations name##_ops = {			\
	.read = ieee80211_if_read_##name,				\
	.write = (_write),						\
	.open = mac80211_open_file_generic,				\
}

#define __IEEE80211_IF_FILE_W(name)					\
static ssize_t ieee80211_if_write_##name(struct file *file,		\
					 const char __user *userbuf,	\
					 size_t count, loff_t *ppos)	\
{									\
	return ieee80211_if_write(file->private_data, userbuf, count,	\
				  ppos, ieee80211_if_parse_##name);	\
}									\
__IEEE80211_IF_FILE(name, ieee80211_if_write_##name)


#define IEEE80211_IF_FILE(name, field, format)				\
		IEEE80211_IF_FMT_##format(name, field)			\
		__IEEE80211_IF_FILE(name, NULL)

/* common attributes */
IEEE80211_IF_FILE(drop_unencrypted, drop_unencrypted, DEC);
IEEE80211_IF_FILE(rc_rateidx_mask_2ghz, rc_rateidx_mask[IEEE80211_BAND_2GHZ],
		  HEX);
IEEE80211_IF_FILE(rc_rateidx_mask_5ghz, rc_rateidx_mask[IEEE80211_BAND_5GHZ],
		  HEX);

/* STA attributes */
IEEE80211_IF_FILE(bssid, u.mgd.bssid, MAC);
IEEE80211_IF_FILE(aid, u.mgd.aid, DEC);

static int ieee80211_set_smps(struct ieee80211_sub_if_data *sdata,
			      enum ieee80211_smps_mode smps_mode)
{
	struct ieee80211_local *local = sdata->local;
	int err;

	if (!(local->hw.flags & IEEE80211_HW_SUPPORTS_STATIC_SMPS) &&
	    smps_mode == IEEE80211_SMPS_STATIC)
		return -EINVAL;

	/* auto should be dynamic if in PS mode */
	if (!(local->hw.flags & IEEE80211_HW_SUPPORTS_DYNAMIC_SMPS) &&
	    (smps_mode == IEEE80211_SMPS_DYNAMIC ||
	     smps_mode == IEEE80211_SMPS_AUTOMATIC))
		return -EINVAL;

	/* supported only on managed interfaces for now */
	if (sdata->vif.type != NL80211_IFTYPE_STATION)
		return -EOPNOTSUPP;

	mutex_lock(&local->iflist_mtx);
	err = __ieee80211_request_smps(sdata, smps_mode);
	mutex_unlock(&local->iflist_mtx);

	return err;
}

static const char *smps_modes[IEEE80211_SMPS_NUM_MODES] = {
	[IEEE80211_SMPS_AUTOMATIC] = "auto",
	[IEEE80211_SMPS_OFF] = "off",
	[IEEE80211_SMPS_STATIC] = "static",
	[IEEE80211_SMPS_DYNAMIC] = "dynamic",
};

static ssize_t ieee80211_if_fmt_smps(const struct ieee80211_sub_if_data *sdata,
				     char *buf, int buflen)
{
	if (sdata->vif.type != NL80211_IFTYPE_STATION)
		return -EOPNOTSUPP;

	return snprintf(buf, buflen, "request: %s\nused: %s\n",
			smps_modes[sdata->u.mgd.req_smps],
			smps_modes[sdata->u.mgd.ap_smps]);
}

static ssize_t ieee80211_if_parse_smps(struct ieee80211_sub_if_data *sdata,
				       const char *buf, int buflen)
{
	enum ieee80211_smps_mode mode;

	for (mode = 0; mode < IEEE80211_SMPS_NUM_MODES; mode++) {
		if (strncmp(buf, smps_modes[mode], buflen) == 0) {
			int err = ieee80211_set_smps(sdata, mode);
			if (!err)
				return buflen;
			return err;
		}
	}

	return -EINVAL;
}

__IEEE80211_IF_FILE_W(smps);

/* AP attributes */
IEEE80211_IF_FILE(num_sta_ps, u.ap.num_sta_ps, ATOMIC);
IEEE80211_IF_FILE(dtim_count, u.ap.dtim_count, DEC);

static ssize_t ieee80211_if_fmt_num_buffered_multicast(
	const struct ieee80211_sub_if_data *sdata, char *buf, int buflen)
{
	return scnprintf(buf, buflen, "%u\n",
			 skb_queue_len(&sdata->u.ap.ps_bc_buf));
}
__IEEE80211_IF_FILE(num_buffered_multicast, NULL);

/* WDS attributes */
IEEE80211_IF_FILE(peer, u.wds.remote_addr, MAC);

#ifdef CONFIG_MAC80211_MESH
/* Mesh stats attributes */
IEEE80211_IF_FILE(fwded_mcast, u.mesh.mshstats.fwded_mcast, DEC);
IEEE80211_IF_FILE(fwded_unicast, u.mesh.mshstats.fwded_unicast, DEC);
IEEE80211_IF_FILE(fwded_frames, u.mesh.mshstats.fwded_frames, DEC);
IEEE80211_IF_FILE(dropped_frames_ttl, u.mesh.mshstats.dropped_frames_ttl, DEC);
IEEE80211_IF_FILE(dropped_frames_no_route,
		u.mesh.mshstats.dropped_frames_no_route, DEC);
IEEE80211_IF_FILE(estab_plinks, u.mesh.mshstats.estab_plinks, ATOMIC);

/* Mesh parameters */
IEEE80211_IF_FILE(dot11MeshMaxRetries,
		u.mesh.mshcfg.dot11MeshMaxRetries, DEC);
IEEE80211_IF_FILE(dot11MeshRetryTimeout,
		u.mesh.mshcfg.dot11MeshRetryTimeout, DEC);
IEEE80211_IF_FILE(dot11MeshConfirmTimeout,
		u.mesh.mshcfg.dot11MeshConfirmTimeout, DEC);
IEEE80211_IF_FILE(dot11MeshHoldingTimeout,
		u.mesh.mshcfg.dot11MeshHoldingTimeout, DEC);
IEEE80211_IF_FILE(dot11MeshTTL, u.mesh.mshcfg.dot11MeshTTL, DEC);
IEEE80211_IF_FILE(auto_open_plinks, u.mesh.mshcfg.auto_open_plinks, DEC);
IEEE80211_IF_FILE(dot11MeshMaxPeerLinks,
		u.mesh.mshcfg.dot11MeshMaxPeerLinks, DEC);
IEEE80211_IF_FILE(dot11MeshHWMPactivePathTimeout,
		u.mesh.mshcfg.dot11MeshHWMPactivePathTimeout, DEC);
IEEE80211_IF_FILE(dot11MeshHWMPpreqMinInterval,
		u.mesh.mshcfg.dot11MeshHWMPpreqMinInterval, DEC);
IEEE80211_IF_FILE(dot11MeshHWMPnetDiameterTraversalTime,
		u.mesh.mshcfg.dot11MeshHWMPnetDiameterTraversalTime, DEC);
IEEE80211_IF_FILE(dot11MeshHWMPmaxPREQretries,
		u.mesh.mshcfg.dot11MeshHWMPmaxPREQretries, DEC);
IEEE80211_IF_FILE(path_refresh_time,
		u.mesh.mshcfg.path_refresh_time, DEC);
IEEE80211_IF_FILE(min_discovery_timeout,
		u.mesh.mshcfg.min_discovery_timeout, DEC);
IEEE80211_IF_FILE(dot11MeshHWMPRootMode,
		u.mesh.mshcfg.dot11MeshHWMPRootMode, DEC);
#endif


#define DEBUGFS_ADD(name) \
	debugfs_create_file(#name, 0400, sdata->debugfs.dir, \
			    sdata, &name##_ops);

#define DEBUGFS_ADD_MODE(name, mode) \
	debugfs_create_file(#name, mode, sdata->debugfs.dir, \
			    sdata, &name##_ops);

static void add_sta_files(struct ieee80211_sub_if_data *sdata)
{
	DEBUGFS_ADD(drop_unencrypted);
	DEBUGFS_ADD(rc_rateidx_mask_2ghz);
	DEBUGFS_ADD(rc_rateidx_mask_5ghz);

	DEBUGFS_ADD(bssid);
	DEBUGFS_ADD(aid);
	DEBUGFS_ADD_MODE(smps, 0600);
}

static void add_ap_files(struct ieee80211_sub_if_data *sdata)
{
	DEBUGFS_ADD(drop_unencrypted);
	DEBUGFS_ADD(rc_rateidx_mask_2ghz);
	DEBUGFS_ADD(rc_rateidx_mask_5ghz);

	DEBUGFS_ADD(num_sta_ps);
	DEBUGFS_ADD(dtim_count);
	DEBUGFS_ADD(num_buffered_multicast);
}

static void add_wds_files(struct ieee80211_sub_if_data *sdata)
{
	DEBUGFS_ADD(drop_unencrypted);
	DEBUGFS_ADD(rc_rateidx_mask_2ghz);
	DEBUGFS_ADD(rc_rateidx_mask_5ghz);

	DEBUGFS_ADD(peer);
}

static void add_vlan_files(struct ieee80211_sub_if_data *sdata)
{
	DEBUGFS_ADD(drop_unencrypted);
	DEBUGFS_ADD(rc_rateidx_mask_2ghz);
	DEBUGFS_ADD(rc_rateidx_mask_5ghz);
}

static void add_monitor_files(struct ieee80211_sub_if_data *sdata)
{
}

#ifdef CONFIG_MAC80211_MESH

static void add_mesh_stats(struct ieee80211_sub_if_data *sdata)
{
	struct dentry *dir = debugfs_create_dir("mesh_stats",
						sdata->debugfs.dir);

#define MESHSTATS_ADD(name)\
	debugfs_create_file(#name, 0400, dir, sdata, &name##_ops);

	MESHSTATS_ADD(fwded_mcast);
	MESHSTATS_ADD(fwded_unicast);
	MESHSTATS_ADD(fwded_frames);
	MESHSTATS_ADD(dropped_frames_ttl);
	MESHSTATS_ADD(dropped_frames_no_route);
	MESHSTATS_ADD(estab_plinks);
#undef MESHSTATS_ADD
}

static void add_mesh_config(struct ieee80211_sub_if_data *sdata)
{
	struct dentry *dir = debugfs_create_dir("mesh_config",
						sdata->debugfs.dir);

#define MESHPARAMS_ADD(name) \
	debugfs_create_file(#name, 0600, dir, sdata, &name##_ops);

	MESHPARAMS_ADD(dot11MeshMaxRetries);
	MESHPARAMS_ADD(dot11MeshRetryTimeout);
	MESHPARAMS_ADD(dot11MeshConfirmTimeout);
	MESHPARAMS_ADD(dot11MeshHoldingTimeout);
	MESHPARAMS_ADD(dot11MeshTTL);
	MESHPARAMS_ADD(auto_open_plinks);
	MESHPARAMS_ADD(dot11MeshMaxPeerLinks);
	MESHPARAMS_ADD(dot11MeshHWMPactivePathTimeout);
	MESHPARAMS_ADD(dot11MeshHWMPpreqMinInterval);
	MESHPARAMS_ADD(dot11MeshHWMPnetDiameterTraversalTime);
	MESHPARAMS_ADD(dot11MeshHWMPmaxPREQretries);
	MESHPARAMS_ADD(path_refresh_time);
	MESHPARAMS_ADD(min_discovery_timeout);

#undef MESHPARAMS_ADD
}
#endif

static void add_files(struct ieee80211_sub_if_data *sdata)
{
	if (!sdata->debugfs.dir)
		return;

	switch (sdata->vif.type) {
	case NL80211_IFTYPE_MESH_POINT:
#ifdef CONFIG_MAC80211_MESH
		add_mesh_stats(sdata);
		add_mesh_config(sdata);
#endif
		break;
	case NL80211_IFTYPE_STATION:
		add_sta_files(sdata);
		break;
	case NL80211_IFTYPE_ADHOC:
		/* XXX */
		break;
	case NL80211_IFTYPE_AP:
		add_ap_files(sdata);
		break;
	case NL80211_IFTYPE_WDS:
		add_wds_files(sdata);
		break;
	case NL80211_IFTYPE_MONITOR:
		add_monitor_files(sdata);
		break;
	case NL80211_IFTYPE_AP_VLAN:
		add_vlan_files(sdata);
		break;
	default:
		break;
	}
}

void ieee80211_debugfs_add_netdev(struct ieee80211_sub_if_data *sdata)
{
	char buf[10+IFNAMSIZ];

	sprintf(buf, "netdev:%s", sdata->name);
	sdata->debugfs.dir = debugfs_create_dir(buf,
		sdata->local->hw.wiphy->debugfsdir);
	add_files(sdata);
}

void ieee80211_debugfs_remove_netdev(struct ieee80211_sub_if_data *sdata)
{
	if (!sdata->debugfs.dir)
		return;

	debugfs_remove_recursive(sdata->debugfs.dir);
	sdata->debugfs.dir = NULL;
}

void ieee80211_debugfs_rename_netdev(struct ieee80211_sub_if_data *sdata)
{
	struct dentry *dir;
	char buf[10 + IFNAMSIZ];

	dir = sdata->debugfs.dir;

	if (!dir)
		return;

	sprintf(buf, "netdev:%s", sdata->name);
	if (!debugfs_rename(dir->d_parent, dir, dir->d_parent, buf))
		printk(KERN_ERR "mac80211: debugfs: failed to rename debugfs "
		       "dir to %s\n", buf);
}<|MERGE_RESOLUTION|>--- conflicted
+++ resolved
@@ -48,17 +48,6 @@
 	ssize_t (*write)(struct ieee80211_sub_if_data *, const char *, int))
 {
 	u8 *buf;
-<<<<<<< HEAD
-	ssize_t ret = -ENODEV;
-
-	buf = kzalloc(count, GFP_KERNEL);
-	if (!buf)
-		return -ENOMEM;
-
-	if (copy_from_user(buf, userbuf, count))
-		return -EFAULT;
-
-=======
 	ssize_t ret;
 
 	buf = kmalloc(count, GFP_KERNEL);
@@ -70,17 +59,13 @@
 		goto freebuf;
 
 	ret = -ENODEV;
->>>>>>> 93929ebc
 	rtnl_lock();
 	if (sdata->dev->reg_state == NETREG_REGISTERED)
 		ret = (*write)(sdata, buf, count);
 	rtnl_unlock();
 
-<<<<<<< HEAD
-=======
 freebuf:
 	kfree(buf);
->>>>>>> 93929ebc
 	return ret;
 }
 
