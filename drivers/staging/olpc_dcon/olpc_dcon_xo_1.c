--- conflicted
+++ resolved
@@ -12,19 +12,12 @@
  */
 #include <linux/cs5535.h>
 #include <linux/gpio.h>
-<<<<<<< HEAD
-=======
 #include <linux/delay.h>
->>>>>>> 105e53f8
 #include <asm/olpc.h>
 
 #include "olpc_dcon.h"
 
-<<<<<<< HEAD
-static int dcon_init_xo_1(void)
-=======
 static int dcon_init_xo_1(struct dcon_priv *dcon)
->>>>>>> 105e53f8
 {
 	unsigned char lob;
 
@@ -62,17 +55,10 @@
 	 * then a value is set.  So, future readings of the pin can use
 	 * READ_BACK, but the first one cannot.  Awesome, huh?
 	 */
-<<<<<<< HEAD
-	dcon_source = cs5535_gpio_isset(OLPC_GPIO_DCON_LOAD, GPIO_OUTPUT_VAL)
-		? DCON_SOURCE_CPU
-		: DCON_SOURCE_DCON;
-	dcon_pending = dcon_source;
-=======
 	dcon->curr_src = cs5535_gpio_isset(OLPC_GPIO_DCON_LOAD, GPIO_OUTPUT_VAL)
 		? DCON_SOURCE_CPU
 		: DCON_SOURCE_DCON;
 	dcon->pending_src = dcon->curr_src;
->>>>>>> 105e53f8
 
 	/* Set the directions for the GPIO pins */
 	gpio_direction_input(OLPC_GPIO_DCON_STAT0);
@@ -80,11 +66,7 @@
 	gpio_direction_input(OLPC_GPIO_DCON_IRQ);
 	gpio_direction_input(OLPC_GPIO_DCON_BLANK);
 	gpio_direction_output(OLPC_GPIO_DCON_LOAD,
-<<<<<<< HEAD
-			dcon_source == DCON_SOURCE_CPU);
-=======
 			dcon->curr_src == DCON_SOURCE_CPU);
->>>>>>> 105e53f8
 
 	/* Set up the interrupt mappings */
 
@@ -99,13 +81,8 @@
 	lob &= ~(1 << DCON_IRQ);
 	outb(lob, 0x4d0);
 
-<<<<<<< HEAD
-	/* Register the interupt handler */
-	if (request_irq(DCON_IRQ, &dcon_interrupt, 0, "DCON", &dcon_driver)) {
-=======
 	/* Register the interrupt handler */
 	if (request_irq(DCON_IRQ, &dcon_interrupt, 0, "DCON", dcon)) {
->>>>>>> 105e53f8
 		printk(KERN_ERR "olpc-dcon: failed to request DCON's irq\n");
 		goto err_req_irq;
 	}
