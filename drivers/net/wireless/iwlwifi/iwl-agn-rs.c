--- conflicted
+++ resolved
@@ -387,11 +387,7 @@
 	if (load > IWL_AGG_LOAD_THRESHOLD) {
 		IWL_DEBUG_HT(priv, "Starting Tx agg: STA: %pM tid: %d\n",
 				sta->addr, tid);
-<<<<<<< HEAD
-		ret = ieee80211_start_tx_ba_session(sta, tid);
-=======
 		ret = ieee80211_start_tx_ba_session(sta, tid, 5000);
->>>>>>> 3cbea436
 		if (ret == -EAGAIN) {
 			/*
 			 * driver and mac80211 is out of sync
@@ -837,19 +833,6 @@
 			    struct iwl_lq_sta *lq_sta)
 {
 	struct iwl_scale_tbl_info *tbl;
-<<<<<<< HEAD
-	bool full_concurrent;
-	unsigned long flags;
-
-	spin_lock_irqsave(&priv->lock, flags);
-	if (priv->bt_ci_compliance && priv->bt_ant_couple_ok)
-		full_concurrent = true;
-	else
-		full_concurrent = false;
-	spin_unlock_irqrestore(&priv->lock, flags);
-
-	if (priv->bt_full_concurrent != full_concurrent) {
-=======
 	bool full_concurrent = priv->bt_full_concurrent;
 	unsigned long flags;
 
@@ -867,7 +850,6 @@
 	}
 	if ((priv->bt_traffic_load != priv->last_bt_traffic_load) ||
 	    (priv->bt_full_concurrent != full_concurrent)) {
->>>>>>> 3cbea436
 		priv->bt_full_concurrent = full_concurrent;
 
 		/* Update uCode's rate table. */
@@ -1064,12 +1046,7 @@
 	if (sta && sta->supp_rates[sband->band])
 		rs_rate_scale_perform(priv, skb, sta, lq_sta);
 
-<<<<<<< HEAD
-	/* Is there a need to switch between full concurrency and 3-wire? */
-	if (priv->bt_ant_couple_ok)
-=======
 	if (priv->cfg->bt_params && priv->cfg->bt_params->advanced_bt_coexist)
->>>>>>> 3cbea436
 		rs_bt_update_lq(priv, ctx, lq_sta);
 }
 
@@ -3042,14 +3019,7 @@
 	 */
 	if (priv && priv->cfg->bt_params &&
 	    priv->cfg->bt_params->agg_time_limit &&
-<<<<<<< HEAD
-	    priv->cfg->bt_params->agg_time_limit >=
-		LINK_QUAL_AGG_TIME_LIMIT_MIN &&
-	    priv->cfg->bt_params->agg_time_limit <=
-		 LINK_QUAL_AGG_TIME_LIMIT_MAX)
-=======
 	    priv->bt_traffic_load >= IWL_BT_COEX_TRAFFIC_LOAD_HIGH)
->>>>>>> 3cbea436
 		lq_cmd->agg_params.agg_time_limit =
 			cpu_to_le16(priv->cfg->bt_params->agg_time_limit);
 }
