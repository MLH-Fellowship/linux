--- conflicted
+++ resolved
@@ -677,7 +677,6 @@
 	};
 };
 
-<<<<<<< HEAD
 &mmu0_dsp1 {
 	status = "okay";
 };
@@ -710,13 +709,6 @@
 	timers = <&timer5>;
 };
 
-&cpu0 {
-	cpu-opp-domain = <&oppdm_mpu>;
-	voltage-tolerance = <1>;
-};
-
-=======
->>>>>>> 5f363c04
 &oppdm_mpu {
 	vdd-supply = <&smps1_reg>;
 };
