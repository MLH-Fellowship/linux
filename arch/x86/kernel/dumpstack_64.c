--- conflicted
+++ resolved
@@ -150,10 +150,6 @@
 	struct thread_info *tinfo;
 	int graph = 0;
 	unsigned long dummy;
-<<<<<<< HEAD
-	unsigned long bp;
-=======
->>>>>>> 0ce790e7
 
 	if (!task)
 		task = current;
