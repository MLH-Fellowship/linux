--- conflicted
+++ resolved
@@ -93,7 +93,6 @@
 			gpio,syscon-dev = <&devctrl 0x240>;
 		};
 
-<<<<<<< HEAD
 		pcie1_phy: phy@2326000 {
 			#phy-cells = <0>;
 			compatible = "ti,keystone-serdes-pcie";
@@ -103,8 +102,6 @@
 			status = "disabled";
 		};
 
-=======
->>>>>>> 2e3152d0
 		dsp0: dsp0 {
 			compatible = "ti,k2e-dsp";
 			reg = <0x10800000 0x00080000>,
@@ -113,22 +110,14 @@
 			reg-names = "l2sram", "l1pram", "l1dram";
 			clocks = <&clkgem0>;
 			ti,syscon-dev = <&devctrl 0x844>;
-<<<<<<< HEAD
-			ti,syscon-psc = <&psc 0xa3c 0x83c>;
-=======
 			resets = <&pscrst 0xa3c 8 0 0x83c 8 0>;
->>>>>>> 2e3152d0
 			interrupt-parent = <&kirq0>;
 			interrupts = <0 8>;
 			interrupt-names = "vring", "exception";
 			kick-gpio = <&dspgpio0 27 0>;
 		};
 
-<<<<<<< HEAD
 		pcie1: pcie@21020000 {
-=======
-		pcie@21020000 {
->>>>>>> 2e3152d0
 			compatible = "ti,keystone-pcie","snps,dw-pcie";
 			clocks = <&clkpcie1>;
 			clock-names = "pcie";
