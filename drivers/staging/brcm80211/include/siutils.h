--- conflicted
+++ resolved
@@ -118,13 +118,8 @@
 #define GPIO_CTRL_EPA_EN_MASK 0x40
 
 /* === exported functions === */
-<<<<<<< HEAD
-extern si_t *si_attach(uint pcidev, struct osl_info *osh, void *regs,
-		       uint bustype, void *sdh, char **vars, uint *varsz);
-=======
 extern si_t *si_attach(uint pcidev, void *regs, uint bustype,
 		       void *sdh, char **vars, uint *varsz);
->>>>>>> 105e53f8
 
 extern void si_detach(si_t *sih);
 extern bool si_pci_war16165(si_t *sih);
@@ -133,10 +128,6 @@
 extern uint si_flag(si_t *sih);
 extern uint si_coreidx(si_t *sih);
 extern uint si_corerev(si_t *sih);
-<<<<<<< HEAD
-struct osl_info *si_osh(si_t *sih);
-=======
->>>>>>> 105e53f8
 extern uint si_corereg(si_t *sih, uint coreidx, uint regoff, uint mask,
 		uint val);
 extern void si_write_wrapperreg(si_t *sih, u32 offset, u32 val);
@@ -220,14 +211,8 @@
 
 /* misc si info needed by some of the routines */
 typedef struct si_info {
-<<<<<<< HEAD
-	struct si_pub pub;	/* back plane public state (must be first field) */
-	struct osl_info *osh;		/* osl os handle */
-	void *sdh;		/* bcmsdh handle */
-=======
 	struct si_pub pub;	/* back plane public state (must be first) */
 	void *pbus;		/* handle to bus (pci/sdio/..) */
->>>>>>> 105e53f8
 	uint dev_coreid;	/* the core provides driver functions */
 	void *intr_arg;		/* interrupt callback function arg */
 	si_intrsoff_t intrsoff_fn;	/* turns chip interrupts off */
@@ -343,15 +328,9 @@
 char *si_getnvramflvar(si_t *sih, const char *name);
 
 /* AMBA Interconnect exported externs */
-<<<<<<< HEAD
-extern si_t *ai_attach(uint pcidev, struct osl_info *osh, void *regs,
-		       uint bustype, void *sdh, char **vars, uint *varsz);
-extern si_t *ai_kattach(struct osl_info *osh);
-=======
 extern si_t *ai_attach(uint pcidev, void *regs, uint bustype,
 		       void *sdh, char **vars, uint *varsz);
 extern si_t *ai_kattach(void);
->>>>>>> 105e53f8
 extern void ai_scan(si_t *sih, void *regs, uint devid);
 
 extern uint ai_flag(si_t *sih);
