--- conflicted
+++ resolved
@@ -108,19 +108,11 @@
  *  stores the offset from event entry.
  */
 #define convert_rloc_to_loc(dl, offs)	((u32)(dl) + (offs))
-<<<<<<< HEAD
 
 /* For defining macros, define string/string_size types */
 typedef u32 string;
 typedef u32 string_size;
 
-=======
-
-/* For defining macros, define string/string_size types */
-typedef u32 string;
-typedef u32 string_size;
-
->>>>>>> 062c1825
 /* Print type function for string type */
 static __kprobes int PRINT_TYPE_FUNC_NAME(string)(struct trace_seq *s,
 						  const char *name,
@@ -138,21 +130,12 @@
 
 /* Data fetch function type */
 typedef	void (*fetch_func_t)(struct pt_regs *, void *, void *);
-<<<<<<< HEAD
 
 struct fetch_param {
 	fetch_func_t	fn;
 	void *data;
 };
 
-=======
-
-struct fetch_param {
-	fetch_func_t	fn;
-	void *data;
-};
-
->>>>>>> 062c1825
 static __kprobes void call_fetch(struct fetch_param *fprm,
 				 struct pt_regs *regs, void *dest)
 {
@@ -900,11 +883,7 @@
 	int i, ret = 0;
 	int is_return = 0, is_delete = 0;
 	char *symbol = NULL, *event = NULL, *group = NULL;
-<<<<<<< HEAD
-	char *arg, *tmp;
-=======
 	char *arg;
->>>>>>> 062c1825
 	unsigned long offset = 0;
 	void *addr = NULL;
 	char buf[MAX_EVENT_NAME_LEN];
@@ -1028,13 +1007,6 @@
 			tp->args[i].name = kstrdup(buf, GFP_KERNEL);
 		}
 
-<<<<<<< HEAD
-		tp->args[i].name = kstrdup(argv[i], GFP_KERNEL);
-		if (!tp->args[i].name) {
-			pr_info("Failed to allocate argument%d name '%s'.\n",
-				i, argv[i]);
-			ret = -ENOMEM;
-=======
 		if (!tp->args[i].name) {
 			pr_info("Failed to allocate argument[%d] name.\n", i);
 			ret = -ENOMEM;
@@ -1050,17 +1022,6 @@
 
 		if (conflict_field_name(tp->args[i].name, tp->args, i)) {
 			pr_info("Argument[%d] name '%s' conflicts with "
-				"another field.\n", i, argv[i]);
-			ret = -EINVAL;
->>>>>>> 062c1825
-			goto error;
-		}
-		tmp = strchr(tp->args[i].name, ':');
-		if (tmp)
-			*tmp = '_';	/* convert : to _ */
-
-		if (conflict_field_name(tp->args[i].name, tp->args, i)) {
-			pr_info("Argument%d name '%s' conflicts with "
 				"another field.\n", i, argv[i]);
 			ret = -EINVAL;
 			goto error;
@@ -1680,7 +1641,6 @@
 	}
 }
 #endif	/* CONFIG_PERF_EVENTS */
-<<<<<<< HEAD
 
 static __kprobes
 int kprobe_register(struct ftrace_event_call *event, enum trace_reg type)
@@ -1692,19 +1652,6 @@
 		probe_event_disable(event);
 		return 0;
 
-=======
-
-static __kprobes
-int kprobe_register(struct ftrace_event_call *event, enum trace_reg type)
-{
-	switch (type) {
-	case TRACE_REG_REGISTER:
-		return probe_event_enable(event);
-	case TRACE_REG_UNREGISTER:
-		probe_event_disable(event);
-		return 0;
-
->>>>>>> 062c1825
 #ifdef CONFIG_PERF_EVENTS
 	case TRACE_REG_PERF_REGISTER:
 		return probe_perf_enable(event);
