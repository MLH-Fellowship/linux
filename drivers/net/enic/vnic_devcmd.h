--- conflicted
+++ resolved
@@ -238,8 +238,6 @@
 	 * out: (u32)a0=status of proxied cmd
 	 *      a1-a15=out args of proxied cmd */
 	CMD_PROXY_BY_BDF =	_CMDC(_CMD_DIR_RW, _CMD_VTYPE_ALL, 42),
-<<<<<<< HEAD
-=======
 
 	/*
 	 * As for BY_BDF except a0 is index of hvnlink subordinate vnic
@@ -252,7 +250,6 @@
 	 * out: (u64)a0=paddr of buffer with latest VIC VIF-CONFIG-INFO TLV
 	 *      (u32)a1=actual length of latest VIC VIF-CONFIG-INFO TLV */
 	CMD_CONFIG_INFO_GET     = _CMDC(_CMD_DIR_RW, _CMD_VTYPE_ALL, 44),
->>>>>>> 45f53cc9
 };
 
 /* flags for CMD_OPEN */
