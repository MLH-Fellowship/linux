/*
 *  Copyright (C) 2009  Thadeu Lima de Souza Cascardo <cascardo@holoscopio.com>
 *
 *  This program is free software; you can redistribute it and/or modify
 *  it under the terms of the GNU General Public License as published by
 *  the Free Software Foundation; either version 2 of the License, or
 *  (at your option) any later version.
 *
 *  This program is distributed in the hope that it will be useful,
 *  but WITHOUT ANY WARRANTY; without even the implied warranty of
 *  MERCHANTABILITY or FITNESS FOR A PARTICULAR PURPOSE.  See the
 *  GNU General Public License for more details.
 *
 *  You should have received a copy of the GNU General Public License along
 *  with this program; if not, write to the Free Software Foundation, Inc.,
 *  51 Franklin Street, Fifth Floor, Boston, MA 02110-1301 USA.
 */


#include <linux/init.h>
#include <linux/module.h>
#include <linux/slab.h>
#include <linux/workqueue.h>
#include <acpi/acpi_drivers.h>
#include <linux/backlight.h>
#include <linux/input.h>
#include <linux/rfkill.h>

MODULE_LICENSE("GPL");


struct cmpc_accel {
	int sensitivity;
};

#define CMPC_ACCEL_SENSITIVITY_DEFAULT		5


#define CMPC_ACCEL_HID		"ACCE0000"
#define CMPC_TABLET_HID		"TBLT0000"
#define CMPC_IPML_HID	"IPML200"
#define CMPC_KEYS_HID		"FnBT0000"

/*
 * Generic input device code.
 */

typedef void (*input_device_init)(struct input_dev *dev);

static int cmpc_add_acpi_notify_device(struct acpi_device *acpi, char *name,
				       input_device_init idev_init)
{
	struct input_dev *inputdev;
	int error;

	inputdev = input_allocate_device();
	if (!inputdev)
		return -ENOMEM;
	inputdev->name = name;
	inputdev->dev.parent = &acpi->dev;
	idev_init(inputdev);
	error = input_register_device(inputdev);
	if (error) {
		input_free_device(inputdev);
		return error;
	}
	dev_set_drvdata(&acpi->dev, inputdev);
	return 0;
}

static int cmpc_remove_acpi_notify_device(struct acpi_device *acpi)
{
	struct input_dev *inputdev = dev_get_drvdata(&acpi->dev);
	input_unregister_device(inputdev);
	return 0;
}

/*
 * Accelerometer code.
 */
static acpi_status cmpc_start_accel(acpi_handle handle)
{
	union acpi_object param[2];
	struct acpi_object_list input;
	acpi_status status;

	param[0].type = ACPI_TYPE_INTEGER;
	param[0].integer.value = 0x3;
	param[1].type = ACPI_TYPE_INTEGER;
	input.count = 2;
	input.pointer = param;
	status = acpi_evaluate_object(handle, "ACMD", &input, NULL);
	return status;
}

static acpi_status cmpc_stop_accel(acpi_handle handle)
{
	union acpi_object param[2];
	struct acpi_object_list input;
	acpi_status status;

	param[0].type = ACPI_TYPE_INTEGER;
	param[0].integer.value = 0x4;
	param[1].type = ACPI_TYPE_INTEGER;
	input.count = 2;
	input.pointer = param;
	status = acpi_evaluate_object(handle, "ACMD", &input, NULL);
	return status;
}

static acpi_status cmpc_accel_set_sensitivity(acpi_handle handle, int val)
{
	union acpi_object param[2];
	struct acpi_object_list input;

	param[0].type = ACPI_TYPE_INTEGER;
	param[0].integer.value = 0x02;
	param[1].type = ACPI_TYPE_INTEGER;
	param[1].integer.value = val;
	input.count = 2;
	input.pointer = param;
	return acpi_evaluate_object(handle, "ACMD", &input, NULL);
}

static acpi_status cmpc_get_accel(acpi_handle handle,
				  unsigned char *x,
				  unsigned char *y,
				  unsigned char *z)
{
	union acpi_object param[2];
	struct acpi_object_list input;
	struct acpi_buffer output = { ACPI_ALLOCATE_BUFFER, 0 };
	unsigned char *locs;
	acpi_status status;

	param[0].type = ACPI_TYPE_INTEGER;
	param[0].integer.value = 0x01;
	param[1].type = ACPI_TYPE_INTEGER;
	input.count = 2;
	input.pointer = param;
	status = acpi_evaluate_object(handle, "ACMD", &input, &output);
	if (ACPI_SUCCESS(status)) {
		union acpi_object *obj;
		obj = output.pointer;
		locs = obj->buffer.pointer;
		*x = locs[0];
		*y = locs[1];
		*z = locs[2];
		kfree(output.pointer);
	}
	return status;
}

static void cmpc_accel_handler(struct acpi_device *dev, u32 event)
{
	if (event == 0x81) {
		unsigned char x, y, z;
		acpi_status status;

		status = cmpc_get_accel(dev->handle, &x, &y, &z);
		if (ACPI_SUCCESS(status)) {
			struct input_dev *inputdev = dev_get_drvdata(&dev->dev);

			input_report_abs(inputdev, ABS_X, x);
			input_report_abs(inputdev, ABS_Y, y);
			input_report_abs(inputdev, ABS_Z, z);
			input_sync(inputdev);
		}
	}
}

static ssize_t cmpc_accel_sensitivity_show(struct device *dev,
					   struct device_attribute *attr,
					   char *buf)
{
	struct acpi_device *acpi;
	struct input_dev *inputdev;
	struct cmpc_accel *accel;

	acpi = to_acpi_device(dev);
	inputdev = dev_get_drvdata(&acpi->dev);
	accel = dev_get_drvdata(&inputdev->dev);

	return sprintf(buf, "%d\n", accel->sensitivity);
}

static ssize_t cmpc_accel_sensitivity_store(struct device *dev,
					    struct device_attribute *attr,
					    const char *buf, size_t count)
{
	struct acpi_device *acpi;
	struct input_dev *inputdev;
	struct cmpc_accel *accel;
	unsigned long sensitivity;
	int r;

	acpi = to_acpi_device(dev);
	inputdev = dev_get_drvdata(&acpi->dev);
	accel = dev_get_drvdata(&inputdev->dev);

	r = strict_strtoul(buf, 0, &sensitivity);
	if (r)
		return r;

	accel->sensitivity = sensitivity;
	cmpc_accel_set_sensitivity(acpi->handle, sensitivity);

	return strnlen(buf, count);
}

static struct device_attribute cmpc_accel_sensitivity_attr = {
	.attr = { .name = "sensitivity", .mode = 0660 },
	.show = cmpc_accel_sensitivity_show,
	.store = cmpc_accel_sensitivity_store
};

static int cmpc_accel_open(struct input_dev *input)
{
	struct acpi_device *acpi;

	acpi = to_acpi_device(input->dev.parent);
	if (ACPI_SUCCESS(cmpc_start_accel(acpi->handle)))
		return 0;
	return -EIO;
}

static void cmpc_accel_close(struct input_dev *input)
{
	struct acpi_device *acpi;

	acpi = to_acpi_device(input->dev.parent);
	cmpc_stop_accel(acpi->handle);
}

static void cmpc_accel_idev_init(struct input_dev *inputdev)
{
	set_bit(EV_ABS, inputdev->evbit);
	input_set_abs_params(inputdev, ABS_X, 0, 255, 8, 0);
	input_set_abs_params(inputdev, ABS_Y, 0, 255, 8, 0);
	input_set_abs_params(inputdev, ABS_Z, 0, 255, 8, 0);
	inputdev->open = cmpc_accel_open;
	inputdev->close = cmpc_accel_close;
}

static int cmpc_accel_add(struct acpi_device *acpi)
{
	int error;
	struct input_dev *inputdev;
	struct cmpc_accel *accel;

	accel = kmalloc(sizeof(*accel), GFP_KERNEL);
	if (!accel)
		return -ENOMEM;

	accel->sensitivity = CMPC_ACCEL_SENSITIVITY_DEFAULT;
	cmpc_accel_set_sensitivity(acpi->handle, accel->sensitivity);

	error = device_create_file(&acpi->dev, &cmpc_accel_sensitivity_attr);
	if (error)
		goto failed_file;

	error = cmpc_add_acpi_notify_device(acpi, "cmpc_accel",
					    cmpc_accel_idev_init);
	if (error)
		goto failed_input;

	inputdev = dev_get_drvdata(&acpi->dev);
	dev_set_drvdata(&inputdev->dev, accel);

	return 0;

failed_input:
	device_remove_file(&acpi->dev, &cmpc_accel_sensitivity_attr);
failed_file:
	kfree(accel);
	return error;
}

static int cmpc_accel_remove(struct acpi_device *acpi, int type)
{
	struct input_dev *inputdev;
	struct cmpc_accel *accel;

	inputdev = dev_get_drvdata(&acpi->dev);
	accel = dev_get_drvdata(&inputdev->dev);

	device_remove_file(&acpi->dev, &cmpc_accel_sensitivity_attr);
	return cmpc_remove_acpi_notify_device(acpi);
}

static const struct acpi_device_id cmpc_accel_device_ids[] = {
	{CMPC_ACCEL_HID, 0},
	{"", 0}
};

static struct acpi_driver cmpc_accel_acpi_driver = {
	.owner = THIS_MODULE,
	.name = "cmpc_accel",
	.class = "cmpc_accel",
	.ids = cmpc_accel_device_ids,
	.ops = {
		.add = cmpc_accel_add,
		.remove = cmpc_accel_remove,
		.notify = cmpc_accel_handler,
	}
};


/*
 * Tablet mode code.
 */
static acpi_status cmpc_get_tablet(acpi_handle handle,
				   unsigned long long *value)
{
	union acpi_object param;
	struct acpi_object_list input;
	unsigned long long output;
	acpi_status status;

	param.type = ACPI_TYPE_INTEGER;
	param.integer.value = 0x01;
	input.count = 1;
	input.pointer = &param;
	status = acpi_evaluate_integer(handle, "TCMD", &input, &output);
	if (ACPI_SUCCESS(status))
		*value = output;
	return status;
}

static void cmpc_tablet_handler(struct acpi_device *dev, u32 event)
{
	unsigned long long val = 0;
	struct input_dev *inputdev = dev_get_drvdata(&dev->dev);

	if (event == 0x81) {
		if (ACPI_SUCCESS(cmpc_get_tablet(dev->handle, &val)))
			input_report_switch(inputdev, SW_TABLET_MODE, !val);
	}
}

static void cmpc_tablet_idev_init(struct input_dev *inputdev)
{
	unsigned long long val = 0;
	struct acpi_device *acpi;

	set_bit(EV_SW, inputdev->evbit);
	set_bit(SW_TABLET_MODE, inputdev->swbit);

	acpi = to_acpi_device(inputdev->dev.parent);
	if (ACPI_SUCCESS(cmpc_get_tablet(acpi->handle, &val)))
		input_report_switch(inputdev, SW_TABLET_MODE, !val);
}

static int cmpc_tablet_add(struct acpi_device *acpi)
{
	return cmpc_add_acpi_notify_device(acpi, "cmpc_tablet",
					   cmpc_tablet_idev_init);
}

static int cmpc_tablet_remove(struct acpi_device *acpi, int type)
{
	return cmpc_remove_acpi_notify_device(acpi);
}

static int cmpc_tablet_resume(struct acpi_device *acpi)
{
	struct input_dev *inputdev = dev_get_drvdata(&acpi->dev);
	unsigned long long val = 0;
	if (ACPI_SUCCESS(cmpc_get_tablet(acpi->handle, &val)))
		input_report_switch(inputdev, SW_TABLET_MODE, !val);
	return 0;
}

static const struct acpi_device_id cmpc_tablet_device_ids[] = {
	{CMPC_TABLET_HID, 0},
	{"", 0}
};

static struct acpi_driver cmpc_tablet_acpi_driver = {
	.owner = THIS_MODULE,
	.name = "cmpc_tablet",
	.class = "cmpc_tablet",
	.ids = cmpc_tablet_device_ids,
	.ops = {
		.add = cmpc_tablet_add,
		.remove = cmpc_tablet_remove,
		.resume = cmpc_tablet_resume,
		.notify = cmpc_tablet_handler,
	}
};


/*
 * Backlight code.
 */

static acpi_status cmpc_get_brightness(acpi_handle handle,
				       unsigned long long *value)
{
	union acpi_object param;
	struct acpi_object_list input;
	unsigned long long output;
	acpi_status status;

	param.type = ACPI_TYPE_INTEGER;
	param.integer.value = 0xC0;
	input.count = 1;
	input.pointer = &param;
	status = acpi_evaluate_integer(handle, "GRDI", &input, &output);
	if (ACPI_SUCCESS(status))
		*value = output;
	return status;
}

static acpi_status cmpc_set_brightness(acpi_handle handle,
				       unsigned long long value)
{
	union acpi_object param[2];
	struct acpi_object_list input;
	acpi_status status;
	unsigned long long output;

	param[0].type = ACPI_TYPE_INTEGER;
	param[0].integer.value = 0xC0;
	param[1].type = ACPI_TYPE_INTEGER;
	param[1].integer.value = value;
	input.count = 2;
	input.pointer = param;
	status = acpi_evaluate_integer(handle, "GWRI", &input, &output);
	return status;
}

static int cmpc_bl_get_brightness(struct backlight_device *bd)
{
	acpi_status status;
	acpi_handle handle;
	unsigned long long brightness;

	handle = bl_get_data(bd);
	status = cmpc_get_brightness(handle, &brightness);
	if (ACPI_SUCCESS(status))
		return brightness;
	else
		return -1;
}

static int cmpc_bl_update_status(struct backlight_device *bd)
{
	acpi_status status;
	acpi_handle handle;

	handle = bl_get_data(bd);
	status = cmpc_set_brightness(handle, bd->props.brightness);
	if (ACPI_SUCCESS(status))
		return 0;
	else
		return -1;
}

static const struct backlight_ops cmpc_bl_ops = {
	.get_brightness = cmpc_bl_get_brightness,
	.update_status = cmpc_bl_update_status
};

/*
 * RFKILL code.
 */

static acpi_status cmpc_get_rfkill_wlan(acpi_handle handle,
					unsigned long long *value)
{
	union acpi_object param;
	struct acpi_object_list input;
	unsigned long long output;
	acpi_status status;

	param.type = ACPI_TYPE_INTEGER;
	param.integer.value = 0xC1;
	input.count = 1;
	input.pointer = &param;
	status = acpi_evaluate_integer(handle, "GRDI", &input, &output);
	if (ACPI_SUCCESS(status))
		*value = output;
	return status;
}

static acpi_status cmpc_set_rfkill_wlan(acpi_handle handle,
					unsigned long long value)
{
	union acpi_object param[2];
	struct acpi_object_list input;
	acpi_status status;
	unsigned long long output;

	param[0].type = ACPI_TYPE_INTEGER;
	param[0].integer.value = 0xC1;
	param[1].type = ACPI_TYPE_INTEGER;
	param[1].integer.value = value;
	input.count = 2;
	input.pointer = param;
	status = acpi_evaluate_integer(handle, "GWRI", &input, &output);
	return status;
}

static void cmpc_rfkill_query(struct rfkill *rfkill, void *data)
{
	acpi_status status;
	acpi_handle handle;
	unsigned long long state;
	bool blocked;

	handle = data;
	status = cmpc_get_rfkill_wlan(handle, &state);
	if (ACPI_SUCCESS(status)) {
		blocked = state & 1 ? false : true;
		rfkill_set_sw_state(rfkill, blocked);
	}
}

static int cmpc_rfkill_block(void *data, bool blocked)
{
	acpi_status status;
	acpi_handle handle;
	unsigned long long state;
<<<<<<< HEAD
=======
	bool is_blocked;
>>>>>>> 3cbea436

	handle = data;
	status = cmpc_get_rfkill_wlan(handle, &state);
	if (ACPI_FAILURE(status))
		return -ENODEV;
<<<<<<< HEAD
	if (blocked)
		state &= ~1;
	else
		state |= 1;
	status = cmpc_set_rfkill_wlan(handle, state);
	if (ACPI_FAILURE(status))
		return -ENODEV;
=======
	/* Check if we really need to call cmpc_set_rfkill_wlan */
	is_blocked = state & 1 ? false : true;
	if (is_blocked != blocked) {
		state = blocked ? 0 : 1;
		status = cmpc_set_rfkill_wlan(handle, state);
		if (ACPI_FAILURE(status))
			return -ENODEV;
	}
>>>>>>> 3cbea436
	return 0;
}

static const struct rfkill_ops cmpc_rfkill_ops = {
	.query = cmpc_rfkill_query,
	.set_block = cmpc_rfkill_block,
};

/*
 * Common backlight and rfkill code.
 */

struct ipml200_dev {
	struct backlight_device *bd;
	struct rfkill *rf;
};

static int cmpc_ipml_add(struct acpi_device *acpi)
{
	int retval;
	struct ipml200_dev *ipml;
	struct backlight_properties props;

	ipml = kmalloc(sizeof(*ipml), GFP_KERNEL);
	if (ipml == NULL)
		return -ENOMEM;

	memset(&props, 0, sizeof(struct backlight_properties));
	props.max_brightness = 7;
	ipml->bd = backlight_device_register("cmpc_bl", &acpi->dev,
					     acpi->handle, &cmpc_bl_ops,
					     &props);
	if (IS_ERR(ipml->bd)) {
		retval = PTR_ERR(ipml->bd);
		goto out_bd;
	}

	ipml->rf = rfkill_alloc("cmpc_rfkill", &acpi->dev, RFKILL_TYPE_WLAN,
				&cmpc_rfkill_ops, acpi->handle);
	/*
	 * If RFKILL is disabled, rfkill_alloc will return ERR_PTR(-ENODEV).
	 * This is OK, however, since all other uses of the device will not
	 * derefence it.
	 */
	if (ipml->rf) {
		retval = rfkill_register(ipml->rf);
		if (retval) {
			rfkill_destroy(ipml->rf);
			ipml->rf = NULL;
		}
	}

	dev_set_drvdata(&acpi->dev, ipml);
	return 0;

out_bd:
	kfree(ipml);
	return retval;
}

static int cmpc_ipml_remove(struct acpi_device *acpi, int type)
{
	struct ipml200_dev *ipml;

	ipml = dev_get_drvdata(&acpi->dev);

	backlight_device_unregister(ipml->bd);

	if (ipml->rf) {
		rfkill_unregister(ipml->rf);
		rfkill_destroy(ipml->rf);
	}

	kfree(ipml);

	return 0;
}

static const struct acpi_device_id cmpc_ipml_device_ids[] = {
	{CMPC_IPML_HID, 0},
	{"", 0}
};

static struct acpi_driver cmpc_ipml_acpi_driver = {
	.owner = THIS_MODULE,
	.name = "cmpc",
	.class = "cmpc",
	.ids = cmpc_ipml_device_ids,
	.ops = {
		.add = cmpc_ipml_add,
		.remove = cmpc_ipml_remove
	}
};


/*
 * Extra keys code.
 */
static int cmpc_keys_codes[] = {
	KEY_UNKNOWN,
	KEY_WLAN,
	KEY_SWITCHVIDEOMODE,
	KEY_BRIGHTNESSDOWN,
	KEY_BRIGHTNESSUP,
	KEY_VENDOR,
	KEY_UNKNOWN,
	KEY_CAMERA,
	KEY_BACK,
	KEY_FORWARD,
	KEY_MAX
};

static void cmpc_keys_handler(struct acpi_device *dev, u32 event)
{
	struct input_dev *inputdev;
	int code = KEY_MAX;

	if ((event & 0x0F) < ARRAY_SIZE(cmpc_keys_codes))
		code = cmpc_keys_codes[event & 0x0F];
	inputdev = dev_get_drvdata(&dev->dev);
	input_report_key(inputdev, code, !(event & 0x10));
	input_sync(inputdev);
}

static void cmpc_keys_idev_init(struct input_dev *inputdev)
{
	int i;

	set_bit(EV_KEY, inputdev->evbit);
	for (i = 0; cmpc_keys_codes[i] != KEY_MAX; i++)
		set_bit(cmpc_keys_codes[i], inputdev->keybit);
}

static int cmpc_keys_add(struct acpi_device *acpi)
{
	return cmpc_add_acpi_notify_device(acpi, "cmpc_keys",
					   cmpc_keys_idev_init);
}

static int cmpc_keys_remove(struct acpi_device *acpi, int type)
{
	return cmpc_remove_acpi_notify_device(acpi);
}

static const struct acpi_device_id cmpc_keys_device_ids[] = {
	{CMPC_KEYS_HID, 0},
	{"", 0}
};

static struct acpi_driver cmpc_keys_acpi_driver = {
	.owner = THIS_MODULE,
	.name = "cmpc_keys",
	.class = "cmpc_keys",
	.ids = cmpc_keys_device_ids,
	.ops = {
		.add = cmpc_keys_add,
		.remove = cmpc_keys_remove,
		.notify = cmpc_keys_handler,
	}
};


/*
 * General init/exit code.
 */

static int cmpc_init(void)
{
	int r;

	r = acpi_bus_register_driver(&cmpc_keys_acpi_driver);
	if (r)
		goto failed_keys;

	r = acpi_bus_register_driver(&cmpc_ipml_acpi_driver);
	if (r)
		goto failed_bl;

	r = acpi_bus_register_driver(&cmpc_tablet_acpi_driver);
	if (r)
		goto failed_tablet;

	r = acpi_bus_register_driver(&cmpc_accel_acpi_driver);
	if (r)
		goto failed_accel;

	return r;

failed_accel:
	acpi_bus_unregister_driver(&cmpc_tablet_acpi_driver);

failed_tablet:
	acpi_bus_unregister_driver(&cmpc_ipml_acpi_driver);

failed_bl:
	acpi_bus_unregister_driver(&cmpc_keys_acpi_driver);

failed_keys:
	return r;
}

static void cmpc_exit(void)
{
	acpi_bus_unregister_driver(&cmpc_accel_acpi_driver);
	acpi_bus_unregister_driver(&cmpc_tablet_acpi_driver);
	acpi_bus_unregister_driver(&cmpc_ipml_acpi_driver);
	acpi_bus_unregister_driver(&cmpc_keys_acpi_driver);
}

module_init(cmpc_init);
module_exit(cmpc_exit);

static const struct acpi_device_id cmpc_device_ids[] = {
	{CMPC_ACCEL_HID, 0},
	{CMPC_TABLET_HID, 0},
	{CMPC_IPML_HID, 0},
	{CMPC_KEYS_HID, 0},
	{"", 0}
};

MODULE_DEVICE_TABLE(acpi, cmpc_device_ids);<|MERGE_RESOLUTION|>--- conflicted
+++ resolved
@@ -522,24 +522,12 @@
 	acpi_status status;
 	acpi_handle handle;
 	unsigned long long state;
-<<<<<<< HEAD
-=======
 	bool is_blocked;
->>>>>>> 3cbea436
 
 	handle = data;
 	status = cmpc_get_rfkill_wlan(handle, &state);
 	if (ACPI_FAILURE(status))
 		return -ENODEV;
-<<<<<<< HEAD
-	if (blocked)
-		state &= ~1;
-	else
-		state |= 1;
-	status = cmpc_set_rfkill_wlan(handle, state);
-	if (ACPI_FAILURE(status))
-		return -ENODEV;
-=======
 	/* Check if we really need to call cmpc_set_rfkill_wlan */
 	is_blocked = state & 1 ? false : true;
 	if (is_blocked != blocked) {
@@ -548,7 +536,6 @@
 		if (ACPI_FAILURE(status))
 			return -ENODEV;
 	}
->>>>>>> 3cbea436
 	return 0;
 }
 
