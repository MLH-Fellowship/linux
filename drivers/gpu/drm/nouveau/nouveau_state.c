/*
 * Copyright 2005 Stephane Marchesin
 * Copyright 2008 Stuart Bennett
 * All Rights Reserved.
 *
 * Permission is hereby granted, free of charge, to any person obtaining a
 * copy of this software and associated documentation files (the "Software"),
 * to deal in the Software without restriction, including without limitation
 * the rights to use, copy, modify, merge, publish, distribute, sublicense,
 * and/or sell copies of the Software, and to permit persons to whom the
 * Software is furnished to do so, subject to the following conditions:
 *
 * The above copyright notice and this permission notice (including the next
 * paragraph) shall be included in all copies or substantial portions of the
 * Software.
 *
 * THE SOFTWARE IS PROVIDED "AS IS", WITHOUT WARRANTY OF ANY KIND, EXPRESS OR
 * IMPLIED, INCLUDING BUT NOT LIMITED TO THE WARRANTIES OF MERCHANTABILITY,
 * FITNESS FOR A PARTICULAR PURPOSE AND NONINFRINGEMENT.  IN NO EVENT SHALL
 * PRECISION INSIGHT AND/OR ITS SUPPLIERS BE LIABLE FOR ANY CLAIM, DAMAGES OR
 * OTHER LIABILITY, WHETHER IN AN ACTION OF CONTRACT, TORT OR OTHERWISE,
 * ARISING FROM, OUT OF OR IN CONNECTION WITH THE SOFTWARE OR THE USE OR OTHER
 * DEALINGS IN THE SOFTWARE.
 */

#include <linux/swab.h>
#include <linux/slab.h>
#include "drmP.h"
#include "drm.h"
#include "drm_sarea.h"
#include "drm_crtc_helper.h"
#include <linux/vgaarb.h>
#include <linux/vga_switcheroo.h>

#include "nouveau_drv.h"
#include "nouveau_drm.h"
#include "nouveau_fbcon.h"
#include "nouveau_ramht.h"
#include "nouveau_pm.h"
#include "nv50_display.h"

static void nouveau_stub_takedown(struct drm_device *dev) {}
static int nouveau_stub_init(struct drm_device *dev) { return 0; }

static int nouveau_init_engine_ptrs(struct drm_device *dev)
{
	struct drm_nouveau_private *dev_priv = dev->dev_private;
	struct nouveau_engine *engine = &dev_priv->engine;

	switch (dev_priv->chipset & 0xf0) {
	case 0x00:
		engine->instmem.init		= nv04_instmem_init;
		engine->instmem.takedown	= nv04_instmem_takedown;
		engine->instmem.suspend		= nv04_instmem_suspend;
		engine->instmem.resume		= nv04_instmem_resume;
		engine->instmem.populate	= nv04_instmem_populate;
		engine->instmem.clear		= nv04_instmem_clear;
		engine->instmem.bind		= nv04_instmem_bind;
		engine->instmem.unbind		= nv04_instmem_unbind;
		engine->instmem.flush		= nv04_instmem_flush;
		engine->mc.init			= nv04_mc_init;
		engine->mc.takedown		= nv04_mc_takedown;
		engine->timer.init		= nv04_timer_init;
		engine->timer.read		= nv04_timer_read;
		engine->timer.takedown		= nv04_timer_takedown;
		engine->fb.init			= nv04_fb_init;
		engine->fb.takedown		= nv04_fb_takedown;
		engine->graph.grclass		= nv04_graph_grclass;
		engine->graph.init		= nv04_graph_init;
		engine->graph.takedown		= nv04_graph_takedown;
		engine->graph.fifo_access	= nv04_graph_fifo_access;
		engine->graph.channel		= nv04_graph_channel;
		engine->graph.create_context	= nv04_graph_create_context;
		engine->graph.destroy_context	= nv04_graph_destroy_context;
		engine->graph.load_context	= nv04_graph_load_context;
		engine->graph.unload_context	= nv04_graph_unload_context;
		engine->fifo.channels		= 16;
		engine->fifo.init		= nv04_fifo_init;
		engine->fifo.takedown		= nouveau_stub_takedown;
		engine->fifo.disable		= nv04_fifo_disable;
		engine->fifo.enable		= nv04_fifo_enable;
		engine->fifo.reassign		= nv04_fifo_reassign;
		engine->fifo.cache_pull		= nv04_fifo_cache_pull;
		engine->fifo.channel_id		= nv04_fifo_channel_id;
		engine->fifo.create_context	= nv04_fifo_create_context;
		engine->fifo.destroy_context	= nv04_fifo_destroy_context;
		engine->fifo.load_context	= nv04_fifo_load_context;
		engine->fifo.unload_context	= nv04_fifo_unload_context;
		engine->display.early_init	= nv04_display_early_init;
		engine->display.late_takedown	= nv04_display_late_takedown;
		engine->display.create		= nv04_display_create;
		engine->display.init		= nv04_display_init;
		engine->display.destroy		= nv04_display_destroy;
		engine->gpio.init		= nouveau_stub_init;
		engine->gpio.takedown		= nouveau_stub_takedown;
		engine->gpio.get		= NULL;
		engine->gpio.set		= NULL;
		engine->gpio.irq_enable		= NULL;
<<<<<<< HEAD
=======
		engine->pm.clock_get		= nv04_pm_clock_get;
		engine->pm.clock_pre		= nv04_pm_clock_pre;
		engine->pm.clock_set		= nv04_pm_clock_set;
>>>>>>> 45f53cc9
		break;
	case 0x10:
		engine->instmem.init		= nv04_instmem_init;
		engine->instmem.takedown	= nv04_instmem_takedown;
		engine->instmem.suspend		= nv04_instmem_suspend;
		engine->instmem.resume		= nv04_instmem_resume;
		engine->instmem.populate	= nv04_instmem_populate;
		engine->instmem.clear		= nv04_instmem_clear;
		engine->instmem.bind		= nv04_instmem_bind;
		engine->instmem.unbind		= nv04_instmem_unbind;
		engine->instmem.flush		= nv04_instmem_flush;
		engine->mc.init			= nv04_mc_init;
		engine->mc.takedown		= nv04_mc_takedown;
		engine->timer.init		= nv04_timer_init;
		engine->timer.read		= nv04_timer_read;
		engine->timer.takedown		= nv04_timer_takedown;
		engine->fb.init			= nv10_fb_init;
		engine->fb.takedown		= nv10_fb_takedown;
		engine->fb.set_region_tiling	= nv10_fb_set_region_tiling;
		engine->graph.grclass		= nv10_graph_grclass;
		engine->graph.init		= nv10_graph_init;
		engine->graph.takedown		= nv10_graph_takedown;
		engine->graph.channel		= nv10_graph_channel;
		engine->graph.create_context	= nv10_graph_create_context;
		engine->graph.destroy_context	= nv10_graph_destroy_context;
		engine->graph.fifo_access	= nv04_graph_fifo_access;
		engine->graph.load_context	= nv10_graph_load_context;
		engine->graph.unload_context	= nv10_graph_unload_context;
		engine->graph.set_region_tiling	= nv10_graph_set_region_tiling;
		engine->fifo.channels		= 32;
		engine->fifo.init		= nv10_fifo_init;
		engine->fifo.takedown		= nouveau_stub_takedown;
		engine->fifo.disable		= nv04_fifo_disable;
		engine->fifo.enable		= nv04_fifo_enable;
		engine->fifo.reassign		= nv04_fifo_reassign;
		engine->fifo.cache_pull		= nv04_fifo_cache_pull;
		engine->fifo.channel_id		= nv10_fifo_channel_id;
		engine->fifo.create_context	= nv10_fifo_create_context;
		engine->fifo.destroy_context	= nv10_fifo_destroy_context;
		engine->fifo.load_context	= nv10_fifo_load_context;
		engine->fifo.unload_context	= nv10_fifo_unload_context;
		engine->display.early_init	= nv04_display_early_init;
		engine->display.late_takedown	= nv04_display_late_takedown;
		engine->display.create		= nv04_display_create;
		engine->display.init		= nv04_display_init;
		engine->display.destroy		= nv04_display_destroy;
		engine->gpio.init		= nouveau_stub_init;
		engine->gpio.takedown		= nouveau_stub_takedown;
		engine->gpio.get		= nv10_gpio_get;
		engine->gpio.set		= nv10_gpio_set;
		engine->gpio.irq_enable		= NULL;
<<<<<<< HEAD
=======
		engine->pm.clock_get		= nv04_pm_clock_get;
		engine->pm.clock_pre		= nv04_pm_clock_pre;
		engine->pm.clock_set		= nv04_pm_clock_set;
>>>>>>> 45f53cc9
		break;
	case 0x20:
		engine->instmem.init		= nv04_instmem_init;
		engine->instmem.takedown	= nv04_instmem_takedown;
		engine->instmem.suspend		= nv04_instmem_suspend;
		engine->instmem.resume		= nv04_instmem_resume;
		engine->instmem.populate	= nv04_instmem_populate;
		engine->instmem.clear		= nv04_instmem_clear;
		engine->instmem.bind		= nv04_instmem_bind;
		engine->instmem.unbind		= nv04_instmem_unbind;
		engine->instmem.flush		= nv04_instmem_flush;
		engine->mc.init			= nv04_mc_init;
		engine->mc.takedown		= nv04_mc_takedown;
		engine->timer.init		= nv04_timer_init;
		engine->timer.read		= nv04_timer_read;
		engine->timer.takedown		= nv04_timer_takedown;
		engine->fb.init			= nv10_fb_init;
		engine->fb.takedown		= nv10_fb_takedown;
		engine->fb.set_region_tiling	= nv10_fb_set_region_tiling;
		engine->graph.grclass		= nv20_graph_grclass;
		engine->graph.init		= nv20_graph_init;
		engine->graph.takedown		= nv20_graph_takedown;
		engine->graph.channel		= nv10_graph_channel;
		engine->graph.create_context	= nv20_graph_create_context;
		engine->graph.destroy_context	= nv20_graph_destroy_context;
		engine->graph.fifo_access	= nv04_graph_fifo_access;
		engine->graph.load_context	= nv20_graph_load_context;
		engine->graph.unload_context	= nv20_graph_unload_context;
		engine->graph.set_region_tiling	= nv20_graph_set_region_tiling;
		engine->fifo.channels		= 32;
		engine->fifo.init		= nv10_fifo_init;
		engine->fifo.takedown		= nouveau_stub_takedown;
		engine->fifo.disable		= nv04_fifo_disable;
		engine->fifo.enable		= nv04_fifo_enable;
		engine->fifo.reassign		= nv04_fifo_reassign;
		engine->fifo.cache_pull		= nv04_fifo_cache_pull;
		engine->fifo.channel_id		= nv10_fifo_channel_id;
		engine->fifo.create_context	= nv10_fifo_create_context;
		engine->fifo.destroy_context	= nv10_fifo_destroy_context;
		engine->fifo.load_context	= nv10_fifo_load_context;
		engine->fifo.unload_context	= nv10_fifo_unload_context;
		engine->display.early_init	= nv04_display_early_init;
		engine->display.late_takedown	= nv04_display_late_takedown;
		engine->display.create		= nv04_display_create;
		engine->display.init		= nv04_display_init;
		engine->display.destroy		= nv04_display_destroy;
		engine->gpio.init		= nouveau_stub_init;
		engine->gpio.takedown		= nouveau_stub_takedown;
		engine->gpio.get		= nv10_gpio_get;
		engine->gpio.set		= nv10_gpio_set;
		engine->gpio.irq_enable		= NULL;
<<<<<<< HEAD
=======
		engine->pm.clock_get		= nv04_pm_clock_get;
		engine->pm.clock_pre		= nv04_pm_clock_pre;
		engine->pm.clock_set		= nv04_pm_clock_set;
>>>>>>> 45f53cc9
		break;
	case 0x30:
		engine->instmem.init		= nv04_instmem_init;
		engine->instmem.takedown	= nv04_instmem_takedown;
		engine->instmem.suspend		= nv04_instmem_suspend;
		engine->instmem.resume		= nv04_instmem_resume;
		engine->instmem.populate	= nv04_instmem_populate;
		engine->instmem.clear		= nv04_instmem_clear;
		engine->instmem.bind		= nv04_instmem_bind;
		engine->instmem.unbind		= nv04_instmem_unbind;
		engine->instmem.flush		= nv04_instmem_flush;
		engine->mc.init			= nv04_mc_init;
		engine->mc.takedown		= nv04_mc_takedown;
		engine->timer.init		= nv04_timer_init;
		engine->timer.read		= nv04_timer_read;
		engine->timer.takedown		= nv04_timer_takedown;
		engine->fb.init			= nv30_fb_init;
		engine->fb.takedown		= nv30_fb_takedown;
		engine->fb.set_region_tiling	= nv10_fb_set_region_tiling;
		engine->graph.grclass		= nv30_graph_grclass;
		engine->graph.init		= nv30_graph_init;
		engine->graph.takedown		= nv20_graph_takedown;
		engine->graph.fifo_access	= nv04_graph_fifo_access;
		engine->graph.channel		= nv10_graph_channel;
		engine->graph.create_context	= nv20_graph_create_context;
		engine->graph.destroy_context	= nv20_graph_destroy_context;
		engine->graph.load_context	= nv20_graph_load_context;
		engine->graph.unload_context	= nv20_graph_unload_context;
		engine->graph.set_region_tiling	= nv20_graph_set_region_tiling;
		engine->fifo.channels		= 32;
		engine->fifo.init		= nv10_fifo_init;
		engine->fifo.takedown		= nouveau_stub_takedown;
		engine->fifo.disable		= nv04_fifo_disable;
		engine->fifo.enable		= nv04_fifo_enable;
		engine->fifo.reassign		= nv04_fifo_reassign;
		engine->fifo.cache_pull		= nv04_fifo_cache_pull;
		engine->fifo.channel_id		= nv10_fifo_channel_id;
		engine->fifo.create_context	= nv10_fifo_create_context;
		engine->fifo.destroy_context	= nv10_fifo_destroy_context;
		engine->fifo.load_context	= nv10_fifo_load_context;
		engine->fifo.unload_context	= nv10_fifo_unload_context;
		engine->display.early_init	= nv04_display_early_init;
		engine->display.late_takedown	= nv04_display_late_takedown;
		engine->display.create		= nv04_display_create;
		engine->display.init		= nv04_display_init;
		engine->display.destroy		= nv04_display_destroy;
		engine->gpio.init		= nouveau_stub_init;
		engine->gpio.takedown		= nouveau_stub_takedown;
		engine->gpio.get		= nv10_gpio_get;
		engine->gpio.set		= nv10_gpio_set;
		engine->gpio.irq_enable		= NULL;
<<<<<<< HEAD
=======
		engine->pm.clock_get		= nv04_pm_clock_get;
		engine->pm.clock_pre		= nv04_pm_clock_pre;
		engine->pm.clock_set		= nv04_pm_clock_set;
		engine->pm.voltage_get		= nouveau_voltage_gpio_get;
		engine->pm.voltage_set		= nouveau_voltage_gpio_set;
>>>>>>> 45f53cc9
		break;
	case 0x40:
	case 0x60:
		engine->instmem.init		= nv04_instmem_init;
		engine->instmem.takedown	= nv04_instmem_takedown;
		engine->instmem.suspend		= nv04_instmem_suspend;
		engine->instmem.resume		= nv04_instmem_resume;
		engine->instmem.populate	= nv04_instmem_populate;
		engine->instmem.clear		= nv04_instmem_clear;
		engine->instmem.bind		= nv04_instmem_bind;
		engine->instmem.unbind		= nv04_instmem_unbind;
		engine->instmem.flush		= nv04_instmem_flush;
		engine->mc.init			= nv40_mc_init;
		engine->mc.takedown		= nv40_mc_takedown;
		engine->timer.init		= nv04_timer_init;
		engine->timer.read		= nv04_timer_read;
		engine->timer.takedown		= nv04_timer_takedown;
		engine->fb.init			= nv40_fb_init;
		engine->fb.takedown		= nv40_fb_takedown;
		engine->fb.set_region_tiling	= nv40_fb_set_region_tiling;
		engine->graph.grclass		= nv40_graph_grclass;
		engine->graph.init		= nv40_graph_init;
		engine->graph.takedown		= nv40_graph_takedown;
		engine->graph.fifo_access	= nv04_graph_fifo_access;
		engine->graph.channel		= nv40_graph_channel;
		engine->graph.create_context	= nv40_graph_create_context;
		engine->graph.destroy_context	= nv40_graph_destroy_context;
		engine->graph.load_context	= nv40_graph_load_context;
		engine->graph.unload_context	= nv40_graph_unload_context;
		engine->graph.set_region_tiling	= nv40_graph_set_region_tiling;
		engine->fifo.channels		= 32;
		engine->fifo.init		= nv40_fifo_init;
		engine->fifo.takedown		= nouveau_stub_takedown;
		engine->fifo.disable		= nv04_fifo_disable;
		engine->fifo.enable		= nv04_fifo_enable;
		engine->fifo.reassign		= nv04_fifo_reassign;
		engine->fifo.cache_pull		= nv04_fifo_cache_pull;
		engine->fifo.channel_id		= nv10_fifo_channel_id;
		engine->fifo.create_context	= nv40_fifo_create_context;
		engine->fifo.destroy_context	= nv40_fifo_destroy_context;
		engine->fifo.load_context	= nv40_fifo_load_context;
		engine->fifo.unload_context	= nv40_fifo_unload_context;
		engine->display.early_init	= nv04_display_early_init;
		engine->display.late_takedown	= nv04_display_late_takedown;
		engine->display.create		= nv04_display_create;
		engine->display.init		= nv04_display_init;
		engine->display.destroy		= nv04_display_destroy;
		engine->gpio.init		= nouveau_stub_init;
		engine->gpio.takedown		= nouveau_stub_takedown;
		engine->gpio.get		= nv10_gpio_get;
		engine->gpio.set		= nv10_gpio_set;
		engine->gpio.irq_enable		= NULL;
<<<<<<< HEAD
=======
		engine->pm.clock_get		= nv04_pm_clock_get;
		engine->pm.clock_pre		= nv04_pm_clock_pre;
		engine->pm.clock_set		= nv04_pm_clock_set;
		engine->pm.voltage_get		= nouveau_voltage_gpio_get;
		engine->pm.voltage_set		= nouveau_voltage_gpio_set;
		engine->pm.temp_get		= nv40_temp_get;
>>>>>>> 45f53cc9
		break;
	case 0x50:
	case 0x80: /* gotta love NVIDIA's consistency.. */
	case 0x90:
	case 0xA0:
		engine->instmem.init		= nv50_instmem_init;
		engine->instmem.takedown	= nv50_instmem_takedown;
		engine->instmem.suspend		= nv50_instmem_suspend;
		engine->instmem.resume		= nv50_instmem_resume;
		engine->instmem.populate	= nv50_instmem_populate;
		engine->instmem.clear		= nv50_instmem_clear;
		engine->instmem.bind		= nv50_instmem_bind;
		engine->instmem.unbind		= nv50_instmem_unbind;
		if (dev_priv->chipset == 0x50)
			engine->instmem.flush	= nv50_instmem_flush;
		else
			engine->instmem.flush	= nv84_instmem_flush;
		engine->mc.init			= nv50_mc_init;
		engine->mc.takedown		= nv50_mc_takedown;
		engine->timer.init		= nv04_timer_init;
		engine->timer.read		= nv04_timer_read;
		engine->timer.takedown		= nv04_timer_takedown;
		engine->fb.init			= nv50_fb_init;
		engine->fb.takedown		= nv50_fb_takedown;
		engine->graph.grclass		= nv50_graph_grclass;
		engine->graph.init		= nv50_graph_init;
		engine->graph.takedown		= nv50_graph_takedown;
		engine->graph.fifo_access	= nv50_graph_fifo_access;
		engine->graph.channel		= nv50_graph_channel;
		engine->graph.create_context	= nv50_graph_create_context;
		engine->graph.destroy_context	= nv50_graph_destroy_context;
		engine->graph.load_context	= nv50_graph_load_context;
		engine->graph.unload_context	= nv50_graph_unload_context;
		engine->fifo.channels		= 128;
		engine->fifo.init		= nv50_fifo_init;
		engine->fifo.takedown		= nv50_fifo_takedown;
		engine->fifo.disable		= nv04_fifo_disable;
		engine->fifo.enable		= nv04_fifo_enable;
		engine->fifo.reassign		= nv04_fifo_reassign;
		engine->fifo.channel_id		= nv50_fifo_channel_id;
		engine->fifo.create_context	= nv50_fifo_create_context;
		engine->fifo.destroy_context	= nv50_fifo_destroy_context;
		engine->fifo.load_context	= nv50_fifo_load_context;
		engine->fifo.unload_context	= nv50_fifo_unload_context;
		engine->display.early_init	= nv50_display_early_init;
		engine->display.late_takedown	= nv50_display_late_takedown;
		engine->display.create		= nv50_display_create;
		engine->display.init		= nv50_display_init;
		engine->display.destroy		= nv50_display_destroy;
		engine->gpio.init		= nv50_gpio_init;
		engine->gpio.takedown		= nouveau_stub_takedown;
		engine->gpio.get		= nv50_gpio_get;
		engine->gpio.set		= nv50_gpio_set;
		engine->gpio.irq_enable		= nv50_gpio_irq_enable;
<<<<<<< HEAD
=======
		switch (dev_priv->chipset) {
		case 0xa3:
		case 0xa5:
		case 0xa8:
		case 0xaf:
			engine->pm.clock_get	= nva3_pm_clock_get;
			engine->pm.clock_pre	= nva3_pm_clock_pre;
			engine->pm.clock_set	= nva3_pm_clock_set;
			break;
		default:
			engine->pm.clock_get	= nv50_pm_clock_get;
			engine->pm.clock_pre	= nv50_pm_clock_pre;
			engine->pm.clock_set	= nv50_pm_clock_set;
			break;
		}
		engine->pm.voltage_get		= nouveau_voltage_gpio_get;
		engine->pm.voltage_set		= nouveau_voltage_gpio_set;
		if (dev_priv->chipset >= 0x84)
			engine->pm.temp_get	= nv84_temp_get;
		else
			engine->pm.temp_get	= nv40_temp_get;
>>>>>>> 45f53cc9
		break;
	case 0xC0:
		engine->instmem.init		= nvc0_instmem_init;
		engine->instmem.takedown	= nvc0_instmem_takedown;
		engine->instmem.suspend		= nvc0_instmem_suspend;
		engine->instmem.resume		= nvc0_instmem_resume;
		engine->instmem.populate	= nvc0_instmem_populate;
		engine->instmem.clear		= nvc0_instmem_clear;
		engine->instmem.bind		= nvc0_instmem_bind;
		engine->instmem.unbind		= nvc0_instmem_unbind;
		engine->instmem.flush		= nvc0_instmem_flush;
		engine->mc.init			= nv50_mc_init;
		engine->mc.takedown		= nv50_mc_takedown;
		engine->timer.init		= nv04_timer_init;
		engine->timer.read		= nv04_timer_read;
		engine->timer.takedown		= nv04_timer_takedown;
		engine->fb.init			= nvc0_fb_init;
		engine->fb.takedown		= nvc0_fb_takedown;
		engine->graph.grclass		= NULL;  //nvc0_graph_grclass;
		engine->graph.init		= nvc0_graph_init;
		engine->graph.takedown		= nvc0_graph_takedown;
		engine->graph.fifo_access	= nvc0_graph_fifo_access;
		engine->graph.channel		= nvc0_graph_channel;
		engine->graph.create_context	= nvc0_graph_create_context;
		engine->graph.destroy_context	= nvc0_graph_destroy_context;
		engine->graph.load_context	= nvc0_graph_load_context;
		engine->graph.unload_context	= nvc0_graph_unload_context;
		engine->fifo.channels		= 128;
		engine->fifo.init		= nvc0_fifo_init;
		engine->fifo.takedown		= nvc0_fifo_takedown;
		engine->fifo.disable		= nvc0_fifo_disable;
		engine->fifo.enable		= nvc0_fifo_enable;
		engine->fifo.reassign		= nvc0_fifo_reassign;
		engine->fifo.channel_id		= nvc0_fifo_channel_id;
		engine->fifo.create_context	= nvc0_fifo_create_context;
		engine->fifo.destroy_context	= nvc0_fifo_destroy_context;
		engine->fifo.load_context	= nvc0_fifo_load_context;
		engine->fifo.unload_context	= nvc0_fifo_unload_context;
		engine->display.early_init	= nv50_display_early_init;
		engine->display.late_takedown	= nv50_display_late_takedown;
		engine->display.create		= nv50_display_create;
		engine->display.init		= nv50_display_init;
		engine->display.destroy		= nv50_display_destroy;
		engine->gpio.init		= nv50_gpio_init;
		engine->gpio.takedown		= nouveau_stub_takedown;
		engine->gpio.get		= nv50_gpio_get;
		engine->gpio.set		= nv50_gpio_set;
		engine->gpio.irq_enable		= nv50_gpio_irq_enable;
		break;
	default:
		NV_ERROR(dev, "NV%02x unsupported\n", dev_priv->chipset);
		return 1;
	}

	return 0;
}

static unsigned int
nouveau_vga_set_decode(void *priv, bool state)
{
	struct drm_device *dev = priv;
	struct drm_nouveau_private *dev_priv = dev->dev_private;

	if (dev_priv->chipset >= 0x40)
		nv_wr32(dev, 0x88054, state);
	else
		nv_wr32(dev, 0x1854, state);

	if (state)
		return VGA_RSRC_LEGACY_IO | VGA_RSRC_LEGACY_MEM |
		       VGA_RSRC_NORMAL_IO | VGA_RSRC_NORMAL_MEM;
	else
		return VGA_RSRC_NORMAL_IO | VGA_RSRC_NORMAL_MEM;
}

static int
nouveau_card_init_channel(struct drm_device *dev)
{
	struct drm_nouveau_private *dev_priv = dev->dev_private;
	struct nouveau_gpuobj *gpuobj = NULL;
	int ret;

	ret = nouveau_channel_alloc(dev, &dev_priv->channel,
				    (struct drm_file *)-2, NvDmaFB, NvDmaTT);
	if (ret)
		return ret;

	ret = nouveau_gpuobj_dma_new(dev_priv->channel, NV_CLASS_DMA_IN_MEMORY,
				     0, dev_priv->vram_size,
				     NV_DMA_ACCESS_RW, NV_DMA_TARGET_VIDMEM,
				     &gpuobj);
	if (ret)
		goto out_err;

	ret = nouveau_ramht_insert(dev_priv->channel, NvDmaVRAM, gpuobj);
	nouveau_gpuobj_ref(NULL, &gpuobj);
	if (ret)
		goto out_err;

	ret = nouveau_gpuobj_gart_dma_new(dev_priv->channel, 0,
					  dev_priv->gart_info.aper_size,
					  NV_DMA_ACCESS_RW, &gpuobj, NULL);
	if (ret)
		goto out_err;

	ret = nouveau_ramht_insert(dev_priv->channel, NvDmaGART, gpuobj);
	nouveau_gpuobj_ref(NULL, &gpuobj);
	if (ret)
		goto out_err;

	return 0;

out_err:
	nouveau_channel_free(dev_priv->channel);
	dev_priv->channel = NULL;
	return ret;
}

static void nouveau_switcheroo_set_state(struct pci_dev *pdev,
					 enum vga_switcheroo_state state)
{
	struct drm_device *dev = pci_get_drvdata(pdev);
	pm_message_t pmm = { .event = PM_EVENT_SUSPEND };
	if (state == VGA_SWITCHEROO_ON) {
		printk(KERN_ERR "VGA switcheroo: switched nouveau on\n");
		nouveau_pci_resume(pdev);
		drm_kms_helper_poll_enable(dev);
	} else {
		printk(KERN_ERR "VGA switcheroo: switched nouveau off\n");
		drm_kms_helper_poll_disable(dev);
		nouveau_pci_suspend(pdev, pmm);
	}
}

static bool nouveau_switcheroo_can_switch(struct pci_dev *pdev)
{
	struct drm_device *dev = pci_get_drvdata(pdev);
	bool can_switch;

	spin_lock(&dev->count_lock);
	can_switch = (dev->open_count == 0);
	spin_unlock(&dev->count_lock);
	return can_switch;
}

int
nouveau_card_init(struct drm_device *dev)
{
	struct drm_nouveau_private *dev_priv = dev->dev_private;
	struct nouveau_engine *engine;
	int ret;

	vga_client_register(dev->pdev, dev, NULL, nouveau_vga_set_decode);
	vga_switcheroo_register_client(dev->pdev, nouveau_switcheroo_set_state,
				       nouveau_switcheroo_can_switch);

	/* Initialise internal driver API hooks */
	ret = nouveau_init_engine_ptrs(dev);
	if (ret)
		goto out;
	engine = &dev_priv->engine;
	spin_lock_init(&dev_priv->context_switch_lock);

	/* Make the CRTCs and I2C buses accessible */
	ret = engine->display.early_init(dev);
	if (ret)
		goto out;

	/* Parse BIOS tables / Run init tables if card not POSTed */
	ret = nouveau_bios_init(dev);
	if (ret)
		goto out_display_early;
<<<<<<< HEAD
=======

	nouveau_pm_init(dev);
>>>>>>> 45f53cc9

	ret = nouveau_mem_vram_init(dev);
	if (ret)
		goto out_bios;

	ret = nouveau_gpuobj_init(dev);
	if (ret)
		goto out_vram;

	ret = engine->instmem.init(dev);
	if (ret)
		goto out_gpuobj;

	ret = nouveau_mem_gart_init(dev);
	if (ret)
		goto out_instmem;

	/* PMC */
	ret = engine->mc.init(dev);
	if (ret)
		goto out_gart;

	/* PGPIO */
	ret = engine->gpio.init(dev);
	if (ret)
		goto out_mc;

	/* PGPIO */
	ret = engine->gpio.init(dev);
	if (ret)
		goto out_mc;

	/* PTIMER */
	ret = engine->timer.init(dev);
	if (ret)
		goto out_gpio;

	/* PFB */
	ret = engine->fb.init(dev);
	if (ret)
		goto out_timer;

	if (nouveau_noaccel)
		engine->graph.accel_blocked = true;
	else {
		/* PGRAPH */
		ret = engine->graph.init(dev);
		if (ret)
			goto out_fb;

		/* PFIFO */
		ret = engine->fifo.init(dev);
		if (ret)
			goto out_graph;
	}

	ret = engine->display.create(dev);
	if (ret)
		goto out_fifo;

	/* this call irq_preinstall, register irq handler and
	 * call irq_postinstall
	 */
	ret = drm_irq_install(dev);
	if (ret)
		goto out_display;

	ret = drm_vblank_init(dev, 0);
	if (ret)
		goto out_irq;

	/* what about PVIDEO/PCRTC/PRAMDAC etc? */

	if (!engine->graph.accel_blocked) {
		ret = nouveau_fence_init(dev);
		if (ret)
			goto out_irq;

<<<<<<< HEAD
=======
		ret = nouveau_card_init_channel(dev);
		if (ret)
			goto out_fence;
	}

>>>>>>> 45f53cc9
	ret = nouveau_backlight_init(dev);
	if (ret)
		NV_ERROR(dev, "Error %d registering backlight\n", ret);

	nouveau_fbcon_init(dev);
	drm_kms_helper_poll_init(dev);
	return 0;

<<<<<<< HEAD
=======
out_fence:
	nouveau_fence_fini(dev);
>>>>>>> 45f53cc9
out_irq:
	drm_irq_uninstall(dev);
out_display:
	engine->display.destroy(dev);
out_fifo:
	if (!nouveau_noaccel)
		engine->fifo.takedown(dev);
out_graph:
	if (!nouveau_noaccel)
		engine->graph.takedown(dev);
out_fb:
	engine->fb.takedown(dev);
out_timer:
	engine->timer.takedown(dev);
out_gpio:
	engine->gpio.takedown(dev);
out_mc:
	engine->mc.takedown(dev);
out_gart:
	nouveau_mem_gart_fini(dev);
out_instmem:
	engine->instmem.takedown(dev);
out_gpuobj:
	nouveau_gpuobj_takedown(dev);
out_vram:
	nouveau_mem_vram_fini(dev);
out_bios:
	nouveau_pm_fini(dev);
	nouveau_bios_takedown(dev);
out_display_early:
	engine->display.late_takedown(dev);
out:
	vga_client_register(dev->pdev, NULL, NULL, NULL);
	return ret;
}

static void nouveau_card_takedown(struct drm_device *dev)
{
	struct drm_nouveau_private *dev_priv = dev->dev_private;
	struct nouveau_engine *engine = &dev_priv->engine;

	nouveau_backlight_exit(dev);

<<<<<<< HEAD
	if (dev_priv->channel) {
=======
	if (!engine->graph.accel_blocked) {
		nouveau_fence_fini(dev);
>>>>>>> 45f53cc9
		nouveau_channel_free(dev_priv->channel);
		dev_priv->channel = NULL;
	}

	if (!nouveau_noaccel) {
		engine->fifo.takedown(dev);
		engine->graph.takedown(dev);
	}
	engine->fb.takedown(dev);
	engine->timer.takedown(dev);
	engine->gpio.takedown(dev);
	engine->mc.takedown(dev);
	engine->display.late_takedown(dev);

	mutex_lock(&dev->struct_mutex);
	ttm_bo_clean_mm(&dev_priv->ttm.bdev, TTM_PL_VRAM);
	ttm_bo_clean_mm(&dev_priv->ttm.bdev, TTM_PL_TT);
	mutex_unlock(&dev->struct_mutex);
<<<<<<< HEAD
	nouveau_sgdma_takedown(dev);

	nouveau_gpuobj_takedown(dev);
	nouveau_mem_close(dev);
	engine->instmem.takedown(dev);

	drm_irq_uninstall(dev);

	nouveau_gpuobj_late_takedown(dev);
=======
	nouveau_mem_gart_fini(dev);

	engine->instmem.takedown(dev);
	nouveau_gpuobj_takedown(dev);
	nouveau_mem_vram_fini(dev);

	drm_irq_uninstall(dev);

	nouveau_pm_fini(dev);
>>>>>>> 45f53cc9
	nouveau_bios_takedown(dev);

	vga_client_register(dev->pdev, NULL, NULL, NULL);
}

/* here a client dies, release the stuff that was allocated for its
 * file_priv */
void nouveau_preclose(struct drm_device *dev, struct drm_file *file_priv)
{
	nouveau_channel_cleanup(dev, file_priv);
}

/* first module load, setup the mmio/fb mapping */
/* KMS: we need mmio at load time, not when the first drm client opens. */
int nouveau_firstopen(struct drm_device *dev)
{
	return 0;
}

/* if we have an OF card, copy vbios to RAMIN */
static void nouveau_OF_copy_vbios_to_ramin(struct drm_device *dev)
{
#if defined(__powerpc__)
	int size, i;
	const uint32_t *bios;
	struct device_node *dn = pci_device_to_OF_node(dev->pdev);
	if (!dn) {
		NV_INFO(dev, "Unable to get the OF node\n");
		return;
	}

	bios = of_get_property(dn, "NVDA,BMP", &size);
	if (bios) {
		for (i = 0; i < size; i += 4)
			nv_wi32(dev, i, bios[i/4]);
		NV_INFO(dev, "OF bios successfully copied (%d bytes)\n", size);
	} else {
		NV_INFO(dev, "Unable to get the OF bios\n");
	}
#endif
}

static struct apertures_struct *nouveau_get_apertures(struct drm_device *dev)
{
	struct pci_dev *pdev = dev->pdev;
	struct apertures_struct *aper = alloc_apertures(3);
	if (!aper)
		return NULL;

	aper->ranges[0].base = pci_resource_start(pdev, 1);
	aper->ranges[0].size = pci_resource_len(pdev, 1);
	aper->count = 1;

	if (pci_resource_len(pdev, 2)) {
		aper->ranges[aper->count].base = pci_resource_start(pdev, 2);
		aper->ranges[aper->count].size = pci_resource_len(pdev, 2);
		aper->count++;
	}

	if (pci_resource_len(pdev, 3)) {
		aper->ranges[aper->count].base = pci_resource_start(pdev, 3);
		aper->ranges[aper->count].size = pci_resource_len(pdev, 3);
		aper->count++;
	}

	return aper;
}

static int nouveau_remove_conflicting_drivers(struct drm_device *dev)
{
	struct drm_nouveau_private *dev_priv = dev->dev_private;
	bool primary = false;
	dev_priv->apertures = nouveau_get_apertures(dev);
	if (!dev_priv->apertures)
		return -ENOMEM;

#ifdef CONFIG_X86
	primary = dev->pdev->resource[PCI_ROM_RESOURCE].flags & IORESOURCE_ROM_SHADOW;
#endif
	
	remove_conflicting_framebuffers(dev_priv->apertures, "nouveaufb", primary);
	return 0;
}

int nouveau_load(struct drm_device *dev, unsigned long flags)
{
	struct drm_nouveau_private *dev_priv;
	uint32_t reg0;
	resource_size_t mmio_start_offs;
	int ret;

	dev_priv = kzalloc(sizeof(*dev_priv), GFP_KERNEL);
	if (!dev_priv) {
		ret = -ENOMEM;
		goto err_out;
	}
	dev->dev_private = dev_priv;
	dev_priv->dev = dev;

	dev_priv->flags = flags & NOUVEAU_FLAGS;

	NV_DEBUG(dev, "vendor: 0x%X device: 0x%X class: 0x%X\n",
		 dev->pci_vendor, dev->pci_device, dev->pdev->class);

	dev_priv->wq = create_workqueue("nouveau");
	if (!dev_priv->wq) {
		ret = -EINVAL;
		goto err_priv;
	}

	/* resource 0 is mmio regs */
	/* resource 1 is linear FB */
	/* resource 2 is RAMIN (mmio regs + 0x1000000) */
	/* resource 6 is bios */

	/* map the mmio regs */
	mmio_start_offs = pci_resource_start(dev->pdev, 0);
	dev_priv->mmio = ioremap(mmio_start_offs, 0x00800000);
	if (!dev_priv->mmio) {
		NV_ERROR(dev, "Unable to initialize the mmio mapping. "
			 "Please report your setup to " DRIVER_EMAIL "\n");
		ret = -EINVAL;
		goto err_wq;
	}
	NV_DEBUG(dev, "regs mapped ok at 0x%llx\n",
					(unsigned long long)mmio_start_offs);

#ifdef __BIG_ENDIAN
	/* Put the card in BE mode if it's not */
	if (nv_rd32(dev, NV03_PMC_BOOT_1))
		nv_wr32(dev, NV03_PMC_BOOT_1, 0x00000001);

	DRM_MEMORYBARRIER();
#endif

	/* Time to determine the card architecture */
	reg0 = nv_rd32(dev, NV03_PMC_BOOT_0);

	/* We're dealing with >=NV10 */
	if ((reg0 & 0x0f000000) > 0) {
		/* Bit 27-20 contain the architecture in hex */
		dev_priv->chipset = (reg0 & 0xff00000) >> 20;
	/* NV04 or NV05 */
	} else if ((reg0 & 0xff00fff0) == 0x20004000) {
		if (reg0 & 0x00f00000)
			dev_priv->chipset = 0x05;
		else
			dev_priv->chipset = 0x04;
	} else
		dev_priv->chipset = 0xff;

	switch (dev_priv->chipset & 0xf0) {
	case 0x00:
	case 0x10:
	case 0x20:
	case 0x30:
		dev_priv->card_type = dev_priv->chipset & 0xf0;
		break;
	case 0x40:
	case 0x60:
		dev_priv->card_type = NV_40;
		break;
	case 0x50:
	case 0x80:
	case 0x90:
	case 0xa0:
		dev_priv->card_type = NV_50;
		break;
	case 0xc0:
		dev_priv->card_type = NV_C0;
		break;
	default:
		NV_INFO(dev, "Unsupported chipset 0x%08x\n", reg0);
		ret = -EINVAL;
		goto err_mmio;
	}

	NV_INFO(dev, "Detected an NV%2x generation card (0x%08x)\n",
		dev_priv->card_type, reg0);

	ret = nouveau_remove_conflicting_drivers(dev);
	if (ret)
		goto err_mmio;

	/* Map PRAMIN BAR, or on older cards, the aperture withing BAR0 */
	if (dev_priv->card_type >= NV_40) {
		int ramin_bar = 2;
		if (pci_resource_len(dev->pdev, ramin_bar) == 0)
			ramin_bar = 3;

		dev_priv->ramin_size = pci_resource_len(dev->pdev, ramin_bar);
		dev_priv->ramin =
			ioremap(pci_resource_start(dev->pdev, ramin_bar),
				dev_priv->ramin_size);
		if (!dev_priv->ramin) {
			NV_ERROR(dev, "Failed to PRAMIN BAR");
			ret = -ENOMEM;
			goto err_mmio;
		}
	} else {
		dev_priv->ramin_size = 1 * 1024 * 1024;
		dev_priv->ramin = ioremap(mmio_start_offs + NV_RAMIN,
					  dev_priv->ramin_size);
		if (!dev_priv->ramin) {
			NV_ERROR(dev, "Failed to map BAR0 PRAMIN.\n");
			ret = -ENOMEM;
			goto err_mmio;
		}
	}

	nouveau_OF_copy_vbios_to_ramin(dev);

	/* Special flags */
	if (dev->pci_device == 0x01a0)
		dev_priv->flags |= NV_NFORCE;
	else if (dev->pci_device == 0x01f0)
		dev_priv->flags |= NV_NFORCE2;

	/* For kernel modesetting, init card now and bring up fbcon */
	ret = nouveau_card_init(dev);
	if (ret)
		goto err_ramin;

	return 0;

err_ramin:
	iounmap(dev_priv->ramin);
err_mmio:
	iounmap(dev_priv->mmio);
err_wq:
	destroy_workqueue(dev_priv->wq);
err_priv:
	kfree(dev_priv);
	dev->dev_private = NULL;
err_out:
	return ret;
}

void nouveau_lastclose(struct drm_device *dev)
{
}

int nouveau_unload(struct drm_device *dev)
{
	struct drm_nouveau_private *dev_priv = dev->dev_private;
	struct nouveau_engine *engine = &dev_priv->engine;

	drm_kms_helper_poll_fini(dev);
	nouveau_fbcon_fini(dev);
	engine->display.destroy(dev);
	nouveau_card_takedown(dev);

	iounmap(dev_priv->mmio);
	iounmap(dev_priv->ramin);

	kfree(dev_priv);
	dev->dev_private = NULL;
	return 0;
}

int nouveau_ioctl_getparam(struct drm_device *dev, void *data,
						struct drm_file *file_priv)
{
	struct drm_nouveau_private *dev_priv = dev->dev_private;
	struct drm_nouveau_getparam *getparam = data;

	switch (getparam->param) {
	case NOUVEAU_GETPARAM_CHIPSET_ID:
		getparam->value = dev_priv->chipset;
		break;
	case NOUVEAU_GETPARAM_PCI_VENDOR:
		getparam->value = dev->pci_vendor;
		break;
	case NOUVEAU_GETPARAM_PCI_DEVICE:
		getparam->value = dev->pci_device;
		break;
	case NOUVEAU_GETPARAM_BUS_TYPE:
		if (drm_device_is_agp(dev))
			getparam->value = NV_AGP;
		else if (drm_device_is_pcie(dev))
			getparam->value = NV_PCIE;
		else
			getparam->value = NV_PCI;
		break;
	case NOUVEAU_GETPARAM_FB_PHYSICAL:
		getparam->value = dev_priv->fb_phys;
		break;
	case NOUVEAU_GETPARAM_AGP_PHYSICAL:
		getparam->value = dev_priv->gart_info.aper_base;
		break;
	case NOUVEAU_GETPARAM_PCI_PHYSICAL:
		if (dev->sg) {
			getparam->value = (unsigned long)dev->sg->virtual;
		} else {
			NV_ERROR(dev, "Requested PCIGART address, "
					"while no PCIGART was created\n");
			return -EINVAL;
		}
		break;
	case NOUVEAU_GETPARAM_FB_SIZE:
		getparam->value = dev_priv->fb_available_size;
		break;
	case NOUVEAU_GETPARAM_AGP_SIZE:
		getparam->value = dev_priv->gart_info.aper_size;
		break;
	case NOUVEAU_GETPARAM_VM_VRAM_BASE:
		getparam->value = dev_priv->vm_vram_base;
		break;
	case NOUVEAU_GETPARAM_PTIMER_TIME:
		getparam->value = dev_priv->engine.timer.read(dev);
		break;
	case NOUVEAU_GETPARAM_GRAPH_UNITS:
		/* NV40 and NV50 versions are quite different, but register
		 * address is the same. User is supposed to know the card
		 * family anyway... */
		if (dev_priv->chipset >= 0x40) {
			getparam->value = nv_rd32(dev, NV40_PMC_GRAPH_UNITS);
			break;
		}
		/* FALLTHRU */
	default:
		NV_ERROR(dev, "unknown parameter %lld\n", getparam->param);
		return -EINVAL;
	}

	return 0;
}

int
nouveau_ioctl_setparam(struct drm_device *dev, void *data,
		       struct drm_file *file_priv)
{
	struct drm_nouveau_setparam *setparam = data;

	switch (setparam->param) {
	default:
		NV_ERROR(dev, "unknown parameter %lld\n", setparam->param);
		return -EINVAL;
	}

	return 0;
}

/* Wait until (value(reg) & mask) == val, up until timeout has hit */
bool nouveau_wait_until(struct drm_device *dev, uint64_t timeout,
			uint32_t reg, uint32_t mask, uint32_t val)
{
	struct drm_nouveau_private *dev_priv = dev->dev_private;
	struct nouveau_timer_engine *ptimer = &dev_priv->engine.timer;
	uint64_t start = ptimer->read(dev);

	do {
		if ((nv_rd32(dev, reg) & mask) == val)
			return true;
	} while (ptimer->read(dev) - start < timeout);

	return false;
}

/* Waits for PGRAPH to go completely idle */
bool nouveau_wait_for_idle(struct drm_device *dev)
{
	if (!nv_wait(dev, NV04_PGRAPH_STATUS, 0xffffffff, 0x00000000)) {
		NV_ERROR(dev, "PGRAPH idle timed out with status 0x%08x\n",
			 nv_rd32(dev, NV04_PGRAPH_STATUS));
		return false;
	}

	return true;
}
<|MERGE_RESOLUTION|>--- conflicted
+++ resolved
@@ -96,12 +96,9 @@
 		engine->gpio.get		= NULL;
 		engine->gpio.set		= NULL;
 		engine->gpio.irq_enable		= NULL;
-<<<<<<< HEAD
-=======
 		engine->pm.clock_get		= nv04_pm_clock_get;
 		engine->pm.clock_pre		= nv04_pm_clock_pre;
 		engine->pm.clock_set		= nv04_pm_clock_set;
->>>>>>> 45f53cc9
 		break;
 	case 0x10:
 		engine->instmem.init		= nv04_instmem_init;
@@ -153,12 +150,9 @@
 		engine->gpio.get		= nv10_gpio_get;
 		engine->gpio.set		= nv10_gpio_set;
 		engine->gpio.irq_enable		= NULL;
-<<<<<<< HEAD
-=======
 		engine->pm.clock_get		= nv04_pm_clock_get;
 		engine->pm.clock_pre		= nv04_pm_clock_pre;
 		engine->pm.clock_set		= nv04_pm_clock_set;
->>>>>>> 45f53cc9
 		break;
 	case 0x20:
 		engine->instmem.init		= nv04_instmem_init;
@@ -210,12 +204,9 @@
 		engine->gpio.get		= nv10_gpio_get;
 		engine->gpio.set		= nv10_gpio_set;
 		engine->gpio.irq_enable		= NULL;
-<<<<<<< HEAD
-=======
 		engine->pm.clock_get		= nv04_pm_clock_get;
 		engine->pm.clock_pre		= nv04_pm_clock_pre;
 		engine->pm.clock_set		= nv04_pm_clock_set;
->>>>>>> 45f53cc9
 		break;
 	case 0x30:
 		engine->instmem.init		= nv04_instmem_init;
@@ -267,14 +258,11 @@
 		engine->gpio.get		= nv10_gpio_get;
 		engine->gpio.set		= nv10_gpio_set;
 		engine->gpio.irq_enable		= NULL;
-<<<<<<< HEAD
-=======
 		engine->pm.clock_get		= nv04_pm_clock_get;
 		engine->pm.clock_pre		= nv04_pm_clock_pre;
 		engine->pm.clock_set		= nv04_pm_clock_set;
 		engine->pm.voltage_get		= nouveau_voltage_gpio_get;
 		engine->pm.voltage_set		= nouveau_voltage_gpio_set;
->>>>>>> 45f53cc9
 		break;
 	case 0x40:
 	case 0x60:
@@ -327,15 +315,12 @@
 		engine->gpio.get		= nv10_gpio_get;
 		engine->gpio.set		= nv10_gpio_set;
 		engine->gpio.irq_enable		= NULL;
-<<<<<<< HEAD
-=======
 		engine->pm.clock_get		= nv04_pm_clock_get;
 		engine->pm.clock_pre		= nv04_pm_clock_pre;
 		engine->pm.clock_set		= nv04_pm_clock_set;
 		engine->pm.voltage_get		= nouveau_voltage_gpio_get;
 		engine->pm.voltage_set		= nouveau_voltage_gpio_set;
 		engine->pm.temp_get		= nv40_temp_get;
->>>>>>> 45f53cc9
 		break;
 	case 0x50:
 	case 0x80: /* gotta love NVIDIA's consistency.. */
@@ -390,8 +375,6 @@
 		engine->gpio.get		= nv50_gpio_get;
 		engine->gpio.set		= nv50_gpio_set;
 		engine->gpio.irq_enable		= nv50_gpio_irq_enable;
-<<<<<<< HEAD
-=======
 		switch (dev_priv->chipset) {
 		case 0xa3:
 		case 0xa5:
@@ -413,7 +396,6 @@
 			engine->pm.temp_get	= nv84_temp_get;
 		else
 			engine->pm.temp_get	= nv40_temp_get;
->>>>>>> 45f53cc9
 		break;
 	case 0xC0:
 		engine->instmem.init		= nvc0_instmem_init;
@@ -586,11 +568,8 @@
 	ret = nouveau_bios_init(dev);
 	if (ret)
 		goto out_display_early;
-<<<<<<< HEAD
-=======
 
 	nouveau_pm_init(dev);
->>>>>>> 45f53cc9
 
 	ret = nouveau_mem_vram_init(dev);
 	if (ret)
@@ -612,11 +591,6 @@
 	ret = engine->mc.init(dev);
 	if (ret)
 		goto out_gart;
-
-	/* PGPIO */
-	ret = engine->gpio.init(dev);
-	if (ret)
-		goto out_mc;
 
 	/* PGPIO */
 	ret = engine->gpio.init(dev);
@@ -669,14 +643,11 @@
 		if (ret)
 			goto out_irq;
 
-<<<<<<< HEAD
-=======
 		ret = nouveau_card_init_channel(dev);
 		if (ret)
 			goto out_fence;
 	}
 
->>>>>>> 45f53cc9
 	ret = nouveau_backlight_init(dev);
 	if (ret)
 		NV_ERROR(dev, "Error %d registering backlight\n", ret);
@@ -685,11 +656,8 @@
 	drm_kms_helper_poll_init(dev);
 	return 0;
 
-<<<<<<< HEAD
-=======
 out_fence:
 	nouveau_fence_fini(dev);
->>>>>>> 45f53cc9
 out_irq:
 	drm_irq_uninstall(dev);
 out_display:
@@ -733,12 +701,8 @@
 
 	nouveau_backlight_exit(dev);
 
-<<<<<<< HEAD
-	if (dev_priv->channel) {
-=======
 	if (!engine->graph.accel_blocked) {
 		nouveau_fence_fini(dev);
->>>>>>> 45f53cc9
 		nouveau_channel_free(dev_priv->channel);
 		dev_priv->channel = NULL;
 	}
@@ -757,17 +721,6 @@
 	ttm_bo_clean_mm(&dev_priv->ttm.bdev, TTM_PL_VRAM);
 	ttm_bo_clean_mm(&dev_priv->ttm.bdev, TTM_PL_TT);
 	mutex_unlock(&dev->struct_mutex);
-<<<<<<< HEAD
-	nouveau_sgdma_takedown(dev);
-
-	nouveau_gpuobj_takedown(dev);
-	nouveau_mem_close(dev);
-	engine->instmem.takedown(dev);
-
-	drm_irq_uninstall(dev);
-
-	nouveau_gpuobj_late_takedown(dev);
-=======
 	nouveau_mem_gart_fini(dev);
 
 	engine->instmem.takedown(dev);
@@ -777,7 +730,6 @@
 	drm_irq_uninstall(dev);
 
 	nouveau_pm_fini(dev);
->>>>>>> 45f53cc9
 	nouveau_bios_takedown(dev);
 
 	vga_client_register(dev->pdev, NULL, NULL, NULL);
