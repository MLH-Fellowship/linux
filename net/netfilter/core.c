--- conflicted
+++ resolved
@@ -176,11 +176,7 @@
 		ret = 1;
 	} else if ((verdict & NF_VERDICT_MASK) == NF_DROP) {
 		kfree_skb(skb);
-<<<<<<< HEAD
-		ret = -(verdict >> NF_VERDICT_BITS);
-=======
 		ret = NF_DROP_GETERR(verdict);
->>>>>>> 105e53f8
 		if (ret == 0)
 			ret = -EPERM;
 	} else if ((verdict & NF_VERDICT_MASK) == NF_QUEUE) {
