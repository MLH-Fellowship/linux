--- conflicted
+++ resolved
@@ -672,7 +672,7 @@
 		pm_runtime_get_sync(bank->dev);
 
 	raw_spin_lock_irqsave(&bank->lock, flags);
-<<<<<<< HEAD
+
 	/* Set trigger to none. You need to enable the desired trigger with
 	 * request_irq() or set_irq_type(). Only do this if the IRQ line has
 	 * not already been requested.
@@ -682,9 +682,6 @@
 
 	omap_enable_gpio_module(bank, offset);
 
-=======
-	omap_enable_gpio_module(bank, offset);
->>>>>>> cf910a49
 	bank->mod_usage |= BIT(offset);
 	raw_spin_unlock_irqrestore(&bank->lock, flags);
 
