/*
 * Debugging macro for DaVinci
 *
 * Author: Kevin Hilman, MontaVista Software, Inc. <source@mvista.com>
 *
 * 2007 (c) MontaVista Software, Inc. This file is licensed under
 * the terms of the GNU General Public License version 2. This program
 * is licensed "as is" without any warranty of any kind, whether express
 * or implied.
 */

/* Modifications
 * Jan 2009	Chaithrika U S	Added senduart, busyuart, waituart
 *				macros, based on debug-8250.S file
 *				but using 32-bit accesses required for
 *                              some davinci devices.
 */

#include <linux/serial_reg.h>

#include <asm/memory.h>

#include <mach/serial.h>

#define UART_SHIFT	2

		.pushsection .data
davinci_uart_phys:	.word	0
davinci_uart_virt:	.word	0
		.popsection

<<<<<<< HEAD
		.macro addruart, rx, tmp

		/* Use davinci_uart_phys/virt if already configured */
10:		mrc	p15, 0, \rx, c1, c0
		tst	\rx, #1			@ MMU enabled?
		ldreq	\rx, =__virt_to_phys(davinci_uart_phys)
		ldrne	\rx, =davinci_uart_virt
		ldr	\rx, [\rx]
		cmp	\rx, #0			@ is port configured?
		bne	99f			@ already configured

		mrc	p15, 0, \rx, c1, c0
		tst	\rx, #1			@ MMU enabled?

		/* Copy uart phys address from decompressor uart info */
		ldreq	\tmp, =__virt_to_phys(davinci_uart_phys)
		ldrne	\tmp, =davinci_uart_phys
		ldreq	\rx, =DAVINCI_UART_INFO
		ldrne	\rx, =__phys_to_virt(DAVINCI_UART_INFO)
		ldr	\rx, [\rx, #0]
		str	\rx, [\tmp]

		/* Copy uart virt address from decompressor uart info */
		ldreq	\tmp, =__virt_to_phys(davinci_uart_virt)
		ldrne	\tmp, =davinci_uart_virt
		ldreq	\rx, =DAVINCI_UART_INFO
		ldrne	\rx, =__phys_to_virt(DAVINCI_UART_INFO)
		ldr	\rx, [\rx, #4]
		str	\rx, [\tmp]
=======
		.macro addruart, rp, rv

		/* Use davinci_uart_phys/virt if already configured */
10:		mrc	p15, 0, \rp, c1, c0
		tst	\rp, #1			@ MMU enabled?
		ldreq	\rp, =__virt_to_phys(davinci_uart_phys)
		ldrne	\rp, =davinci_uart_phys
		add	\rv, \rp, #4		@ davinci_uart_virt
		ldr	\rp, [\rp, #0]
		ldr	\rv, [\rv, #0]
		cmp	\rp, #0			@ is port configured?
		cmpne	\rv, #0
		bne	99f			@ already configured

		/* Check the debug UART address set in uncompress.h */
		mrc	p15, 0, \rp, c1, c0
		tst	\rp, #1			@ MMU enabled?

		/* Copy uart phys address from decompressor uart info */
		ldreq	\rv, =__virt_to_phys(davinci_uart_phys)
		ldrne	\rv, =davinci_uart_phys
		ldreq	\rp, =DAVINCI_UART_INFO
		ldrne	\rp, =__phys_to_virt(DAVINCI_UART_INFO)
		ldr	\rp, [\rp, #0]
		str	\rp, [\rv]

		/* Copy uart virt address from decompressor uart info */
		ldreq	\rv, =__virt_to_phys(davinci_uart_virt)
		ldrne	\rv, =davinci_uart_virt
		ldreq	\rp, =DAVINCI_UART_INFO
		ldrne	\rp, =__phys_to_virt(DAVINCI_UART_INFO)
		ldr	\rp, [\rp, #4]
		str	\rp, [\rv]
>>>>>>> 45f53cc9

		b	10b
99:
		.endm

		.macro	senduart,rd,rx
		str	\rd, [\rx, #UART_TX << UART_SHIFT]
		.endm

		.macro	busyuart,rd,rx
1002:		ldr	\rd, [\rx, #UART_LSR << UART_SHIFT]
		and	\rd, \rd, #UART_LSR_TEMT | UART_LSR_THRE
		teq	\rd, #UART_LSR_TEMT | UART_LSR_THRE
		bne	1002b
		.endm

		.macro	waituart,rd,rx
#ifdef FLOW_CONTROL
1001:		ldr	\rd, [\rx, #UART_MSR << UART_SHIFT]
		tst	\rd, #UART_MSR_CTS
		beq	1001b
#endif
		.endm
<|MERGE_RESOLUTION|>--- conflicted
+++ resolved
@@ -29,37 +29,6 @@
 davinci_uart_virt:	.word	0
 		.popsection
 
-<<<<<<< HEAD
-		.macro addruart, rx, tmp
-
-		/* Use davinci_uart_phys/virt if already configured */
-10:		mrc	p15, 0, \rx, c1, c0
-		tst	\rx, #1			@ MMU enabled?
-		ldreq	\rx, =__virt_to_phys(davinci_uart_phys)
-		ldrne	\rx, =davinci_uart_virt
-		ldr	\rx, [\rx]
-		cmp	\rx, #0			@ is port configured?
-		bne	99f			@ already configured
-
-		mrc	p15, 0, \rx, c1, c0
-		tst	\rx, #1			@ MMU enabled?
-
-		/* Copy uart phys address from decompressor uart info */
-		ldreq	\tmp, =__virt_to_phys(davinci_uart_phys)
-		ldrne	\tmp, =davinci_uart_phys
-		ldreq	\rx, =DAVINCI_UART_INFO
-		ldrne	\rx, =__phys_to_virt(DAVINCI_UART_INFO)
-		ldr	\rx, [\rx, #0]
-		str	\rx, [\tmp]
-
-		/* Copy uart virt address from decompressor uart info */
-		ldreq	\tmp, =__virt_to_phys(davinci_uart_virt)
-		ldrne	\tmp, =davinci_uart_virt
-		ldreq	\rx, =DAVINCI_UART_INFO
-		ldrne	\rx, =__phys_to_virt(DAVINCI_UART_INFO)
-		ldr	\rx, [\rx, #4]
-		str	\rx, [\tmp]
-=======
 		.macro addruart, rp, rv
 
 		/* Use davinci_uart_phys/virt if already configured */
@@ -93,7 +62,6 @@
 		ldrne	\rp, =__phys_to_virt(DAVINCI_UART_INFO)
 		ldr	\rp, [\rp, #4]
 		str	\rp, [\rv]
->>>>>>> 45f53cc9
 
 		b	10b
 99:
