/*******************************************************************************

  Intel PRO/1000 Linux driver
  Copyright(c) 1999 - 2010 Intel Corporation.

  This program is free software; you can redistribute it and/or modify it
  under the terms and conditions of the GNU General Public License,
  version 2, as published by the Free Software Foundation.

  This program is distributed in the hope it will be useful, but WITHOUT
  ANY WARRANTY; without even the implied warranty of MERCHANTABILITY or
  FITNESS FOR A PARTICULAR PURPOSE.  See the GNU General Public License for
  more details.

  You should have received a copy of the GNU General Public License along with
  this program; if not, write to the Free Software Foundation, Inc.,
  51 Franklin St - Fifth Floor, Boston, MA 02110-1301 USA.

  The full GNU General Public License is included in this distribution in
  the file called "COPYING".

  Contact Information:
  Linux NICS <linux.nics@intel.com>
  e1000-devel Mailing List <e1000-devel@lists.sourceforge.net>
  Intel Corporation, 5200 N.E. Elam Young Parkway, Hillsboro, OR 97124-6497

*******************************************************************************/

/*
 * 82562G 10/100 Network Connection
 * 82562G-2 10/100 Network Connection
 * 82562GT 10/100 Network Connection
 * 82562GT-2 10/100 Network Connection
 * 82562V 10/100 Network Connection
 * 82562V-2 10/100 Network Connection
 * 82566DC-2 Gigabit Network Connection
 * 82566DC Gigabit Network Connection
 * 82566DM-2 Gigabit Network Connection
 * 82566DM Gigabit Network Connection
 * 82566MC Gigabit Network Connection
 * 82566MM Gigabit Network Connection
 * 82567LM Gigabit Network Connection
 * 82567LF Gigabit Network Connection
 * 82567V Gigabit Network Connection
 * 82567LM-2 Gigabit Network Connection
 * 82567LF-2 Gigabit Network Connection
 * 82567V-2 Gigabit Network Connection
 * 82567LF-3 Gigabit Network Connection
 * 82567LM-3 Gigabit Network Connection
 * 82567LM-4 Gigabit Network Connection
 * 82577LM Gigabit Network Connection
 * 82577LC Gigabit Network Connection
 * 82578DM Gigabit Network Connection
 * 82578DC Gigabit Network Connection
 * 82579LM Gigabit Network Connection
 * 82579V Gigabit Network Connection
 */

#include "e1000.h"

#define ICH_FLASH_GFPREG		0x0000
#define ICH_FLASH_HSFSTS		0x0004
#define ICH_FLASH_HSFCTL		0x0006
#define ICH_FLASH_FADDR			0x0008
#define ICH_FLASH_FDATA0		0x0010
#define ICH_FLASH_PR0			0x0074

#define ICH_FLASH_READ_COMMAND_TIMEOUT	500
#define ICH_FLASH_WRITE_COMMAND_TIMEOUT	500
#define ICH_FLASH_ERASE_COMMAND_TIMEOUT	3000000
#define ICH_FLASH_LINEAR_ADDR_MASK	0x00FFFFFF
#define ICH_FLASH_CYCLE_REPEAT_COUNT	10

#define ICH_CYCLE_READ			0
#define ICH_CYCLE_WRITE			2
#define ICH_CYCLE_ERASE			3

#define FLASH_GFPREG_BASE_MASK		0x1FFF
#define FLASH_SECTOR_ADDR_SHIFT		12

#define ICH_FLASH_SEG_SIZE_256		256
#define ICH_FLASH_SEG_SIZE_4K		4096
#define ICH_FLASH_SEG_SIZE_8K		8192
#define ICH_FLASH_SEG_SIZE_64K		65536


#define E1000_ICH_FWSM_RSPCIPHY	0x00000040 /* Reset PHY on PCI Reset */
/* FW established a valid mode */
#define E1000_ICH_FWSM_FW_VALID		0x00008000

#define E1000_ICH_MNG_IAMT_MODE		0x2

#define ID_LED_DEFAULT_ICH8LAN  ((ID_LED_DEF1_DEF2 << 12) | \
				 (ID_LED_DEF1_OFF2 <<  8) | \
				 (ID_LED_DEF1_ON2  <<  4) | \
				 (ID_LED_DEF1_DEF2))

#define E1000_ICH_NVM_SIG_WORD		0x13
#define E1000_ICH_NVM_SIG_MASK		0xC000
#define E1000_ICH_NVM_VALID_SIG_MASK    0xC0
#define E1000_ICH_NVM_SIG_VALUE         0x80

#define E1000_ICH8_LAN_INIT_TIMEOUT	1500

#define E1000_FEXTNVM_SW_CONFIG		1
#define E1000_FEXTNVM_SW_CONFIG_ICH8M (1 << 27) /* Bit redefined for ICH8M :/ */

#define E1000_FEXTNVM4_BEACON_DURATION_MASK    0x7
#define E1000_FEXTNVM4_BEACON_DURATION_8USEC   0x7
#define E1000_FEXTNVM4_BEACON_DURATION_16USEC  0x3

#define PCIE_ICH8_SNOOP_ALL		PCIE_NO_SNOOP_ALL

#define E1000_ICH_RAR_ENTRIES		7

#define PHY_PAGE_SHIFT 5
#define PHY_REG(page, reg) (((page) << PHY_PAGE_SHIFT) | \
			   ((reg) & MAX_PHY_REG_ADDRESS))
#define IGP3_KMRN_DIAG  PHY_REG(770, 19) /* KMRN Diagnostic */
#define IGP3_VR_CTRL    PHY_REG(776, 18) /* Voltage Regulator Control */

#define IGP3_KMRN_DIAG_PCS_LOCK_LOSS	0x0002
#define IGP3_VR_CTRL_DEV_POWERDOWN_MODE_MASK 0x0300
#define IGP3_VR_CTRL_MODE_SHUTDOWN	0x0200

#define HV_LED_CONFIG		PHY_REG(768, 30) /* LED Configuration */

#define SW_FLAG_TIMEOUT    1000 /* SW Semaphore flag timeout in milliseconds */

/* SMBus Address Phy Register */
#define HV_SMB_ADDR            PHY_REG(768, 26)
#define HV_SMB_ADDR_MASK       0x007F
#define HV_SMB_ADDR_PEC_EN     0x0200
#define HV_SMB_ADDR_VALID      0x0080

/* PHY Power Management Control */
#define HV_PM_CTRL		PHY_REG(770, 17)

/* PHY Low Power Idle Control */
#define I82579_LPI_CTRL			PHY_REG(772, 20)
#define I82579_LPI_CTRL_ENABLE_MASK	0x6000

/* Strapping Option Register - RO */
#define E1000_STRAP                     0x0000C
#define E1000_STRAP_SMBUS_ADDRESS_MASK  0x00FE0000
#define E1000_STRAP_SMBUS_ADDRESS_SHIFT 17

/* OEM Bits Phy Register */
#define HV_OEM_BITS            PHY_REG(768, 25)
#define HV_OEM_BITS_LPLU       0x0004 /* Low Power Link Up */
#define HV_OEM_BITS_GBE_DIS    0x0040 /* Gigabit Disable */
#define HV_OEM_BITS_RESTART_AN 0x0400 /* Restart Auto-negotiation */

#define E1000_NVM_K1_CONFIG 0x1B /* NVM K1 Config Word */
#define E1000_NVM_K1_ENABLE 0x1  /* NVM Enable K1 bit */

/* KMRN Mode Control */
#define HV_KMRN_MODE_CTRL      PHY_REG(769, 16)
#define HV_KMRN_MDIO_SLOW      0x0400

/* ICH GbE Flash Hardware Sequencing Flash Status Register bit breakdown */
/* Offset 04h HSFSTS */
union ich8_hws_flash_status {
	struct ich8_hsfsts {
		u16 flcdone    :1; /* bit 0 Flash Cycle Done */
		u16 flcerr     :1; /* bit 1 Flash Cycle Error */
		u16 dael       :1; /* bit 2 Direct Access error Log */
		u16 berasesz   :2; /* bit 4:3 Sector Erase Size */
		u16 flcinprog  :1; /* bit 5 flash cycle in Progress */
		u16 reserved1  :2; /* bit 13:6 Reserved */
		u16 reserved2  :6; /* bit 13:6 Reserved */
		u16 fldesvalid :1; /* bit 14 Flash Descriptor Valid */
		u16 flockdn    :1; /* bit 15 Flash Config Lock-Down */
	} hsf_status;
	u16 regval;
};

/* ICH GbE Flash Hardware Sequencing Flash control Register bit breakdown */
/* Offset 06h FLCTL */
union ich8_hws_flash_ctrl {
	struct ich8_hsflctl {
		u16 flcgo      :1;   /* 0 Flash Cycle Go */
		u16 flcycle    :2;   /* 2:1 Flash Cycle */
		u16 reserved   :5;   /* 7:3 Reserved  */
		u16 fldbcount  :2;   /* 9:8 Flash Data Byte Count */
		u16 flockdn    :6;   /* 15:10 Reserved */
	} hsf_ctrl;
	u16 regval;
};

/* ICH Flash Region Access Permissions */
union ich8_hws_flash_regacc {
	struct ich8_flracc {
		u32 grra      :8; /* 0:7 GbE region Read Access */
		u32 grwa      :8; /* 8:15 GbE region Write Access */
		u32 gmrag     :8; /* 23:16 GbE Master Read Access Grant */
		u32 gmwag     :8; /* 31:24 GbE Master Write Access Grant */
	} hsf_flregacc;
	u16 regval;
};

/* ICH Flash Protected Region */
union ich8_flash_protected_range {
	struct ich8_pr {
		u32 base:13;     /* 0:12 Protected Range Base */
		u32 reserved1:2; /* 13:14 Reserved */
		u32 rpe:1;       /* 15 Read Protection Enable */
		u32 limit:13;    /* 16:28 Protected Range Limit */
		u32 reserved2:2; /* 29:30 Reserved */
		u32 wpe:1;       /* 31 Write Protection Enable */
	} range;
	u32 regval;
};

static s32 e1000_setup_link_ich8lan(struct e1000_hw *hw);
static void e1000_clear_hw_cntrs_ich8lan(struct e1000_hw *hw);
static void e1000_initialize_hw_bits_ich8lan(struct e1000_hw *hw);
static s32 e1000_erase_flash_bank_ich8lan(struct e1000_hw *hw, u32 bank);
static s32 e1000_retry_write_flash_byte_ich8lan(struct e1000_hw *hw,
						u32 offset, u8 byte);
static s32 e1000_read_flash_byte_ich8lan(struct e1000_hw *hw, u32 offset,
					 u8 *data);
static s32 e1000_read_flash_word_ich8lan(struct e1000_hw *hw, u32 offset,
					 u16 *data);
static s32 e1000_read_flash_data_ich8lan(struct e1000_hw *hw, u32 offset,
					 u8 size, u16 *data);
static s32 e1000_setup_copper_link_ich8lan(struct e1000_hw *hw);
static s32 e1000_kmrn_lock_loss_workaround_ich8lan(struct e1000_hw *hw);
static s32 e1000_get_cfg_done_ich8lan(struct e1000_hw *hw);
static s32 e1000_cleanup_led_ich8lan(struct e1000_hw *hw);
static s32 e1000_led_on_ich8lan(struct e1000_hw *hw);
static s32 e1000_led_off_ich8lan(struct e1000_hw *hw);
static s32 e1000_id_led_init_pchlan(struct e1000_hw *hw);
static s32 e1000_setup_led_pchlan(struct e1000_hw *hw);
static s32 e1000_cleanup_led_pchlan(struct e1000_hw *hw);
static s32 e1000_led_on_pchlan(struct e1000_hw *hw);
static s32 e1000_led_off_pchlan(struct e1000_hw *hw);
static s32 e1000_set_lplu_state_pchlan(struct e1000_hw *hw, bool active);
static void e1000_power_down_phy_copper_ich8lan(struct e1000_hw *hw);
static void e1000_lan_init_done_ich8lan(struct e1000_hw *hw);
static s32  e1000_k1_gig_workaround_hv(struct e1000_hw *hw, bool link);
static s32 e1000_set_mdio_slow_mode_hv(struct e1000_hw *hw);
static bool e1000_check_mng_mode_ich8lan(struct e1000_hw *hw);
static bool e1000_check_mng_mode_pchlan(struct e1000_hw *hw);
<<<<<<< HEAD
=======
static s32 e1000_k1_workaround_lv(struct e1000_hw *hw);
static void e1000_gate_hw_phy_config_ich8lan(struct e1000_hw *hw, bool gate);
>>>>>>> 062c1825

static inline u16 __er16flash(struct e1000_hw *hw, unsigned long reg)
{
	return readw(hw->flash_address + reg);
}

static inline u32 __er32flash(struct e1000_hw *hw, unsigned long reg)
{
	return readl(hw->flash_address + reg);
}

static inline void __ew16flash(struct e1000_hw *hw, unsigned long reg, u16 val)
{
	writew(val, hw->flash_address + reg);
}

static inline void __ew32flash(struct e1000_hw *hw, unsigned long reg, u32 val)
{
	writel(val, hw->flash_address + reg);
}

#define er16flash(reg)		__er16flash(hw, (reg))
#define er32flash(reg)		__er32flash(hw, (reg))
#define ew16flash(reg,val)	__ew16flash(hw, (reg), (val))
#define ew32flash(reg,val)	__ew32flash(hw, (reg), (val))

/**
 *  e1000_init_phy_params_pchlan - Initialize PHY function pointers
 *  @hw: pointer to the HW structure
 *
 *  Initialize family-specific PHY parameters and function pointers.
 **/
static s32 e1000_init_phy_params_pchlan(struct e1000_hw *hw)
{
	struct e1000_phy_info *phy = &hw->phy;
<<<<<<< HEAD
	u32 ctrl;
=======
	u32 ctrl, fwsm;
>>>>>>> 062c1825
	s32 ret_val = 0;

	phy->addr                     = 1;
	phy->reset_delay_us           = 100;

	phy->ops.read_reg             = e1000_read_phy_reg_hv;
	phy->ops.read_reg_locked      = e1000_read_phy_reg_hv_locked;
	phy->ops.set_d0_lplu_state    = e1000_set_lplu_state_pchlan;
	phy->ops.set_d3_lplu_state    = e1000_set_lplu_state_pchlan;
	phy->ops.write_reg            = e1000_write_phy_reg_hv;
	phy->ops.write_reg_locked     = e1000_write_phy_reg_hv_locked;
	phy->ops.power_up             = e1000_power_up_phy_copper;
	phy->ops.power_down           = e1000_power_down_phy_copper_ich8lan;
	phy->autoneg_mask             = AUTONEG_ADVERTISE_SPEED_DEFAULT;

	/*
	 * The MAC-PHY interconnect may still be in SMBus mode
	 * after Sx->S0.  If the manageability engine (ME) is
	 * disabled, then toggle the LANPHYPC Value bit to force
	 * the interconnect to PCIe mode.
	 */
<<<<<<< HEAD
	if (!(er32(FWSM) & E1000_ICH_FWSM_FW_VALID)) {
=======
	fwsm = er32(FWSM);
	if (!(fwsm & E1000_ICH_FWSM_FW_VALID)) {
>>>>>>> 062c1825
		ctrl = er32(CTRL);
		ctrl |=  E1000_CTRL_LANPHYPC_OVERRIDE;
		ctrl &= ~E1000_CTRL_LANPHYPC_VALUE;
		ew32(CTRL, ctrl);
		udelay(10);
		ctrl &= ~E1000_CTRL_LANPHYPC_OVERRIDE;
		ew32(CTRL, ctrl);
		msleep(50);
<<<<<<< HEAD
=======

		/*
		 * Gate automatic PHY configuration by hardware on
		 * non-managed 82579
		 */
		if (hw->mac.type == e1000_pch2lan)
			e1000_gate_hw_phy_config_ich8lan(hw, true);
>>>>>>> 062c1825
	}

	/*
	 * Reset the PHY before any acccess to it.  Doing so, ensures that
	 * the PHY is in a known good state before we read/write PHY registers.
	 * The generic reset is sufficient here, because we haven't determined
	 * the PHY type yet.
	 */
	ret_val = e1000e_phy_hw_reset_generic(hw);
	if (ret_val)
		goto out;

<<<<<<< HEAD
=======
	/* Ungate automatic PHY configuration on non-managed 82579 */
	if ((hw->mac.type == e1000_pch2lan)  &&
	    !(fwsm & E1000_ICH_FWSM_FW_VALID)) {
		msleep(10);
		e1000_gate_hw_phy_config_ich8lan(hw, false);
	}

>>>>>>> 062c1825
	phy->id = e1000_phy_unknown;
	ret_val = e1000e_get_phy_id(hw);
	if (ret_val)
		goto out;
	if ((phy->id == 0) || (phy->id == PHY_REVISION_MASK)) {
		/*
		 * In case the PHY needs to be in mdio slow mode (eg. 82577),
		 * set slow mode and try to get the PHY id again.
		 */
		ret_val = e1000_set_mdio_slow_mode_hv(hw);
		if (ret_val)
			goto out;
		ret_val = e1000e_get_phy_id(hw);
		if (ret_val)
			goto out;
	}
	phy->type = e1000e_get_phy_type_from_id(phy->id);

	switch (phy->type) {
	case e1000_phy_82577:
	case e1000_phy_82579:
		phy->ops.check_polarity = e1000_check_polarity_82577;
		phy->ops.force_speed_duplex =
			e1000_phy_force_speed_duplex_82577;
		phy->ops.get_cable_length = e1000_get_cable_length_82577;
		phy->ops.get_info = e1000_get_phy_info_82577;
		phy->ops.commit = e1000e_phy_sw_reset;
		break;
	case e1000_phy_82578:
		phy->ops.check_polarity = e1000_check_polarity_m88;
		phy->ops.force_speed_duplex = e1000e_phy_force_speed_duplex_m88;
		phy->ops.get_cable_length = e1000e_get_cable_length_m88;
		phy->ops.get_info = e1000e_get_phy_info_m88;
		break;
	default:
		ret_val = -E1000_ERR_PHY;
		break;
	}

out:
	return ret_val;
}

/**
 *  e1000_init_phy_params_ich8lan - Initialize PHY function pointers
 *  @hw: pointer to the HW structure
 *
 *  Initialize family-specific PHY parameters and function pointers.
 **/
static s32 e1000_init_phy_params_ich8lan(struct e1000_hw *hw)
{
	struct e1000_phy_info *phy = &hw->phy;
	s32 ret_val;
	u16 i = 0;

	phy->addr			= 1;
	phy->reset_delay_us		= 100;

	phy->ops.power_up               = e1000_power_up_phy_copper;
	phy->ops.power_down             = e1000_power_down_phy_copper_ich8lan;

	/*
	 * We may need to do this twice - once for IGP and if that fails,
	 * we'll set BM func pointers and try again
	 */
	ret_val = e1000e_determine_phy_address(hw);
	if (ret_val) {
		phy->ops.write_reg = e1000e_write_phy_reg_bm;
		phy->ops.read_reg  = e1000e_read_phy_reg_bm;
		ret_val = e1000e_determine_phy_address(hw);
		if (ret_val) {
			e_dbg("Cannot determine PHY addr. Erroring out\n");
			return ret_val;
		}
	}

	phy->id = 0;
	while ((e1000_phy_unknown == e1000e_get_phy_type_from_id(phy->id)) &&
	       (i++ < 100)) {
		msleep(1);
		ret_val = e1000e_get_phy_id(hw);
		if (ret_val)
			return ret_val;
	}

	/* Verify phy id */
	switch (phy->id) {
	case IGP03E1000_E_PHY_ID:
		phy->type = e1000_phy_igp_3;
		phy->autoneg_mask = AUTONEG_ADVERTISE_SPEED_DEFAULT;
		phy->ops.read_reg_locked = e1000e_read_phy_reg_igp_locked;
		phy->ops.write_reg_locked = e1000e_write_phy_reg_igp_locked;
		phy->ops.get_info = e1000e_get_phy_info_igp;
		phy->ops.check_polarity = e1000_check_polarity_igp;
		phy->ops.force_speed_duplex = e1000e_phy_force_speed_duplex_igp;
		break;
	case IFE_E_PHY_ID:
	case IFE_PLUS_E_PHY_ID:
	case IFE_C_E_PHY_ID:
		phy->type = e1000_phy_ife;
		phy->autoneg_mask = E1000_ALL_NOT_GIG;
		phy->ops.get_info = e1000_get_phy_info_ife;
		phy->ops.check_polarity = e1000_check_polarity_ife;
		phy->ops.force_speed_duplex = e1000_phy_force_speed_duplex_ife;
		break;
	case BME1000_E_PHY_ID:
		phy->type = e1000_phy_bm;
		phy->autoneg_mask = AUTONEG_ADVERTISE_SPEED_DEFAULT;
		phy->ops.read_reg = e1000e_read_phy_reg_bm;
		phy->ops.write_reg = e1000e_write_phy_reg_bm;
		phy->ops.commit = e1000e_phy_sw_reset;
		phy->ops.get_info = e1000e_get_phy_info_m88;
		phy->ops.check_polarity = e1000_check_polarity_m88;
		phy->ops.force_speed_duplex = e1000e_phy_force_speed_duplex_m88;
		break;
	default:
		return -E1000_ERR_PHY;
		break;
	}

	return 0;
}

/**
 *  e1000_init_nvm_params_ich8lan - Initialize NVM function pointers
 *  @hw: pointer to the HW structure
 *
 *  Initialize family-specific NVM parameters and function
 *  pointers.
 **/
static s32 e1000_init_nvm_params_ich8lan(struct e1000_hw *hw)
{
	struct e1000_nvm_info *nvm = &hw->nvm;
	struct e1000_dev_spec_ich8lan *dev_spec = &hw->dev_spec.ich8lan;
	u32 gfpreg, sector_base_addr, sector_end_addr;
	u16 i;

	/* Can't read flash registers if the register set isn't mapped. */
	if (!hw->flash_address) {
		e_dbg("ERROR: Flash registers not mapped\n");
		return -E1000_ERR_CONFIG;
	}

	nvm->type = e1000_nvm_flash_sw;

	gfpreg = er32flash(ICH_FLASH_GFPREG);

	/*
	 * sector_X_addr is a "sector"-aligned address (4096 bytes)
	 * Add 1 to sector_end_addr since this sector is included in
	 * the overall size.
	 */
	sector_base_addr = gfpreg & FLASH_GFPREG_BASE_MASK;
	sector_end_addr = ((gfpreg >> 16) & FLASH_GFPREG_BASE_MASK) + 1;

	/* flash_base_addr is byte-aligned */
	nvm->flash_base_addr = sector_base_addr << FLASH_SECTOR_ADDR_SHIFT;

	/*
	 * find total size of the NVM, then cut in half since the total
	 * size represents two separate NVM banks.
	 */
	nvm->flash_bank_size = (sector_end_addr - sector_base_addr)
				<< FLASH_SECTOR_ADDR_SHIFT;
	nvm->flash_bank_size /= 2;
	/* Adjust to word count */
	nvm->flash_bank_size /= sizeof(u16);

	nvm->word_size = E1000_ICH8_SHADOW_RAM_WORDS;

	/* Clear shadow ram */
	for (i = 0; i < nvm->word_size; i++) {
		dev_spec->shadow_ram[i].modified = false;
		dev_spec->shadow_ram[i].value    = 0xFFFF;
	}

	return 0;
}

/**
 *  e1000_init_mac_params_ich8lan - Initialize MAC function pointers
 *  @hw: pointer to the HW structure
 *
 *  Initialize family-specific MAC parameters and function
 *  pointers.
 **/
static s32 e1000_init_mac_params_ich8lan(struct e1000_adapter *adapter)
{
	struct e1000_hw *hw = &adapter->hw;
	struct e1000_mac_info *mac = &hw->mac;

	/* Set media type function pointer */
	hw->phy.media_type = e1000_media_type_copper;

	/* Set mta register count */
	mac->mta_reg_count = 32;
	/* Set rar entry count */
	mac->rar_entry_count = E1000_ICH_RAR_ENTRIES;
	if (mac->type == e1000_ich8lan)
		mac->rar_entry_count--;
	/* FWSM register */
	mac->has_fwsm = true;
	/* ARC subsystem not supported */
	mac->arc_subsystem_valid = false;
	/* Adaptive IFS supported */
	mac->adaptive_ifs = true;

	/* LED operations */
	switch (mac->type) {
	case e1000_ich8lan:
	case e1000_ich9lan:
	case e1000_ich10lan:
		/* check management mode */
		mac->ops.check_mng_mode = e1000_check_mng_mode_ich8lan;
		/* ID LED init */
		mac->ops.id_led_init = e1000e_id_led_init;
		/* setup LED */
		mac->ops.setup_led = e1000e_setup_led_generic;
		/* cleanup LED */
		mac->ops.cleanup_led = e1000_cleanup_led_ich8lan;
		/* turn on/off LED */
		mac->ops.led_on = e1000_led_on_ich8lan;
		mac->ops.led_off = e1000_led_off_ich8lan;
		break;
	case e1000_pchlan:
	case e1000_pch2lan:
		/* check management mode */
		mac->ops.check_mng_mode = e1000_check_mng_mode_pchlan;
		/* ID LED init */
		mac->ops.id_led_init = e1000_id_led_init_pchlan;
		/* setup LED */
		mac->ops.setup_led = e1000_setup_led_pchlan;
		/* cleanup LED */
		mac->ops.cleanup_led = e1000_cleanup_led_pchlan;
		/* turn on/off LED */
		mac->ops.led_on = e1000_led_on_pchlan;
		mac->ops.led_off = e1000_led_off_pchlan;
		break;
	default:
		break;
	}

	/* Enable PCS Lock-loss workaround for ICH8 */
	if (mac->type == e1000_ich8lan)
		e1000e_set_kmrn_lock_loss_workaround_ich8lan(hw, true);

<<<<<<< HEAD
	/* Disable PHY configuration by hardware, config by software */
	if (mac->type == e1000_pch2lan) {
		u32 extcnf_ctrl = er32(EXTCNF_CTRL);

		extcnf_ctrl |= E1000_EXTCNF_CTRL_GATE_PHY_CFG;
		ew32(EXTCNF_CTRL, extcnf_ctrl);
	}
=======
	/* Gate automatic PHY configuration by hardware on managed 82579 */
	if ((mac->type == e1000_pch2lan) &&
	    (er32(FWSM) & E1000_ICH_FWSM_FW_VALID))
		e1000_gate_hw_phy_config_ich8lan(hw, true);
>>>>>>> 062c1825

	return 0;
}

/**
 *  e1000_set_eee_pchlan - Enable/disable EEE support
 *  @hw: pointer to the HW structure
 *
 *  Enable/disable EEE based on setting in dev_spec structure.  The bits in
 *  the LPI Control register will remain set only if/when link is up.
 **/
static s32 e1000_set_eee_pchlan(struct e1000_hw *hw)
{
	s32 ret_val = 0;
	u16 phy_reg;

	if (hw->phy.type != e1000_phy_82579)
		goto out;

	ret_val = e1e_rphy(hw, I82579_LPI_CTRL, &phy_reg);
	if (ret_val)
		goto out;

	if (hw->dev_spec.ich8lan.eee_disable)
		phy_reg &= ~I82579_LPI_CTRL_ENABLE_MASK;
	else
		phy_reg |= I82579_LPI_CTRL_ENABLE_MASK;

	ret_val = e1e_wphy(hw, I82579_LPI_CTRL, phy_reg);
out:
	return ret_val;
}

/**
 *  e1000_check_for_copper_link_ich8lan - Check for link (Copper)
 *  @hw: pointer to the HW structure
 *
 *  Checks to see of the link status of the hardware has changed.  If a
 *  change in link status has been detected, then we read the PHY registers
 *  to get the current speed/duplex if link exists.
 **/
static s32 e1000_check_for_copper_link_ich8lan(struct e1000_hw *hw)
{
	struct e1000_mac_info *mac = &hw->mac;
	s32 ret_val;
	bool link;

	/*
	 * We only want to go out to the PHY registers to see if Auto-Neg
	 * has completed and/or if our link status has changed.  The
	 * get_link_status flag is set upon receiving a Link Status
	 * Change or Rx Sequence Error interrupt.
	 */
	if (!mac->get_link_status) {
		ret_val = 0;
		goto out;
	}

	/*
	 * First we want to see if the MII Status Register reports
	 * link.  If so, then we want to get the current speed/duplex
	 * of the PHY.
	 */
	ret_val = e1000e_phy_has_link_generic(hw, 1, 0, &link);
	if (ret_val)
		goto out;

	if (hw->mac.type == e1000_pchlan) {
		ret_val = e1000_k1_gig_workaround_hv(hw, link);
		if (ret_val)
			goto out;
	}

	if (!link)
		goto out; /* No link detected */

	mac->get_link_status = false;

	if (hw->phy.type == e1000_phy_82578) {
		ret_val = e1000_link_stall_workaround_hv(hw);
		if (ret_val)
			goto out;
	}

	if (hw->mac.type == e1000_pch2lan) {
		ret_val = e1000_k1_workaround_lv(hw);
		if (ret_val)
			goto out;
	}

	/*
	 * Check if there was DownShift, must be checked
	 * immediately after link-up
	 */
	e1000e_check_downshift(hw);

	/* Enable/Disable EEE after link up */
	ret_val = e1000_set_eee_pchlan(hw);
	if (ret_val)
		goto out;

	/*
	 * If we are forcing speed/duplex, then we simply return since
	 * we have already determined whether we have link or not.
	 */
	if (!mac->autoneg) {
		ret_val = -E1000_ERR_CONFIG;
		goto out;
	}

	/*
	 * Auto-Neg is enabled.  Auto Speed Detection takes care
	 * of MAC speed/duplex configuration.  So we only need to
	 * configure Collision Distance in the MAC.
	 */
	e1000e_config_collision_dist(hw);

	/*
	 * Configure Flow Control now that Auto-Neg has completed.
	 * First, we need to restore the desired flow control
	 * settings because we may have had to re-autoneg with a
	 * different link partner.
	 */
	ret_val = e1000e_config_fc_after_link_up(hw);
	if (ret_val)
		e_dbg("Error configuring flow control\n");

out:
	return ret_val;
}

static s32 e1000_get_variants_ich8lan(struct e1000_adapter *adapter)
{
	struct e1000_hw *hw = &adapter->hw;
	s32 rc;

	rc = e1000_init_mac_params_ich8lan(adapter);
	if (rc)
		return rc;

	rc = e1000_init_nvm_params_ich8lan(hw);
	if (rc)
		return rc;

	switch (hw->mac.type) {
	case e1000_ich8lan:
	case e1000_ich9lan:
	case e1000_ich10lan:
		rc = e1000_init_phy_params_ich8lan(hw);
		break;
	case e1000_pchlan:
	case e1000_pch2lan:
		rc = e1000_init_phy_params_pchlan(hw);
		break;
	default:
		break;
	}
	if (rc)
		return rc;

	if (adapter->hw.phy.type == e1000_phy_ife) {
		adapter->flags &= ~FLAG_HAS_JUMBO_FRAMES;
		adapter->max_hw_frame_size = ETH_FRAME_LEN + ETH_FCS_LEN;
	}

	if ((adapter->hw.mac.type == e1000_ich8lan) &&
	    (adapter->hw.phy.type == e1000_phy_igp_3))
		adapter->flags |= FLAG_LSC_GIG_SPEED_DROP;

	/* Disable EEE by default until IEEE802.3az spec is finalized */
	if (adapter->flags2 & FLAG2_HAS_EEE)
		adapter->hw.dev_spec.ich8lan.eee_disable = true;

	return 0;
}

static DEFINE_MUTEX(nvm_mutex);

/**
 *  e1000_acquire_nvm_ich8lan - Acquire NVM mutex
 *  @hw: pointer to the HW structure
 *
 *  Acquires the mutex for performing NVM operations.
 **/
static s32 e1000_acquire_nvm_ich8lan(struct e1000_hw *hw)
{
	mutex_lock(&nvm_mutex);

	return 0;
}

/**
 *  e1000_release_nvm_ich8lan - Release NVM mutex
 *  @hw: pointer to the HW structure
 *
 *  Releases the mutex used while performing NVM operations.
 **/
static void e1000_release_nvm_ich8lan(struct e1000_hw *hw)
{
	mutex_unlock(&nvm_mutex);
}

static DEFINE_MUTEX(swflag_mutex);

/**
 *  e1000_acquire_swflag_ich8lan - Acquire software control flag
 *  @hw: pointer to the HW structure
 *
 *  Acquires the software control flag for performing PHY and select
 *  MAC CSR accesses.
 **/
static s32 e1000_acquire_swflag_ich8lan(struct e1000_hw *hw)
{
	u32 extcnf_ctrl, timeout = PHY_CFG_TIMEOUT;
	s32 ret_val = 0;

	mutex_lock(&swflag_mutex);

	while (timeout) {
		extcnf_ctrl = er32(EXTCNF_CTRL);
		if (!(extcnf_ctrl & E1000_EXTCNF_CTRL_SWFLAG))
			break;

		mdelay(1);
		timeout--;
	}

	if (!timeout) {
		e_dbg("SW/FW/HW has locked the resource for too long.\n");
		ret_val = -E1000_ERR_CONFIG;
		goto out;
	}

	timeout = SW_FLAG_TIMEOUT;

	extcnf_ctrl |= E1000_EXTCNF_CTRL_SWFLAG;
	ew32(EXTCNF_CTRL, extcnf_ctrl);

	while (timeout) {
		extcnf_ctrl = er32(EXTCNF_CTRL);
		if (extcnf_ctrl & E1000_EXTCNF_CTRL_SWFLAG)
			break;

		mdelay(1);
		timeout--;
	}

	if (!timeout) {
		e_dbg("Failed to acquire the semaphore.\n");
		extcnf_ctrl &= ~E1000_EXTCNF_CTRL_SWFLAG;
		ew32(EXTCNF_CTRL, extcnf_ctrl);
		ret_val = -E1000_ERR_CONFIG;
		goto out;
	}

out:
	if (ret_val)
		mutex_unlock(&swflag_mutex);

	return ret_val;
}

/**
 *  e1000_release_swflag_ich8lan - Release software control flag
 *  @hw: pointer to the HW structure
 *
 *  Releases the software control flag for performing PHY and select
 *  MAC CSR accesses.
 **/
static void e1000_release_swflag_ich8lan(struct e1000_hw *hw)
{
	u32 extcnf_ctrl;

	extcnf_ctrl = er32(EXTCNF_CTRL);
	extcnf_ctrl &= ~E1000_EXTCNF_CTRL_SWFLAG;
	ew32(EXTCNF_CTRL, extcnf_ctrl);

	mutex_unlock(&swflag_mutex);
}

/**
 *  e1000_check_mng_mode_ich8lan - Checks management mode
 *  @hw: pointer to the HW structure
 *
 *  This checks if the adapter has any manageability enabled.
 *  This is a function pointer entry point only called by read/write
 *  routines for the PHY and NVM parts.
 **/
static bool e1000_check_mng_mode_ich8lan(struct e1000_hw *hw)
{
	u32 fwsm;

	fwsm = er32(FWSM);
	return (fwsm & E1000_ICH_FWSM_FW_VALID) &&
	       ((fwsm & E1000_FWSM_MODE_MASK) ==
		(E1000_ICH_MNG_IAMT_MODE << E1000_FWSM_MODE_SHIFT));
}
<<<<<<< HEAD

/**
 *  e1000_check_mng_mode_pchlan - Checks management mode
 *  @hw: pointer to the HW structure
 *
 *  This checks if the adapter has iAMT enabled.
 *  This is a function pointer entry point only called by read/write
 *  routines for the PHY and NVM parts.
 **/
static bool e1000_check_mng_mode_pchlan(struct e1000_hw *hw)
{
	u32 fwsm;

=======

/**
 *  e1000_check_mng_mode_pchlan - Checks management mode
 *  @hw: pointer to the HW structure
 *
 *  This checks if the adapter has iAMT enabled.
 *  This is a function pointer entry point only called by read/write
 *  routines for the PHY and NVM parts.
 **/
static bool e1000_check_mng_mode_pchlan(struct e1000_hw *hw)
{
	u32 fwsm;

>>>>>>> 062c1825
	fwsm = er32(FWSM);
	return (fwsm & E1000_ICH_FWSM_FW_VALID) &&
	       (fwsm & (E1000_ICH_MNG_IAMT_MODE << E1000_FWSM_MODE_SHIFT));
}

/**
 *  e1000_check_reset_block_ich8lan - Check if PHY reset is blocked
 *  @hw: pointer to the HW structure
 *
 *  Checks if firmware is blocking the reset of the PHY.
 *  This is a function pointer entry point only called by
 *  reset routines.
 **/
static s32 e1000_check_reset_block_ich8lan(struct e1000_hw *hw)
{
	u32 fwsm;

	fwsm = er32(FWSM);

	return (fwsm & E1000_ICH_FWSM_RSPCIPHY) ? 0 : E1000_BLK_PHY_RESET;
}

/**
 *  e1000_write_smbus_addr - Write SMBus address to PHY needed during Sx states
 *  @hw: pointer to the HW structure
 *
 *  Assumes semaphore already acquired.
 *
 **/
static s32 e1000_write_smbus_addr(struct e1000_hw *hw)
{
	u16 phy_data;
	u32 strap = er32(STRAP);
	s32 ret_val = 0;

	strap &= E1000_STRAP_SMBUS_ADDRESS_MASK;

	ret_val = e1000_read_phy_reg_hv_locked(hw, HV_SMB_ADDR, &phy_data);
	if (ret_val)
		goto out;

	phy_data &= ~HV_SMB_ADDR_MASK;
	phy_data |= (strap >> E1000_STRAP_SMBUS_ADDRESS_SHIFT);
	phy_data |= HV_SMB_ADDR_PEC_EN | HV_SMB_ADDR_VALID;
	ret_val = e1000_write_phy_reg_hv_locked(hw, HV_SMB_ADDR, phy_data);

out:
	return ret_val;
}

/**
 *  e1000_sw_lcd_config_ich8lan - SW-based LCD Configuration
 *  @hw:   pointer to the HW structure
 *
 *  SW should configure the LCD from the NVM extended configuration region
 *  as a workaround for certain parts.
 **/
static s32 e1000_sw_lcd_config_ich8lan(struct e1000_hw *hw)
{
	struct e1000_adapter *adapter = hw->adapter;
	struct e1000_phy_info *phy = &hw->phy;
	u32 i, data, cnf_size, cnf_base_addr, sw_cfg_mask;
	s32 ret_val = 0;
	u16 word_addr, reg_data, reg_addr, phy_page = 0;

	/*
	 * Initialize the PHY from the NVM on ICH platforms.  This
	 * is needed due to an issue where the NVM configuration is
	 * not properly autoloaded after power transitions.
	 * Therefore, after each PHY reset, we will load the
	 * configuration data out of the NVM manually.
	 */
	switch (hw->mac.type) {
	case e1000_ich8lan:
		if (phy->type != e1000_phy_igp_3)
			return ret_val;

<<<<<<< HEAD
		if (adapter->pdev->device == E1000_DEV_ID_ICH8_IGP_AMT) {
=======
		if ((hw->adapter->pdev->device == E1000_DEV_ID_ICH8_IGP_AMT) ||
		    (hw->adapter->pdev->device == E1000_DEV_ID_ICH8_IGP_C)) {
>>>>>>> 062c1825
			sw_cfg_mask = E1000_FEXTNVM_SW_CONFIG;
			break;
		}
		/* Fall-thru */
	case e1000_pchlan:
	case e1000_pch2lan:
		sw_cfg_mask = E1000_FEXTNVM_SW_CONFIG_ICH8M;
		break;
	default:
		return ret_val;
	}
<<<<<<< HEAD

	ret_val = hw->phy.ops.acquire(hw);
	if (ret_val)
		return ret_val;

=======

	ret_val = hw->phy.ops.acquire(hw);
	if (ret_val)
		return ret_val;

>>>>>>> 062c1825
	data = er32(FEXTNVM);
	if (!(data & sw_cfg_mask))
		goto out;

	/*
	 * Make sure HW does not configure LCD from PHY
	 * extended configuration before SW configuration
	 */
	data = er32(EXTCNF_CTRL);
	if (!(hw->mac.type == e1000_pch2lan)) {
		if (data & E1000_EXTCNF_CTRL_LCD_WRITE_ENABLE)
			goto out;
	}

	cnf_size = er32(EXTCNF_SIZE);
	cnf_size &= E1000_EXTCNF_SIZE_EXT_PCIE_LENGTH_MASK;
	cnf_size >>= E1000_EXTCNF_SIZE_EXT_PCIE_LENGTH_SHIFT;
	if (!cnf_size)
		goto out;
<<<<<<< HEAD

	cnf_base_addr = data & E1000_EXTCNF_CTRL_EXT_CNF_POINTER_MASK;
	cnf_base_addr >>= E1000_EXTCNF_CTRL_EXT_CNF_POINTER_SHIFT;

	if (!(data & E1000_EXTCNF_CTRL_OEM_WRITE_ENABLE) &&
	    ((hw->mac.type == e1000_pchlan) ||
	     (hw->mac.type == e1000_pch2lan))) {
=======

	cnf_base_addr = data & E1000_EXTCNF_CTRL_EXT_CNF_POINTER_MASK;
	cnf_base_addr >>= E1000_EXTCNF_CTRL_EXT_CNF_POINTER_SHIFT;

	if ((!(data & E1000_EXTCNF_CTRL_OEM_WRITE_ENABLE) &&
	    (hw->mac.type == e1000_pchlan)) ||
	     (hw->mac.type == e1000_pch2lan)) {
>>>>>>> 062c1825
		/*
		 * HW configures the SMBus address and LEDs when the
		 * OEM and LCD Write Enable bits are set in the NVM.
		 * When both NVM bits are cleared, SW will configure
		 * them instead.
		 */
<<<<<<< HEAD
		data = er32(STRAP);
		data &= E1000_STRAP_SMBUS_ADDRESS_MASK;
		reg_data = data >> E1000_STRAP_SMBUS_ADDRESS_SHIFT;
		reg_data |= HV_SMB_ADDR_PEC_EN | HV_SMB_ADDR_VALID;
		ret_val = e1000_write_phy_reg_hv_locked(hw, HV_SMB_ADDR,
							reg_data);
=======
		ret_val = e1000_write_smbus_addr(hw);
>>>>>>> 062c1825
		if (ret_val)
			goto out;

		data = er32(LEDCTL);
		ret_val = e1000_write_phy_reg_hv_locked(hw, HV_LED_CONFIG,
							(u16)data);
		if (ret_val)
			goto out;
	}

	/* Configure LCD from extended configuration region. */

	/* cnf_base_addr is in DWORD */
	word_addr = (u16)(cnf_base_addr << 1);

	for (i = 0; i < cnf_size; i++) {
		ret_val = e1000_read_nvm(hw, (word_addr + i * 2), 1,
					 &reg_data);
		if (ret_val)
			goto out;

		ret_val = e1000_read_nvm(hw, (word_addr + i * 2 + 1),
					 1, &reg_addr);
		if (ret_val)
			goto out;

		/* Save off the PHY page for future writes. */
		if (reg_addr == IGP01E1000_PHY_PAGE_SELECT) {
			phy_page = reg_data;
			continue;
		}

		reg_addr &= PHY_REG_MASK;
		reg_addr |= phy_page;

		ret_val = phy->ops.write_reg_locked(hw, (u32)reg_addr,
						    reg_data);
		if (ret_val)
			goto out;
	}

out:
	hw->phy.ops.release(hw);
	return ret_val;
}

/**
 *  e1000_k1_gig_workaround_hv - K1 Si workaround
 *  @hw:   pointer to the HW structure
 *  @link: link up bool flag
 *
 *  If K1 is enabled for 1Gbps, the MAC might stall when transitioning
 *  from a lower speed.  This workaround disables K1 whenever link is at 1Gig
 *  If link is down, the function will restore the default K1 setting located
 *  in the NVM.
 **/
static s32 e1000_k1_gig_workaround_hv(struct e1000_hw *hw, bool link)
{
	s32 ret_val = 0;
	u16 status_reg = 0;
	bool k1_enable = hw->dev_spec.ich8lan.nvm_k1_enabled;

	if (hw->mac.type != e1000_pchlan)
		goto out;

	/* Wrap the whole flow with the sw flag */
	ret_val = hw->phy.ops.acquire(hw);
	if (ret_val)
		goto out;

	/* Disable K1 when link is 1Gbps, otherwise use the NVM setting */
	if (link) {
		if (hw->phy.type == e1000_phy_82578) {
			ret_val = hw->phy.ops.read_reg_locked(hw, BM_CS_STATUS,
			                                          &status_reg);
			if (ret_val)
				goto release;

			status_reg &= BM_CS_STATUS_LINK_UP |
			              BM_CS_STATUS_RESOLVED |
			              BM_CS_STATUS_SPEED_MASK;

			if (status_reg == (BM_CS_STATUS_LINK_UP |
			                   BM_CS_STATUS_RESOLVED |
			                   BM_CS_STATUS_SPEED_1000))
				k1_enable = false;
		}

		if (hw->phy.type == e1000_phy_82577) {
			ret_val = hw->phy.ops.read_reg_locked(hw, HV_M_STATUS,
			                                          &status_reg);
			if (ret_val)
				goto release;

			status_reg &= HV_M_STATUS_LINK_UP |
			              HV_M_STATUS_AUTONEG_COMPLETE |
			              HV_M_STATUS_SPEED_MASK;

			if (status_reg == (HV_M_STATUS_LINK_UP |
			                   HV_M_STATUS_AUTONEG_COMPLETE |
			                   HV_M_STATUS_SPEED_1000))
				k1_enable = false;
		}

		/* Link stall fix for link up */
		ret_val = hw->phy.ops.write_reg_locked(hw, PHY_REG(770, 19),
		                                           0x0100);
		if (ret_val)
			goto release;

	} else {
		/* Link stall fix for link down */
		ret_val = hw->phy.ops.write_reg_locked(hw, PHY_REG(770, 19),
		                                           0x4100);
		if (ret_val)
			goto release;
	}

	ret_val = e1000_configure_k1_ich8lan(hw, k1_enable);

release:
	hw->phy.ops.release(hw);
out:
	return ret_val;
}

/**
 *  e1000_configure_k1_ich8lan - Configure K1 power state
 *  @hw: pointer to the HW structure
 *  @enable: K1 state to configure
 *
 *  Configure the K1 power state based on the provided parameter.
 *  Assumes semaphore already acquired.
 *
 *  Success returns 0, Failure returns -E1000_ERR_PHY (-2)
 **/
s32 e1000_configure_k1_ich8lan(struct e1000_hw *hw, bool k1_enable)
{
	s32 ret_val = 0;
	u32 ctrl_reg = 0;
	u32 ctrl_ext = 0;
	u32 reg = 0;
	u16 kmrn_reg = 0;

	ret_val = e1000e_read_kmrn_reg_locked(hw,
	                                     E1000_KMRNCTRLSTA_K1_CONFIG,
	                                     &kmrn_reg);
	if (ret_val)
		goto out;

	if (k1_enable)
		kmrn_reg |= E1000_KMRNCTRLSTA_K1_ENABLE;
	else
		kmrn_reg &= ~E1000_KMRNCTRLSTA_K1_ENABLE;

	ret_val = e1000e_write_kmrn_reg_locked(hw,
	                                      E1000_KMRNCTRLSTA_K1_CONFIG,
	                                      kmrn_reg);
	if (ret_val)
		goto out;

	udelay(20);
	ctrl_ext = er32(CTRL_EXT);
	ctrl_reg = er32(CTRL);

	reg = ctrl_reg & ~(E1000_CTRL_SPD_1000 | E1000_CTRL_SPD_100);
	reg |= E1000_CTRL_FRCSPD;
	ew32(CTRL, reg);

	ew32(CTRL_EXT, ctrl_ext | E1000_CTRL_EXT_SPD_BYPS);
	udelay(20);
	ew32(CTRL, ctrl_reg);
	ew32(CTRL_EXT, ctrl_ext);
	udelay(20);

out:
	return ret_val;
}

/**
 *  e1000_oem_bits_config_ich8lan - SW-based LCD Configuration
 *  @hw:       pointer to the HW structure
 *  @d0_state: boolean if entering d0 or d3 device state
 *
 *  SW will configure Gbe Disable and LPLU based on the NVM. The four bits are
 *  collectively called OEM bits.  The OEM Write Enable bit and SW Config bit
 *  in NVM determines whether HW should configure LPLU and Gbe Disable.
 **/
static s32 e1000_oem_bits_config_ich8lan(struct e1000_hw *hw, bool d0_state)
{
	s32 ret_val = 0;
	u32 mac_reg;
	u16 oem_reg;

	if ((hw->mac.type != e1000_pch2lan) && (hw->mac.type != e1000_pchlan))
		return ret_val;

	ret_val = hw->phy.ops.acquire(hw);
	if (ret_val)
		return ret_val;

	if (!(hw->mac.type == e1000_pch2lan)) {
		mac_reg = er32(EXTCNF_CTRL);
		if (mac_reg & E1000_EXTCNF_CTRL_OEM_WRITE_ENABLE)
			goto out;
	}

	mac_reg = er32(FEXTNVM);
	if (!(mac_reg & E1000_FEXTNVM_SW_CONFIG_ICH8M))
		goto out;

	mac_reg = er32(PHY_CTRL);

	ret_val = hw->phy.ops.read_reg_locked(hw, HV_OEM_BITS, &oem_reg);
	if (ret_val)
		goto out;

	oem_reg &= ~(HV_OEM_BITS_GBE_DIS | HV_OEM_BITS_LPLU);

	if (d0_state) {
		if (mac_reg & E1000_PHY_CTRL_GBE_DISABLE)
			oem_reg |= HV_OEM_BITS_GBE_DIS;

		if (mac_reg & E1000_PHY_CTRL_D0A_LPLU)
			oem_reg |= HV_OEM_BITS_LPLU;
	} else {
		if (mac_reg & E1000_PHY_CTRL_NOND0A_GBE_DISABLE)
			oem_reg |= HV_OEM_BITS_GBE_DIS;

		if (mac_reg & E1000_PHY_CTRL_NOND0A_LPLU)
			oem_reg |= HV_OEM_BITS_LPLU;
	}
	/* Restart auto-neg to activate the bits */
	if (!e1000_check_reset_block(hw))
		oem_reg |= HV_OEM_BITS_RESTART_AN;
	ret_val = hw->phy.ops.write_reg_locked(hw, HV_OEM_BITS, oem_reg);

out:
	hw->phy.ops.release(hw);

	return ret_val;
}


/**
 *  e1000_set_mdio_slow_mode_hv - Set slow MDIO access mode
 *  @hw:   pointer to the HW structure
 **/
static s32 e1000_set_mdio_slow_mode_hv(struct e1000_hw *hw)
{
	s32 ret_val;
	u16 data;

	ret_val = e1e_rphy(hw, HV_KMRN_MODE_CTRL, &data);
	if (ret_val)
		return ret_val;

	data |= HV_KMRN_MDIO_SLOW;

	ret_val = e1e_wphy(hw, HV_KMRN_MODE_CTRL, data);

	return ret_val;
}

/**
 *  e1000_hv_phy_workarounds_ich8lan - A series of Phy workarounds to be
 *  done after every PHY reset.
 **/
static s32 e1000_hv_phy_workarounds_ich8lan(struct e1000_hw *hw)
{
	s32 ret_val = 0;
	u16 phy_data;

	if (hw->mac.type != e1000_pchlan)
		return ret_val;

	/* Set MDIO slow mode before any other MDIO access */
	if (hw->phy.type == e1000_phy_82577) {
		ret_val = e1000_set_mdio_slow_mode_hv(hw);
		if (ret_val)
			goto out;
	}

	if (((hw->phy.type == e1000_phy_82577) &&
	     ((hw->phy.revision == 1) || (hw->phy.revision == 2))) ||
	    ((hw->phy.type == e1000_phy_82578) && (hw->phy.revision == 1))) {
		/* Disable generation of early preamble */
		ret_val = e1e_wphy(hw, PHY_REG(769, 25), 0x4431);
		if (ret_val)
			return ret_val;

		/* Preamble tuning for SSC */
		ret_val = e1e_wphy(hw, PHY_REG(770, 16), 0xA204);
		if (ret_val)
			return ret_val;
	}

	if (hw->phy.type == e1000_phy_82578) {
		/*
		 * Return registers to default by doing a soft reset then
		 * writing 0x3140 to the control register.
		 */
		if (hw->phy.revision < 2) {
			e1000e_phy_sw_reset(hw);
			ret_val = e1e_wphy(hw, PHY_CONTROL, 0x3140);
		}
	}

	/* Select page 0 */
	ret_val = hw->phy.ops.acquire(hw);
	if (ret_val)
		return ret_val;

	hw->phy.addr = 1;
	ret_val = e1000e_write_phy_reg_mdic(hw, IGP01E1000_PHY_PAGE_SELECT, 0);
	hw->phy.ops.release(hw);
	if (ret_val)
		goto out;

	/*
	 * Configure the K1 Si workaround during phy reset assuming there is
	 * link so that it disables K1 if link is in 1Gbps.
	 */
	ret_val = e1000_k1_gig_workaround_hv(hw, true);
	if (ret_val)
		goto out;

	/* Workaround for link disconnects on a busy hub in half duplex */
	ret_val = hw->phy.ops.acquire(hw);
	if (ret_val)
		goto out;
	ret_val = hw->phy.ops.read_reg_locked(hw,
	                                      PHY_REG(BM_PORT_CTRL_PAGE, 17),
	                                      &phy_data);
	if (ret_val)
		goto release;
	ret_val = hw->phy.ops.write_reg_locked(hw,
	                                       PHY_REG(BM_PORT_CTRL_PAGE, 17),
	                                       phy_data & 0x00FF);
release:
	hw->phy.ops.release(hw);
out:
	return ret_val;
}

/**
 *  e1000_copy_rx_addrs_to_phy_ich8lan - Copy Rx addresses from MAC to PHY
 *  @hw:   pointer to the HW structure
 **/
void e1000_copy_rx_addrs_to_phy_ich8lan(struct e1000_hw *hw)
{
	u32 mac_reg;
	u16 i;

	/* Copy both RAL/H (rar_entry_count) and SHRAL/H (+4) to PHY */
	for (i = 0; i < (hw->mac.rar_entry_count + 4); i++) {
		mac_reg = er32(RAL(i));
		e1e_wphy(hw, BM_RAR_L(i), (u16)(mac_reg & 0xFFFF));
		e1e_wphy(hw, BM_RAR_M(i), (u16)((mac_reg >> 16) & 0xFFFF));
		mac_reg = er32(RAH(i));
		e1e_wphy(hw, BM_RAR_H(i), (u16)(mac_reg & 0xFFFF));
		e1e_wphy(hw, BM_RAR_CTRL(i), (u16)((mac_reg >> 16) & 0x8000));
	}
}

static u32 e1000_calc_rx_da_crc(u8 mac[])
{
	u32 poly = 0xEDB88320;	/* Polynomial for 802.3 CRC calculation */
	u32 i, j, mask, crc;

	crc = 0xffffffff;
	for (i = 0; i < 6; i++) {
		crc = crc ^ mac[i];
		for (j = 8; j > 0; j--) {
			mask = (crc & 1) * (-1);
			crc = (crc >> 1) ^ (poly & mask);
		}
	}
	return ~crc;
}

/**
 *  e1000_lv_jumbo_workaround_ich8lan - required for jumbo frame operation
 *  with 82579 PHY
 *  @hw: pointer to the HW structure
 *  @enable: flag to enable/disable workaround when enabling/disabling jumbos
 **/
s32 e1000_lv_jumbo_workaround_ich8lan(struct e1000_hw *hw, bool enable)
{
	s32 ret_val = 0;
	u16 phy_reg, data;
	u32 mac_reg;
	u16 i;

	if (hw->mac.type != e1000_pch2lan)
		goto out;

	/* disable Rx path while enabling/disabling workaround */
	e1e_rphy(hw, PHY_REG(769, 20), &phy_reg);
	ret_val = e1e_wphy(hw, PHY_REG(769, 20), phy_reg | (1 << 14));
	if (ret_val)
		goto out;

	if (enable) {
		/*
		 * Write Rx addresses (rar_entry_count for RAL/H, +4 for
		 * SHRAL/H) and initial CRC values to the MAC
		 */
		for (i = 0; i < (hw->mac.rar_entry_count + 4); i++) {
			u8 mac_addr[ETH_ALEN] = {0};
			u32 addr_high, addr_low;

			addr_high = er32(RAH(i));
			if (!(addr_high & E1000_RAH_AV))
				continue;
			addr_low = er32(RAL(i));
			mac_addr[0] = (addr_low & 0xFF);
			mac_addr[1] = ((addr_low >> 8) & 0xFF);
			mac_addr[2] = ((addr_low >> 16) & 0xFF);
			mac_addr[3] = ((addr_low >> 24) & 0xFF);
			mac_addr[4] = (addr_high & 0xFF);
			mac_addr[5] = ((addr_high >> 8) & 0xFF);

			ew32(PCH_RAICC(i),
					e1000_calc_rx_da_crc(mac_addr));
		}

		/* Write Rx addresses to the PHY */
		e1000_copy_rx_addrs_to_phy_ich8lan(hw);

		/* Enable jumbo frame workaround in the MAC */
		mac_reg = er32(FFLT_DBG);
		mac_reg &= ~(1 << 14);
		mac_reg |= (7 << 15);
		ew32(FFLT_DBG, mac_reg);

		mac_reg = er32(RCTL);
		mac_reg |= E1000_RCTL_SECRC;
		ew32(RCTL, mac_reg);

		ret_val = e1000e_read_kmrn_reg(hw,
						E1000_KMRNCTRLSTA_CTRL_OFFSET,
						&data);
		if (ret_val)
			goto out;
		ret_val = e1000e_write_kmrn_reg(hw,
						E1000_KMRNCTRLSTA_CTRL_OFFSET,
						data | (1 << 0));
		if (ret_val)
			goto out;
		ret_val = e1000e_read_kmrn_reg(hw,
						E1000_KMRNCTRLSTA_HD_CTRL,
						&data);
		if (ret_val)
			goto out;
		data &= ~(0xF << 8);
		data |= (0xB << 8);
		ret_val = e1000e_write_kmrn_reg(hw,
						E1000_KMRNCTRLSTA_HD_CTRL,
						data);
		if (ret_val)
			goto out;

		/* Enable jumbo frame workaround in the PHY */
<<<<<<< HEAD
		e1e_rphy(hw, PHY_REG(769, 20), &data);
		ret_val = e1e_wphy(hw, PHY_REG(769, 20), data & ~(1 << 14));
		if (ret_val)
			goto out;
=======
>>>>>>> 062c1825
		e1e_rphy(hw, PHY_REG(769, 23), &data);
		data &= ~(0x7F << 5);
		data |= (0x37 << 5);
		ret_val = e1e_wphy(hw, PHY_REG(769, 23), data);
		if (ret_val)
			goto out;
		e1e_rphy(hw, PHY_REG(769, 16), &data);
		data &= ~(1 << 13);
<<<<<<< HEAD
		data |= (1 << 12);
=======
>>>>>>> 062c1825
		ret_val = e1e_wphy(hw, PHY_REG(769, 16), data);
		if (ret_val)
			goto out;
		e1e_rphy(hw, PHY_REG(776, 20), &data);
		data &= ~(0x3FF << 2);
		data |= (0x1A << 2);
		ret_val = e1e_wphy(hw, PHY_REG(776, 20), data);
		if (ret_val)
			goto out;
		ret_val = e1e_wphy(hw, PHY_REG(776, 23), 0xFE00);
		if (ret_val)
			goto out;
		e1e_rphy(hw, HV_PM_CTRL, &data);
		ret_val = e1e_wphy(hw, HV_PM_CTRL, data | (1 << 10));
		if (ret_val)
			goto out;
	} else {
		/* Write MAC register values back to h/w defaults */
		mac_reg = er32(FFLT_DBG);
		mac_reg &= ~(0xF << 14);
		ew32(FFLT_DBG, mac_reg);

		mac_reg = er32(RCTL);
		mac_reg &= ~E1000_RCTL_SECRC;
<<<<<<< HEAD
		ew32(FFLT_DBG, mac_reg);
=======
		ew32(RCTL, mac_reg);
>>>>>>> 062c1825

		ret_val = e1000e_read_kmrn_reg(hw,
						E1000_KMRNCTRLSTA_CTRL_OFFSET,
						&data);
		if (ret_val)
			goto out;
		ret_val = e1000e_write_kmrn_reg(hw,
						E1000_KMRNCTRLSTA_CTRL_OFFSET,
						data & ~(1 << 0));
		if (ret_val)
			goto out;
		ret_val = e1000e_read_kmrn_reg(hw,
						E1000_KMRNCTRLSTA_HD_CTRL,
						&data);
		if (ret_val)
			goto out;
		data &= ~(0xF << 8);
		data |= (0xB << 8);
		ret_val = e1000e_write_kmrn_reg(hw,
						E1000_KMRNCTRLSTA_HD_CTRL,
						data);
		if (ret_val)
			goto out;

		/* Write PHY register values back to h/w defaults */
<<<<<<< HEAD
		e1e_rphy(hw, PHY_REG(769, 20), &data);
		ret_val = e1e_wphy(hw, PHY_REG(769, 20), data & ~(1 << 14));
		if (ret_val)
			goto out;
=======
>>>>>>> 062c1825
		e1e_rphy(hw, PHY_REG(769, 23), &data);
		data &= ~(0x7F << 5);
		ret_val = e1e_wphy(hw, PHY_REG(769, 23), data);
		if (ret_val)
			goto out;
		e1e_rphy(hw, PHY_REG(769, 16), &data);
<<<<<<< HEAD
		data &= ~(1 << 12);
=======
>>>>>>> 062c1825
		data |= (1 << 13);
		ret_val = e1e_wphy(hw, PHY_REG(769, 16), data);
		if (ret_val)
			goto out;
		e1e_rphy(hw, PHY_REG(776, 20), &data);
		data &= ~(0x3FF << 2);
		data |= (0x8 << 2);
		ret_val = e1e_wphy(hw, PHY_REG(776, 20), data);
		if (ret_val)
			goto out;
		ret_val = e1e_wphy(hw, PHY_REG(776, 23), 0x7E00);
		if (ret_val)
			goto out;
		e1e_rphy(hw, HV_PM_CTRL, &data);
		ret_val = e1e_wphy(hw, HV_PM_CTRL, data & ~(1 << 10));
		if (ret_val)
			goto out;
	}

	/* re-enable Rx path after enabling/disabling workaround */
	ret_val = e1e_wphy(hw, PHY_REG(769, 20), phy_reg & ~(1 << 14));

out:
	return ret_val;
}

/**
 *  e1000_lv_phy_workarounds_ich8lan - A series of Phy workarounds to be
 *  done after every PHY reset.
 **/
static s32 e1000_lv_phy_workarounds_ich8lan(struct e1000_hw *hw)
{
	s32 ret_val = 0;

	if (hw->mac.type != e1000_pch2lan)
		goto out;

	/* Set MDIO slow mode before any other MDIO access */
	ret_val = e1000_set_mdio_slow_mode_hv(hw);

out:
	return ret_val;
}

/**
<<<<<<< HEAD
=======
 *  e1000_k1_gig_workaround_lv - K1 Si workaround
 *  @hw:   pointer to the HW structure
 *
 *  Workaround to set the K1 beacon duration for 82579 parts
 **/
static s32 e1000_k1_workaround_lv(struct e1000_hw *hw)
{
	s32 ret_val = 0;
	u16 status_reg = 0;
	u32 mac_reg;

	if (hw->mac.type != e1000_pch2lan)
		goto out;

	/* Set K1 beacon duration based on 1Gbps speed or otherwise */
	ret_val = e1e_rphy(hw, HV_M_STATUS, &status_reg);
	if (ret_val)
		goto out;

	if ((status_reg & (HV_M_STATUS_LINK_UP | HV_M_STATUS_AUTONEG_COMPLETE))
	    == (HV_M_STATUS_LINK_UP | HV_M_STATUS_AUTONEG_COMPLETE)) {
		mac_reg = er32(FEXTNVM4);
		mac_reg &= ~E1000_FEXTNVM4_BEACON_DURATION_MASK;

		if (status_reg & HV_M_STATUS_SPEED_1000)
			mac_reg |= E1000_FEXTNVM4_BEACON_DURATION_8USEC;
		else
			mac_reg |= E1000_FEXTNVM4_BEACON_DURATION_16USEC;

		ew32(FEXTNVM4, mac_reg);
	}

out:
	return ret_val;
}

/**
 *  e1000_gate_hw_phy_config_ich8lan - disable PHY config via hardware
 *  @hw:   pointer to the HW structure
 *  @gate: boolean set to true to gate, false to ungate
 *
 *  Gate/ungate the automatic PHY configuration via hardware; perform
 *  the configuration via software instead.
 **/
static void e1000_gate_hw_phy_config_ich8lan(struct e1000_hw *hw, bool gate)
{
	u32 extcnf_ctrl;

	if (hw->mac.type != e1000_pch2lan)
		return;

	extcnf_ctrl = er32(EXTCNF_CTRL);

	if (gate)
		extcnf_ctrl |= E1000_EXTCNF_CTRL_GATE_PHY_CFG;
	else
		extcnf_ctrl &= ~E1000_EXTCNF_CTRL_GATE_PHY_CFG;

	ew32(EXTCNF_CTRL, extcnf_ctrl);
	return;
}

/**
>>>>>>> 062c1825
 *  e1000_lan_init_done_ich8lan - Check for PHY config completion
 *  @hw: pointer to the HW structure
 *
 *  Check the appropriate indication the MAC has finished configuring the
 *  PHY after a software reset.
 **/
static void e1000_lan_init_done_ich8lan(struct e1000_hw *hw)
{
	u32 data, loop = E1000_ICH8_LAN_INIT_TIMEOUT;

	/* Wait for basic configuration completes before proceeding */
	do {
		data = er32(STATUS);
		data &= E1000_STATUS_LAN_INIT_DONE;
		udelay(100);
	} while ((!data) && --loop);

	/*
	 * If basic configuration is incomplete before the above loop
	 * count reaches 0, loading the configuration from NVM will
	 * leave the PHY in a bad state possibly resulting in no link.
	 */
	if (loop == 0)
		e_dbg("LAN_INIT_DONE not set, increase timeout\n");

	/* Clear the Init Done bit for the next init event */
	data = er32(STATUS);
	data &= ~E1000_STATUS_LAN_INIT_DONE;
	ew32(STATUS, data);
}

/**
 *  e1000_post_phy_reset_ich8lan - Perform steps required after a PHY reset
 *  @hw: pointer to the HW structure
 **/
static s32 e1000_post_phy_reset_ich8lan(struct e1000_hw *hw)
{
	s32 ret_val = 0;
	u16 reg;

	if (e1000_check_reset_block(hw))
		goto out;
<<<<<<< HEAD
=======

	/* Allow time for h/w to get to quiescent state after reset */
	msleep(10);
>>>>>>> 062c1825

	/* Perform any necessary post-reset workarounds */
	switch (hw->mac.type) {
	case e1000_pchlan:
		ret_val = e1000_hv_phy_workarounds_ich8lan(hw);
		if (ret_val)
			goto out;
		break;
	case e1000_pch2lan:
		ret_val = e1000_lv_phy_workarounds_ich8lan(hw);
		if (ret_val)
			goto out;
		break;
	default:
		break;
	}

	/* Dummy read to clear the phy wakeup bit after lcd reset */
	if (hw->mac.type >= e1000_pchlan)
		e1e_rphy(hw, BM_WUC, &reg);

	/* Configure the LCD with the extended configuration region in NVM */
	ret_val = e1000_sw_lcd_config_ich8lan(hw);
	if (ret_val)
		goto out;

	/* Configure the LCD with the OEM bits in NVM */
	ret_val = e1000_oem_bits_config_ich8lan(hw, true);
<<<<<<< HEAD
=======

	/* Ungate automatic PHY configuration on non-managed 82579 */
	if ((hw->mac.type == e1000_pch2lan) &&
	    !(er32(FWSM) & E1000_ICH_FWSM_FW_VALID)) {
		msleep(10);
		e1000_gate_hw_phy_config_ich8lan(hw, false);
	}
>>>>>>> 062c1825

out:
	return ret_val;
}

/**
 *  e1000_phy_hw_reset_ich8lan - Performs a PHY reset
 *  @hw: pointer to the HW structure
 *
 *  Resets the PHY
 *  This is a function pointer entry point called by drivers
 *  or other shared routines.
 **/
static s32 e1000_phy_hw_reset_ich8lan(struct e1000_hw *hw)
{
	s32 ret_val = 0;

<<<<<<< HEAD
=======
	/* Gate automatic PHY configuration by hardware on non-managed 82579 */
	if ((hw->mac.type == e1000_pch2lan) &&
	    !(er32(FWSM) & E1000_ICH_FWSM_FW_VALID))
		e1000_gate_hw_phy_config_ich8lan(hw, true);

>>>>>>> 062c1825
	ret_val = e1000e_phy_hw_reset_generic(hw);
	if (ret_val)
		goto out;

	ret_val = e1000_post_phy_reset_ich8lan(hw);

out:
	return ret_val;
}

/**
 *  e1000_set_lplu_state_pchlan - Set Low Power Link Up state
 *  @hw: pointer to the HW structure
 *  @active: true to enable LPLU, false to disable
 *
 *  Sets the LPLU state according to the active flag.  For PCH, if OEM write
 *  bit are disabled in the NVM, writing the LPLU bits in the MAC will not set
 *  the phy speed. This function will manually set the LPLU bit and restart
 *  auto-neg as hw would do. D3 and D0 LPLU will call the same function
 *  since it configures the same bit.
 **/
static s32 e1000_set_lplu_state_pchlan(struct e1000_hw *hw, bool active)
{
	s32 ret_val = 0;
	u16 oem_reg;

	ret_val = e1e_rphy(hw, HV_OEM_BITS, &oem_reg);
	if (ret_val)
		goto out;

	if (active)
		oem_reg |= HV_OEM_BITS_LPLU;
	else
		oem_reg &= ~HV_OEM_BITS_LPLU;

	oem_reg |= HV_OEM_BITS_RESTART_AN;
	ret_val = e1e_wphy(hw, HV_OEM_BITS, oem_reg);

out:
	return ret_val;
}

/**
 *  e1000_set_d0_lplu_state_ich8lan - Set Low Power Linkup D0 state
 *  @hw: pointer to the HW structure
 *  @active: true to enable LPLU, false to disable
 *
 *  Sets the LPLU D0 state according to the active flag.  When
 *  activating LPLU this function also disables smart speed
 *  and vice versa.  LPLU will not be activated unless the
 *  device autonegotiation advertisement meets standards of
 *  either 10 or 10/100 or 10/100/1000 at all duplexes.
 *  This is a function pointer entry point only called by
 *  PHY setup routines.
 **/
static s32 e1000_set_d0_lplu_state_ich8lan(struct e1000_hw *hw, bool active)
{
	struct e1000_phy_info *phy = &hw->phy;
	u32 phy_ctrl;
	s32 ret_val = 0;
	u16 data;

	if (phy->type == e1000_phy_ife)
		return ret_val;

	phy_ctrl = er32(PHY_CTRL);

	if (active) {
		phy_ctrl |= E1000_PHY_CTRL_D0A_LPLU;
		ew32(PHY_CTRL, phy_ctrl);

		if (phy->type != e1000_phy_igp_3)
			return 0;

		/*
		 * Call gig speed drop workaround on LPLU before accessing
		 * any PHY registers
		 */
		if (hw->mac.type == e1000_ich8lan)
			e1000e_gig_downshift_workaround_ich8lan(hw);

		/* When LPLU is enabled, we should disable SmartSpeed */
		ret_val = e1e_rphy(hw, IGP01E1000_PHY_PORT_CONFIG, &data);
		data &= ~IGP01E1000_PSCFR_SMART_SPEED;
		ret_val = e1e_wphy(hw, IGP01E1000_PHY_PORT_CONFIG, data);
		if (ret_val)
			return ret_val;
	} else {
		phy_ctrl &= ~E1000_PHY_CTRL_D0A_LPLU;
		ew32(PHY_CTRL, phy_ctrl);

		if (phy->type != e1000_phy_igp_3)
			return 0;

		/*
		 * LPLU and SmartSpeed are mutually exclusive.  LPLU is used
		 * during Dx states where the power conservation is most
		 * important.  During driver activity we should enable
		 * SmartSpeed, so performance is maintained.
		 */
		if (phy->smart_speed == e1000_smart_speed_on) {
			ret_val = e1e_rphy(hw, IGP01E1000_PHY_PORT_CONFIG,
					   &data);
			if (ret_val)
				return ret_val;

			data |= IGP01E1000_PSCFR_SMART_SPEED;
			ret_val = e1e_wphy(hw, IGP01E1000_PHY_PORT_CONFIG,
					   data);
			if (ret_val)
				return ret_val;
		} else if (phy->smart_speed == e1000_smart_speed_off) {
			ret_val = e1e_rphy(hw, IGP01E1000_PHY_PORT_CONFIG,
					   &data);
			if (ret_val)
				return ret_val;

			data &= ~IGP01E1000_PSCFR_SMART_SPEED;
			ret_val = e1e_wphy(hw, IGP01E1000_PHY_PORT_CONFIG,
					   data);
			if (ret_val)
				return ret_val;
		}
	}

	return 0;
}

/**
 *  e1000_set_d3_lplu_state_ich8lan - Set Low Power Linkup D3 state
 *  @hw: pointer to the HW structure
 *  @active: true to enable LPLU, false to disable
 *
 *  Sets the LPLU D3 state according to the active flag.  When
 *  activating LPLU this function also disables smart speed
 *  and vice versa.  LPLU will not be activated unless the
 *  device autonegotiation advertisement meets standards of
 *  either 10 or 10/100 or 10/100/1000 at all duplexes.
 *  This is a function pointer entry point only called by
 *  PHY setup routines.
 **/
static s32 e1000_set_d3_lplu_state_ich8lan(struct e1000_hw *hw, bool active)
{
	struct e1000_phy_info *phy = &hw->phy;
	u32 phy_ctrl;
	s32 ret_val;
	u16 data;

	phy_ctrl = er32(PHY_CTRL);

	if (!active) {
		phy_ctrl &= ~E1000_PHY_CTRL_NOND0A_LPLU;
		ew32(PHY_CTRL, phy_ctrl);

		if (phy->type != e1000_phy_igp_3)
			return 0;

		/*
		 * LPLU and SmartSpeed are mutually exclusive.  LPLU is used
		 * during Dx states where the power conservation is most
		 * important.  During driver activity we should enable
		 * SmartSpeed, so performance is maintained.
		 */
		if (phy->smart_speed == e1000_smart_speed_on) {
			ret_val = e1e_rphy(hw, IGP01E1000_PHY_PORT_CONFIG,
					   &data);
			if (ret_val)
				return ret_val;

			data |= IGP01E1000_PSCFR_SMART_SPEED;
			ret_val = e1e_wphy(hw, IGP01E1000_PHY_PORT_CONFIG,
					   data);
			if (ret_val)
				return ret_val;
		} else if (phy->smart_speed == e1000_smart_speed_off) {
			ret_val = e1e_rphy(hw, IGP01E1000_PHY_PORT_CONFIG,
					   &data);
			if (ret_val)
				return ret_val;

			data &= ~IGP01E1000_PSCFR_SMART_SPEED;
			ret_val = e1e_wphy(hw, IGP01E1000_PHY_PORT_CONFIG,
					   data);
			if (ret_val)
				return ret_val;
		}
	} else if ((phy->autoneg_advertised == E1000_ALL_SPEED_DUPLEX) ||
		   (phy->autoneg_advertised == E1000_ALL_NOT_GIG) ||
		   (phy->autoneg_advertised == E1000_ALL_10_SPEED)) {
		phy_ctrl |= E1000_PHY_CTRL_NOND0A_LPLU;
		ew32(PHY_CTRL, phy_ctrl);

		if (phy->type != e1000_phy_igp_3)
			return 0;

		/*
		 * Call gig speed drop workaround on LPLU before accessing
		 * any PHY registers
		 */
		if (hw->mac.type == e1000_ich8lan)
			e1000e_gig_downshift_workaround_ich8lan(hw);

		/* When LPLU is enabled, we should disable SmartSpeed */
		ret_val = e1e_rphy(hw, IGP01E1000_PHY_PORT_CONFIG, &data);
		if (ret_val)
			return ret_val;

		data &= ~IGP01E1000_PSCFR_SMART_SPEED;
		ret_val = e1e_wphy(hw, IGP01E1000_PHY_PORT_CONFIG, data);
	}

	return 0;
}

/**
 *  e1000_valid_nvm_bank_detect_ich8lan - finds out the valid bank 0 or 1
 *  @hw: pointer to the HW structure
 *  @bank:  pointer to the variable that returns the active bank
 *
 *  Reads signature byte from the NVM using the flash access registers.
 *  Word 0x13 bits 15:14 = 10b indicate a valid signature for that bank.
 **/
static s32 e1000_valid_nvm_bank_detect_ich8lan(struct e1000_hw *hw, u32 *bank)
{
	u32 eecd;
	struct e1000_nvm_info *nvm = &hw->nvm;
	u32 bank1_offset = nvm->flash_bank_size * sizeof(u16);
	u32 act_offset = E1000_ICH_NVM_SIG_WORD * 2 + 1;
	u8 sig_byte = 0;
	s32 ret_val = 0;

	switch (hw->mac.type) {
	case e1000_ich8lan:
	case e1000_ich9lan:
		eecd = er32(EECD);
		if ((eecd & E1000_EECD_SEC1VAL_VALID_MASK) ==
		    E1000_EECD_SEC1VAL_VALID_MASK) {
			if (eecd & E1000_EECD_SEC1VAL)
				*bank = 1;
			else
				*bank = 0;

			return 0;
		}
		e_dbg("Unable to determine valid NVM bank via EEC - "
		       "reading flash signature\n");
		/* fall-thru */
	default:
		/* set bank to 0 in case flash read fails */
		*bank = 0;

		/* Check bank 0 */
		ret_val = e1000_read_flash_byte_ich8lan(hw, act_offset,
		                                        &sig_byte);
		if (ret_val)
			return ret_val;
		if ((sig_byte & E1000_ICH_NVM_VALID_SIG_MASK) ==
		    E1000_ICH_NVM_SIG_VALUE) {
			*bank = 0;
			return 0;
		}

		/* Check bank 1 */
		ret_val = e1000_read_flash_byte_ich8lan(hw, act_offset +
		                                        bank1_offset,
		                                        &sig_byte);
		if (ret_val)
			return ret_val;
		if ((sig_byte & E1000_ICH_NVM_VALID_SIG_MASK) ==
		    E1000_ICH_NVM_SIG_VALUE) {
			*bank = 1;
			return 0;
		}

		e_dbg("ERROR: No valid NVM bank present\n");
		return -E1000_ERR_NVM;
	}

	return 0;
}

/**
 *  e1000_read_nvm_ich8lan - Read word(s) from the NVM
 *  @hw: pointer to the HW structure
 *  @offset: The offset (in bytes) of the word(s) to read.
 *  @words: Size of data to read in words
 *  @data: Pointer to the word(s) to read at offset.
 *
 *  Reads a word(s) from the NVM using the flash access registers.
 **/
static s32 e1000_read_nvm_ich8lan(struct e1000_hw *hw, u16 offset, u16 words,
				  u16 *data)
{
	struct e1000_nvm_info *nvm = &hw->nvm;
	struct e1000_dev_spec_ich8lan *dev_spec = &hw->dev_spec.ich8lan;
	u32 act_offset;
	s32 ret_val = 0;
	u32 bank = 0;
	u16 i, word;

	if ((offset >= nvm->word_size) || (words > nvm->word_size - offset) ||
	    (words == 0)) {
		e_dbg("nvm parameter(s) out of bounds\n");
		ret_val = -E1000_ERR_NVM;
		goto out;
	}

	nvm->ops.acquire(hw);

	ret_val = e1000_valid_nvm_bank_detect_ich8lan(hw, &bank);
	if (ret_val) {
		e_dbg("Could not detect valid bank, assuming bank 0\n");
		bank = 0;
	}

	act_offset = (bank) ? nvm->flash_bank_size : 0;
	act_offset += offset;

	ret_val = 0;
	for (i = 0; i < words; i++) {
		if ((dev_spec->shadow_ram) &&
		    (dev_spec->shadow_ram[offset+i].modified)) {
			data[i] = dev_spec->shadow_ram[offset+i].value;
		} else {
			ret_val = e1000_read_flash_word_ich8lan(hw,
								act_offset + i,
								&word);
			if (ret_val)
				break;
			data[i] = word;
		}
	}

	nvm->ops.release(hw);

out:
	if (ret_val)
		e_dbg("NVM read error: %d\n", ret_val);

	return ret_val;
}

/**
 *  e1000_flash_cycle_init_ich8lan - Initialize flash
 *  @hw: pointer to the HW structure
 *
 *  This function does initial flash setup so that a new read/write/erase cycle
 *  can be started.
 **/
static s32 e1000_flash_cycle_init_ich8lan(struct e1000_hw *hw)
{
	union ich8_hws_flash_status hsfsts;
	s32 ret_val = -E1000_ERR_NVM;
	s32 i = 0;

	hsfsts.regval = er16flash(ICH_FLASH_HSFSTS);

	/* Check if the flash descriptor is valid */
	if (hsfsts.hsf_status.fldesvalid == 0) {
		e_dbg("Flash descriptor invalid.  "
			 "SW Sequencing must be used.\n");
		return -E1000_ERR_NVM;
	}

	/* Clear FCERR and DAEL in hw status by writing 1 */
	hsfsts.hsf_status.flcerr = 1;
	hsfsts.hsf_status.dael = 1;

	ew16flash(ICH_FLASH_HSFSTS, hsfsts.regval);

	/*
	 * Either we should have a hardware SPI cycle in progress
	 * bit to check against, in order to start a new cycle or
	 * FDONE bit should be changed in the hardware so that it
	 * is 1 after hardware reset, which can then be used as an
	 * indication whether a cycle is in progress or has been
	 * completed.
	 */

	if (hsfsts.hsf_status.flcinprog == 0) {
		/*
		 * There is no cycle running at present,
		 * so we can start a cycle.
		 * Begin by setting Flash Cycle Done.
		 */
		hsfsts.hsf_status.flcdone = 1;
		ew16flash(ICH_FLASH_HSFSTS, hsfsts.regval);
		ret_val = 0;
	} else {
		/*
		 * Otherwise poll for sometime so the current
		 * cycle has a chance to end before giving up.
		 */
		for (i = 0; i < ICH_FLASH_READ_COMMAND_TIMEOUT; i++) {
			hsfsts.regval = __er16flash(hw, ICH_FLASH_HSFSTS);
			if (hsfsts.hsf_status.flcinprog == 0) {
				ret_val = 0;
				break;
			}
			udelay(1);
		}
		if (ret_val == 0) {
			/*
			 * Successful in waiting for previous cycle to timeout,
			 * now set the Flash Cycle Done.
			 */
			hsfsts.hsf_status.flcdone = 1;
			ew16flash(ICH_FLASH_HSFSTS, hsfsts.regval);
		} else {
			e_dbg("Flash controller busy, cannot get access\n");
		}
	}

	return ret_val;
}

/**
 *  e1000_flash_cycle_ich8lan - Starts flash cycle (read/write/erase)
 *  @hw: pointer to the HW structure
 *  @timeout: maximum time to wait for completion
 *
 *  This function starts a flash cycle and waits for its completion.
 **/
static s32 e1000_flash_cycle_ich8lan(struct e1000_hw *hw, u32 timeout)
{
	union ich8_hws_flash_ctrl hsflctl;
	union ich8_hws_flash_status hsfsts;
	s32 ret_val = -E1000_ERR_NVM;
	u32 i = 0;

	/* Start a cycle by writing 1 in Flash Cycle Go in Hw Flash Control */
	hsflctl.regval = er16flash(ICH_FLASH_HSFCTL);
	hsflctl.hsf_ctrl.flcgo = 1;
	ew16flash(ICH_FLASH_HSFCTL, hsflctl.regval);

	/* wait till FDONE bit is set to 1 */
	do {
		hsfsts.regval = er16flash(ICH_FLASH_HSFSTS);
		if (hsfsts.hsf_status.flcdone == 1)
			break;
		udelay(1);
	} while (i++ < timeout);

	if (hsfsts.hsf_status.flcdone == 1 && hsfsts.hsf_status.flcerr == 0)
		return 0;

	return ret_val;
}

/**
 *  e1000_read_flash_word_ich8lan - Read word from flash
 *  @hw: pointer to the HW structure
 *  @offset: offset to data location
 *  @data: pointer to the location for storing the data
 *
 *  Reads the flash word at offset into data.  Offset is converted
 *  to bytes before read.
 **/
static s32 e1000_read_flash_word_ich8lan(struct e1000_hw *hw, u32 offset,
					 u16 *data)
{
	/* Must convert offset into bytes. */
	offset <<= 1;

	return e1000_read_flash_data_ich8lan(hw, offset, 2, data);
}

/**
 *  e1000_read_flash_byte_ich8lan - Read byte from flash
 *  @hw: pointer to the HW structure
 *  @offset: The offset of the byte to read.
 *  @data: Pointer to a byte to store the value read.
 *
 *  Reads a single byte from the NVM using the flash access registers.
 **/
static s32 e1000_read_flash_byte_ich8lan(struct e1000_hw *hw, u32 offset,
					 u8 *data)
{
	s32 ret_val;
	u16 word = 0;

	ret_val = e1000_read_flash_data_ich8lan(hw, offset, 1, &word);
	if (ret_val)
		return ret_val;

	*data = (u8)word;

	return 0;
}

/**
 *  e1000_read_flash_data_ich8lan - Read byte or word from NVM
 *  @hw: pointer to the HW structure
 *  @offset: The offset (in bytes) of the byte or word to read.
 *  @size: Size of data to read, 1=byte 2=word
 *  @data: Pointer to the word to store the value read.
 *
 *  Reads a byte or word from the NVM using the flash access registers.
 **/
static s32 e1000_read_flash_data_ich8lan(struct e1000_hw *hw, u32 offset,
					 u8 size, u16 *data)
{
	union ich8_hws_flash_status hsfsts;
	union ich8_hws_flash_ctrl hsflctl;
	u32 flash_linear_addr;
	u32 flash_data = 0;
	s32 ret_val = -E1000_ERR_NVM;
	u8 count = 0;

	if (size < 1  || size > 2 || offset > ICH_FLASH_LINEAR_ADDR_MASK)
		return -E1000_ERR_NVM;

	flash_linear_addr = (ICH_FLASH_LINEAR_ADDR_MASK & offset) +
			    hw->nvm.flash_base_addr;

	do {
		udelay(1);
		/* Steps */
		ret_val = e1000_flash_cycle_init_ich8lan(hw);
		if (ret_val != 0)
			break;

		hsflctl.regval = er16flash(ICH_FLASH_HSFCTL);
		/* 0b/1b corresponds to 1 or 2 byte size, respectively. */
		hsflctl.hsf_ctrl.fldbcount = size - 1;
		hsflctl.hsf_ctrl.flcycle = ICH_CYCLE_READ;
		ew16flash(ICH_FLASH_HSFCTL, hsflctl.regval);

		ew32flash(ICH_FLASH_FADDR, flash_linear_addr);

		ret_val = e1000_flash_cycle_ich8lan(hw,
						ICH_FLASH_READ_COMMAND_TIMEOUT);

		/*
		 * Check if FCERR is set to 1, if set to 1, clear it
		 * and try the whole sequence a few more times, else
		 * read in (shift in) the Flash Data0, the order is
		 * least significant byte first msb to lsb
		 */
		if (ret_val == 0) {
			flash_data = er32flash(ICH_FLASH_FDATA0);
			if (size == 1) {
				*data = (u8)(flash_data & 0x000000FF);
			} else if (size == 2) {
				*data = (u16)(flash_data & 0x0000FFFF);
			}
			break;
		} else {
			/*
			 * If we've gotten here, then things are probably
			 * completely hosed, but if the error condition is
			 * detected, it won't hurt to give it another try...
			 * ICH_FLASH_CYCLE_REPEAT_COUNT times.
			 */
			hsfsts.regval = er16flash(ICH_FLASH_HSFSTS);
			if (hsfsts.hsf_status.flcerr == 1) {
				/* Repeat for some time before giving up. */
				continue;
			} else if (hsfsts.hsf_status.flcdone == 0) {
				e_dbg("Timeout error - flash cycle "
					 "did not complete.\n");
				break;
			}
		}
	} while (count++ < ICH_FLASH_CYCLE_REPEAT_COUNT);

	return ret_val;
}

/**
 *  e1000_write_nvm_ich8lan - Write word(s) to the NVM
 *  @hw: pointer to the HW structure
 *  @offset: The offset (in bytes) of the word(s) to write.
 *  @words: Size of data to write in words
 *  @data: Pointer to the word(s) to write at offset.
 *
 *  Writes a byte or word to the NVM using the flash access registers.
 **/
static s32 e1000_write_nvm_ich8lan(struct e1000_hw *hw, u16 offset, u16 words,
				   u16 *data)
{
	struct e1000_nvm_info *nvm = &hw->nvm;
	struct e1000_dev_spec_ich8lan *dev_spec = &hw->dev_spec.ich8lan;
	u16 i;

	if ((offset >= nvm->word_size) || (words > nvm->word_size - offset) ||
	    (words == 0)) {
		e_dbg("nvm parameter(s) out of bounds\n");
		return -E1000_ERR_NVM;
	}

	nvm->ops.acquire(hw);

	for (i = 0; i < words; i++) {
		dev_spec->shadow_ram[offset+i].modified = true;
		dev_spec->shadow_ram[offset+i].value = data[i];
	}

	nvm->ops.release(hw);

	return 0;
}

/**
 *  e1000_update_nvm_checksum_ich8lan - Update the checksum for NVM
 *  @hw: pointer to the HW structure
 *
 *  The NVM checksum is updated by calling the generic update_nvm_checksum,
 *  which writes the checksum to the shadow ram.  The changes in the shadow
 *  ram are then committed to the EEPROM by processing each bank at a time
 *  checking for the modified bit and writing only the pending changes.
 *  After a successful commit, the shadow ram is cleared and is ready for
 *  future writes.
 **/
static s32 e1000_update_nvm_checksum_ich8lan(struct e1000_hw *hw)
{
	struct e1000_nvm_info *nvm = &hw->nvm;
	struct e1000_dev_spec_ich8lan *dev_spec = &hw->dev_spec.ich8lan;
	u32 i, act_offset, new_bank_offset, old_bank_offset, bank;
	s32 ret_val;
	u16 data;

	ret_val = e1000e_update_nvm_checksum_generic(hw);
	if (ret_val)
		goto out;

	if (nvm->type != e1000_nvm_flash_sw)
		goto out;

	nvm->ops.acquire(hw);

	/*
	 * We're writing to the opposite bank so if we're on bank 1,
	 * write to bank 0 etc.  We also need to erase the segment that
	 * is going to be written
	 */
	ret_val =  e1000_valid_nvm_bank_detect_ich8lan(hw, &bank);
	if (ret_val) {
		e_dbg("Could not detect valid bank, assuming bank 0\n");
		bank = 0;
	}

	if (bank == 0) {
		new_bank_offset = nvm->flash_bank_size;
		old_bank_offset = 0;
		ret_val = e1000_erase_flash_bank_ich8lan(hw, 1);
		if (ret_val)
			goto release;
	} else {
		old_bank_offset = nvm->flash_bank_size;
		new_bank_offset = 0;
		ret_val = e1000_erase_flash_bank_ich8lan(hw, 0);
		if (ret_val)
			goto release;
	}

	for (i = 0; i < E1000_ICH8_SHADOW_RAM_WORDS; i++) {
		/*
		 * Determine whether to write the value stored
		 * in the other NVM bank or a modified value stored
		 * in the shadow RAM
		 */
		if (dev_spec->shadow_ram[i].modified) {
			data = dev_spec->shadow_ram[i].value;
		} else {
			ret_val = e1000_read_flash_word_ich8lan(hw, i +
			                                        old_bank_offset,
			                                        &data);
			if (ret_val)
				break;
		}

		/*
		 * If the word is 0x13, then make sure the signature bits
		 * (15:14) are 11b until the commit has completed.
		 * This will allow us to write 10b which indicates the
		 * signature is valid.  We want to do this after the write
		 * has completed so that we don't mark the segment valid
		 * while the write is still in progress
		 */
		if (i == E1000_ICH_NVM_SIG_WORD)
			data |= E1000_ICH_NVM_SIG_MASK;

		/* Convert offset to bytes. */
		act_offset = (i + new_bank_offset) << 1;

		udelay(100);
		/* Write the bytes to the new bank. */
		ret_val = e1000_retry_write_flash_byte_ich8lan(hw,
							       act_offset,
							       (u8)data);
		if (ret_val)
			break;

		udelay(100);
		ret_val = e1000_retry_write_flash_byte_ich8lan(hw,
							  act_offset + 1,
							  (u8)(data >> 8));
		if (ret_val)
			break;
	}

	/*
	 * Don't bother writing the segment valid bits if sector
	 * programming failed.
	 */
	if (ret_val) {
		/* Possibly read-only, see e1000e_write_protect_nvm_ich8lan() */
		e_dbg("Flash commit failed.\n");
		goto release;
	}

	/*
	 * Finally validate the new segment by setting bit 15:14
	 * to 10b in word 0x13 , this can be done without an
	 * erase as well since these bits are 11 to start with
	 * and we need to change bit 14 to 0b
	 */
	act_offset = new_bank_offset + E1000_ICH_NVM_SIG_WORD;
	ret_val = e1000_read_flash_word_ich8lan(hw, act_offset, &data);
	if (ret_val)
		goto release;

	data &= 0xBFFF;
	ret_val = e1000_retry_write_flash_byte_ich8lan(hw,
						       act_offset * 2 + 1,
						       (u8)(data >> 8));
	if (ret_val)
		goto release;

	/*
	 * And invalidate the previously valid segment by setting
	 * its signature word (0x13) high_byte to 0b. This can be
	 * done without an erase because flash erase sets all bits
	 * to 1's. We can write 1's to 0's without an erase
	 */
	act_offset = (old_bank_offset + E1000_ICH_NVM_SIG_WORD) * 2 + 1;
	ret_val = e1000_retry_write_flash_byte_ich8lan(hw, act_offset, 0);
	if (ret_val)
		goto release;

	/* Great!  Everything worked, we can now clear the cached entries. */
	for (i = 0; i < E1000_ICH8_SHADOW_RAM_WORDS; i++) {
		dev_spec->shadow_ram[i].modified = false;
		dev_spec->shadow_ram[i].value = 0xFFFF;
	}

release:
	nvm->ops.release(hw);

	/*
	 * Reload the EEPROM, or else modifications will not appear
	 * until after the next adapter reset.
	 */
	if (!ret_val) {
		e1000e_reload_nvm(hw);
		msleep(10);
	}

out:
	if (ret_val)
		e_dbg("NVM update error: %d\n", ret_val);

	return ret_val;
}

/**
 *  e1000_validate_nvm_checksum_ich8lan - Validate EEPROM checksum
 *  @hw: pointer to the HW structure
 *
 *  Check to see if checksum needs to be fixed by reading bit 6 in word 0x19.
 *  If the bit is 0, that the EEPROM had been modified, but the checksum was not
 *  calculated, in which case we need to calculate the checksum and set bit 6.
 **/
static s32 e1000_validate_nvm_checksum_ich8lan(struct e1000_hw *hw)
{
	s32 ret_val;
	u16 data;

	/*
	 * Read 0x19 and check bit 6.  If this bit is 0, the checksum
	 * needs to be fixed.  This bit is an indication that the NVM
	 * was prepared by OEM software and did not calculate the
	 * checksum...a likely scenario.
	 */
	ret_val = e1000_read_nvm(hw, 0x19, 1, &data);
	if (ret_val)
		return ret_val;

	if ((data & 0x40) == 0) {
		data |= 0x40;
		ret_val = e1000_write_nvm(hw, 0x19, 1, &data);
		if (ret_val)
			return ret_val;
		ret_val = e1000e_update_nvm_checksum(hw);
		if (ret_val)
			return ret_val;
	}

	return e1000e_validate_nvm_checksum_generic(hw);
}

/**
 *  e1000e_write_protect_nvm_ich8lan - Make the NVM read-only
 *  @hw: pointer to the HW structure
 *
 *  To prevent malicious write/erase of the NVM, set it to be read-only
 *  so that the hardware ignores all write/erase cycles of the NVM via
 *  the flash control registers.  The shadow-ram copy of the NVM will
 *  still be updated, however any updates to this copy will not stick
 *  across driver reloads.
 **/
void e1000e_write_protect_nvm_ich8lan(struct e1000_hw *hw)
{
	struct e1000_nvm_info *nvm = &hw->nvm;
	union ich8_flash_protected_range pr0;
	union ich8_hws_flash_status hsfsts;
	u32 gfpreg;

	nvm->ops.acquire(hw);

	gfpreg = er32flash(ICH_FLASH_GFPREG);

	/* Write-protect GbE Sector of NVM */
	pr0.regval = er32flash(ICH_FLASH_PR0);
	pr0.range.base = gfpreg & FLASH_GFPREG_BASE_MASK;
	pr0.range.limit = ((gfpreg >> 16) & FLASH_GFPREG_BASE_MASK);
	pr0.range.wpe = true;
	ew32flash(ICH_FLASH_PR0, pr0.regval);

	/*
	 * Lock down a subset of GbE Flash Control Registers, e.g.
	 * PR0 to prevent the write-protection from being lifted.
	 * Once FLOCKDN is set, the registers protected by it cannot
	 * be written until FLOCKDN is cleared by a hardware reset.
	 */
	hsfsts.regval = er16flash(ICH_FLASH_HSFSTS);
	hsfsts.hsf_status.flockdn = true;
	ew32flash(ICH_FLASH_HSFSTS, hsfsts.regval);

	nvm->ops.release(hw);
}

/**
 *  e1000_write_flash_data_ich8lan - Writes bytes to the NVM
 *  @hw: pointer to the HW structure
 *  @offset: The offset (in bytes) of the byte/word to read.
 *  @size: Size of data to read, 1=byte 2=word
 *  @data: The byte(s) to write to the NVM.
 *
 *  Writes one/two bytes to the NVM using the flash access registers.
 **/
static s32 e1000_write_flash_data_ich8lan(struct e1000_hw *hw, u32 offset,
					  u8 size, u16 data)
{
	union ich8_hws_flash_status hsfsts;
	union ich8_hws_flash_ctrl hsflctl;
	u32 flash_linear_addr;
	u32 flash_data = 0;
	s32 ret_val;
	u8 count = 0;

	if (size < 1 || size > 2 || data > size * 0xff ||
	    offset > ICH_FLASH_LINEAR_ADDR_MASK)
		return -E1000_ERR_NVM;

	flash_linear_addr = (ICH_FLASH_LINEAR_ADDR_MASK & offset) +
			    hw->nvm.flash_base_addr;

	do {
		udelay(1);
		/* Steps */
		ret_val = e1000_flash_cycle_init_ich8lan(hw);
		if (ret_val)
			break;

		hsflctl.regval = er16flash(ICH_FLASH_HSFCTL);
		/* 0b/1b corresponds to 1 or 2 byte size, respectively. */
		hsflctl.hsf_ctrl.fldbcount = size -1;
		hsflctl.hsf_ctrl.flcycle = ICH_CYCLE_WRITE;
		ew16flash(ICH_FLASH_HSFCTL, hsflctl.regval);

		ew32flash(ICH_FLASH_FADDR, flash_linear_addr);

		if (size == 1)
			flash_data = (u32)data & 0x00FF;
		else
			flash_data = (u32)data;

		ew32flash(ICH_FLASH_FDATA0, flash_data);

		/*
		 * check if FCERR is set to 1 , if set to 1, clear it
		 * and try the whole sequence a few more times else done
		 */
		ret_val = e1000_flash_cycle_ich8lan(hw,
					       ICH_FLASH_WRITE_COMMAND_TIMEOUT);
		if (!ret_val)
			break;

		/*
		 * If we're here, then things are most likely
		 * completely hosed, but if the error condition
		 * is detected, it won't hurt to give it another
		 * try...ICH_FLASH_CYCLE_REPEAT_COUNT times.
		 */
		hsfsts.regval = er16flash(ICH_FLASH_HSFSTS);
		if (hsfsts.hsf_status.flcerr == 1)
			/* Repeat for some time before giving up. */
			continue;
		if (hsfsts.hsf_status.flcdone == 0) {
			e_dbg("Timeout error - flash cycle "
				 "did not complete.");
			break;
		}
	} while (count++ < ICH_FLASH_CYCLE_REPEAT_COUNT);

	return ret_val;
}

/**
 *  e1000_write_flash_byte_ich8lan - Write a single byte to NVM
 *  @hw: pointer to the HW structure
 *  @offset: The index of the byte to read.
 *  @data: The byte to write to the NVM.
 *
 *  Writes a single byte to the NVM using the flash access registers.
 **/
static s32 e1000_write_flash_byte_ich8lan(struct e1000_hw *hw, u32 offset,
					  u8 data)
{
	u16 word = (u16)data;

	return e1000_write_flash_data_ich8lan(hw, offset, 1, word);
}

/**
 *  e1000_retry_write_flash_byte_ich8lan - Writes a single byte to NVM
 *  @hw: pointer to the HW structure
 *  @offset: The offset of the byte to write.
 *  @byte: The byte to write to the NVM.
 *
 *  Writes a single byte to the NVM using the flash access registers.
 *  Goes through a retry algorithm before giving up.
 **/
static s32 e1000_retry_write_flash_byte_ich8lan(struct e1000_hw *hw,
						u32 offset, u8 byte)
{
	s32 ret_val;
	u16 program_retries;

	ret_val = e1000_write_flash_byte_ich8lan(hw, offset, byte);
	if (!ret_val)
		return ret_val;

	for (program_retries = 0; program_retries < 100; program_retries++) {
		e_dbg("Retrying Byte %2.2X at offset %u\n", byte, offset);
		udelay(100);
		ret_val = e1000_write_flash_byte_ich8lan(hw, offset, byte);
		if (!ret_val)
			break;
	}
	if (program_retries == 100)
		return -E1000_ERR_NVM;

	return 0;
}

/**
 *  e1000_erase_flash_bank_ich8lan - Erase a bank (4k) from NVM
 *  @hw: pointer to the HW structure
 *  @bank: 0 for first bank, 1 for second bank, etc.
 *
 *  Erases the bank specified. Each bank is a 4k block. Banks are 0 based.
 *  bank N is 4096 * N + flash_reg_addr.
 **/
static s32 e1000_erase_flash_bank_ich8lan(struct e1000_hw *hw, u32 bank)
{
	struct e1000_nvm_info *nvm = &hw->nvm;
	union ich8_hws_flash_status hsfsts;
	union ich8_hws_flash_ctrl hsflctl;
	u32 flash_linear_addr;
	/* bank size is in 16bit words - adjust to bytes */
	u32 flash_bank_size = nvm->flash_bank_size * 2;
	s32 ret_val;
	s32 count = 0;
	s32 j, iteration, sector_size;

	hsfsts.regval = er16flash(ICH_FLASH_HSFSTS);

	/*
	 * Determine HW Sector size: Read BERASE bits of hw flash status
	 * register
	 * 00: The Hw sector is 256 bytes, hence we need to erase 16
	 *     consecutive sectors.  The start index for the nth Hw sector
	 *     can be calculated as = bank * 4096 + n * 256
	 * 01: The Hw sector is 4K bytes, hence we need to erase 1 sector.
	 *     The start index for the nth Hw sector can be calculated
	 *     as = bank * 4096
	 * 10: The Hw sector is 8K bytes, nth sector = bank * 8192
	 *     (ich9 only, otherwise error condition)
	 * 11: The Hw sector is 64K bytes, nth sector = bank * 65536
	 */
	switch (hsfsts.hsf_status.berasesz) {
	case 0:
		/* Hw sector size 256 */
		sector_size = ICH_FLASH_SEG_SIZE_256;
		iteration = flash_bank_size / ICH_FLASH_SEG_SIZE_256;
		break;
	case 1:
		sector_size = ICH_FLASH_SEG_SIZE_4K;
		iteration = 1;
		break;
	case 2:
		sector_size = ICH_FLASH_SEG_SIZE_8K;
		iteration = 1;
		break;
	case 3:
		sector_size = ICH_FLASH_SEG_SIZE_64K;
		iteration = 1;
		break;
	default:
		return -E1000_ERR_NVM;
	}

	/* Start with the base address, then add the sector offset. */
	flash_linear_addr = hw->nvm.flash_base_addr;
	flash_linear_addr += (bank) ? flash_bank_size : 0;

	for (j = 0; j < iteration ; j++) {
		do {
			/* Steps */
			ret_val = e1000_flash_cycle_init_ich8lan(hw);
			if (ret_val)
				return ret_val;

			/*
			 * Write a value 11 (block Erase) in Flash
			 * Cycle field in hw flash control
			 */
			hsflctl.regval = er16flash(ICH_FLASH_HSFCTL);
			hsflctl.hsf_ctrl.flcycle = ICH_CYCLE_ERASE;
			ew16flash(ICH_FLASH_HSFCTL, hsflctl.regval);

			/*
			 * Write the last 24 bits of an index within the
			 * block into Flash Linear address field in Flash
			 * Address.
			 */
			flash_linear_addr += (j * sector_size);
			ew32flash(ICH_FLASH_FADDR, flash_linear_addr);

			ret_val = e1000_flash_cycle_ich8lan(hw,
					       ICH_FLASH_ERASE_COMMAND_TIMEOUT);
			if (ret_val == 0)
				break;

			/*
			 * Check if FCERR is set to 1.  If 1,
			 * clear it and try the whole sequence
			 * a few more times else Done
			 */
			hsfsts.regval = er16flash(ICH_FLASH_HSFSTS);
			if (hsfsts.hsf_status.flcerr == 1)
				/* repeat for some time before giving up */
				continue;
			else if (hsfsts.hsf_status.flcdone == 0)
				return ret_val;
		} while (++count < ICH_FLASH_CYCLE_REPEAT_COUNT);
	}

	return 0;
}

/**
 *  e1000_valid_led_default_ich8lan - Set the default LED settings
 *  @hw: pointer to the HW structure
 *  @data: Pointer to the LED settings
 *
 *  Reads the LED default settings from the NVM to data.  If the NVM LED
 *  settings is all 0's or F's, set the LED default to a valid LED default
 *  setting.
 **/
static s32 e1000_valid_led_default_ich8lan(struct e1000_hw *hw, u16 *data)
{
	s32 ret_val;

	ret_val = e1000_read_nvm(hw, NVM_ID_LED_SETTINGS, 1, data);
	if (ret_val) {
		e_dbg("NVM Read Error\n");
		return ret_val;
	}

	if (*data == ID_LED_RESERVED_0000 ||
	    *data == ID_LED_RESERVED_FFFF)
		*data = ID_LED_DEFAULT_ICH8LAN;

	return 0;
}

/**
 *  e1000_id_led_init_pchlan - store LED configurations
 *  @hw: pointer to the HW structure
 *
 *  PCH does not control LEDs via the LEDCTL register, rather it uses
 *  the PHY LED configuration register.
 *
 *  PCH also does not have an "always on" or "always off" mode which
 *  complicates the ID feature.  Instead of using the "on" mode to indicate
 *  in ledctl_mode2 the LEDs to use for ID (see e1000e_id_led_init()),
 *  use "link_up" mode.  The LEDs will still ID on request if there is no
 *  link based on logic in e1000_led_[on|off]_pchlan().
 **/
static s32 e1000_id_led_init_pchlan(struct e1000_hw *hw)
{
	struct e1000_mac_info *mac = &hw->mac;
	s32 ret_val;
	const u32 ledctl_on = E1000_LEDCTL_MODE_LINK_UP;
	const u32 ledctl_off = E1000_LEDCTL_MODE_LINK_UP | E1000_PHY_LED0_IVRT;
	u16 data, i, temp, shift;

	/* Get default ID LED modes */
	ret_val = hw->nvm.ops.valid_led_default(hw, &data);
	if (ret_val)
		goto out;

	mac->ledctl_default = er32(LEDCTL);
	mac->ledctl_mode1 = mac->ledctl_default;
	mac->ledctl_mode2 = mac->ledctl_default;

	for (i = 0; i < 4; i++) {
		temp = (data >> (i << 2)) & E1000_LEDCTL_LED0_MODE_MASK;
		shift = (i * 5);
		switch (temp) {
		case ID_LED_ON1_DEF2:
		case ID_LED_ON1_ON2:
		case ID_LED_ON1_OFF2:
			mac->ledctl_mode1 &= ~(E1000_PHY_LED0_MASK << shift);
			mac->ledctl_mode1 |= (ledctl_on << shift);
			break;
		case ID_LED_OFF1_DEF2:
		case ID_LED_OFF1_ON2:
		case ID_LED_OFF1_OFF2:
			mac->ledctl_mode1 &= ~(E1000_PHY_LED0_MASK << shift);
			mac->ledctl_mode1 |= (ledctl_off << shift);
			break;
		default:
			/* Do nothing */
			break;
		}
		switch (temp) {
		case ID_LED_DEF1_ON2:
		case ID_LED_ON1_ON2:
		case ID_LED_OFF1_ON2:
			mac->ledctl_mode2 &= ~(E1000_PHY_LED0_MASK << shift);
			mac->ledctl_mode2 |= (ledctl_on << shift);
			break;
		case ID_LED_DEF1_OFF2:
		case ID_LED_ON1_OFF2:
		case ID_LED_OFF1_OFF2:
			mac->ledctl_mode2 &= ~(E1000_PHY_LED0_MASK << shift);
			mac->ledctl_mode2 |= (ledctl_off << shift);
			break;
		default:
			/* Do nothing */
			break;
		}
	}

out:
	return ret_val;
}

/**
 *  e1000_get_bus_info_ich8lan - Get/Set the bus type and width
 *  @hw: pointer to the HW structure
 *
 *  ICH8 use the PCI Express bus, but does not contain a PCI Express Capability
 *  register, so the the bus width is hard coded.
 **/
static s32 e1000_get_bus_info_ich8lan(struct e1000_hw *hw)
{
	struct e1000_bus_info *bus = &hw->bus;
	s32 ret_val;

	ret_val = e1000e_get_bus_info_pcie(hw);

	/*
	 * ICH devices are "PCI Express"-ish.  They have
	 * a configuration space, but do not contain
	 * PCI Express Capability registers, so bus width
	 * must be hardcoded.
	 */
	if (bus->width == e1000_bus_width_unknown)
		bus->width = e1000_bus_width_pcie_x1;

	return ret_val;
}

/**
 *  e1000_reset_hw_ich8lan - Reset the hardware
 *  @hw: pointer to the HW structure
 *
 *  Does a full reset of the hardware which includes a reset of the PHY and
 *  MAC.
 **/
static s32 e1000_reset_hw_ich8lan(struct e1000_hw *hw)
{
	struct e1000_dev_spec_ich8lan *dev_spec = &hw->dev_spec.ich8lan;
	u16 reg;
	u32 ctrl, icr, kab;
	s32 ret_val;

	/*
	 * Prevent the PCI-E bus from sticking if there is no TLP connection
	 * on the last TLP read/write transaction when MAC is reset.
	 */
	ret_val = e1000e_disable_pcie_master(hw);
	if (ret_val)
		e_dbg("PCI-E Master disable polling has failed.\n");

	e_dbg("Masking off all interrupts\n");
	ew32(IMC, 0xffffffff);

	/*
	 * Disable the Transmit and Receive units.  Then delay to allow
	 * any pending transactions to complete before we hit the MAC
	 * with the global reset.
	 */
	ew32(RCTL, 0);
	ew32(TCTL, E1000_TCTL_PSP);
	e1e_flush();

	msleep(10);

	/* Workaround for ICH8 bit corruption issue in FIFO memory */
	if (hw->mac.type == e1000_ich8lan) {
		/* Set Tx and Rx buffer allocation to 8k apiece. */
		ew32(PBA, E1000_PBA_8K);
		/* Set Packet Buffer Size to 16k. */
		ew32(PBS, E1000_PBS_16K);
	}

	if (hw->mac.type == e1000_pchlan) {
		/* Save the NVM K1 bit setting*/
		ret_val = e1000_read_nvm(hw, E1000_NVM_K1_CONFIG, 1, &reg);
		if (ret_val)
			return ret_val;

		if (reg & E1000_NVM_K1_ENABLE)
			dev_spec->nvm_k1_enabled = true;
		else
			dev_spec->nvm_k1_enabled = false;
	}

	ctrl = er32(CTRL);

	if (!e1000_check_reset_block(hw)) {
		/*
		 * Full-chip reset requires MAC and PHY reset at the same
		 * time to make sure the interface between MAC and the
		 * external PHY is reset.
		 */
		ctrl |= E1000_CTRL_PHY_RST;

		/*
		 * Gate automatic PHY configuration by hardware on
		 * non-managed 82579
		 */
		if ((hw->mac.type == e1000_pch2lan) &&
		    !(er32(FWSM) & E1000_ICH_FWSM_FW_VALID))
			e1000_gate_hw_phy_config_ich8lan(hw, true);
	}
	ret_val = e1000_acquire_swflag_ich8lan(hw);
	e_dbg("Issuing a global reset to ich8lan\n");
	ew32(CTRL, (ctrl | E1000_CTRL_RST));
	msleep(20);

	if (!ret_val)
		e1000_release_swflag_ich8lan(hw);

	if (ctrl & E1000_CTRL_PHY_RST) {
		ret_val = hw->phy.ops.get_cfg_done(hw);
		if (ret_val)
			goto out;

		ret_val = e1000_post_phy_reset_ich8lan(hw);
		if (ret_val)
			goto out;
	}

	/*
	 * For PCH, this write will make sure that any noise
	 * will be detected as a CRC error and be dropped rather than show up
	 * as a bad packet to the DMA engine.
	 */
	if (hw->mac.type == e1000_pchlan)
		ew32(CRC_OFFSET, 0x65656565);

	ew32(IMC, 0xffffffff);
	icr = er32(ICR);

	kab = er32(KABGTXD);
	kab |= E1000_KABGTXD_BGSQLBIAS;
	ew32(KABGTXD, kab);

out:
	return ret_val;
}

/**
 *  e1000_init_hw_ich8lan - Initialize the hardware
 *  @hw: pointer to the HW structure
 *
 *  Prepares the hardware for transmit and receive by doing the following:
 *   - initialize hardware bits
 *   - initialize LED identification
 *   - setup receive address registers
 *   - setup flow control
 *   - setup transmit descriptors
 *   - clear statistics
 **/
static s32 e1000_init_hw_ich8lan(struct e1000_hw *hw)
{
	struct e1000_mac_info *mac = &hw->mac;
	u32 ctrl_ext, txdctl, snoop;
	s32 ret_val;
	u16 i;

	e1000_initialize_hw_bits_ich8lan(hw);

	/* Initialize identification LED */
	ret_val = mac->ops.id_led_init(hw);
	if (ret_val)
		e_dbg("Error initializing identification LED\n");
		/* This is not fatal and we should not stop init due to this */

	/* Setup the receive address. */
	e1000e_init_rx_addrs(hw, mac->rar_entry_count);

	/* Zero out the Multicast HASH table */
	e_dbg("Zeroing the MTA\n");
	for (i = 0; i < mac->mta_reg_count; i++)
		E1000_WRITE_REG_ARRAY(hw, E1000_MTA, i, 0);

	/*
	 * The 82578 Rx buffer will stall if wakeup is enabled in host and
	 * the ME.  Reading the BM_WUC register will clear the host wakeup bit.
	 * Reset the phy after disabling host wakeup to reset the Rx buffer.
	 */
	if (hw->phy.type == e1000_phy_82578) {
		hw->phy.ops.read_reg(hw, BM_WUC, &i);
		ret_val = e1000_phy_hw_reset_ich8lan(hw);
		if (ret_val)
			return ret_val;
	}

	/* Setup link and flow control */
	ret_val = e1000_setup_link_ich8lan(hw);

	/* Set the transmit descriptor write-back policy for both queues */
	txdctl = er32(TXDCTL(0));
	txdctl = (txdctl & ~E1000_TXDCTL_WTHRESH) |
		 E1000_TXDCTL_FULL_TX_DESC_WB;
	txdctl = (txdctl & ~E1000_TXDCTL_PTHRESH) |
		 E1000_TXDCTL_MAX_TX_DESC_PREFETCH;
	ew32(TXDCTL(0), txdctl);
	txdctl = er32(TXDCTL(1));
	txdctl = (txdctl & ~E1000_TXDCTL_WTHRESH) |
		 E1000_TXDCTL_FULL_TX_DESC_WB;
	txdctl = (txdctl & ~E1000_TXDCTL_PTHRESH) |
		 E1000_TXDCTL_MAX_TX_DESC_PREFETCH;
	ew32(TXDCTL(1), txdctl);

	/*
	 * ICH8 has opposite polarity of no_snoop bits.
	 * By default, we should use snoop behavior.
	 */
	if (mac->type == e1000_ich8lan)
		snoop = PCIE_ICH8_SNOOP_ALL;
	else
		snoop = (u32) ~(PCIE_NO_SNOOP_ALL);
	e1000e_set_pcie_no_snoop(hw, snoop);

	ctrl_ext = er32(CTRL_EXT);
	ctrl_ext |= E1000_CTRL_EXT_RO_DIS;
	ew32(CTRL_EXT, ctrl_ext);

	/*
	 * Clear all of the statistics registers (clear on read).  It is
	 * important that we do this after we have tried to establish link
	 * because the symbol error count will increment wildly if there
	 * is no link.
	 */
	e1000_clear_hw_cntrs_ich8lan(hw);

	return 0;
}
/**
 *  e1000_initialize_hw_bits_ich8lan - Initialize required hardware bits
 *  @hw: pointer to the HW structure
 *
 *  Sets/Clears required hardware bits necessary for correctly setting up the
 *  hardware for transmit and receive.
 **/
static void e1000_initialize_hw_bits_ich8lan(struct e1000_hw *hw)
{
	u32 reg;

	/* Extended Device Control */
	reg = er32(CTRL_EXT);
	reg |= (1 << 22);
	/* Enable PHY low-power state when MAC is at D3 w/o WoL */
	if (hw->mac.type >= e1000_pchlan)
		reg |= E1000_CTRL_EXT_PHYPDEN;
	ew32(CTRL_EXT, reg);

	/* Transmit Descriptor Control 0 */
	reg = er32(TXDCTL(0));
	reg |= (1 << 22);
	ew32(TXDCTL(0), reg);

	/* Transmit Descriptor Control 1 */
	reg = er32(TXDCTL(1));
	reg |= (1 << 22);
	ew32(TXDCTL(1), reg);

	/* Transmit Arbitration Control 0 */
	reg = er32(TARC(0));
	if (hw->mac.type == e1000_ich8lan)
		reg |= (1 << 28) | (1 << 29);
	reg |= (1 << 23) | (1 << 24) | (1 << 26) | (1 << 27);
	ew32(TARC(0), reg);

	/* Transmit Arbitration Control 1 */
	reg = er32(TARC(1));
	if (er32(TCTL) & E1000_TCTL_MULR)
		reg &= ~(1 << 28);
	else
		reg |= (1 << 28);
	reg |= (1 << 24) | (1 << 26) | (1 << 30);
	ew32(TARC(1), reg);

	/* Device Status */
	if (hw->mac.type == e1000_ich8lan) {
		reg = er32(STATUS);
		reg &= ~(1 << 31);
		ew32(STATUS, reg);
	}

	/*
	 * work-around descriptor data corruption issue during nfs v2 udp
	 * traffic, just disable the nfs filtering capability
	 */
	reg = er32(RFCTL);
	reg |= (E1000_RFCTL_NFSW_DIS | E1000_RFCTL_NFSR_DIS);
	ew32(RFCTL, reg);
}

/**
 *  e1000_setup_link_ich8lan - Setup flow control and link settings
 *  @hw: pointer to the HW structure
 *
 *  Determines which flow control settings to use, then configures flow
 *  control.  Calls the appropriate media-specific link configuration
 *  function.  Assuming the adapter has a valid link partner, a valid link
 *  should be established.  Assumes the hardware has previously been reset
 *  and the transmitter and receiver are not enabled.
 **/
static s32 e1000_setup_link_ich8lan(struct e1000_hw *hw)
{
	s32 ret_val;

	if (e1000_check_reset_block(hw))
		return 0;

	/*
	 * ICH parts do not have a word in the NVM to determine
	 * the default flow control setting, so we explicitly
	 * set it to full.
	 */
	if (hw->fc.requested_mode == e1000_fc_default) {
		/* Workaround h/w hang when Tx flow control enabled */
		if (hw->mac.type == e1000_pchlan)
			hw->fc.requested_mode = e1000_fc_rx_pause;
		else
			hw->fc.requested_mode = e1000_fc_full;
	}

	/*
	 * Save off the requested flow control mode for use later.  Depending
	 * on the link partner's capabilities, we may or may not use this mode.
	 */
	hw->fc.current_mode = hw->fc.requested_mode;

	e_dbg("After fix-ups FlowControl is now = %x\n",
		hw->fc.current_mode);

	/* Continue to configure the copper link. */
	ret_val = e1000_setup_copper_link_ich8lan(hw);
	if (ret_val)
		return ret_val;

	ew32(FCTTV, hw->fc.pause_time);
	if ((hw->phy.type == e1000_phy_82578) ||
	    (hw->phy.type == e1000_phy_82579) ||
	    (hw->phy.type == e1000_phy_82577)) {
		ew32(FCRTV_PCH, hw->fc.refresh_time);

		ret_val = hw->phy.ops.write_reg(hw,
		                             PHY_REG(BM_PORT_CTRL_PAGE, 27),
		                             hw->fc.pause_time);
		if (ret_val)
			return ret_val;
	}

	return e1000e_set_fc_watermarks(hw);
}

/**
 *  e1000_setup_copper_link_ich8lan - Configure MAC/PHY interface
 *  @hw: pointer to the HW structure
 *
 *  Configures the kumeran interface to the PHY to wait the appropriate time
 *  when polling the PHY, then call the generic setup_copper_link to finish
 *  configuring the copper link.
 **/
static s32 e1000_setup_copper_link_ich8lan(struct e1000_hw *hw)
{
	u32 ctrl;
	s32 ret_val;
	u16 reg_data;

	ctrl = er32(CTRL);
	ctrl |= E1000_CTRL_SLU;
	ctrl &= ~(E1000_CTRL_FRCSPD | E1000_CTRL_FRCDPX);
	ew32(CTRL, ctrl);

	/*
	 * Set the mac to wait the maximum time between each iteration
	 * and increase the max iterations when polling the phy;
	 * this fixes erroneous timeouts at 10Mbps.
	 */
	ret_val = e1000e_write_kmrn_reg(hw, E1000_KMRNCTRLSTA_TIMEOUTS, 0xFFFF);
	if (ret_val)
		return ret_val;
	ret_val = e1000e_read_kmrn_reg(hw, E1000_KMRNCTRLSTA_INBAND_PARAM,
	                               &reg_data);
	if (ret_val)
		return ret_val;
	reg_data |= 0x3F;
	ret_val = e1000e_write_kmrn_reg(hw, E1000_KMRNCTRLSTA_INBAND_PARAM,
	                                reg_data);
	if (ret_val)
		return ret_val;

	switch (hw->phy.type) {
	case e1000_phy_igp_3:
		ret_val = e1000e_copper_link_setup_igp(hw);
		if (ret_val)
			return ret_val;
		break;
	case e1000_phy_bm:
	case e1000_phy_82578:
		ret_val = e1000e_copper_link_setup_m88(hw);
		if (ret_val)
			return ret_val;
		break;
	case e1000_phy_82577:
	case e1000_phy_82579:
		ret_val = e1000_copper_link_setup_82577(hw);
		if (ret_val)
			return ret_val;
		break;
	case e1000_phy_ife:
		ret_val = hw->phy.ops.read_reg(hw, IFE_PHY_MDIX_CONTROL,
		                               &reg_data);
		if (ret_val)
			return ret_val;

		reg_data &= ~IFE_PMC_AUTO_MDIX;

		switch (hw->phy.mdix) {
		case 1:
			reg_data &= ~IFE_PMC_FORCE_MDIX;
			break;
		case 2:
			reg_data |= IFE_PMC_FORCE_MDIX;
			break;
		case 0:
		default:
			reg_data |= IFE_PMC_AUTO_MDIX;
			break;
		}
		ret_val = hw->phy.ops.write_reg(hw, IFE_PHY_MDIX_CONTROL,
		                                reg_data);
		if (ret_val)
			return ret_val;
		break;
	default:
		break;
	}
	return e1000e_setup_copper_link(hw);
}

/**
 *  e1000_get_link_up_info_ich8lan - Get current link speed and duplex
 *  @hw: pointer to the HW structure
 *  @speed: pointer to store current link speed
 *  @duplex: pointer to store the current link duplex
 *
 *  Calls the generic get_speed_and_duplex to retrieve the current link
 *  information and then calls the Kumeran lock loss workaround for links at
 *  gigabit speeds.
 **/
static s32 e1000_get_link_up_info_ich8lan(struct e1000_hw *hw, u16 *speed,
					  u16 *duplex)
{
	s32 ret_val;

	ret_val = e1000e_get_speed_and_duplex_copper(hw, speed, duplex);
	if (ret_val)
		return ret_val;

	if ((hw->mac.type == e1000_ich8lan) &&
	    (hw->phy.type == e1000_phy_igp_3) &&
	    (*speed == SPEED_1000)) {
		ret_val = e1000_kmrn_lock_loss_workaround_ich8lan(hw);
	}

	return ret_val;
}

/**
 *  e1000_kmrn_lock_loss_workaround_ich8lan - Kumeran workaround
 *  @hw: pointer to the HW structure
 *
 *  Work-around for 82566 Kumeran PCS lock loss:
 *  On link status change (i.e. PCI reset, speed change) and link is up and
 *  speed is gigabit-
 *    0) if workaround is optionally disabled do nothing
 *    1) wait 1ms for Kumeran link to come up
 *    2) check Kumeran Diagnostic register PCS lock loss bit
 *    3) if not set the link is locked (all is good), otherwise...
 *    4) reset the PHY
 *    5) repeat up to 10 times
 *  Note: this is only called for IGP3 copper when speed is 1gb.
 **/
static s32 e1000_kmrn_lock_loss_workaround_ich8lan(struct e1000_hw *hw)
{
	struct e1000_dev_spec_ich8lan *dev_spec = &hw->dev_spec.ich8lan;
	u32 phy_ctrl;
	s32 ret_val;
	u16 i, data;
	bool link;

	if (!dev_spec->kmrn_lock_loss_workaround_enabled)
		return 0;

	/*
	 * Make sure link is up before proceeding.  If not just return.
	 * Attempting this while link is negotiating fouled up link
	 * stability
	 */
	ret_val = e1000e_phy_has_link_generic(hw, 1, 0, &link);
	if (!link)
		return 0;

	for (i = 0; i < 10; i++) {
		/* read once to clear */
		ret_val = e1e_rphy(hw, IGP3_KMRN_DIAG, &data);
		if (ret_val)
			return ret_val;
		/* and again to get new status */
		ret_val = e1e_rphy(hw, IGP3_KMRN_DIAG, &data);
		if (ret_val)
			return ret_val;

		/* check for PCS lock */
		if (!(data & IGP3_KMRN_DIAG_PCS_LOCK_LOSS))
			return 0;

		/* Issue PHY reset */
		e1000_phy_hw_reset(hw);
		mdelay(5);
	}
	/* Disable GigE link negotiation */
	phy_ctrl = er32(PHY_CTRL);
	phy_ctrl |= (E1000_PHY_CTRL_GBE_DISABLE |
		     E1000_PHY_CTRL_NOND0A_GBE_DISABLE);
	ew32(PHY_CTRL, phy_ctrl);

	/*
	 * Call gig speed drop workaround on Gig disable before accessing
	 * any PHY registers
	 */
	e1000e_gig_downshift_workaround_ich8lan(hw);

	/* unable to acquire PCS lock */
	return -E1000_ERR_PHY;
}

/**
 *  e1000_set_kmrn_lock_loss_workaround_ich8lan - Set Kumeran workaround state
 *  @hw: pointer to the HW structure
 *  @state: boolean value used to set the current Kumeran workaround state
 *
 *  If ICH8, set the current Kumeran workaround state (enabled - true
 *  /disabled - false).
 **/
void e1000e_set_kmrn_lock_loss_workaround_ich8lan(struct e1000_hw *hw,
						 bool state)
{
	struct e1000_dev_spec_ich8lan *dev_spec = &hw->dev_spec.ich8lan;

	if (hw->mac.type != e1000_ich8lan) {
		e_dbg("Workaround applies to ICH8 only.\n");
		return;
	}

	dev_spec->kmrn_lock_loss_workaround_enabled = state;
}

/**
 *  e1000_ipg3_phy_powerdown_workaround_ich8lan - Power down workaround on D3
 *  @hw: pointer to the HW structure
 *
 *  Workaround for 82566 power-down on D3 entry:
 *    1) disable gigabit link
 *    2) write VR power-down enable
 *    3) read it back
 *  Continue if successful, else issue LCD reset and repeat
 **/
void e1000e_igp3_phy_powerdown_workaround_ich8lan(struct e1000_hw *hw)
{
	u32 reg;
	u16 data;
	u8  retry = 0;

	if (hw->phy.type != e1000_phy_igp_3)
		return;

	/* Try the workaround twice (if needed) */
	do {
		/* Disable link */
		reg = er32(PHY_CTRL);
		reg |= (E1000_PHY_CTRL_GBE_DISABLE |
			E1000_PHY_CTRL_NOND0A_GBE_DISABLE);
		ew32(PHY_CTRL, reg);

		/*
		 * Call gig speed drop workaround on Gig disable before
		 * accessing any PHY registers
		 */
		if (hw->mac.type == e1000_ich8lan)
			e1000e_gig_downshift_workaround_ich8lan(hw);

		/* Write VR power-down enable */
		e1e_rphy(hw, IGP3_VR_CTRL, &data);
		data &= ~IGP3_VR_CTRL_DEV_POWERDOWN_MODE_MASK;
		e1e_wphy(hw, IGP3_VR_CTRL, data | IGP3_VR_CTRL_MODE_SHUTDOWN);

		/* Read it back and test */
		e1e_rphy(hw, IGP3_VR_CTRL, &data);
		data &= IGP3_VR_CTRL_DEV_POWERDOWN_MODE_MASK;
		if ((data == IGP3_VR_CTRL_MODE_SHUTDOWN) || retry)
			break;

		/* Issue PHY reset and repeat at most one more time */
		reg = er32(CTRL);
		ew32(CTRL, reg | E1000_CTRL_PHY_RST);
		retry++;
	} while (retry);
}

/**
 *  e1000e_gig_downshift_workaround_ich8lan - WoL from S5 stops working
 *  @hw: pointer to the HW structure
 *
 *  Steps to take when dropping from 1Gb/s (eg. link cable removal (LSC),
 *  LPLU, Gig disable, MDIC PHY reset):
 *    1) Set Kumeran Near-end loopback
 *    2) Clear Kumeran Near-end loopback
 *  Should only be called for ICH8[m] devices with IGP_3 Phy.
 **/
void e1000e_gig_downshift_workaround_ich8lan(struct e1000_hw *hw)
{
	s32 ret_val;
	u16 reg_data;

	if ((hw->mac.type != e1000_ich8lan) ||
	    (hw->phy.type != e1000_phy_igp_3))
		return;

	ret_val = e1000e_read_kmrn_reg(hw, E1000_KMRNCTRLSTA_DIAG_OFFSET,
				      &reg_data);
	if (ret_val)
		return;
	reg_data |= E1000_KMRNCTRLSTA_DIAG_NELPBK;
	ret_val = e1000e_write_kmrn_reg(hw, E1000_KMRNCTRLSTA_DIAG_OFFSET,
				       reg_data);
	if (ret_val)
		return;
	reg_data &= ~E1000_KMRNCTRLSTA_DIAG_NELPBK;
	ret_val = e1000e_write_kmrn_reg(hw, E1000_KMRNCTRLSTA_DIAG_OFFSET,
				       reg_data);
}

/**
 *  e1000e_disable_gig_wol_ich8lan - disable gig during WoL
 *  @hw: pointer to the HW structure
 *
 *  During S0 to Sx transition, it is possible the link remains at gig
 *  instead of negotiating to a lower speed.  Before going to Sx, set
 *  'LPLU Enabled' and 'Gig Disable' to force link speed negotiation
 *  to a lower speed.
 *
 *  Should only be called for applicable parts.
 **/
void e1000e_disable_gig_wol_ich8lan(struct e1000_hw *hw)
{
	u32 phy_ctrl;
	s32 ret_val;

	phy_ctrl = er32(PHY_CTRL);
	phy_ctrl |= E1000_PHY_CTRL_D0A_LPLU | E1000_PHY_CTRL_GBE_DISABLE;
	ew32(PHY_CTRL, phy_ctrl);

<<<<<<< HEAD
	if (hw->mac.type >= e1000_pchlan)
		e1000_phy_hw_reset_ich8lan(hw);
=======
	if (hw->mac.type >= e1000_pchlan) {
		e1000_oem_bits_config_ich8lan(hw, true);
		ret_val = hw->phy.ops.acquire(hw);
		if (ret_val)
			return;
		e1000_write_smbus_addr(hw);
		hw->phy.ops.release(hw);
	}
>>>>>>> 062c1825
}

/**
 *  e1000_cleanup_led_ich8lan - Restore the default LED operation
 *  @hw: pointer to the HW structure
 *
 *  Return the LED back to the default configuration.
 **/
static s32 e1000_cleanup_led_ich8lan(struct e1000_hw *hw)
{
	if (hw->phy.type == e1000_phy_ife)
		return e1e_wphy(hw, IFE_PHY_SPECIAL_CONTROL_LED, 0);

	ew32(LEDCTL, hw->mac.ledctl_default);
	return 0;
}

/**
 *  e1000_led_on_ich8lan - Turn LEDs on
 *  @hw: pointer to the HW structure
 *
 *  Turn on the LEDs.
 **/
static s32 e1000_led_on_ich8lan(struct e1000_hw *hw)
{
	if (hw->phy.type == e1000_phy_ife)
		return e1e_wphy(hw, IFE_PHY_SPECIAL_CONTROL_LED,
				(IFE_PSCL_PROBE_MODE | IFE_PSCL_PROBE_LEDS_ON));

	ew32(LEDCTL, hw->mac.ledctl_mode2);
	return 0;
}

/**
 *  e1000_led_off_ich8lan - Turn LEDs off
 *  @hw: pointer to the HW structure
 *
 *  Turn off the LEDs.
 **/
static s32 e1000_led_off_ich8lan(struct e1000_hw *hw)
{
	if (hw->phy.type == e1000_phy_ife)
		return e1e_wphy(hw, IFE_PHY_SPECIAL_CONTROL_LED,
			       (IFE_PSCL_PROBE_MODE | IFE_PSCL_PROBE_LEDS_OFF));

	ew32(LEDCTL, hw->mac.ledctl_mode1);
	return 0;
}

/**
 *  e1000_setup_led_pchlan - Configures SW controllable LED
 *  @hw: pointer to the HW structure
 *
 *  This prepares the SW controllable LED for use.
 **/
static s32 e1000_setup_led_pchlan(struct e1000_hw *hw)
{
	return hw->phy.ops.write_reg(hw, HV_LED_CONFIG,
					(u16)hw->mac.ledctl_mode1);
}

/**
 *  e1000_cleanup_led_pchlan - Restore the default LED operation
 *  @hw: pointer to the HW structure
 *
 *  Return the LED back to the default configuration.
 **/
static s32 e1000_cleanup_led_pchlan(struct e1000_hw *hw)
{
	return hw->phy.ops.write_reg(hw, HV_LED_CONFIG,
					(u16)hw->mac.ledctl_default);
}

/**
 *  e1000_led_on_pchlan - Turn LEDs on
 *  @hw: pointer to the HW structure
 *
 *  Turn on the LEDs.
 **/
static s32 e1000_led_on_pchlan(struct e1000_hw *hw)
{
	u16 data = (u16)hw->mac.ledctl_mode2;
	u32 i, led;

	/*
	 * If no link, then turn LED on by setting the invert bit
	 * for each LED that's mode is "link_up" in ledctl_mode2.
	 */
	if (!(er32(STATUS) & E1000_STATUS_LU)) {
		for (i = 0; i < 3; i++) {
			led = (data >> (i * 5)) & E1000_PHY_LED0_MASK;
			if ((led & E1000_PHY_LED0_MODE_MASK) !=
			    E1000_LEDCTL_MODE_LINK_UP)
				continue;
			if (led & E1000_PHY_LED0_IVRT)
				data &= ~(E1000_PHY_LED0_IVRT << (i * 5));
			else
				data |= (E1000_PHY_LED0_IVRT << (i * 5));
		}
	}

	return hw->phy.ops.write_reg(hw, HV_LED_CONFIG, data);
}

/**
 *  e1000_led_off_pchlan - Turn LEDs off
 *  @hw: pointer to the HW structure
 *
 *  Turn off the LEDs.
 **/
static s32 e1000_led_off_pchlan(struct e1000_hw *hw)
{
	u16 data = (u16)hw->mac.ledctl_mode1;
	u32 i, led;

	/*
	 * If no link, then turn LED off by clearing the invert bit
	 * for each LED that's mode is "link_up" in ledctl_mode1.
	 */
	if (!(er32(STATUS) & E1000_STATUS_LU)) {
		for (i = 0; i < 3; i++) {
			led = (data >> (i * 5)) & E1000_PHY_LED0_MASK;
			if ((led & E1000_PHY_LED0_MODE_MASK) !=
			    E1000_LEDCTL_MODE_LINK_UP)
				continue;
			if (led & E1000_PHY_LED0_IVRT)
				data &= ~(E1000_PHY_LED0_IVRT << (i * 5));
			else
				data |= (E1000_PHY_LED0_IVRT << (i * 5));
		}
	}

	return hw->phy.ops.write_reg(hw, HV_LED_CONFIG, data);
}

/**
 *  e1000_get_cfg_done_ich8lan - Read config done bit after Full or PHY reset
 *  @hw: pointer to the HW structure
 *
 *  Read appropriate register for the config done bit for completion status
 *  and configure the PHY through s/w for EEPROM-less parts.
 *
 *  NOTE: some silicon which is EEPROM-less will fail trying to read the
 *  config done bit, so only an error is logged and continues.  If we were
 *  to return with error, EEPROM-less silicon would not be able to be reset
 *  or change link.
 **/
static s32 e1000_get_cfg_done_ich8lan(struct e1000_hw *hw)
{
	s32 ret_val = 0;
	u32 bank = 0;
	u32 status;

	e1000e_get_cfg_done(hw);

	/* Wait for indication from h/w that it has completed basic config */
	if (hw->mac.type >= e1000_ich10lan) {
		e1000_lan_init_done_ich8lan(hw);
	} else {
		ret_val = e1000e_get_auto_rd_done(hw);
		if (ret_val) {
			/*
			 * When auto config read does not complete, do not
			 * return with an error. This can happen in situations
			 * where there is no eeprom and prevents getting link.
			 */
			e_dbg("Auto Read Done did not complete\n");
			ret_val = 0;
		}
	}

	/* Clear PHY Reset Asserted bit */
	status = er32(STATUS);
	if (status & E1000_STATUS_PHYRA)
		ew32(STATUS, status & ~E1000_STATUS_PHYRA);
	else
		e_dbg("PHY Reset Asserted not set - needs delay\n");

	/* If EEPROM is not marked present, init the IGP 3 PHY manually */
	if (hw->mac.type <= e1000_ich9lan) {
		if (((er32(EECD) & E1000_EECD_PRES) == 0) &&
		    (hw->phy.type == e1000_phy_igp_3)) {
			e1000e_phy_init_script_igp3(hw);
		}
	} else {
		if (e1000_valid_nvm_bank_detect_ich8lan(hw, &bank)) {
			/* Maybe we should do a basic PHY config */
			e_dbg("EEPROM not present\n");
			ret_val = -E1000_ERR_CONFIG;
		}
	}

	return ret_val;
}

/**
 * e1000_power_down_phy_copper_ich8lan - Remove link during PHY power down
 * @hw: pointer to the HW structure
 *
 * In the case of a PHY power down to save power, or to turn off link during a
 * driver unload, or wake on lan is not enabled, remove the link.
 **/
static void e1000_power_down_phy_copper_ich8lan(struct e1000_hw *hw)
{
	/* If the management interface is not enabled, then power down */
	if (!(hw->mac.ops.check_mng_mode(hw) ||
	      hw->phy.ops.check_reset_block(hw)))
		e1000_power_down_phy_copper(hw);
}

/**
 *  e1000_clear_hw_cntrs_ich8lan - Clear statistical counters
 *  @hw: pointer to the HW structure
 *
 *  Clears hardware counters specific to the silicon family and calls
 *  clear_hw_cntrs_generic to clear all general purpose counters.
 **/
static void e1000_clear_hw_cntrs_ich8lan(struct e1000_hw *hw)
{
	u16 phy_data;

	e1000e_clear_hw_cntrs_base(hw);

	er32(ALGNERRC);
	er32(RXERRC);
	er32(TNCRS);
	er32(CEXTERR);
	er32(TSCTC);
	er32(TSCTFC);

	er32(MGTPRC);
	er32(MGTPDC);
	er32(MGTPTC);

	er32(IAC);
	er32(ICRXOC);

	/* Clear PHY statistics registers */
	if ((hw->phy.type == e1000_phy_82578) ||
	    (hw->phy.type == e1000_phy_82579) ||
	    (hw->phy.type == e1000_phy_82577)) {
		hw->phy.ops.read_reg(hw, HV_SCC_UPPER, &phy_data);
		hw->phy.ops.read_reg(hw, HV_SCC_LOWER, &phy_data);
		hw->phy.ops.read_reg(hw, HV_ECOL_UPPER, &phy_data);
		hw->phy.ops.read_reg(hw, HV_ECOL_LOWER, &phy_data);
		hw->phy.ops.read_reg(hw, HV_MCC_UPPER, &phy_data);
		hw->phy.ops.read_reg(hw, HV_MCC_LOWER, &phy_data);
		hw->phy.ops.read_reg(hw, HV_LATECOL_UPPER, &phy_data);
		hw->phy.ops.read_reg(hw, HV_LATECOL_LOWER, &phy_data);
		hw->phy.ops.read_reg(hw, HV_COLC_UPPER, &phy_data);
		hw->phy.ops.read_reg(hw, HV_COLC_LOWER, &phy_data);
		hw->phy.ops.read_reg(hw, HV_DC_UPPER, &phy_data);
		hw->phy.ops.read_reg(hw, HV_DC_LOWER, &phy_data);
		hw->phy.ops.read_reg(hw, HV_TNCRS_UPPER, &phy_data);
		hw->phy.ops.read_reg(hw, HV_TNCRS_LOWER, &phy_data);
	}
}

static struct e1000_mac_operations ich8_mac_ops = {
	.id_led_init		= e1000e_id_led_init,
	/* check_mng_mode dependent on mac type */
	.check_for_link		= e1000_check_for_copper_link_ich8lan,
	/* cleanup_led dependent on mac type */
	.clear_hw_cntrs		= e1000_clear_hw_cntrs_ich8lan,
	.get_bus_info		= e1000_get_bus_info_ich8lan,
	.set_lan_id		= e1000_set_lan_id_single_port,
	.get_link_up_info	= e1000_get_link_up_info_ich8lan,
	/* led_on dependent on mac type */
	/* led_off dependent on mac type */
	.update_mc_addr_list	= e1000e_update_mc_addr_list_generic,
	.reset_hw		= e1000_reset_hw_ich8lan,
	.init_hw		= e1000_init_hw_ich8lan,
	.setup_link		= e1000_setup_link_ich8lan,
	.setup_physical_interface= e1000_setup_copper_link_ich8lan,
	/* id_led_init dependent on mac type */
};

static struct e1000_phy_operations ich8_phy_ops = {
	.acquire		= e1000_acquire_swflag_ich8lan,
	.check_reset_block	= e1000_check_reset_block_ich8lan,
	.commit			= NULL,
	.get_cfg_done		= e1000_get_cfg_done_ich8lan,
	.get_cable_length	= e1000e_get_cable_length_igp_2,
	.read_reg		= e1000e_read_phy_reg_igp,
	.release		= e1000_release_swflag_ich8lan,
	.reset			= e1000_phy_hw_reset_ich8lan,
	.set_d0_lplu_state	= e1000_set_d0_lplu_state_ich8lan,
	.set_d3_lplu_state	= e1000_set_d3_lplu_state_ich8lan,
	.write_reg		= e1000e_write_phy_reg_igp,
};

static struct e1000_nvm_operations ich8_nvm_ops = {
	.acquire		= e1000_acquire_nvm_ich8lan,
	.read		 	= e1000_read_nvm_ich8lan,
	.release		= e1000_release_nvm_ich8lan,
	.update			= e1000_update_nvm_checksum_ich8lan,
	.valid_led_default	= e1000_valid_led_default_ich8lan,
	.validate		= e1000_validate_nvm_checksum_ich8lan,
	.write			= e1000_write_nvm_ich8lan,
};

struct e1000_info e1000_ich8_info = {
	.mac			= e1000_ich8lan,
	.flags			= FLAG_HAS_WOL
				  | FLAG_IS_ICH
				  | FLAG_RX_CSUM_ENABLED
				  | FLAG_HAS_CTRLEXT_ON_LOAD
				  | FLAG_HAS_AMT
				  | FLAG_HAS_FLASH
				  | FLAG_APME_IN_WUC,
	.pba			= 8,
	.max_hw_frame_size	= ETH_FRAME_LEN + ETH_FCS_LEN,
	.get_variants		= e1000_get_variants_ich8lan,
	.mac_ops		= &ich8_mac_ops,
	.phy_ops		= &ich8_phy_ops,
	.nvm_ops		= &ich8_nvm_ops,
};

struct e1000_info e1000_ich9_info = {
	.mac			= e1000_ich9lan,
	.flags			= FLAG_HAS_JUMBO_FRAMES
				  | FLAG_IS_ICH
				  | FLAG_HAS_WOL
				  | FLAG_RX_CSUM_ENABLED
				  | FLAG_HAS_CTRLEXT_ON_LOAD
				  | FLAG_HAS_AMT
				  | FLAG_HAS_ERT
				  | FLAG_HAS_FLASH
				  | FLAG_APME_IN_WUC,
	.pba			= 10,
	.max_hw_frame_size	= DEFAULT_JUMBO,
	.get_variants		= e1000_get_variants_ich8lan,
	.mac_ops		= &ich8_mac_ops,
	.phy_ops		= &ich8_phy_ops,
	.nvm_ops		= &ich8_nvm_ops,
};

struct e1000_info e1000_ich10_info = {
	.mac			= e1000_ich10lan,
	.flags			= FLAG_HAS_JUMBO_FRAMES
				  | FLAG_IS_ICH
				  | FLAG_HAS_WOL
				  | FLAG_RX_CSUM_ENABLED
				  | FLAG_HAS_CTRLEXT_ON_LOAD
				  | FLAG_HAS_AMT
				  | FLAG_HAS_ERT
				  | FLAG_HAS_FLASH
				  | FLAG_APME_IN_WUC,
	.pba			= 10,
	.max_hw_frame_size	= DEFAULT_JUMBO,
	.get_variants		= e1000_get_variants_ich8lan,
	.mac_ops		= &ich8_mac_ops,
	.phy_ops		= &ich8_phy_ops,
	.nvm_ops		= &ich8_nvm_ops,
};

struct e1000_info e1000_pch_info = {
	.mac			= e1000_pchlan,
	.flags			= FLAG_IS_ICH
				  | FLAG_HAS_WOL
				  | FLAG_RX_CSUM_ENABLED
				  | FLAG_HAS_CTRLEXT_ON_LOAD
				  | FLAG_HAS_AMT
				  | FLAG_HAS_FLASH
				  | FLAG_HAS_JUMBO_FRAMES
				  | FLAG_DISABLE_FC_PAUSE_TIME /* errata */
				  | FLAG_APME_IN_WUC,
	.flags2			= FLAG2_HAS_PHY_STATS,
	.pba			= 26,
	.max_hw_frame_size	= 4096,
	.get_variants		= e1000_get_variants_ich8lan,
	.mac_ops		= &ich8_mac_ops,
	.phy_ops		= &ich8_phy_ops,
	.nvm_ops		= &ich8_nvm_ops,
};

struct e1000_info e1000_pch2_info = {
	.mac			= e1000_pch2lan,
	.flags			= FLAG_IS_ICH
				  | FLAG_HAS_WOL
				  | FLAG_RX_CSUM_ENABLED
				  | FLAG_HAS_CTRLEXT_ON_LOAD
				  | FLAG_HAS_AMT
				  | FLAG_HAS_FLASH
				  | FLAG_HAS_JUMBO_FRAMES
				  | FLAG_APME_IN_WUC,
	.flags2			= FLAG2_HAS_PHY_STATS
				  | FLAG2_HAS_EEE,
	.pba			= 18,
	.max_hw_frame_size	= DEFAULT_JUMBO,
	.get_variants		= e1000_get_variants_ich8lan,
	.mac_ops		= &ich8_mac_ops,
	.phy_ops		= &ich8_phy_ops,
	.nvm_ops		= &ich8_nvm_ops,
};<|MERGE_RESOLUTION|>--- conflicted
+++ resolved
@@ -242,11 +242,8 @@
 static s32 e1000_set_mdio_slow_mode_hv(struct e1000_hw *hw);
 static bool e1000_check_mng_mode_ich8lan(struct e1000_hw *hw);
 static bool e1000_check_mng_mode_pchlan(struct e1000_hw *hw);
-<<<<<<< HEAD
-=======
 static s32 e1000_k1_workaround_lv(struct e1000_hw *hw);
 static void e1000_gate_hw_phy_config_ich8lan(struct e1000_hw *hw, bool gate);
->>>>>>> 062c1825
 
 static inline u16 __er16flash(struct e1000_hw *hw, unsigned long reg)
 {
@@ -282,11 +279,7 @@
 static s32 e1000_init_phy_params_pchlan(struct e1000_hw *hw)
 {
 	struct e1000_phy_info *phy = &hw->phy;
-<<<<<<< HEAD
-	u32 ctrl;
-=======
 	u32 ctrl, fwsm;
->>>>>>> 062c1825
 	s32 ret_val = 0;
 
 	phy->addr                     = 1;
@@ -308,12 +301,8 @@
 	 * disabled, then toggle the LANPHYPC Value bit to force
 	 * the interconnect to PCIe mode.
 	 */
-<<<<<<< HEAD
-	if (!(er32(FWSM) & E1000_ICH_FWSM_FW_VALID)) {
-=======
 	fwsm = er32(FWSM);
 	if (!(fwsm & E1000_ICH_FWSM_FW_VALID)) {
->>>>>>> 062c1825
 		ctrl = er32(CTRL);
 		ctrl |=  E1000_CTRL_LANPHYPC_OVERRIDE;
 		ctrl &= ~E1000_CTRL_LANPHYPC_VALUE;
@@ -322,8 +311,6 @@
 		ctrl &= ~E1000_CTRL_LANPHYPC_OVERRIDE;
 		ew32(CTRL, ctrl);
 		msleep(50);
-<<<<<<< HEAD
-=======
 
 		/*
 		 * Gate automatic PHY configuration by hardware on
@@ -331,7 +318,6 @@
 		 */
 		if (hw->mac.type == e1000_pch2lan)
 			e1000_gate_hw_phy_config_ich8lan(hw, true);
->>>>>>> 062c1825
 	}
 
 	/*
@@ -344,8 +330,6 @@
 	if (ret_val)
 		goto out;
 
-<<<<<<< HEAD
-=======
 	/* Ungate automatic PHY configuration on non-managed 82579 */
 	if ((hw->mac.type == e1000_pch2lan)  &&
 	    !(fwsm & E1000_ICH_FWSM_FW_VALID)) {
@@ -353,7 +337,6 @@
 		e1000_gate_hw_phy_config_ich8lan(hw, false);
 	}
 
->>>>>>> 062c1825
 	phy->id = e1000_phy_unknown;
 	ret_val = e1000e_get_phy_id(hw);
 	if (ret_val)
@@ -600,20 +583,10 @@
 	if (mac->type == e1000_ich8lan)
 		e1000e_set_kmrn_lock_loss_workaround_ich8lan(hw, true);
 
-<<<<<<< HEAD
-	/* Disable PHY configuration by hardware, config by software */
-	if (mac->type == e1000_pch2lan) {
-		u32 extcnf_ctrl = er32(EXTCNF_CTRL);
-
-		extcnf_ctrl |= E1000_EXTCNF_CTRL_GATE_PHY_CFG;
-		ew32(EXTCNF_CTRL, extcnf_ctrl);
-	}
-=======
 	/* Gate automatic PHY configuration by hardware on managed 82579 */
 	if ((mac->type == e1000_pch2lan) &&
 	    (er32(FWSM) & E1000_ICH_FWSM_FW_VALID))
 		e1000_gate_hw_phy_config_ich8lan(hw, true);
->>>>>>> 062c1825
 
 	return 0;
 }
@@ -911,7 +884,6 @@
 	       ((fwsm & E1000_FWSM_MODE_MASK) ==
 		(E1000_ICH_MNG_IAMT_MODE << E1000_FWSM_MODE_SHIFT));
 }
-<<<<<<< HEAD
 
 /**
  *  e1000_check_mng_mode_pchlan - Checks management mode
@@ -925,21 +897,6 @@
 {
 	u32 fwsm;
 
-=======
-
-/**
- *  e1000_check_mng_mode_pchlan - Checks management mode
- *  @hw: pointer to the HW structure
- *
- *  This checks if the adapter has iAMT enabled.
- *  This is a function pointer entry point only called by read/write
- *  routines for the PHY and NVM parts.
- **/
-static bool e1000_check_mng_mode_pchlan(struct e1000_hw *hw)
-{
-	u32 fwsm;
-
->>>>>>> 062c1825
 	fwsm = er32(FWSM);
 	return (fwsm & E1000_ICH_FWSM_FW_VALID) &&
 	       (fwsm & (E1000_ICH_MNG_IAMT_MODE << E1000_FWSM_MODE_SHIFT));
@@ -999,7 +956,6 @@
  **/
 static s32 e1000_sw_lcd_config_ich8lan(struct e1000_hw *hw)
 {
-	struct e1000_adapter *adapter = hw->adapter;
 	struct e1000_phy_info *phy = &hw->phy;
 	u32 i, data, cnf_size, cnf_base_addr, sw_cfg_mask;
 	s32 ret_val = 0;
@@ -1017,12 +973,8 @@
 		if (phy->type != e1000_phy_igp_3)
 			return ret_val;
 
-<<<<<<< HEAD
-		if (adapter->pdev->device == E1000_DEV_ID_ICH8_IGP_AMT) {
-=======
 		if ((hw->adapter->pdev->device == E1000_DEV_ID_ICH8_IGP_AMT) ||
 		    (hw->adapter->pdev->device == E1000_DEV_ID_ICH8_IGP_C)) {
->>>>>>> 062c1825
 			sw_cfg_mask = E1000_FEXTNVM_SW_CONFIG;
 			break;
 		}
@@ -1034,19 +986,11 @@
 	default:
 		return ret_val;
 	}
-<<<<<<< HEAD
 
 	ret_val = hw->phy.ops.acquire(hw);
 	if (ret_val)
 		return ret_val;
 
-=======
-
-	ret_val = hw->phy.ops.acquire(hw);
-	if (ret_val)
-		return ret_val;
-
->>>>>>> 062c1825
 	data = er32(FEXTNVM);
 	if (!(data & sw_cfg_mask))
 		goto out;
@@ -1066,15 +1010,6 @@
 	cnf_size >>= E1000_EXTCNF_SIZE_EXT_PCIE_LENGTH_SHIFT;
 	if (!cnf_size)
 		goto out;
-<<<<<<< HEAD
-
-	cnf_base_addr = data & E1000_EXTCNF_CTRL_EXT_CNF_POINTER_MASK;
-	cnf_base_addr >>= E1000_EXTCNF_CTRL_EXT_CNF_POINTER_SHIFT;
-
-	if (!(data & E1000_EXTCNF_CTRL_OEM_WRITE_ENABLE) &&
-	    ((hw->mac.type == e1000_pchlan) ||
-	     (hw->mac.type == e1000_pch2lan))) {
-=======
 
 	cnf_base_addr = data & E1000_EXTCNF_CTRL_EXT_CNF_POINTER_MASK;
 	cnf_base_addr >>= E1000_EXTCNF_CTRL_EXT_CNF_POINTER_SHIFT;
@@ -1082,23 +1017,13 @@
 	if ((!(data & E1000_EXTCNF_CTRL_OEM_WRITE_ENABLE) &&
 	    (hw->mac.type == e1000_pchlan)) ||
 	     (hw->mac.type == e1000_pch2lan)) {
->>>>>>> 062c1825
 		/*
 		 * HW configures the SMBus address and LEDs when the
 		 * OEM and LCD Write Enable bits are set in the NVM.
 		 * When both NVM bits are cleared, SW will configure
 		 * them instead.
 		 */
-<<<<<<< HEAD
-		data = er32(STRAP);
-		data &= E1000_STRAP_SMBUS_ADDRESS_MASK;
-		reg_data = data >> E1000_STRAP_SMBUS_ADDRESS_SHIFT;
-		reg_data |= HV_SMB_ADDR_PEC_EN | HV_SMB_ADDR_VALID;
-		ret_val = e1000_write_phy_reg_hv_locked(hw, HV_SMB_ADDR,
-							reg_data);
-=======
 		ret_val = e1000_write_smbus_addr(hw);
->>>>>>> 062c1825
 		if (ret_val)
 			goto out;
 
@@ -1563,13 +1488,6 @@
 			goto out;
 
 		/* Enable jumbo frame workaround in the PHY */
-<<<<<<< HEAD
-		e1e_rphy(hw, PHY_REG(769, 20), &data);
-		ret_val = e1e_wphy(hw, PHY_REG(769, 20), data & ~(1 << 14));
-		if (ret_val)
-			goto out;
-=======
->>>>>>> 062c1825
 		e1e_rphy(hw, PHY_REG(769, 23), &data);
 		data &= ~(0x7F << 5);
 		data |= (0x37 << 5);
@@ -1578,10 +1496,6 @@
 			goto out;
 		e1e_rphy(hw, PHY_REG(769, 16), &data);
 		data &= ~(1 << 13);
-<<<<<<< HEAD
-		data |= (1 << 12);
-=======
->>>>>>> 062c1825
 		ret_val = e1e_wphy(hw, PHY_REG(769, 16), data);
 		if (ret_val)
 			goto out;
@@ -1606,11 +1520,7 @@
 
 		mac_reg = er32(RCTL);
 		mac_reg &= ~E1000_RCTL_SECRC;
-<<<<<<< HEAD
-		ew32(FFLT_DBG, mac_reg);
-=======
 		ew32(RCTL, mac_reg);
->>>>>>> 062c1825
 
 		ret_val = e1000e_read_kmrn_reg(hw,
 						E1000_KMRNCTRLSTA_CTRL_OFFSET,
@@ -1636,23 +1546,12 @@
 			goto out;
 
 		/* Write PHY register values back to h/w defaults */
-<<<<<<< HEAD
-		e1e_rphy(hw, PHY_REG(769, 20), &data);
-		ret_val = e1e_wphy(hw, PHY_REG(769, 20), data & ~(1 << 14));
-		if (ret_val)
-			goto out;
-=======
->>>>>>> 062c1825
 		e1e_rphy(hw, PHY_REG(769, 23), &data);
 		data &= ~(0x7F << 5);
 		ret_val = e1e_wphy(hw, PHY_REG(769, 23), data);
 		if (ret_val)
 			goto out;
 		e1e_rphy(hw, PHY_REG(769, 16), &data);
-<<<<<<< HEAD
-		data &= ~(1 << 12);
-=======
->>>>>>> 062c1825
 		data |= (1 << 13);
 		ret_val = e1e_wphy(hw, PHY_REG(769, 16), data);
 		if (ret_val)
@@ -1698,8 +1597,6 @@
 }
 
 /**
-<<<<<<< HEAD
-=======
  *  e1000_k1_gig_workaround_lv - K1 Si workaround
  *  @hw:   pointer to the HW structure
  *
@@ -1763,7 +1660,6 @@
 }
 
 /**
->>>>>>> 062c1825
  *  e1000_lan_init_done_ich8lan - Check for PHY config completion
  *  @hw: pointer to the HW structure
  *
@@ -1806,12 +1702,9 @@
 
 	if (e1000_check_reset_block(hw))
 		goto out;
-<<<<<<< HEAD
-=======
 
 	/* Allow time for h/w to get to quiescent state after reset */
 	msleep(10);
->>>>>>> 062c1825
 
 	/* Perform any necessary post-reset workarounds */
 	switch (hw->mac.type) {
@@ -1840,8 +1733,6 @@
 
 	/* Configure the LCD with the OEM bits in NVM */
 	ret_val = e1000_oem_bits_config_ich8lan(hw, true);
-<<<<<<< HEAD
-=======
 
 	/* Ungate automatic PHY configuration on non-managed 82579 */
 	if ((hw->mac.type == e1000_pch2lan) &&
@@ -1849,7 +1740,6 @@
 		msleep(10);
 		e1000_gate_hw_phy_config_ich8lan(hw, false);
 	}
->>>>>>> 062c1825
 
 out:
 	return ret_val;
@@ -1867,14 +1757,11 @@
 {
 	s32 ret_val = 0;
 
-<<<<<<< HEAD
-=======
 	/* Gate automatic PHY configuration by hardware on non-managed 82579 */
 	if ((hw->mac.type == e1000_pch2lan) &&
 	    !(er32(FWSM) & E1000_ICH_FWSM_FW_VALID))
 		e1000_gate_hw_phy_config_ich8lan(hw, true);
 
->>>>>>> 062c1825
 	ret_val = e1000e_phy_hw_reset_generic(hw);
 	if (ret_val)
 		goto out;
@@ -3703,10 +3590,6 @@
 	phy_ctrl |= E1000_PHY_CTRL_D0A_LPLU | E1000_PHY_CTRL_GBE_DISABLE;
 	ew32(PHY_CTRL, phy_ctrl);
 
-<<<<<<< HEAD
-	if (hw->mac.type >= e1000_pchlan)
-		e1000_phy_hw_reset_ich8lan(hw);
-=======
 	if (hw->mac.type >= e1000_pchlan) {
 		e1000_oem_bits_config_ich8lan(hw, true);
 		ret_val = hw->phy.ops.acquire(hw);
@@ -3715,7 +3598,6 @@
 		e1000_write_smbus_addr(hw);
 		hw->phy.ops.release(hw);
 	}
->>>>>>> 062c1825
 }
 
 /**
