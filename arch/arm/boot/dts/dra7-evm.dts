--- conflicted
+++ resolved
@@ -658,7 +658,6 @@
 	pinctrl-2 = <&dcan1_pins_default>;
 };
 
-<<<<<<< HEAD
 &vin1a {
 	vin1a_ep: endpoint@0 {
 		slave-mode;
@@ -692,7 +691,8 @@
 
 	/* Not used for audio, only AXR2 pin is used as GPIO */
 	status = "okay";
-=======
+};
+
 &ipu2 {
 	status = "okay";
 	memory-region = <&ipu2_memory_region>;
@@ -711,5 +711,4 @@
 &dsp2 {
 	status = "okay";
 	memory-region = <&dsp2_memory_region>;
->>>>>>> 8a953aee
 };