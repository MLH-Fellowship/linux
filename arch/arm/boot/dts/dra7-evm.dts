/*
 * Copyright (C) 2013 Texas Instruments Incorporated - http://www.ti.com/
 *
 * This program is free software; you can redistribute it and/or modify
 * it under the terms of the GNU General Public License version 2 as
 * published by the Free Software Foundation.
 */
/dts-v1/;

#include "dra74x.dtsi"
#include <dt-bindings/gpio/gpio.h>
#include <dt-bindings/clk/ti-dra7-atl.h>

/ {
	model = "TI DRA742";
	compatible = "ti,dra7-evm", "ti,dra742", "ti,dra74", "ti,dra7";

	memory {
		device_type = "memory";
		reg = <0x80000000 0x60000000>; /* 1536 MB */
	};

<<<<<<< HEAD
	evm_3v3_sd: fixedregulator-sd {
=======
	reserved-memory {
		#address-cells = <1>;
		#size-cells = <1>;
		ranges;

		ipu2_cma_pool: ipu2_cma@95800000 {
			compatible = "shared-dma-pool";
			reg = <0x95800000 0x3800000>;
			reusable;
			status = "okay";
		};

		dsp1_cma_pool: dsp1_cma@99000000 {
			compatible = "shared-dma-pool";
			reg = <0x99000000 0x4000000>;
			reusable;
			status = "okay";
		};

		ipu1_cma_pool: ipu1_cma@9d000000 {
			compatible = "shared-dma-pool";
			reg = <0x9d000000 0x2000000>;
			reusable;
			status = "okay";
		};

		dsp2_cma_pool: dsp2_cma@9f000000 {
			compatible = "shared-dma-pool";
			reg = <0x9f000000 0x800000>;
			reusable;
			status = "okay";
		};
	};

	mmc2_3v3: fixedregulator-mmc2 {
>>>>>>> c068ec5c
		compatible = "regulator-fixed";
		regulator-name = "evm_3v3_sd";
		regulator-min-microvolt = <3300000>;
		regulator-max-microvolt = <3300000>;
		enable-active-high;
		gpio = <&pcf_gpio_21 5 GPIO_ACTIVE_HIGH>;
	};

	evm_3v3_sw: fixedregulator-evm_3v3_sw {
		compatible = "regulator-fixed";
		regulator-name = "evm_3v3_sw";
		vin-supply = <&sysen1>;
		regulator-min-microvolt = <3300000>;
		regulator-max-microvolt = <3300000>;
	};

	aic_dvdd: fixedregulator-aic_dvdd {
		/* TPS77018DBVT */
		compatible = "regulator-fixed";
		regulator-name = "aic_dvdd";
		vin-supply = <&evm_3v3_sw>;
		regulator-min-microvolt = <1800000>;
		regulator-max-microvolt = <1800000>;
	};

	vmmcwl_fixed: fixedregulator-mmcwl {
		compatible = "regulator-fixed";
		regulator-name = "vmmcwl_fixed";
		regulator-min-microvolt = <1800000>;
		regulator-max-microvolt = <1800000>;
		gpio = <&gpio5 8 0>;	/* gpio5_8 */
		startup-delay-us = <70000>;
		enable-active-high;
	};

	kim {
		compatible = "kim";
		nshutdown_gpio = <132>;
		dev_name = "/dev/ttyS2";
		flow_cntrl = <1>;
		baud_rate = <3686400>;
	};

	btwilink {
		compatible = "btwilink";
	};

	extcon_usb1: extcon_usb1 {
		compatible = "linux,extcon-usb-gpio";
		id-gpio = <&pcf_gpio_21 1 GPIO_ACTIVE_HIGH>;
	};

	extcon_usb2: extcon_usb2 {
		compatible = "linux,extcon-usb-gpio";
		id-gpio = <&pcf_gpio_21 2 GPIO_ACTIVE_HIGH>;
	};

	vtt_fixed: fixedregulator-vtt {
		compatible = "regulator-fixed";
		regulator-name = "vtt_fixed";
		regulator-min-microvolt = <1350000>;
		regulator-max-microvolt = <1350000>;
		regulator-always-on;
		regulator-boot-on;
		enable-active-high;
		vin-supply = <&sysen2>;
		gpio = <&gpio7 11 GPIO_ACTIVE_HIGH>;
	};

	sound0: sound@0 {
		compatible = "simple-audio-card";
		simple-audio-card,name = "DRA7xx-EVM";
		simple-audio-card,widgets =
			"Headphone", "Headphone Jack",
			"Line", "Line Out",
			"Microphone", "Mic Jack",
			"Line", "Line In";
		simple-audio-card,routing =
			"Headphone Jack",       "HPLOUT",
			"Headphone Jack",       "HPROUT",
			"Line Out",		"LLOUT",
			"Line Out",		"RLOUT",
			"MIC3L",		"Mic Jack",
			"MIC3R",		"Mic Jack",
			"Mic Jack",		"Mic Bias",
			"LINE1L",               "Line In",
			"LINE1R",               "Line In";
		simple-audio-card,format = "dsp_b";
		simple-audio-card,bitclock-master = <&sound0_master>;
		simple-audio-card,frame-master = <&sound0_master>;
		simple-audio-card,bitclock-inversion;

		sound0_master: simple-audio-card,cpu {
			sound-dai = <&mcasp3>;
			system-clock-frequency = <5644800>;
		};

		simple-audio-card,codec {
			sound-dai = <&tlv320aic3106>;
			clocks = <&atl_clkin2_ck>;
		};
	};

	aliases {
		display0 = &tlc59108;
		display1 = &hdmi0;

		sound0 = &sound0;
		sound1 = &hdmi;
	};

	hdmi0: connector@1 {
		compatible = "hdmi-connector";
		label = "hdmi";

		type = "a";

		port {
			hdmi_connector_in: endpoint {
				remote-endpoint = <&tpd12s015_out>;
			};
		};
	};

	tpd12s015: encoder@1 {
		compatible = "ti,dra7evm-tpd12s015";

		pinctrl-names = "i2c", "ddc";
		pinctrl-0 = <&hdmi_i2c_sel_pin &hdmi_i2c_pins_i2c>;
		pinctrl-1 = <&hdmi_i2c_sel_pin &hdmi_i2c_pins_ddc>;

		ddc-i2c-bus = <&i2c2>;
		mcasp-gpio = <&mcasp8>;

		gpios = <&pcf_hdmi 4 0>,	/* P4, CT CP HPD */
			<&pcf_hdmi 5 0>,	/* P5, LS OE */
			<&gpio7 12 0>;	/* gpio7_12/sp1_cs2, HPD */

		ports {
			#address-cells = <1>;
			#size-cells = <0>;

			port@0 {
				reg = <0>;

				tpd12s015_in: endpoint@0 {
					remote-endpoint = <&hdmi_out>;
				};
			};

			port@1 {
				reg = <1>;

				tpd12s015_out: endpoint@0 {
					remote-endpoint = <&hdmi_connector_in>;
				};
			};
		};
	};
};

&dra7_pmx_core {
	hdmi_i2c_sel_pin: pinmux_hdmi_i2c_sel_pin {
		pinctrl-single,pins = <
			/* this pin is used as a GPIO via mcasp */
			0x2fc   (PIN_OUTPUT | MUX_MODE1) /* mcasp8_axr2 */
		>;
	};

	hdmi_i2c_pins_i2c: pinmux_hdmi_i2c_pins_default {
		pinctrl-single,pins = <
			0x408   (PIN_INPUT | MUX_MODE0) /* i2c2_sda.i2c2_sda */
			0x40c   (PIN_INPUT | MUX_MODE0) /* i2c2_scl.i2c2_scl */
		>;
	};

	hdmi_i2c_pins_ddc: pinmux_hdmi_i2c_pins_ddc {
		pinctrl-single,pins = <
			0x408   (PIN_INPUT | MUX_MODE1) /* i2c2_sda.hdmi1_ddc_scl */
			0x40c   (PIN_INPUT | MUX_MODE1) /* i2c2_scl.hdmi1_ddc_sda */
		>;
	};

	dcan1_pins_default: dcan1_pins_default {
		pinctrl-single,pins = <
			0x3d0   (PIN_OUTPUT_PULLUP | MUX_MODE0) /* dcan1_tx */
			0x418   (PULL_UP | MUX_MODE1) /* wakeup0.dcan1_rx */
		>;
	};

	dcan1_pins_sleep: dcan1_pins_sleep {
		pinctrl-single,pins = <
			0x3d0   (MUX_MODE15 | PULL_UP)  /* dcan1_tx.off */
			0x418   (MUX_MODE15 | PULL_UP)  /* wakeup0.off */
		>;
	};

	mmc1_pins_default: pinmux_mmc1_default_pins {
		pinctrl-single,pins = <
			0x354 (PIN_INPUT_PULLUP | MUX_MODE0)	/* mmc1_clk.clk */
			0x358 (PIN_INPUT_PULLUP | MUX_MODE0)	/* mmc1_cmd.cmd */
			0x35c (PIN_INPUT_PULLUP | MUX_MODE0)	/* mmc1_dat0.dat0 */
			0x360 (PIN_INPUT_PULLUP | MUX_MODE0)	/* mmc1_dat1.dat1 */
			0x364 (PIN_INPUT_PULLUP | MUX_MODE0)	/* mmc1_dat2.dat2 */
			0x368 (PIN_INPUT_PULLUP | MUX_MODE0)	/* mmc1_dat3.dat3 */
			0x36c (PIN_INPUT | MUX_MODE14)		/* mmc1sdcd.gpio187 */
		>;
	};

	mmc1_pins_sdr12: pinmux_mmc1_sdr12_pins {
		pinctrl-single,pins = <
			0x354 (PIN_INPUT_PULLUP | MUX_MODE0)	/* mmc1_clk.clk */
			0x358 (PIN_INPUT_PULLUP | MUX_MODE0)	/* mmc1_cmd.cmd */
			0x35c (PIN_INPUT_PULLUP | MUX_MODE0)	/* mmc1_dat0.dat0 */
			0x360 (PIN_INPUT_PULLUP | MUX_MODE0)	/* mmc1_dat1.dat1 */
			0x364 (PIN_INPUT_PULLUP | MUX_MODE0)	/* mmc1_dat2.dat2 */
			0x368 (PIN_INPUT_PULLUP | MUX_MODE0)	/* mmc1_dat3.dat3 */
		>;
	};

	mmc1_pins_hs: pinmux_mmc1_hs_pins {
		pinctrl-single,pins = <
			0x354 (PIN_INPUT_PULLUP | MUX_VIRTUAL_MODE11 | MUX_MODE0)	/* mmc1_clk.clk */
			0x358 (PIN_INPUT_PULLUP | MUX_VIRTUAL_MODE11 | MUX_MODE0)	/* mmc1_cmd.cmd */
			0x35c (PIN_INPUT_PULLUP | MUX_VIRTUAL_MODE11 | MUX_MODE0)	/* mmc1_dat0.dat0 */
			0x360 (PIN_INPUT_PULLUP | MUX_VIRTUAL_MODE11 | MUX_MODE0)	/* mmc1_dat1.dat1 */
			0x364 (PIN_INPUT_PULLUP | MUX_VIRTUAL_MODE11 | MUX_MODE0)	/* mmc1_dat2.dat2 */
			0x368 (PIN_INPUT_PULLUP | MUX_VIRTUAL_MODE11 | MUX_MODE0)	/* mmc1_dat3.dat3 */
		>;
	};

	mmc1_pins_sdr25: pinmux_mmc1_sdr25_pins {
		pinctrl-single,pins = <
			0x354 (PIN_INPUT_PULLUP | MUX_VIRTUAL_MODE11 | MUX_MODE0)	/* mmc1_clk.clk */
			0x358 (PIN_INPUT_PULLUP | MUX_VIRTUAL_MODE11 | MUX_MODE0)	/* mmc1_cmd.cmd */
			0x35c (PIN_INPUT_PULLUP | MUX_VIRTUAL_MODE11 | MUX_MODE0)	/* mmc1_dat0.dat0 */
			0x360 (PIN_INPUT_PULLUP | MUX_VIRTUAL_MODE11 | MUX_MODE0)	/* mmc1_dat1.dat1 */
			0x364 (PIN_INPUT_PULLUP | MUX_VIRTUAL_MODE11 | MUX_MODE0)	/* mmc1_dat2.dat2 */
			0x368 (PIN_INPUT_PULLUP | MUX_VIRTUAL_MODE11 | MUX_MODE0)	/* mmc1_dat3.dat3 */
		>;
	};

	mmc1_pins_sdr50: pinmux_mmc1_sdr50_pins {
		pinctrl-single,pins = <
			0x354 (PIN_INPUT_PULLUP | MUX_VIRTUAL_MODE10 | MUX_MODE0)	/* mmc1_clk.clk */
			0x358 (PIN_INPUT_PULLUP | MUX_VIRTUAL_MODE10 | MUX_MODE0)	/* mmc1_cmd.cmd */
			0x35c (PIN_INPUT_PULLUP | MUX_VIRTUAL_MODE10 | MUX_MODE0)	/* mmc1_dat0.dat0 */
			0x360 (PIN_INPUT_PULLUP | MUX_VIRTUAL_MODE10 | MUX_MODE0)	/* mmc1_dat1.dat1 */
			0x364 (PIN_INPUT_PULLUP | MUX_VIRTUAL_MODE10 | MUX_MODE0)	/* mmc1_dat2.dat2 */
			0x368 (PIN_INPUT_PULLUP | MUX_VIRTUAL_MODE10 | MUX_MODE0)	/* mmc1_dat3.dat3 */
		>;
	};

	mmc1_pins_ddr50: pinmux_mmc1_ddr50_pins {
		pinctrl-single,pins = <
			0x354 (PIN_INPUT_PULLUP | MANUAL_MODE | MUX_MODE0)	/* mmc1_clk.clk */
			0x358 (PIN_INPUT_PULLUP | MANUAL_MODE | MUX_MODE0)	/* mmc1_cmd.cmd */
			0x35c (PIN_INPUT_PULLUP | MANUAL_MODE | MUX_MODE0)	/* mmc1_dat0.dat0 */
			0x360 (PIN_INPUT_PULLUP | MANUAL_MODE | MUX_MODE0)	/* mmc1_dat1.dat1 */
			0x364 (PIN_INPUT_PULLUP | MANUAL_MODE | MUX_MODE0)	/* mmc1_dat2.dat2 */
			0x368 (PIN_INPUT_PULLUP | MANUAL_MODE | MUX_MODE0)	/* mmc1_dat3.dat3 */
		>;
	};

	mmc1_pins_ddr50: pinmux_mmc1_ddr50_pins {
		pinctrl-single,pins = <
			0x354 (PIN_INPUT_PULLUP | MANUAL_MODE | MUX_MODE0)	/* mmc1_clk.clk */
			0x358 (PIN_INPUT_PULLUP | MANUAL_MODE | MUX_MODE0)	/* mmc1_cmd.cmd */
			0x35c (PIN_INPUT_PULLUP | MANUAL_MODE | MUX_MODE0)	/* mmc1_dat0.dat0 */
			0x360 (PIN_INPUT_PULLUP | MANUAL_MODE | MUX_MODE0)	/* mmc1_dat1.dat1 */
			0x364 (PIN_INPUT_PULLUP | MANUAL_MODE | MUX_MODE0)	/* mmc1_dat2.dat2 */
			0x368 (PIN_INPUT_PULLUP | MANUAL_MODE | MUX_MODE0)	/* mmc1_dat3.dat3 */
		>;
	};

	mmc1_pins_sdr104: pinmux_mmc1_sdr104_pins {
		pinctrl-single,pins = <
			0x354 (PIN_INPUT_PULLUP | MANUAL_MODE | MUX_MODE0)	/* mmc1_clk.clk */
			0x358 (PIN_INPUT_PULLUP | MANUAL_MODE | MUX_MODE0)	/* mmc1_cmd.cmd */
			0x35c (PIN_INPUT_PULLUP | MANUAL_MODE | MUX_MODE0)	/* mmc1_dat0.dat0 */
			0x360 (PIN_INPUT_PULLUP | MANUAL_MODE | MUX_MODE0)	/* mmc1_dat1.dat1 */
			0x364 (PIN_INPUT_PULLUP | MANUAL_MODE | MUX_MODE0)	/* mmc1_dat2.dat2 */
			0x368 (PIN_INPUT_PULLUP | MANUAL_MODE | MUX_MODE0)	/* mmc1_dat3.dat3 */
		>;
	};

	mmc2_pins_default: mmc2_pins_default {
		pinctrl-single,pins = <
			0x9c (PIN_INPUT_PULLUP | MUX_MODE1)	/* gpmc_a23.mmc2_clk */
			0xb0 (PIN_INPUT_PULLUP | MUX_MODE1)	/* gpmc_cs1.mmc2_cmd */
			0xa0 (PIN_INPUT_PULLUP | MUX_MODE1)	/* gpmc_a24.mmc2_dat0 */
			0xa4 (PIN_INPUT_PULLUP | MUX_MODE1)	/* gpmc_a25.mmc2_dat1 */
			0xa8 (PIN_INPUT_PULLUP | MUX_MODE1)	/* gpmc_a26.mmc2_dat2 */
			0xac (PIN_INPUT_PULLUP | MUX_MODE1)	/* gpmc_a27.mmc2_dat3 */
			0x8c (PIN_INPUT_PULLUP | MUX_MODE1)	/* gpmc_a19.mmc2_dat4 */
			0x90 (PIN_INPUT_PULLUP | MUX_MODE1)	/* gpmc_a20.mmc2_dat5 */
			0x94 (PIN_INPUT_PULLUP | MUX_MODE1)	/* gpmc_a21.mmc2_dat6 */
			0x98 (PIN_INPUT_PULLUP | MUX_MODE1)	/* gpmc_a22.mmc2_dat7 */
		>;
	};

	mmc2_pins_hs: mmc2_pins_hs {
		pinctrl-single,pins = <
			0x9c (PIN_INPUT_PULLUP | MUX_MODE1)	/* gpmc_a23.mmc2_clk */
			0xb0 (PIN_INPUT_PULLUP | MUX_MODE1)	/* gpmc_cs1.mmc2_cmd */
			0xa0 (PIN_INPUT_PULLUP | MUX_MODE1)	/* gpmc_a24.mmc2_dat0 */
			0xa4 (PIN_INPUT_PULLUP | MUX_MODE1)	/* gpmc_a25.mmc2_dat1 */
			0xa8 (PIN_INPUT_PULLUP | MUX_MODE1)	/* gpmc_a26.mmc2_dat2 */
			0xac (PIN_INPUT_PULLUP | MUX_MODE1)	/* gpmc_a27.mmc2_dat3 */
			0x8c (PIN_INPUT_PULLUP | MUX_MODE1)	/* gpmc_a19.mmc2_dat4 */
			0x90 (PIN_INPUT_PULLUP | MUX_MODE1)	/* gpmc_a20.mmc2_dat5 */
			0x94 (PIN_INPUT_PULLUP | MUX_MODE1)	/* gpmc_a21.mmc2_dat6 */
			0x98 (PIN_INPUT_PULLUP | MUX_MODE1)	/* gpmc_a22.mmc2_dat7 */
		>;
	};

	mmc2_pins_ddr_1_8v: pinmux_mmc2_ddr_1_8v_pins {
		pinctrl-single,pins = <
			0x9c (PIN_INPUT_PULLUP | MANUAL_MODE | MUX_MODE1) /* gpmc_a23.mmc2_clk */
			0xb0 (PIN_INPUT_PULLUP | MANUAL_MODE | MUX_MODE1) /* gpmc_cs1.mmc2_cmd */
			0xa0 (PIN_INPUT_PULLUP | MANUAL_MODE | MUX_MODE1) /* gpmc_a24.mmc2_dat0 */
			0xa4 (PIN_INPUT_PULLUP | MANUAL_MODE | MUX_MODE1) /* gpmc_a25.mmc2_dat1 */
			0xa8 (PIN_INPUT_PULLUP | MANUAL_MODE | MUX_MODE1) /* gpmc_a26.mmc2_dat2 */
			0xac (PIN_INPUT_PULLUP | MANUAL_MODE | MUX_MODE1) /* gpmc_a27.mmc2_dat3 */
			0x8c (PIN_INPUT_PULLUP | MANUAL_MODE | MUX_MODE1) /* gpmc_a19.mmc2_dat4 */
			0x90 (PIN_INPUT_PULLUP | MANUAL_MODE | MUX_MODE1) /* gpmc_a20.mmc2_dat5 */
			0x94 (PIN_INPUT_PULLUP | MANUAL_MODE | MUX_MODE1) /* gpmc_a21.mmc2_dat6 */
			0x98 (PIN_INPUT_PULLUP | MANUAL_MODE | MUX_MODE1) /* gpmc_a22.mmc2_dat7 */
		>;
	};
};

&dra7_iodelay_core {
	mmc1_iodelay_ddr50_conf: mmc1_iodelay_ddr50_conf {
		pinctrl-single,pins = <
			0x618 (A_DELAY(572) | G_DELAY(540))	/* CFG_MMC1_CLK_IN */
			0x624 (A_DELAY(0) | G_DELAY(600))	/* CFG_MMC1_CMD_IN */
			0x630 (A_DELAY(403) | G_DELAY(120))	/* CFG_MMC1_DAT0_IN */
			0x63c (A_DELAY(23) | G_DELAY(60))	/* CFG_MMC1_DAT1_IN */
			0x648 (A_DELAY(25) | G_DELAY(60))	/* CFG_MMC1_DAT2_IN */
			0x654 (A_DELAY(0) | G_DELAY(0))		/* CFG_MMC1_DAT3_IN */
			0x620 (A_DELAY(1525) | G_DELAY(0))	/* CFG_MMC1_CLK_OUT */
			0x628 (A_DELAY(0) | G_DELAY(0))		/* CFG_MMC1_CMD_OEN */
			0x62c (A_DELAY(55) | G_DELAY(0))	/* CFG_MMC1_CMD_OUT */
			0x634 (A_DELAY(0) | G_DELAY(0))		/* CFG_MMC1_DAT0_OEN */
			0x638 (A_DELAY(0) | G_DELAY(0))		/* CFG_MMC1_DAT0_OUT */
			0x640 (A_DELAY(0) | G_DELAY(0))		/* CFG_MMC1_DAT1_OEN */
			0x644 (A_DELAY(0) | G_DELAY(0))		/* CFG_MMC1_DAT1_OUT */
			0x64c (A_DELAY(0) | G_DELAY(0))		/* CFG_MMC1_DAT2_OEN */
			0x650 (A_DELAY(0) | G_DELAY(0))		/* CFG_MMC1_DAT2_OUT */
			0x658 (A_DELAY(0) | G_DELAY(0))		/* CFG_MMC1_DAT3_OEN */
			0x65c (A_DELAY(0) | G_DELAY(0))		/* CFG_MMC1_DAT3_OUT */
		>;
	};

	mmc1_iodelay_sdr104_conf: mmc1_iodelay_sdr104_conf {
		pinctrl-single,pins = <
			0x620 (A_DELAY(1063) | G_DELAY(17))	/* CFG_MMC1_CLK_OUT */
			0x628 (A_DELAY(0) | G_DELAY(0))		/* CFG_MMC1_CMD_OEN */
			0x62c (A_DELAY(23) | G_DELAY(0))	/* CFG_MMC1_CMD_OUT */
			0x634 (A_DELAY(0) | G_DELAY(0))		/* CFG_MMC1_DAT0_OEN */
			0x638 (A_DELAY(0) | G_DELAY(0))		/* CFG_MMC1_DAT0_OUT */
			0x640 (A_DELAY(0) | G_DELAY(0))		/* CFG_MMC1_DAT1_OEN */
			0x644 (A_DELAY(2) | G_DELAY(0))		/* CFG_MMC1_DAT1_OUT */
			0x64c (A_DELAY(0) | G_DELAY(0))		/* CFG_MMC1_DAT2_OEN */
			0x650 (A_DELAY(0) | G_DELAY(0))		/* CFG_MMC1_DAT2_OUT */
			0x658 (A_DELAY(0) | G_DELAY(0))		/* CFG_MMC1_DAT3_OEN */
			0x65c (A_DELAY(0) | G_DELAY(0))		/* CFG_MMC1_DAT3_OUT */
		>;
	};

	mmc2_iodelay_ddr_1_8v_conf: mmc2_iodelay_ddr_1_8v_conf {
		pinctrl-single,pins = <
			0x18c (A_DELAY(0) | G_DELAY(0))		/* CFG_GPMC_A19_IN */
			0x1a4 (A_DELAY(274) | G_DELAY(240))	/* CFG_GPMC_A20_IN */
			0x1b0 (A_DELAY(0) | G_DELAY(60))	/* CFG_GPMC_A21_IN */
			0x1bc (A_DELAY(0) | G_DELAY(60))	/* CFG_GPMC_A22_IN */
			0x1c8 (A_DELAY(514) | G_DELAY(360))	/* CFG_GPMC_A23_IN */
			0x1d4 (A_DELAY(187) | G_DELAY(120))	/* CFG_GPMC_A24_IN */
			0x1e0 (A_DELAY(0) | G_DELAY(0))		/* CFG_GPMC_A25_IN */
			0x1ec (A_DELAY(0) | G_DELAY(60))	/* CFG_GPMC_A26_IN */
			0x1f8 (A_DELAY(121) | G_DELAY(60))	/* CFG_GPMC_A27_IN */
			0x360 (A_DELAY(0) | G_DELAY(0))		/* CFG_GPMC_CS1_IN */
			0x190 (A_DELAY(0) | G_DELAY(0))		/* CFG_GPMC_A19_OEN */
			0x194 (A_DELAY(174) | G_DELAY(0))	/* CFG_GPMC_A19_OUT */
			0x1a8 (A_DELAY(0) | G_DELAY(0))		/* CFG_GPMC_A20_OEN */
			0x1ac (A_DELAY(168) | G_DELAY(0))	/* CFG_GPMC_A20_OUT */
			0x1b4 (A_DELAY(0) | G_DELAY(0))		/* CFG_GPMC_A21_OEN */
			0x1b8 (A_DELAY(136) | G_DELAY(0))	/* CFG_GPMC_A21_OUT */
			0x1c0 (A_DELAY(0) | G_DELAY(0))		/* CFG_GPMC_A22_OEN */
			0x1c4 (A_DELAY(0) | G_DELAY(0))		/* CFG_GPMC_A22_OUT */
			0x1d0 (A_DELAY(879) | G_DELAY(0))	/* CFG_GPMC_A23_OUT */
			0x1d8 (A_DELAY(0) | G_DELAY(0))		/* CFG_GPMC_A24_OEN */
			0x1dc (A_DELAY(0) | G_DELAY(0))		/* CFG_GPMC_A24_OUT */
			0x1e4 (A_DELAY(0) | G_DELAY(0))		/* CFG_GPMC_A25_OEN */
			0x1e8 (A_DELAY(34) | G_DELAY(0))	/* CFG_GPMC_A25_OUT */
			0x1f0 (A_DELAY(0) | G_DELAY(0))		/* CFG_GPMC_A26_OEN */
			0x1f4 (A_DELAY(120) | G_DELAY(0))	/* CFG_GPMC_A26_OUT */
			0x1fc (A_DELAY(0) | G_DELAY(0))		/* CFG_GPMC_A27_OEN */
			0x200 (A_DELAY(0) | G_DELAY(0))		/* CFG_GPMC_A27_OUT */
			0x364 (A_DELAY(0) | G_DELAY(0))		/* CFG_GPMC_CS1_OEN */
			0x368 (A_DELAY(11) | G_DELAY(0))	/* CFG_GPMC_CS1_OUT */
		>;
	};
};

&i2c1 {
	status = "okay";
	clock-frequency = <400000>;

	tps659038: tps659038@58 {
		compatible = "ti,tps659038";
		reg = <0x58>;

		tps659038_pmic {
			compatible = "ti,tps659038-pmic";

			regulators {
				smps123_reg: smps123 {
					/* VDD_MPU */
					regulator-name = "smps123";
					regulator-min-microvolt = < 850000>;
					regulator-max-microvolt = <1250000>;
					regulator-always-on;
					regulator-boot-on;
				};

				smps45_reg: smps45 {
					/* VDD_DSPEVE */
					regulator-name = "smps45";
					regulator-min-microvolt = < 850000>;
					regulator-max-microvolt = <1150000>;
					regulator-always-on;
					regulator-boot-on;
				};

				smps6_reg: smps6 {
					/* VDD_GPU - over VDD_SMPS6 */
					regulator-name = "smps6";
					regulator-min-microvolt = <850000>;
					regulator-max-microvolt = <1250000>;
					regulator-always-on;
					regulator-boot-on;
				};

				smps7_reg: smps7 {
					/* CORE_VDD */
					regulator-name = "smps7";
					regulator-min-microvolt = <850000>;
					regulator-max-microvolt = <1060000>;
					regulator-always-on;
					regulator-boot-on;
				};

				smps8_reg: smps8 {
					/* VDD_IVAHD */
					regulator-name = "smps8";
					regulator-min-microvolt = < 850000>;
					regulator-max-microvolt = <1250000>;
					regulator-always-on;
					regulator-boot-on;
				};

				smps9_reg: smps9 {
					/* VDDS1V8 */
					regulator-name = "smps9";
					regulator-min-microvolt = <1800000>;
					regulator-max-microvolt = <1800000>;
					regulator-always-on;
					regulator-boot-on;
				};

				ldo1_reg: ldo1 {
					/* LDO1_OUT --> SDIO  */
					regulator-name = "ldo1";
					regulator-min-microvolt = <1800000>;
					regulator-max-microvolt = <3300000>;
					regulator-always-on;
					regulator-boot-on;
				};

				ldo2_reg: ldo2 {
					/* VDD_RTCIO */
					/* LDO2 -> VDDSHV5, LDO2 also goes to CAN_PHY_3V3 */
					regulator-name = "ldo2";
					regulator-min-microvolt = <3300000>;
					regulator-max-microvolt = <3300000>;
					regulator-always-on;
					regulator-boot-on;
				};

				ldo3_reg: ldo3 {
					/* VDDA_1V8_PHY */
					regulator-name = "ldo3";
					regulator-min-microvolt = <1800000>;
					regulator-max-microvolt = <1800000>;
					regulator-always-on;
					regulator-boot-on;
				};

				ldo9_reg: ldo9 {
					/* VDD_RTC */
					regulator-name = "ldo9";
					regulator-min-microvolt = <1050000>;
					regulator-max-microvolt = <1050000>;
					regulator-always-on;
					regulator-boot-on;
				};

				ldoln_reg: ldoln {
					/* VDDA_1V8_PLL */
					regulator-name = "ldoln";
					regulator-min-microvolt = <1800000>;
					regulator-max-microvolt = <1800000>;
					regulator-always-on;
					regulator-boot-on;
				};

				ldousb_reg: ldousb {
					/* VDDA_3V_USB: VDDA_USBHS33 */
					regulator-name = "ldousb";
					regulator-min-microvolt = <3300000>;
					regulator-max-microvolt = <3300000>;
					regulator-boot-on;
				};

				/* REGEN1 is unused */

				regen2: regen2 {
					/* Needed for PMIC internal resources */
					regulator-name = "regen2";
					regulator-boot-on;
					regulator-always-on;
				};

				/* REGEN3 is unused */

				sysen1: sysen1 {
					/* PMIC_REGEN_3V3 */
					regulator-name = "sysen1";
					regulator-boot-on;
					regulator-always-on;
				};

				sysen2: sysen2 {
					/* PMIC_REGEN_DDR */
					regulator-name = "sysen2";
					regulator-boot-on;
					regulator-always-on;
				};
			};
		};
	};

	pcf_lcd: gpio@20 {
		compatible = "nxp,pcf8575";
		reg = <0x20>;
		gpio-controller;
		#gpio-cells = <2>;
	};

	pcf_gpio_21: gpio@21 {
		compatible = "ti,pcf8575";
		reg = <0x21>;
		lines-initial-states = <0x1408>;
		gpio-controller;
		#gpio-cells = <2>;
		interrupt-parent = <&gpio6>;
		interrupts = <11 IRQ_TYPE_EDGE_FALLING>;
		interrupt-controller;
		#interrupt-cells = <2>;
	};

	tlv320aic3106: tlv320aic3106@18 {
		#sound-dai-cells = <0>;
		compatible = "ti,tlv320aic3106";
		reg = <0x19>;
		adc-settle-ms = <40>;
		ai3x-micbias-vg = <1>;		/* 2.0V */
		status = "okay";

		/* Regulators */
		AVDD-supply = <&evm_3v3_sw>;
		IOVDD-supply = <&evm_3v3_sw>;
		DRVDD-supply = <&evm_3v3_sw>;
		DVDD-supply = <&aic_dvdd>;
	};

	/* TLC chip for LCD panel power and backlight */
	tlc59108: tlc59108@40 {
		compatible = "ti,tlc59108-lp101";
		reg = <0x40>;
		enable-gpios = <&pcf_lcd 13 GPIO_ACTIVE_LOW>; /* P15, CON_LCD_PWR_DN */

		port {
			tlc_in: endpoint {
				remote-endpoint = <&dpi_out>;
			};
		};
	};
};

&i2c2 {
	status = "okay";
	clock-frequency = <400000>;

	pcf_hdmi: gpio@26 {
		compatible = "nxp,pcf8575";
		reg = <0x26>;
		gpio-controller;
		#gpio-cells = <2>;
		lines-initial-states = <0xffeb>;
		p1 {
			/* vin6_sel_s0: high: VIN6, low: audio */
			gpio-hog;
			gpios = <1 GPIO_ACTIVE_HIGH>;
			output-low;
			line-name = "vin6_sel_s0";
		};
	};

	ov10633@37 {
		compatible = "ovti,ov10633";
		reg = <0x37>;

		mux-gpios = <&pcf_hdmi 3 GPIO_ACTIVE_LOW>; /* CAM_FPD_MUX_S0 */
		port {
			onboardLI: endpoint {
				remote-endpoint = <&vin1a>;
				hsync-active = <1>;
				vsync-active = <1>;
				pclk-sample = <0>;
			};
		};
	};
};

&i2c3 {
	status = "okay";
	clock-frequency = <400000>;
};

&mcspi1 {
	status = "okay";
};

&mcspi2 {
	status = "okay";
};

&uart1 {
	status = "okay";
	interrupts-extended = <&crossbar_mpu GIC_SPI 67 IRQ_TYPE_LEVEL_HIGH>,
			      <&dra7_pmx_core 0x3e0>;
};

&uart2 {
	status = "okay";
};

&uart3 {
	status = "okay";
};

&mmc1 {
	status = "okay";
	vmmc-supply = <&evm_3v3_sd>;
	vmmc_aux-supply = <&ldo1_reg>;
	bus-width = <4>;
	/*
	 * SDCD signal is not being used here - using the fact that GPIO mode
	 * is always hardwired.
	 */
	cd-gpios = <&gpio6 27 0>;
	max-frequency = <96000000>;
	pinctrl-names = "default", "hs", "sdr12", "sdr25", "sdr50", "ddr50", "sdr104";
	pinctrl-0 = <&mmc1_pins_default>;
	pinctrl-1 = <&mmc1_pins_hs>;
	pinctrl-2 = <&mmc1_pins_sdr12>;
	pinctrl-3 = <&mmc1_pins_sdr25>;
	pinctrl-4 = <&mmc1_pins_sdr50>;
	pinctrl-5 = <&mmc1_pins_ddr50 &mmc1_iodelay_ddr50_conf>;
	pinctrl-6 = <&mmc1_pins_sdr104 &mmc1_iodelay_sdr104_conf>;
};

&mmc2 {
	status = "okay";
	vmmc-supply = <&evm_3v3_sw>;
	bus-width = <8>;
	max-frequency = <96000000>;
	/delete-property/ mmc-hs200-1_8v;
	pinctrl-names = "default", "hs", "ddr_1_8v";
	pinctrl-0 = <&mmc2_pins_default>;
	pinctrl-1 = <&mmc2_pins_hs>;
	pinctrl-2 = <&mmc2_pins_ddr_1_8v &mmc2_iodelay_ddr_1_8v_conf>;
};

&mmc4 {
	status = "okay";
	vmmc-supply = <&vmmcwl_fixed>;
	bus-width = <4>;
	cap-power-off-card;
	keep-power-in-suspend;
	ti,non-removable;

	#address-cells = <1>;
	#size-cells = <0>;
	wlcore: wlcore@0 {
		compatible = "ti,wl1835";
		reg = <2>;
		interrupt-parent = <&gpio5>;
		interrupts = <7 IRQ_TYPE_LEVEL_HIGH>;
	};
};

&cpu0 {
	cpu0-voltdm = <&voltdm_mpu>;
	voltage-tolerance = <1>;
};

&voltdm_mpu {
	vdd-supply = <&smps123_reg>;
};

&voltdm_dspeve {
	vdd-supply = <&smps45_reg>;
};

&voltdm_gpu {
	vdd-supply = <&smps6_reg>;
};

&voltdm_ivahd {
	vdd-supply = <&smps8_reg>;
};

&voltdm_core {
	vdd-supply = <&smps7_reg>;
};

&qspi {
	status = "okay";

	spi-max-frequency = <48000000>;
	m25p80@0 {
		compatible = "s25fl256s1";
		spi-max-frequency = <48000000>;
		reg = <0>;
		spi-tx-bus-width = <1>;
		spi-rx-bus-width = <4>;
		spi-cpol;
		spi-cpha;
		#address-cells = <1>;
		#size-cells = <1>;

		/* MTD partition table.
		 * The ROM checks the first four physical blocks
		 * for a valid file to boot and the flash here is
		 * 64KiB block size.
		 */
		partition@0 {
			label = "QSPI.SPL";
			reg = <0x00000000 0x000010000>;
		};
		partition@1 {
			label = "QSPI.SPL.backup1";
			reg = <0x00010000 0x00010000>;
		};
		partition@2 {
			label = "QSPI.SPL.backup2";
			reg = <0x00020000 0x00010000>;
		};
		partition@3 {
			label = "QSPI.SPL.backup3";
			reg = <0x00030000 0x00010000>;
		};
		partition@4 {
			label = "QSPI.u-boot";
			reg = <0x00040000 0x00100000>;
		};
		partition@5 {
			label = "QSPI.u-boot-spl-os";
			reg = <0x00140000 0x00080000>;
		};
		partition@6 {
			label = "QSPI.u-boot-env";
			reg = <0x001c0000 0x00010000>;
		};
		partition@7 {
			label = "QSPI.u-boot-env.backup1";
			reg = <0x001d0000 0x0010000>;
		};
		partition@8 {
			label = "QSPI.kernel";
			reg = <0x001e0000 0x0800000>;
		};
		partition@9 {
			label = "QSPI.file-system";
			reg = <0x009e0000 0x01620000>;
		};
	};
};

&omap_dwc3_1 {
	extcon = <&extcon_usb1>;
};

&omap_dwc3_2 {
	extcon = <&extcon_usb2>;
};

&usb1 {
	dr_mode = "otg";
};

&usb2 {
	dr_mode = "host";
};

&elm {
	status = "okay";
};

&gpmc {
	status = "disabled";
	ranges = <0 0 0x08000000 0x01000000>;	/* minimum GPMC partition = 16MB */
	nand@0,0 {
		compatible = "ti,omap2-nand";
		reg = <0 0 4>;		/* device IO registers */
		interrupt-parent = <&crossbar_mpu>;
		interrupts = <GIC_SPI 15 IRQ_TYPE_LEVEL_HIGH>;
		ready-gpio = <&gpmc 0 GPIO_ACTIVE_HIGH>; /* gpmc_wait0 pin */
		ti,nand-ecc-opt = "bch8";
		ti,elm-id = <&elm>;
		nand-bus-width = <16>;
		gpmc,device-width = <2>;
		gpmc,sync-clk-ps = <0>;
		gpmc,cs-on-ns = <0>;
		gpmc,cs-rd-off-ns = <80>;
		gpmc,cs-wr-off-ns = <80>;
		gpmc,adv-on-ns = <0>;
		gpmc,adv-rd-off-ns = <60>;
		gpmc,adv-wr-off-ns = <60>;
		gpmc,we-on-ns = <10>;
		gpmc,we-off-ns = <50>;
		gpmc,oe-on-ns = <4>;
		gpmc,oe-off-ns = <40>;
		gpmc,access-ns = <40>;
		gpmc,wr-access-ns = <80>;
		gpmc,rd-cycle-ns = <80>;
		gpmc,wr-cycle-ns = <80>;
		gpmc,bus-turnaround-ns = <0>;
		gpmc,cycle2cycle-delay-ns = <0>;
		gpmc,clk-activation-ns = <0>;
		gpmc,wait-monitoring-ns = <0>;
		gpmc,wr-data-mux-bus-ns = <0>;
		/* MTD partition table */
		/* All SPL-* partitions are sized to minimal length
		 * which can be independently programmable. For
		 * NAND flash this is equal to size of erase-block */
		#address-cells = <1>;
		#size-cells = <1>;
		partition@0 {
			label = "NAND.SPL";
			reg = <0x00000000 0x000020000>;
		};
		partition@1 {
			label = "NAND.SPL.backup1";
			reg = <0x00020000 0x00020000>;
		};
		partition@2 {
			label = "NAND.SPL.backup2";
			reg = <0x00040000 0x00020000>;
		};
		partition@3 {
			label = "NAND.SPL.backup3";
			reg = <0x00060000 0x00020000>;
		};
		partition@4 {
			label = "NAND.u-boot-spl-os";
			reg = <0x00080000 0x00040000>;
		};
		partition@5 {
			label = "NAND.u-boot";
			reg = <0x000c0000 0x00100000>;
		};
		partition@6 {
			label = "NAND.u-boot-env";
			reg = <0x001c0000 0x00020000>;
		};
		partition@7 {
			label = "NAND.u-boot-env.backup1";
			reg = <0x001e0000 0x00020000>;
		};
		partition@8 {
			label = "NAND.kernel";
			reg = <0x00200000 0x00800000>;
		};
		partition@9 {
			label = "NAND.file-system";
			reg = <0x00a00000 0x0f600000>;
		};
	};
};

&usb2_phy1 {
	phy-supply = <&ldousb_reg>;
};

&usb2_phy2 {
	phy-supply = <&ldousb_reg>;
};

&gpio7 {
	ti,no-reset-on-init;
	ti,no-idle-on-init;
};

&mac {
	status = "okay";
	dual_emac;
};

&cpsw_emac0 {
	phy_id = <&davinci_mdio>, <2>;
	phy-mode = "rgmii";
	dual_emac_res_vlan = <1>;
};

&cpsw_emac1 {
	phy_id = <&davinci_mdio>, <3>;
	phy-mode = "rgmii";
	dual_emac_res_vlan = <2>;
};

&dcan1 {
	status = "ok";
<<<<<<< HEAD
	pinctrl-names = "default", "sleep", "active";
	pinctrl-0 = <&dcan1_pins_sleep>;
	pinctrl-1 = <&dcan1_pins_sleep>;
	pinctrl-2 = <&dcan1_pins_default>;
};

&atl {
	status = "okay";

	atl2 {
		bws = <DRA7_ATL_WS_MCASP2_FSX>;
		aws = <DRA7_ATL_WS_MCASP3_FSX>;
	};
};

&mcasp3 {
	#sound-dai-cells = <0>;

	fck_parent = "atl_clkin2_ck";

	status = "okay";

	op-mode = <0>;          /* MCASP_IIS_MODE */
	tdm-slots = <2>;
	/* 4 serializer */
	serial-dir = <  /* 0: INACTIVE, 1: TX, 2: RX */
		1 2 0 0
	>;
};

&mcasp8 {
	/* not used for audio. only the AXR2 pin is used as GPIO */
	status = "okay";
};

&dss {
	status = "ok";

	vdda_video-supply = <&ldoln_reg>;

	ports {
		#address-cells = <1>;
		#size-cells = <0>;

		port {
			reg = <0>;

			dpi_out: endpoint {
				remote-endpoint = <&tlc_in>;
				data-lines = <24>;
			};
		};
	};
};

&hdmi {
	status = "ok";
	vdda-supply = <&ldo3_reg>;

	port {
		hdmi_out: endpoint {
			remote-endpoint = <&tpd12s015_in>;
		};
	};
};

&vip1 {
	status = "okay";
};

&vin1a {
	endpoint@0 {
		slave-mode;
		remote-endpoint = <&onboardLI>;
	};
=======
};

&mailbox5 {
	status = "okay";
	mbox_ipu1_ipc3x: mbox_ipu1_ipc3x {
		status = "okay";
	};
	mbox_dsp1_ipc3x: mbox_dsp1_ipc3x {
		status = "okay";
	};
};

&mailbox6 {
	status = "okay";
	mbox_ipu2_ipc3x: mbox_ipu2_ipc3x {
		status = "okay";
	};
	mbox_dsp2_ipc3x: mbox_dsp2_ipc3x {
		status = "okay";
	};
};

&mmu0_dsp1 {
	status = "okay";
};

&mmu1_dsp1 {
	status = "okay";
};

&mmu0_dsp2 {
	status = "okay";
};

&mmu1_dsp2 {
	status = "okay";
};

&mmu_ipu1 {
	status = "okay";
};

&mmu_ipu2 {
	status = "okay";
};

&ipu2 {
	status = "okay";
	memory-region = <&ipu2_cma_pool>;
	mboxes = <&mailbox6 &mbox_ipu2_ipc3x>;
	timers = <&timer3>;
	watchdog-timers = <&timer4>, <&timer9>;
};

&ipu1 {
	status = "okay";
	memory-region = <&ipu1_cma_pool>;
	mboxes = <&mailbox5 &mbox_ipu1_ipc3x>;
	timers = <&timer11>;
};

&dsp1 {
	status = "okay";
	memory-region = <&dsp1_cma_pool>;
	mboxes = <&mailbox5 &mbox_dsp1_ipc3x>;
	timers = <&timer5>;
};

&dsp2 {
	status = "okay";
	memory-region = <&dsp2_cma_pool>;
	mboxes = <&mailbox6 &mbox_dsp2_ipc3x>;
	timers = <&timer6>;
>>>>>>> c068ec5c
};<|MERGE_RESOLUTION|>--- conflicted
+++ resolved
@@ -20,9 +20,6 @@
 		reg = <0x80000000 0x60000000>; /* 1536 MB */
 	};
 
-<<<<<<< HEAD
-	evm_3v3_sd: fixedregulator-sd {
-=======
 	reserved-memory {
 		#address-cells = <1>;
 		#size-cells = <1>;
@@ -57,8 +54,7 @@
 		};
 	};
 
-	mmc2_3v3: fixedregulator-mmc2 {
->>>>>>> c068ec5c
+	evm_3v3_sd: fixedregulator-sd {
 		compatible = "regulator-fixed";
 		regulator-name = "evm_3v3_sd";
 		regulator-min-microvolt = <3300000>;
@@ -996,7 +992,6 @@
 
 &dcan1 {
 	status = "ok";
-<<<<<<< HEAD
 	pinctrl-names = "default", "sleep", "active";
 	pinctrl-0 = <&dcan1_pins_sleep>;
 	pinctrl-1 = <&dcan1_pins_sleep>;
@@ -1072,7 +1067,6 @@
 		slave-mode;
 		remote-endpoint = <&onboardLI>;
 	};
-=======
 };
 
 &mailbox5 {
@@ -1146,5 +1140,4 @@
 	memory-region = <&dsp2_cma_pool>;
 	mboxes = <&mailbox6 &mbox_dsp2_ipc3x>;
 	timers = <&timer6>;
->>>>>>> c068ec5c
 };