/*
 * Copyright (C) 2007 Oracle.  All rights reserved.
 *
 * This program is free software; you can redistribute it and/or
 * modify it under the terms of the GNU General Public
 * License v2 as published by the Free Software Foundation.
 *
 * This program is distributed in the hope that it will be useful,
 * but WITHOUT ANY WARRANTY; without even the implied warranty of
 * MERCHANTABILITY or FITNESS FOR A PARTICULAR PURPOSE.  See the GNU
 * General Public License for more details.
 *
 * You should have received a copy of the GNU General Public
 * License along with this program; if not, write to the
 * Free Software Foundation, Inc., 59 Temple Place - Suite 330,
 * Boston, MA 021110-1307, USA.
 */

#include <linux/kernel.h>
#include <linux/bio.h>
#include <linux/buffer_head.h>
#include <linux/file.h>
#include <linux/fs.h>
#include <linux/fsnotify.h>
#include <linux/pagemap.h>
#include <linux/highmem.h>
#include <linux/time.h>
#include <linux/init.h>
#include <linux/string.h>
#include <linux/backing-dev.h>
#include <linux/mount.h>
#include <linux/mpage.h>
#include <linux/namei.h>
#include <linux/swap.h>
#include <linux/writeback.h>
#include <linux/statfs.h>
#include <linux/compat.h>
#include <linux/bit_spinlock.h>
#include <linux/security.h>
#include <linux/xattr.h>
#include <linux/vmalloc.h>
#include <linux/slab.h>
#include <linux/blkdev.h>
#include "compat.h"
#include "ctree.h"
#include "disk-io.h"
#include "transaction.h"
#include "btrfs_inode.h"
#include "ioctl.h"
#include "print-tree.h"
#include "volumes.h"
#include "locking.h"

/* Mask out flags that are inappropriate for the given type of inode. */
static inline __u32 btrfs_mask_flags(umode_t mode, __u32 flags)
{
	if (S_ISDIR(mode))
		return flags;
	else if (S_ISREG(mode))
		return flags & ~FS_DIRSYNC_FL;
	else
		return flags & (FS_NODUMP_FL | FS_NOATIME_FL);
}

/*
 * Export inode flags to the format expected by the FS_IOC_GETFLAGS ioctl.
 */
static unsigned int btrfs_flags_to_ioctl(unsigned int flags)
{
	unsigned int iflags = 0;

	if (flags & BTRFS_INODE_SYNC)
		iflags |= FS_SYNC_FL;
	if (flags & BTRFS_INODE_IMMUTABLE)
		iflags |= FS_IMMUTABLE_FL;
	if (flags & BTRFS_INODE_APPEND)
		iflags |= FS_APPEND_FL;
	if (flags & BTRFS_INODE_NODUMP)
		iflags |= FS_NODUMP_FL;
	if (flags & BTRFS_INODE_NOATIME)
		iflags |= FS_NOATIME_FL;
	if (flags & BTRFS_INODE_DIRSYNC)
		iflags |= FS_DIRSYNC_FL;

	return iflags;
}

/*
 * Update inode->i_flags based on the btrfs internal flags.
 */
void btrfs_update_iflags(struct inode *inode)
{
	struct btrfs_inode *ip = BTRFS_I(inode);

	inode->i_flags &= ~(S_SYNC|S_APPEND|S_IMMUTABLE|S_NOATIME|S_DIRSYNC);

	if (ip->flags & BTRFS_INODE_SYNC)
		inode->i_flags |= S_SYNC;
	if (ip->flags & BTRFS_INODE_IMMUTABLE)
		inode->i_flags |= S_IMMUTABLE;
	if (ip->flags & BTRFS_INODE_APPEND)
		inode->i_flags |= S_APPEND;
	if (ip->flags & BTRFS_INODE_NOATIME)
		inode->i_flags |= S_NOATIME;
	if (ip->flags & BTRFS_INODE_DIRSYNC)
		inode->i_flags |= S_DIRSYNC;
}

/*
 * Inherit flags from the parent inode.
 *
 * Unlike extN we don't have any flags we don't want to inherit currently.
 */
void btrfs_inherit_iflags(struct inode *inode, struct inode *dir)
{
	unsigned int flags;

	if (!dir)
		return;

	flags = BTRFS_I(dir)->flags;

	if (S_ISREG(inode->i_mode))
		flags &= ~BTRFS_INODE_DIRSYNC;
	else if (!S_ISDIR(inode->i_mode))
		flags &= (BTRFS_INODE_NODUMP | BTRFS_INODE_NOATIME);

	BTRFS_I(inode)->flags = flags;
	btrfs_update_iflags(inode);
}

static int btrfs_ioctl_getflags(struct file *file, void __user *arg)
{
	struct btrfs_inode *ip = BTRFS_I(file->f_path.dentry->d_inode);
	unsigned int flags = btrfs_flags_to_ioctl(ip->flags);

	if (copy_to_user(arg, &flags, sizeof(flags)))
		return -EFAULT;
	return 0;
}

static int check_flags(unsigned int flags)
{
	if (flags & ~(FS_IMMUTABLE_FL | FS_APPEND_FL | \
		      FS_NOATIME_FL | FS_NODUMP_FL | \
		      FS_SYNC_FL | FS_DIRSYNC_FL | \
		      FS_NOCOMP_FL | FS_COMPR_FL | \
		      FS_NOCOW_FL | FS_COW_FL))
		return -EOPNOTSUPP;

	if ((flags & FS_NOCOMP_FL) && (flags & FS_COMPR_FL))
		return -EINVAL;

	if ((flags & FS_NOCOW_FL) && (flags & FS_COW_FL))
		return -EINVAL;

	return 0;
}

static int btrfs_ioctl_setflags(struct file *file, void __user *arg)
{
	struct inode *inode = file->f_path.dentry->d_inode;
	struct btrfs_inode *ip = BTRFS_I(inode);
	struct btrfs_root *root = ip->root;
	struct btrfs_trans_handle *trans;
	unsigned int flags, oldflags;
	int ret;

	if (btrfs_root_readonly(root))
		return -EROFS;

	if (copy_from_user(&flags, arg, sizeof(flags)))
		return -EFAULT;

	ret = check_flags(flags);
	if (ret)
		return ret;

	if (!inode_owner_or_capable(inode))
		return -EACCES;

	mutex_lock(&inode->i_mutex);

	flags = btrfs_mask_flags(inode->i_mode, flags);
	oldflags = btrfs_flags_to_ioctl(ip->flags);
	if ((flags ^ oldflags) & (FS_APPEND_FL | FS_IMMUTABLE_FL)) {
		if (!capable(CAP_LINUX_IMMUTABLE)) {
			ret = -EPERM;
			goto out_unlock;
		}
	}

	ret = mnt_want_write(file->f_path.mnt);
	if (ret)
		goto out_unlock;

	if (flags & FS_SYNC_FL)
		ip->flags |= BTRFS_INODE_SYNC;
	else
		ip->flags &= ~BTRFS_INODE_SYNC;
	if (flags & FS_IMMUTABLE_FL)
		ip->flags |= BTRFS_INODE_IMMUTABLE;
	else
		ip->flags &= ~BTRFS_INODE_IMMUTABLE;
	if (flags & FS_APPEND_FL)
		ip->flags |= BTRFS_INODE_APPEND;
	else
		ip->flags &= ~BTRFS_INODE_APPEND;
	if (flags & FS_NODUMP_FL)
		ip->flags |= BTRFS_INODE_NODUMP;
	else
		ip->flags &= ~BTRFS_INODE_NODUMP;
	if (flags & FS_NOATIME_FL)
		ip->flags |= BTRFS_INODE_NOATIME;
	else
		ip->flags &= ~BTRFS_INODE_NOATIME;
	if (flags & FS_DIRSYNC_FL)
		ip->flags |= BTRFS_INODE_DIRSYNC;
	else
		ip->flags &= ~BTRFS_INODE_DIRSYNC;

	/*
	 * The COMPRESS flag can only be changed by users, while the NOCOMPRESS
	 * flag may be changed automatically if compression code won't make
	 * things smaller.
	 */
	if (flags & FS_NOCOMP_FL) {
		ip->flags &= ~BTRFS_INODE_COMPRESS;
		ip->flags |= BTRFS_INODE_NOCOMPRESS;
	} else if (flags & FS_COMPR_FL) {
		ip->flags |= BTRFS_INODE_COMPRESS;
		ip->flags &= ~BTRFS_INODE_NOCOMPRESS;
	}
	if (flags & FS_NOCOW_FL)
		ip->flags |= BTRFS_INODE_NODATACOW;
	else if (flags & FS_COW_FL)
		ip->flags &= ~BTRFS_INODE_NODATACOW;

	trans = btrfs_join_transaction(root, 1);
	BUG_ON(IS_ERR(trans));

	ret = btrfs_update_inode(trans, root, inode);
	BUG_ON(ret);

	btrfs_update_iflags(inode);
	inode->i_ctime = CURRENT_TIME;
	btrfs_end_transaction(trans, root);

	mnt_drop_write(file->f_path.mnt);

	ret = 0;
 out_unlock:
	mutex_unlock(&inode->i_mutex);
	return ret;
}

static int btrfs_ioctl_getversion(struct file *file, int __user *arg)
{
	struct inode *inode = file->f_path.dentry->d_inode;

	return put_user(inode->i_generation, arg);
}

static noinline int btrfs_ioctl_fitrim(struct file *file, void __user *arg)
{
	struct btrfs_root *root = fdentry(file)->d_sb->s_fs_info;
	struct btrfs_fs_info *fs_info = root->fs_info;
	struct btrfs_device *device;
	struct request_queue *q;
	struct fstrim_range range;
	u64 minlen = ULLONG_MAX;
	u64 num_devices = 0;
	int ret;

	if (!capable(CAP_SYS_ADMIN))
		return -EPERM;

	mutex_lock(&fs_info->fs_devices->device_list_mutex);
	list_for_each_entry(device, &fs_info->fs_devices->devices, dev_list) {
		if (!device->bdev)
			continue;
		q = bdev_get_queue(device->bdev);
		if (blk_queue_discard(q)) {
			num_devices++;
			minlen = min((u64)q->limits.discard_granularity,
				     minlen);
		}
	}
	mutex_unlock(&fs_info->fs_devices->device_list_mutex);
	if (!num_devices)
		return -EOPNOTSUPP;

	if (copy_from_user(&range, arg, sizeof(range)))
		return -EFAULT;

	range.minlen = max(range.minlen, minlen);
	ret = btrfs_trim_fs(root, &range);
	if (ret < 0)
		return ret;

	if (copy_to_user(arg, &range, sizeof(range)))
		return -EFAULT;

	return 0;
}

static noinline int create_subvol(struct btrfs_root *root,
				  struct dentry *dentry,
				  char *name, int namelen,
				  u64 *async_transid)
{
	struct btrfs_trans_handle *trans;
	struct btrfs_key key;
	struct btrfs_root_item root_item;
	struct btrfs_inode_item *inode_item;
	struct extent_buffer *leaf;
	struct btrfs_root *new_root;
	struct dentry *parent = dget_parent(dentry);
	struct inode *dir;
	int ret;
	int err;
	u64 objectid;
	u64 new_dirid = BTRFS_FIRST_FREE_OBJECTID;
	u64 index = 0;

	ret = btrfs_find_free_objectid(NULL, root->fs_info->tree_root,
				       0, &objectid);
	if (ret) {
		dput(parent);
		return ret;
	}

	dir = parent->d_inode;

	/*
	 * 1 - inode item
	 * 2 - refs
	 * 1 - root item
	 * 2 - dir items
	 */
	trans = btrfs_start_transaction(root, 6);
	if (IS_ERR(trans)) {
		dput(parent);
		return PTR_ERR(trans);
	}

	leaf = btrfs_alloc_free_block(trans, root, root->leafsize,
				      0, objectid, NULL, 0, 0, 0);
	if (IS_ERR(leaf)) {
		ret = PTR_ERR(leaf);
		goto fail;
	}

	memset_extent_buffer(leaf, 0, 0, sizeof(struct btrfs_header));
	btrfs_set_header_bytenr(leaf, leaf->start);
	btrfs_set_header_generation(leaf, trans->transid);
	btrfs_set_header_backref_rev(leaf, BTRFS_MIXED_BACKREF_REV);
	btrfs_set_header_owner(leaf, objectid);

	write_extent_buffer(leaf, root->fs_info->fsid,
			    (unsigned long)btrfs_header_fsid(leaf),
			    BTRFS_FSID_SIZE);
	write_extent_buffer(leaf, root->fs_info->chunk_tree_uuid,
			    (unsigned long)btrfs_header_chunk_tree_uuid(leaf),
			    BTRFS_UUID_SIZE);
	btrfs_mark_buffer_dirty(leaf);

	inode_item = &root_item.inode;
	memset(inode_item, 0, sizeof(*inode_item));
	inode_item->generation = cpu_to_le64(1);
	inode_item->size = cpu_to_le64(3);
	inode_item->nlink = cpu_to_le32(1);
	inode_item->nbytes = cpu_to_le64(root->leafsize);
	inode_item->mode = cpu_to_le32(S_IFDIR | 0755);

	root_item.flags = 0;
	root_item.byte_limit = 0;
	inode_item->flags = cpu_to_le64(BTRFS_INODE_ROOT_ITEM_INIT);

	btrfs_set_root_bytenr(&root_item, leaf->start);
	btrfs_set_root_generation(&root_item, trans->transid);
	btrfs_set_root_level(&root_item, 0);
	btrfs_set_root_refs(&root_item, 1);
	btrfs_set_root_used(&root_item, leaf->len);
	btrfs_set_root_last_snapshot(&root_item, 0);

	memset(&root_item.drop_progress, 0, sizeof(root_item.drop_progress));
	root_item.drop_level = 0;

	btrfs_tree_unlock(leaf);
	free_extent_buffer(leaf);
	leaf = NULL;

	btrfs_set_root_dirid(&root_item, new_dirid);

	key.objectid = objectid;
	key.offset = 0;
	btrfs_set_key_type(&key, BTRFS_ROOT_ITEM_KEY);
	ret = btrfs_insert_root(trans, root->fs_info->tree_root, &key,
				&root_item);
	if (ret)
		goto fail;

	key.offset = (u64)-1;
	new_root = btrfs_read_fs_root_no_name(root->fs_info, &key);
	BUG_ON(IS_ERR(new_root));

	btrfs_record_root_in_trans(trans, new_root);

	ret = btrfs_create_subvol_root(trans, new_root, new_dirid,
				       BTRFS_I(dir)->block_group);
	/*
	 * insert the directory item
	 */
	ret = btrfs_set_inode_index(dir, &index);
	BUG_ON(ret);

	ret = btrfs_insert_dir_item(trans, root,
				    name, namelen, dir->i_ino, &key,
				    BTRFS_FT_DIR, index);
	if (ret)
		goto fail;

	btrfs_i_size_write(dir, dir->i_size + namelen * 2);
	ret = btrfs_update_inode(trans, root, dir);
	BUG_ON(ret);

	ret = btrfs_add_root_ref(trans, root->fs_info->tree_root,
				 objectid, root->root_key.objectid,
				 dir->i_ino, index, name, namelen);

	BUG_ON(ret);

	d_instantiate(dentry, btrfs_lookup_dentry(dir, dentry));
fail:
	dput(parent);
	if (async_transid) {
		*async_transid = trans->transid;
		err = btrfs_commit_transaction_async(trans, root, 1);
	} else {
		err = btrfs_commit_transaction(trans, root);
	}
	if (err && !ret)
		ret = err;
	return ret;
}

static int create_snapshot(struct btrfs_root *root, struct dentry *dentry,
			   char *name, int namelen, u64 *async_transid,
			   bool readonly)
{
	struct inode *inode;
	struct dentry *parent;
	struct btrfs_pending_snapshot *pending_snapshot;
	struct btrfs_trans_handle *trans;
	int ret;

	if (!root->ref_cows)
		return -EINVAL;

	pending_snapshot = kzalloc(sizeof(*pending_snapshot), GFP_NOFS);
	if (!pending_snapshot)
		return -ENOMEM;

	btrfs_init_block_rsv(&pending_snapshot->block_rsv);
	pending_snapshot->dentry = dentry;
	pending_snapshot->root = root;
	pending_snapshot->readonly = readonly;

	trans = btrfs_start_transaction(root->fs_info->extent_root, 5);
	if (IS_ERR(trans)) {
		ret = PTR_ERR(trans);
		goto fail;
	}

	ret = btrfs_snap_reserve_metadata(trans, pending_snapshot);
	BUG_ON(ret);

	list_add(&pending_snapshot->list,
		 &trans->transaction->pending_snapshots);
	if (async_transid) {
		*async_transid = trans->transid;
		ret = btrfs_commit_transaction_async(trans,
				     root->fs_info->extent_root, 1);
	} else {
		ret = btrfs_commit_transaction(trans,
					       root->fs_info->extent_root);
	}
	BUG_ON(ret);

	ret = pending_snapshot->error;
	if (ret)
		goto fail;

	ret = btrfs_orphan_cleanup(pending_snapshot->snap);
	if (ret)
		goto fail;

	parent = dget_parent(dentry);
	inode = btrfs_lookup_dentry(parent->d_inode, dentry);
	dput(parent);
	if (IS_ERR(inode)) {
		ret = PTR_ERR(inode);
		goto fail;
	}
	BUG_ON(!inode);
	d_instantiate(dentry, inode);
	ret = 0;
fail:
	kfree(pending_snapshot);
	return ret;
}

/*  copy of check_sticky in fs/namei.c()
* It's inline, so penalty for filesystems that don't use sticky bit is
* minimal.
*/
static inline int btrfs_check_sticky(struct inode *dir, struct inode *inode)
{
	uid_t fsuid = current_fsuid();

	if (!(dir->i_mode & S_ISVTX))
		return 0;
	if (inode->i_uid == fsuid)
		return 0;
	if (dir->i_uid == fsuid)
		return 0;
	return !capable(CAP_FOWNER);
}

/*  copy of may_delete in fs/namei.c()
 *	Check whether we can remove a link victim from directory dir, check
 *  whether the type of victim is right.
 *  1. We can't do it if dir is read-only (done in permission())
 *  2. We should have write and exec permissions on dir
 *  3. We can't remove anything from append-only dir
 *  4. We can't do anything with immutable dir (done in permission())
 *  5. If the sticky bit on dir is set we should either
 *	a. be owner of dir, or
 *	b. be owner of victim, or
 *	c. have CAP_FOWNER capability
 *  6. If the victim is append-only or immutable we can't do antyhing with
 *     links pointing to it.
 *  7. If we were asked to remove a directory and victim isn't one - ENOTDIR.
 *  8. If we were asked to remove a non-directory and victim isn't one - EISDIR.
 *  9. We can't remove a root or mountpoint.
 * 10. We don't allow removal of NFS sillyrenamed files; it's handled by
 *     nfs_async_unlink().
 */

static int btrfs_may_delete(struct inode *dir,struct dentry *victim,int isdir)
{
	int error;

	if (!victim->d_inode)
		return -ENOENT;

	BUG_ON(victim->d_parent->d_inode != dir);
	audit_inode_child(victim, dir);

	error = inode_permission(dir, MAY_WRITE | MAY_EXEC);
	if (error)
		return error;
	if (IS_APPEND(dir))
		return -EPERM;
	if (btrfs_check_sticky(dir, victim->d_inode)||
		IS_APPEND(victim->d_inode)||
	    IS_IMMUTABLE(victim->d_inode) || IS_SWAPFILE(victim->d_inode))
		return -EPERM;
	if (isdir) {
		if (!S_ISDIR(victim->d_inode->i_mode))
			return -ENOTDIR;
		if (IS_ROOT(victim))
			return -EBUSY;
	} else if (S_ISDIR(victim->d_inode->i_mode))
		return -EISDIR;
	if (IS_DEADDIR(dir))
		return -ENOENT;
	if (victim->d_flags & DCACHE_NFSFS_RENAMED)
		return -EBUSY;
	return 0;
}

/* copy of may_create in fs/namei.c() */
static inline int btrfs_may_create(struct inode *dir, struct dentry *child)
{
	if (child->d_inode)
		return -EEXIST;
	if (IS_DEADDIR(dir))
		return -ENOENT;
	return inode_permission(dir, MAY_WRITE | MAY_EXEC);
}

/*
 * Create a new subvolume below @parent.  This is largely modeled after
 * sys_mkdirat and vfs_mkdir, but we only do a single component lookup
 * inside this filesystem so it's quite a bit simpler.
 */
static noinline int btrfs_mksubvol(struct path *parent,
				   char *name, int namelen,
				   struct btrfs_root *snap_src,
				   u64 *async_transid, bool readonly)
{
	struct inode *dir  = parent->dentry->d_inode;
	struct dentry *dentry;
	int error;

	mutex_lock_nested(&dir->i_mutex, I_MUTEX_PARENT);

	dentry = lookup_one_len(name, parent->dentry, namelen);
	error = PTR_ERR(dentry);
	if (IS_ERR(dentry))
		goto out_unlock;

	error = -EEXIST;
	if (dentry->d_inode)
		goto out_dput;

	error = mnt_want_write(parent->mnt);
	if (error)
		goto out_dput;

	error = btrfs_may_create(dir, dentry);
	if (error)
		goto out_drop_write;

	down_read(&BTRFS_I(dir)->root->fs_info->subvol_sem);

	if (btrfs_root_refs(&BTRFS_I(dir)->root->root_item) == 0)
		goto out_up_read;

	if (snap_src) {
		error = create_snapshot(snap_src, dentry,
					name, namelen, async_transid, readonly);
	} else {
		error = create_subvol(BTRFS_I(dir)->root, dentry,
				      name, namelen, async_transid);
	}
	if (!error)
		fsnotify_mkdir(dir, dentry);
out_up_read:
	up_read(&BTRFS_I(dir)->root->fs_info->subvol_sem);
out_drop_write:
	mnt_drop_write(parent->mnt);
out_dput:
	dput(dentry);
out_unlock:
	mutex_unlock(&dir->i_mutex);
	return error;
}

static int should_defrag_range(struct inode *inode, u64 start, u64 len,
			       int thresh, u64 *last_len, u64 *skip,
			       u64 *defrag_end)
{
	struct extent_io_tree *io_tree = &BTRFS_I(inode)->io_tree;
	struct extent_map *em = NULL;
	struct extent_map_tree *em_tree = &BTRFS_I(inode)->extent_tree;
	int ret = 1;


	if (thresh == 0)
		thresh = 256 * 1024;

	/*
	 * make sure that once we start defragging and extent, we keep on
	 * defragging it
	 */
	if (start < *defrag_end)
		return 1;

	*skip = 0;

	/*
	 * hopefully we have this extent in the tree already, try without
	 * the full extent lock
	 */
	read_lock(&em_tree->lock);
	em = lookup_extent_mapping(em_tree, start, len);
	read_unlock(&em_tree->lock);

	if (!em) {
		/* get the big lock and read metadata off disk */
		lock_extent(io_tree, start, start + len - 1, GFP_NOFS);
		em = btrfs_get_extent(inode, NULL, 0, start, len, 0);
		unlock_extent(io_tree, start, start + len - 1, GFP_NOFS);

		if (IS_ERR(em))
			return 0;
	}

	/* this will cover holes, and inline extents */
	if (em->block_start >= EXTENT_MAP_LAST_BYTE)
		ret = 0;

	/*
	 * we hit a real extent, if it is big don't bother defragging it again
	 */
	if ((*last_len == 0 || *last_len >= thresh) && em->len >= thresh)
		ret = 0;

	/*
	 * last_len ends up being a counter of how many bytes we've defragged.
	 * every time we choose not to defrag an extent, we reset *last_len
	 * so that the next tiny extent will force a defrag.
	 *
	 * The end result of this is that tiny extents before a single big
	 * extent will force at least part of that big extent to be defragged.
	 */
	if (ret) {
		*last_len += len;
		*defrag_end = extent_map_end(em);
	} else {
		*last_len = 0;
		*skip = extent_map_end(em);
		*defrag_end = 0;
	}

	free_extent_map(em);
	return ret;
}

static int btrfs_defrag_file(struct file *file,
			     struct btrfs_ioctl_defrag_range_args *range)
{
	struct inode *inode = fdentry(file)->d_inode;
	struct btrfs_root *root = BTRFS_I(inode)->root;
	struct extent_io_tree *io_tree = &BTRFS_I(inode)->io_tree;
	struct btrfs_ordered_extent *ordered;
	struct page *page;
	struct btrfs_super_block *disk_super;
	unsigned long last_index;
	unsigned long ra_pages = root->fs_info->bdi.ra_pages;
	unsigned long total_read = 0;
	u64 features;
	u64 page_start;
	u64 page_end;
	u64 last_len = 0;
	u64 skip = 0;
	u64 defrag_end = 0;
	unsigned long i;
	int ret;
	int compress_type = BTRFS_COMPRESS_ZLIB;

	if (range->flags & BTRFS_DEFRAG_RANGE_COMPRESS) {
		if (range->compress_type > BTRFS_COMPRESS_TYPES)
			return -EINVAL;
		if (range->compress_type)
			compress_type = range->compress_type;
	}

	if (inode->i_size == 0)
		return 0;

	if (range->start + range->len > range->start) {
		last_index = min_t(u64, inode->i_size - 1,
			 range->start + range->len - 1) >> PAGE_CACHE_SHIFT;
	} else {
		last_index = (inode->i_size - 1) >> PAGE_CACHE_SHIFT;
	}

	i = range->start >> PAGE_CACHE_SHIFT;
	while (i <= last_index) {
		if (!should_defrag_range(inode, (u64)i << PAGE_CACHE_SHIFT,
					PAGE_CACHE_SIZE,
					range->extent_thresh,
					&last_len, &skip,
					&defrag_end)) {
			unsigned long next;
			/*
			 * the should_defrag function tells us how much to skip
			 * bump our counter by the suggested amount
			 */
			next = (skip + PAGE_CACHE_SIZE - 1) >> PAGE_CACHE_SHIFT;
			i = max(i + 1, next);
			continue;
		}

		if (total_read % ra_pages == 0) {
			btrfs_force_ra(inode->i_mapping, &file->f_ra, file, i,
				       min(last_index, i + ra_pages - 1));
		}
		total_read++;
		mutex_lock(&inode->i_mutex);
		if (range->flags & BTRFS_DEFRAG_RANGE_COMPRESS)
			BTRFS_I(inode)->force_compress = compress_type;

		ret  = btrfs_delalloc_reserve_space(inode, PAGE_CACHE_SIZE);
		if (ret)
			goto err_unlock;
again:
		if (inode->i_size == 0 ||
		    i > ((inode->i_size - 1) >> PAGE_CACHE_SHIFT)) {
			ret = 0;
			goto err_reservations;
		}

		page = grab_cache_page(inode->i_mapping, i);
		if (!page) {
			ret = -ENOMEM;
			goto err_reservations;
		}

		if (!PageUptodate(page)) {
			btrfs_readpage(NULL, page);
			lock_page(page);
			if (!PageUptodate(page)) {
				unlock_page(page);
				page_cache_release(page);
				ret = -EIO;
				goto err_reservations;
			}
		}

		if (page->mapping != inode->i_mapping) {
			unlock_page(page);
			page_cache_release(page);
			goto again;
		}

		wait_on_page_writeback(page);

		if (PageDirty(page)) {
			btrfs_delalloc_release_space(inode, PAGE_CACHE_SIZE);
			goto loop_unlock;
		}

		page_start = (u64)page->index << PAGE_CACHE_SHIFT;
		page_end = page_start + PAGE_CACHE_SIZE - 1;
		lock_extent(io_tree, page_start, page_end, GFP_NOFS);

		ordered = btrfs_lookup_ordered_extent(inode, page_start);
		if (ordered) {
			unlock_extent(io_tree, page_start, page_end, GFP_NOFS);
			unlock_page(page);
			page_cache_release(page);
			btrfs_start_ordered_extent(inode, ordered, 1);
			btrfs_put_ordered_extent(ordered);
			goto again;
		}
		set_page_extent_mapped(page);

		/*
		 * this makes sure page_mkwrite is called on the
		 * page if it is dirtied again later
		 */
		clear_page_dirty_for_io(page);
		clear_extent_bits(&BTRFS_I(inode)->io_tree, page_start,
				  page_end, EXTENT_DIRTY | EXTENT_DELALLOC |
				  EXTENT_DO_ACCOUNTING, GFP_NOFS);

		btrfs_set_extent_delalloc(inode, page_start, page_end, NULL);
		ClearPageChecked(page);
		set_page_dirty(page);
		unlock_extent(io_tree, page_start, page_end, GFP_NOFS);

loop_unlock:
		unlock_page(page);
		page_cache_release(page);
		mutex_unlock(&inode->i_mutex);

		balance_dirty_pages_ratelimited_nr(inode->i_mapping, 1);
		i++;
	}

	if ((range->flags & BTRFS_DEFRAG_RANGE_START_IO))
		filemap_flush(inode->i_mapping);

	if ((range->flags & BTRFS_DEFRAG_RANGE_COMPRESS)) {
		/* the filemap_flush will queue IO into the worker threads, but
		 * we have to make sure the IO is actually started and that
		 * ordered extents get created before we return
		 */
		atomic_inc(&root->fs_info->async_submit_draining);
		while (atomic_read(&root->fs_info->nr_async_submits) ||
		      atomic_read(&root->fs_info->async_delalloc_pages)) {
			wait_event(root->fs_info->async_submit_wait,
			   (atomic_read(&root->fs_info->nr_async_submits) == 0 &&
			    atomic_read(&root->fs_info->async_delalloc_pages) == 0));
		}
		atomic_dec(&root->fs_info->async_submit_draining);

		mutex_lock(&inode->i_mutex);
		BTRFS_I(inode)->force_compress = BTRFS_COMPRESS_NONE;
		mutex_unlock(&inode->i_mutex);
	}

	disk_super = &root->fs_info->super_copy;
	features = btrfs_super_incompat_flags(disk_super);
	if (range->compress_type == BTRFS_COMPRESS_LZO) {
		features |= BTRFS_FEATURE_INCOMPAT_COMPRESS_LZO;
		btrfs_set_super_incompat_flags(disk_super, features);
	}

	return 0;

err_reservations:
	btrfs_delalloc_release_space(inode, PAGE_CACHE_SIZE);
err_unlock:
	mutex_unlock(&inode->i_mutex);
	return ret;
}

static noinline int btrfs_ioctl_resize(struct btrfs_root *root,
					void __user *arg)
{
	u64 new_size;
	u64 old_size;
	u64 devid = 1;
	struct btrfs_ioctl_vol_args *vol_args;
	struct btrfs_trans_handle *trans;
	struct btrfs_device *device = NULL;
	char *sizestr;
	char *devstr = NULL;
	int ret = 0;
	int mod = 0;

	if (root->fs_info->sb->s_flags & MS_RDONLY)
		return -EROFS;

	if (!capable(CAP_SYS_ADMIN))
		return -EPERM;

	vol_args = memdup_user(arg, sizeof(*vol_args));
	if (IS_ERR(vol_args))
		return PTR_ERR(vol_args);

	vol_args->name[BTRFS_PATH_NAME_MAX] = '\0';

	mutex_lock(&root->fs_info->volume_mutex);
	sizestr = vol_args->name;
	devstr = strchr(sizestr, ':');
	if (devstr) {
		char *end;
		sizestr = devstr + 1;
		*devstr = '\0';
		devstr = vol_args->name;
		devid = simple_strtoull(devstr, &end, 10);
		printk(KERN_INFO "resizing devid %llu\n",
		       (unsigned long long)devid);
	}
	device = btrfs_find_device(root, devid, NULL, NULL);
	if (!device) {
		printk(KERN_INFO "resizer unable to find device %llu\n",
		       (unsigned long long)devid);
		ret = -EINVAL;
		goto out_unlock;
	}
	if (!strcmp(sizestr, "max"))
		new_size = device->bdev->bd_inode->i_size;
	else {
		if (sizestr[0] == '-') {
			mod = -1;
			sizestr++;
		} else if (sizestr[0] == '+') {
			mod = 1;
			sizestr++;
		}
		new_size = memparse(sizestr, NULL);
		if (new_size == 0) {
			ret = -EINVAL;
			goto out_unlock;
		}
	}

	old_size = device->total_bytes;

	if (mod < 0) {
		if (new_size > old_size) {
			ret = -EINVAL;
			goto out_unlock;
		}
		new_size = old_size - new_size;
	} else if (mod > 0) {
		new_size = old_size + new_size;
	}

	if (new_size < 256 * 1024 * 1024) {
		ret = -EINVAL;
		goto out_unlock;
	}
	if (new_size > device->bdev->bd_inode->i_size) {
		ret = -EFBIG;
		goto out_unlock;
	}

	do_div(new_size, root->sectorsize);
	new_size *= root->sectorsize;

	printk(KERN_INFO "new size for %s is %llu\n",
		device->name, (unsigned long long)new_size);

	if (new_size > old_size) {
		trans = btrfs_start_transaction(root, 0);
		if (IS_ERR(trans)) {
			ret = PTR_ERR(trans);
			goto out_unlock;
		}
		ret = btrfs_grow_device(trans, device, new_size);
		btrfs_commit_transaction(trans, root);
	} else {
		ret = btrfs_shrink_device(device, new_size);
	}

out_unlock:
	mutex_unlock(&root->fs_info->volume_mutex);
	kfree(vol_args);
	return ret;
}

static noinline int btrfs_ioctl_snap_create_transid(struct file *file,
						    char *name,
						    unsigned long fd,
						    int subvol,
						    u64 *transid,
						    bool readonly)
{
	struct btrfs_root *root = BTRFS_I(fdentry(file)->d_inode)->root;
	struct file *src_file;
	int namelen;
	int ret = 0;

	if (root->fs_info->sb->s_flags & MS_RDONLY)
		return -EROFS;

	namelen = strlen(name);
	if (strchr(name, '/')) {
		ret = -EINVAL;
		goto out;
	}

	if (subvol) {
		ret = btrfs_mksubvol(&file->f_path, name, namelen,
				     NULL, transid, readonly);
	} else {
		struct inode *src_inode;
		src_file = fget(fd);
		if (!src_file) {
			ret = -EINVAL;
			goto out;
		}

		src_inode = src_file->f_path.dentry->d_inode;
		if (src_inode->i_sb != file->f_path.dentry->d_inode->i_sb) {
			printk(KERN_INFO "btrfs: Snapshot src from "
			       "another FS\n");
			ret = -EINVAL;
			fput(src_file);
			goto out;
		}
		ret = btrfs_mksubvol(&file->f_path, name, namelen,
				     BTRFS_I(src_inode)->root,
				     transid, readonly);
		fput(src_file);
	}
out:
	return ret;
}

static noinline int btrfs_ioctl_snap_create(struct file *file,
					    void __user *arg, int subvol)
{
	struct btrfs_ioctl_vol_args *vol_args;
	int ret;

	vol_args = memdup_user(arg, sizeof(*vol_args));
	if (IS_ERR(vol_args))
		return PTR_ERR(vol_args);
	vol_args->name[BTRFS_PATH_NAME_MAX] = '\0';

	ret = btrfs_ioctl_snap_create_transid(file, vol_args->name,
					      vol_args->fd, subvol,
					      NULL, false);

	kfree(vol_args);
	return ret;
}

static noinline int btrfs_ioctl_snap_create_v2(struct file *file,
					       void __user *arg, int subvol)
{
	struct btrfs_ioctl_vol_args_v2 *vol_args;
	int ret;
	u64 transid = 0;
	u64 *ptr = NULL;
	bool readonly = false;

	vol_args = memdup_user(arg, sizeof(*vol_args));
	if (IS_ERR(vol_args))
		return PTR_ERR(vol_args);
	vol_args->name[BTRFS_SUBVOL_NAME_MAX] = '\0';

	if (vol_args->flags &
	    ~(BTRFS_SUBVOL_CREATE_ASYNC | BTRFS_SUBVOL_RDONLY)) {
		ret = -EOPNOTSUPP;
		goto out;
	}

	if (vol_args->flags & BTRFS_SUBVOL_CREATE_ASYNC)
		ptr = &transid;
	if (vol_args->flags & BTRFS_SUBVOL_RDONLY)
		readonly = true;

	ret = btrfs_ioctl_snap_create_transid(file, vol_args->name,
					      vol_args->fd, subvol,
					      ptr, readonly);

	if (ret == 0 && ptr &&
	    copy_to_user(arg +
			 offsetof(struct btrfs_ioctl_vol_args_v2,
				  transid), ptr, sizeof(*ptr)))
		ret = -EFAULT;
out:
	kfree(vol_args);
	return ret;
}

static noinline int btrfs_ioctl_subvol_getflags(struct file *file,
						void __user *arg)
{
	struct inode *inode = fdentry(file)->d_inode;
	struct btrfs_root *root = BTRFS_I(inode)->root;
	int ret = 0;
	u64 flags = 0;

	if (inode->i_ino != BTRFS_FIRST_FREE_OBJECTID)
		return -EINVAL;

	down_read(&root->fs_info->subvol_sem);
	if (btrfs_root_readonly(root))
		flags |= BTRFS_SUBVOL_RDONLY;
	up_read(&root->fs_info->subvol_sem);

	if (copy_to_user(arg, &flags, sizeof(flags)))
		ret = -EFAULT;
<<<<<<< HEAD
=======

	return ret;
}

static noinline int btrfs_ioctl_subvol_setflags(struct file *file,
					      void __user *arg)
{
	struct inode *inode = fdentry(file)->d_inode;
	struct btrfs_root *root = BTRFS_I(inode)->root;
	struct btrfs_trans_handle *trans;
	u64 root_flags;
	u64 flags;
	int ret = 0;

	if (root->fs_info->sb->s_flags & MS_RDONLY)
		return -EROFS;

	if (inode->i_ino != BTRFS_FIRST_FREE_OBJECTID)
		return -EINVAL;

	if (copy_from_user(&flags, arg, sizeof(flags)))
		return -EFAULT;

	if (flags & BTRFS_SUBVOL_CREATE_ASYNC)
		return -EINVAL;

	if (flags & ~BTRFS_SUBVOL_RDONLY)
		return -EOPNOTSUPP;

	if (!inode_owner_or_capable(inode))
		return -EACCES;

	down_write(&root->fs_info->subvol_sem);

	/* nothing to do */
	if (!!(flags & BTRFS_SUBVOL_RDONLY) == btrfs_root_readonly(root))
		goto out;

	root_flags = btrfs_root_flags(&root->root_item);
	if (flags & BTRFS_SUBVOL_RDONLY)
		btrfs_set_root_flags(&root->root_item,
				     root_flags | BTRFS_ROOT_SUBVOL_RDONLY);
	else
		btrfs_set_root_flags(&root->root_item,
				     root_flags & ~BTRFS_ROOT_SUBVOL_RDONLY);

	trans = btrfs_start_transaction(root, 1);
	if (IS_ERR(trans)) {
		ret = PTR_ERR(trans);
		goto out_reset;
	}

	ret = btrfs_update_root(trans, root->fs_info->tree_root,
				&root->root_key, &root->root_item);
>>>>>>> 105e53f8

	btrfs_commit_transaction(trans, root);
out_reset:
	if (ret)
		btrfs_set_root_flags(&root->root_item, root_flags);
out:
	up_write(&root->fs_info->subvol_sem);
	return ret;
}

static noinline int btrfs_ioctl_subvol_setflags(struct file *file,
					      void __user *arg)
{
	struct inode *inode = fdentry(file)->d_inode;
	struct btrfs_root *root = BTRFS_I(inode)->root;
	struct btrfs_trans_handle *trans;
	u64 root_flags;
	u64 flags;
	int ret = 0;

	if (root->fs_info->sb->s_flags & MS_RDONLY)
		return -EROFS;

	if (inode->i_ino != BTRFS_FIRST_FREE_OBJECTID)
		return -EINVAL;

	if (copy_from_user(&flags, arg, sizeof(flags)))
		return -EFAULT;

	if (flags & ~BTRFS_SUBVOL_CREATE_ASYNC)
		return -EINVAL;

	if (flags & ~BTRFS_SUBVOL_RDONLY)
		return -EOPNOTSUPP;

	down_write(&root->fs_info->subvol_sem);

	/* nothing to do */
	if (!!(flags & BTRFS_SUBVOL_RDONLY) == btrfs_root_readonly(root))
		goto out;

	root_flags = btrfs_root_flags(&root->root_item);
	if (flags & BTRFS_SUBVOL_RDONLY)
		btrfs_set_root_flags(&root->root_item,
				     root_flags | BTRFS_ROOT_SUBVOL_RDONLY);
	else
		btrfs_set_root_flags(&root->root_item,
				     root_flags & ~BTRFS_ROOT_SUBVOL_RDONLY);

	trans = btrfs_start_transaction(root, 1);
	if (IS_ERR(trans)) {
		ret = PTR_ERR(trans);
		goto out_reset;
	}

	ret = btrfs_update_root(trans, root,
				&root->root_key, &root->root_item);

	btrfs_commit_transaction(trans, root);
out_reset:
	if (ret)
		btrfs_set_root_flags(&root->root_item, root_flags);
out:
	up_write(&root->fs_info->subvol_sem);
	return ret;
}

/*
 * helper to check if the subvolume references other subvolumes
 */
static noinline int may_destroy_subvol(struct btrfs_root *root)
{
	struct btrfs_path *path;
	struct btrfs_key key;
	int ret;

	path = btrfs_alloc_path();
	if (!path)
		return -ENOMEM;

	key.objectid = root->root_key.objectid;
	key.type = BTRFS_ROOT_REF_KEY;
	key.offset = (u64)-1;

	ret = btrfs_search_slot(NULL, root->fs_info->tree_root,
				&key, path, 0, 0);
	if (ret < 0)
		goto out;
	BUG_ON(ret == 0);

	ret = 0;
	if (path->slots[0] > 0) {
		path->slots[0]--;
		btrfs_item_key_to_cpu(path->nodes[0], &key, path->slots[0]);
		if (key.objectid == root->root_key.objectid &&
		    key.type == BTRFS_ROOT_REF_KEY)
			ret = -ENOTEMPTY;
	}
out:
	btrfs_free_path(path);
	return ret;
}

static noinline int key_in_sk(struct btrfs_key *key,
			      struct btrfs_ioctl_search_key *sk)
{
	struct btrfs_key test;
	int ret;

	test.objectid = sk->min_objectid;
	test.type = sk->min_type;
	test.offset = sk->min_offset;

	ret = btrfs_comp_cpu_keys(key, &test);
	if (ret < 0)
		return 0;

	test.objectid = sk->max_objectid;
	test.type = sk->max_type;
	test.offset = sk->max_offset;

	ret = btrfs_comp_cpu_keys(key, &test);
	if (ret > 0)
		return 0;
	return 1;
}

static noinline int copy_to_sk(struct btrfs_root *root,
			       struct btrfs_path *path,
			       struct btrfs_key *key,
			       struct btrfs_ioctl_search_key *sk,
			       char *buf,
			       unsigned long *sk_offset,
			       int *num_found)
{
	u64 found_transid;
	struct extent_buffer *leaf;
	struct btrfs_ioctl_search_header sh;
	unsigned long item_off;
	unsigned long item_len;
	int nritems;
	int i;
	int slot;
	int found = 0;
	int ret = 0;

	leaf = path->nodes[0];
	slot = path->slots[0];
	nritems = btrfs_header_nritems(leaf);

	if (btrfs_header_generation(leaf) > sk->max_transid) {
		i = nritems;
		goto advance_key;
	}
	found_transid = btrfs_header_generation(leaf);

	for (i = slot; i < nritems; i++) {
		item_off = btrfs_item_ptr_offset(leaf, i);
		item_len = btrfs_item_size_nr(leaf, i);

		if (item_len > BTRFS_SEARCH_ARGS_BUFSIZE)
			item_len = 0;

		if (sizeof(sh) + item_len + *sk_offset >
		    BTRFS_SEARCH_ARGS_BUFSIZE) {
			ret = 1;
			goto overflow;
		}

		btrfs_item_key_to_cpu(leaf, key, i);
		if (!key_in_sk(key, sk))
			continue;

		sh.objectid = key->objectid;
		sh.offset = key->offset;
		sh.type = key->type;
		sh.len = item_len;
		sh.transid = found_transid;

		/* copy search result header */
		memcpy(buf + *sk_offset, &sh, sizeof(sh));
		*sk_offset += sizeof(sh);

		if (item_len) {
			char *p = buf + *sk_offset;
			/* copy the item */
			read_extent_buffer(leaf, p,
					   item_off, item_len);
			*sk_offset += item_len;
		}
		found++;

		if (*num_found >= sk->nr_items)
			break;
	}
advance_key:
	ret = 0;
	if (key->offset < (u64)-1 && key->offset < sk->max_offset)
		key->offset++;
	else if (key->type < (u8)-1 && key->type < sk->max_type) {
		key->offset = 0;
		key->type++;
	} else if (key->objectid < (u64)-1 && key->objectid < sk->max_objectid) {
		key->offset = 0;
		key->type = 0;
		key->objectid++;
	} else
		ret = 1;
overflow:
	*num_found += found;
	return ret;
}

static noinline int search_ioctl(struct inode *inode,
				 struct btrfs_ioctl_search_args *args)
{
	struct btrfs_root *root;
	struct btrfs_key key;
	struct btrfs_key max_key;
	struct btrfs_path *path;
	struct btrfs_ioctl_search_key *sk = &args->key;
	struct btrfs_fs_info *info = BTRFS_I(inode)->root->fs_info;
	int ret;
	int num_found = 0;
	unsigned long sk_offset = 0;

	path = btrfs_alloc_path();
	if (!path)
		return -ENOMEM;

	if (sk->tree_id == 0) {
		/* search the root of the inode that was passed */
		root = BTRFS_I(inode)->root;
	} else {
		key.objectid = sk->tree_id;
		key.type = BTRFS_ROOT_ITEM_KEY;
		key.offset = (u64)-1;
		root = btrfs_read_fs_root_no_name(info, &key);
		if (IS_ERR(root)) {
			printk(KERN_ERR "could not find root %llu\n",
			       sk->tree_id);
			btrfs_free_path(path);
			return -ENOENT;
		}
	}

	key.objectid = sk->min_objectid;
	key.type = sk->min_type;
	key.offset = sk->min_offset;

	max_key.objectid = sk->max_objectid;
	max_key.type = sk->max_type;
	max_key.offset = sk->max_offset;

	path->keep_locks = 1;

	while(1) {
		ret = btrfs_search_forward(root, &key, &max_key, path, 0,
					   sk->min_transid);
		if (ret != 0) {
			if (ret > 0)
				ret = 0;
			goto err;
		}
		ret = copy_to_sk(root, path, &key, sk, args->buf,
				 &sk_offset, &num_found);
		btrfs_release_path(root, path);
		if (ret || num_found >= sk->nr_items)
			break;

	}
	ret = 0;
err:
	sk->nr_items = num_found;
	btrfs_free_path(path);
	return ret;
}

static noinline int btrfs_ioctl_tree_search(struct file *file,
					   void __user *argp)
{
	 struct btrfs_ioctl_search_args *args;
	 struct inode *inode;
	 int ret;

	if (!capable(CAP_SYS_ADMIN))
		return -EPERM;

	args = memdup_user(argp, sizeof(*args));
	if (IS_ERR(args))
		return PTR_ERR(args);

	inode = fdentry(file)->d_inode;
	ret = search_ioctl(inode, args);
	if (ret == 0 && copy_to_user(argp, args, sizeof(*args)))
		ret = -EFAULT;
	kfree(args);
	return ret;
}

/*
 * Search INODE_REFs to identify path name of 'dirid' directory
 * in a 'tree_id' tree. and sets path name to 'name'.
 */
static noinline int btrfs_search_path_in_tree(struct btrfs_fs_info *info,
				u64 tree_id, u64 dirid, char *name)
{
	struct btrfs_root *root;
	struct btrfs_key key;
	char *ptr;
	int ret = -1;
	int slot;
	int len;
	int total_len = 0;
	struct btrfs_inode_ref *iref;
	struct extent_buffer *l;
	struct btrfs_path *path;

	if (dirid == BTRFS_FIRST_FREE_OBJECTID) {
		name[0]='\0';
		return 0;
	}

	path = btrfs_alloc_path();
	if (!path)
		return -ENOMEM;

	ptr = &name[BTRFS_INO_LOOKUP_PATH_MAX];

	key.objectid = tree_id;
	key.type = BTRFS_ROOT_ITEM_KEY;
	key.offset = (u64)-1;
	root = btrfs_read_fs_root_no_name(info, &key);
	if (IS_ERR(root)) {
		printk(KERN_ERR "could not find root %llu\n", tree_id);
		ret = -ENOENT;
		goto out;
	}

	key.objectid = dirid;
	key.type = BTRFS_INODE_REF_KEY;
	key.offset = (u64)-1;

	while(1) {
		ret = btrfs_search_slot(NULL, root, &key, path, 0, 0);
		if (ret < 0)
			goto out;

		l = path->nodes[0];
		slot = path->slots[0];
		if (ret > 0 && slot > 0)
			slot--;
		btrfs_item_key_to_cpu(l, &key, slot);

		if (ret > 0 && (key.objectid != dirid ||
				key.type != BTRFS_INODE_REF_KEY)) {
			ret = -ENOENT;
			goto out;
		}

		iref = btrfs_item_ptr(l, slot, struct btrfs_inode_ref);
		len = btrfs_inode_ref_name_len(l, iref);
		ptr -= len + 1;
		total_len += len + 1;
		if (ptr < name)
			goto out;

		*(ptr + len) = '/';
		read_extent_buffer(l, ptr,(unsigned long)(iref + 1), len);

		if (key.offset == BTRFS_FIRST_FREE_OBJECTID)
			break;

		btrfs_release_path(root, path);
		key.objectid = key.offset;
		key.offset = (u64)-1;
		dirid = key.objectid;

	}
	if (ptr < name)
		goto out;
	memcpy(name, ptr, total_len);
	name[total_len]='\0';
	ret = 0;
out:
	btrfs_free_path(path);
	return ret;
}

static noinline int btrfs_ioctl_ino_lookup(struct file *file,
					   void __user *argp)
{
	 struct btrfs_ioctl_ino_lookup_args *args;
	 struct inode *inode;
	 int ret;

	if (!capable(CAP_SYS_ADMIN))
		return -EPERM;

	args = memdup_user(argp, sizeof(*args));
	if (IS_ERR(args))
		return PTR_ERR(args);

	inode = fdentry(file)->d_inode;

	if (args->treeid == 0)
		args->treeid = BTRFS_I(inode)->root->root_key.objectid;

	ret = btrfs_search_path_in_tree(BTRFS_I(inode)->root->fs_info,
					args->treeid, args->objectid,
					args->name);

	if (ret == 0 && copy_to_user(argp, args, sizeof(*args)))
		ret = -EFAULT;

	kfree(args);
	return ret;
}

static noinline int btrfs_ioctl_snap_destroy(struct file *file,
					     void __user *arg)
{
	struct dentry *parent = fdentry(file);
	struct dentry *dentry;
	struct inode *dir = parent->d_inode;
	struct inode *inode;
	struct btrfs_root *root = BTRFS_I(dir)->root;
	struct btrfs_root *dest = NULL;
	struct btrfs_ioctl_vol_args *vol_args;
	struct btrfs_trans_handle *trans;
	int namelen;
	int ret;
	int err = 0;

	vol_args = memdup_user(arg, sizeof(*vol_args));
	if (IS_ERR(vol_args))
		return PTR_ERR(vol_args);

	vol_args->name[BTRFS_PATH_NAME_MAX] = '\0';
	namelen = strlen(vol_args->name);
	if (strchr(vol_args->name, '/') ||
	    strncmp(vol_args->name, "..", namelen) == 0) {
		err = -EINVAL;
		goto out;
	}

	err = mnt_want_write(file->f_path.mnt);
	if (err)
		goto out;

	mutex_lock_nested(&dir->i_mutex, I_MUTEX_PARENT);
	dentry = lookup_one_len(vol_args->name, parent, namelen);
	if (IS_ERR(dentry)) {
		err = PTR_ERR(dentry);
		goto out_unlock_dir;
	}

	if (!dentry->d_inode) {
		err = -ENOENT;
		goto out_dput;
	}

	inode = dentry->d_inode;
	dest = BTRFS_I(inode)->root;
	if (!capable(CAP_SYS_ADMIN)){
		/*
		 * Regular user.  Only allow this with a special mount
		 * option, when the user has write+exec access to the
		 * subvol root, and when rmdir(2) would have been
		 * allowed.
		 *
		 * Note that this is _not_ check that the subvol is
		 * empty or doesn't contain data that we wouldn't
		 * otherwise be able to delete.
		 *
		 * Users who want to delete empty subvols should try
		 * rmdir(2).
		 */
		err = -EPERM;
		if (!btrfs_test_opt(root, USER_SUBVOL_RM_ALLOWED))
			goto out_dput;

		/*
		 * Do not allow deletion if the parent dir is the same
		 * as the dir to be deleted.  That means the ioctl
		 * must be called on the dentry referencing the root
		 * of the subvol, not a random directory contained
		 * within it.
		 */
		err = -EINVAL;
		if (root == dest)
			goto out_dput;

		err = inode_permission(inode, MAY_WRITE | MAY_EXEC);
		if (err)
			goto out_dput;

		/* check if subvolume may be deleted by a non-root user */
		err = btrfs_may_delete(dir, dentry, 1);
		if (err)
			goto out_dput;
	}

	if (inode->i_ino != BTRFS_FIRST_FREE_OBJECTID) {
		err = -EINVAL;
		goto out_dput;
	}

	mutex_lock(&inode->i_mutex);
	err = d_invalidate(dentry);
	if (err)
		goto out_unlock;

	down_write(&root->fs_info->subvol_sem);

	err = may_destroy_subvol(dest);
	if (err)
		goto out_up_write;

	trans = btrfs_start_transaction(root, 0);
	if (IS_ERR(trans)) {
		err = PTR_ERR(trans);
		goto out_up_write;
	}
	trans->block_rsv = &root->fs_info->global_block_rsv;

	ret = btrfs_unlink_subvol(trans, root, dir,
				dest->root_key.objectid,
				dentry->d_name.name,
				dentry->d_name.len);
	BUG_ON(ret);

	btrfs_record_root_in_trans(trans, dest);

	memset(&dest->root_item.drop_progress, 0,
		sizeof(dest->root_item.drop_progress));
	dest->root_item.drop_level = 0;
	btrfs_set_root_refs(&dest->root_item, 0);

	if (!xchg(&dest->orphan_item_inserted, 1)) {
		ret = btrfs_insert_orphan_item(trans,
					root->fs_info->tree_root,
					dest->root_key.objectid);
		BUG_ON(ret);
	}

	ret = btrfs_end_transaction(trans, root);
	BUG_ON(ret);
	inode->i_flags |= S_DEAD;
out_up_write:
	up_write(&root->fs_info->subvol_sem);
out_unlock:
	mutex_unlock(&inode->i_mutex);
	if (!err) {
		shrink_dcache_sb(root->fs_info->sb);
		btrfs_invalidate_inodes(dest);
		d_delete(dentry);
	}
out_dput:
	dput(dentry);
out_unlock_dir:
	mutex_unlock(&dir->i_mutex);
	mnt_drop_write(file->f_path.mnt);
out:
	kfree(vol_args);
	return err;
}

static int btrfs_ioctl_defrag(struct file *file, void __user *argp)
{
	struct inode *inode = fdentry(file)->d_inode;
	struct btrfs_root *root = BTRFS_I(inode)->root;
	struct btrfs_ioctl_defrag_range_args *range;
	int ret;

	if (btrfs_root_readonly(root))
		return -EROFS;

	ret = mnt_want_write(file->f_path.mnt);
	if (ret)
		return ret;

	switch (inode->i_mode & S_IFMT) {
	case S_IFDIR:
		if (!capable(CAP_SYS_ADMIN)) {
			ret = -EPERM;
			goto out;
		}
		ret = btrfs_defrag_root(root, 0);
		if (ret)
			goto out;
		ret = btrfs_defrag_root(root->fs_info->extent_root, 0);
		break;
	case S_IFREG:
		if (!(file->f_mode & FMODE_WRITE)) {
			ret = -EINVAL;
			goto out;
		}

		range = kzalloc(sizeof(*range), GFP_KERNEL);
		if (!range) {
			ret = -ENOMEM;
			goto out;
		}

		if (argp) {
			if (copy_from_user(range, argp,
					   sizeof(*range))) {
				ret = -EFAULT;
				kfree(range);
				goto out;
			}
			/* compression requires us to start the IO */
			if ((range->flags & BTRFS_DEFRAG_RANGE_COMPRESS)) {
				range->flags |= BTRFS_DEFRAG_RANGE_START_IO;
				range->extent_thresh = (u32)-1;
			}
		} else {
			/* the rest are all set to zero by kzalloc */
			range->len = (u64)-1;
		}
		ret = btrfs_defrag_file(file, range);
		kfree(range);
		break;
	default:
		ret = -EINVAL;
	}
out:
	mnt_drop_write(file->f_path.mnt);
	return ret;
}

static long btrfs_ioctl_add_dev(struct btrfs_root *root, void __user *arg)
{
	struct btrfs_ioctl_vol_args *vol_args;
	int ret;

	if (!capable(CAP_SYS_ADMIN))
		return -EPERM;

	vol_args = memdup_user(arg, sizeof(*vol_args));
	if (IS_ERR(vol_args))
		return PTR_ERR(vol_args);

	vol_args->name[BTRFS_PATH_NAME_MAX] = '\0';
	ret = btrfs_init_new_device(root, vol_args->name);

	kfree(vol_args);
	return ret;
}

static long btrfs_ioctl_rm_dev(struct btrfs_root *root, void __user *arg)
{
	struct btrfs_ioctl_vol_args *vol_args;
	int ret;

	if (!capable(CAP_SYS_ADMIN))
		return -EPERM;

	if (root->fs_info->sb->s_flags & MS_RDONLY)
		return -EROFS;

	vol_args = memdup_user(arg, sizeof(*vol_args));
	if (IS_ERR(vol_args))
		return PTR_ERR(vol_args);

	vol_args->name[BTRFS_PATH_NAME_MAX] = '\0';
	ret = btrfs_rm_device(root, vol_args->name);

	kfree(vol_args);
	return ret;
}

static noinline long btrfs_ioctl_clone(struct file *file, unsigned long srcfd,
				       u64 off, u64 olen, u64 destoff)
{
	struct inode *inode = fdentry(file)->d_inode;
	struct btrfs_root *root = BTRFS_I(inode)->root;
	struct file *src_file;
	struct inode *src;
	struct btrfs_trans_handle *trans;
	struct btrfs_path *path;
	struct extent_buffer *leaf;
	char *buf;
	struct btrfs_key key;
	u32 nritems;
	int slot;
	int ret;
	u64 len = olen;
	u64 bs = root->fs_info->sb->s_blocksize;
	u64 hint_byte;

	/*
	 * TODO:
	 * - split compressed inline extents.  annoying: we need to
	 *   decompress into destination's address_space (the file offset
	 *   may change, so source mapping won't do), then recompress (or
	 *   otherwise reinsert) a subrange.
	 * - allow ranges within the same file to be cloned (provided
	 *   they don't overlap)?
	 */

	/* the destination must be opened for writing */
	if (!(file->f_mode & FMODE_WRITE) || (file->f_flags & O_APPEND))
		return -EINVAL;

	if (btrfs_root_readonly(root))
		return -EROFS;

	ret = mnt_want_write(file->f_path.mnt);
	if (ret)
		return ret;

	src_file = fget(srcfd);
	if (!src_file) {
		ret = -EBADF;
		goto out_drop_write;
	}

	src = src_file->f_dentry->d_inode;

	ret = -EINVAL;
	if (src == inode)
		goto out_fput;

	/* the src must be open for reading */
	if (!(src_file->f_mode & FMODE_READ))
		goto out_fput;

	ret = -EISDIR;
	if (S_ISDIR(src->i_mode) || S_ISDIR(inode->i_mode))
		goto out_fput;

	ret = -EXDEV;
	if (src->i_sb != inode->i_sb || BTRFS_I(src)->root != root)
		goto out_fput;

	ret = -ENOMEM;
	buf = vmalloc(btrfs_level_size(root, 0));
	if (!buf)
		goto out_fput;

	path = btrfs_alloc_path();
	if (!path) {
		vfree(buf);
		goto out_fput;
	}
	path->reada = 2;

	if (inode < src) {
		mutex_lock_nested(&inode->i_mutex, I_MUTEX_PARENT);
		mutex_lock_nested(&src->i_mutex, I_MUTEX_CHILD);
	} else {
		mutex_lock_nested(&src->i_mutex, I_MUTEX_PARENT);
		mutex_lock_nested(&inode->i_mutex, I_MUTEX_CHILD);
	}

	/* determine range to clone */
	ret = -EINVAL;
	if (off + len > src->i_size || off + len < off)
		goto out_unlock;
	if (len == 0)
		olen = len = src->i_size - off;
	/* if we extend to eof, continue to block boundary */
	if (off + len == src->i_size)
		len = ALIGN(src->i_size, bs) - off;

	/* verify the end result is block aligned */
	if (!IS_ALIGNED(off, bs) || !IS_ALIGNED(off + len, bs) ||
	    !IS_ALIGNED(destoff, bs))
		goto out_unlock;

	/* do any pending delalloc/csum calc on src, one way or
	   another, and lock file content */
	while (1) {
		struct btrfs_ordered_extent *ordered;
		lock_extent(&BTRFS_I(src)->io_tree, off, off+len, GFP_NOFS);
		ordered = btrfs_lookup_first_ordered_extent(src, off+len);
		if (!ordered &&
		    !test_range_bit(&BTRFS_I(src)->io_tree, off, off+len,
				   EXTENT_DELALLOC, 0, NULL))
			break;
		unlock_extent(&BTRFS_I(src)->io_tree, off, off+len, GFP_NOFS);
		if (ordered)
			btrfs_put_ordered_extent(ordered);
		btrfs_wait_ordered_range(src, off, len);
	}

	/* clone data */
	key.objectid = src->i_ino;
	key.type = BTRFS_EXTENT_DATA_KEY;
	key.offset = 0;

	while (1) {
		/*
		 * note the key will change type as we walk through the
		 * tree.
		 */
		ret = btrfs_search_slot(NULL, root, &key, path, 0, 0);
		if (ret < 0)
			goto out;

		nritems = btrfs_header_nritems(path->nodes[0]);
		if (path->slots[0] >= nritems) {
			ret = btrfs_next_leaf(root, path);
			if (ret < 0)
				goto out;
			if (ret > 0)
				break;
			nritems = btrfs_header_nritems(path->nodes[0]);
		}
		leaf = path->nodes[0];
		slot = path->slots[0];

		btrfs_item_key_to_cpu(leaf, &key, slot);
		if (btrfs_key_type(&key) > BTRFS_EXTENT_DATA_KEY ||
		    key.objectid != src->i_ino)
			break;

		if (btrfs_key_type(&key) == BTRFS_EXTENT_DATA_KEY) {
			struct btrfs_file_extent_item *extent;
			int type;
			u32 size;
			struct btrfs_key new_key;
			u64 disko = 0, diskl = 0;
			u64 datao = 0, datal = 0;
			u8 comp;
			u64 endoff;

			size = btrfs_item_size_nr(leaf, slot);
			read_extent_buffer(leaf, buf,
					   btrfs_item_ptr_offset(leaf, slot),
					   size);

			extent = btrfs_item_ptr(leaf, slot,
						struct btrfs_file_extent_item);
			comp = btrfs_file_extent_compression(leaf, extent);
			type = btrfs_file_extent_type(leaf, extent);
			if (type == BTRFS_FILE_EXTENT_REG ||
			    type == BTRFS_FILE_EXTENT_PREALLOC) {
				disko = btrfs_file_extent_disk_bytenr(leaf,
								      extent);
				diskl = btrfs_file_extent_disk_num_bytes(leaf,
								 extent);
				datao = btrfs_file_extent_offset(leaf, extent);
				datal = btrfs_file_extent_num_bytes(leaf,
								    extent);
			} else if (type == BTRFS_FILE_EXTENT_INLINE) {
				/* take upper bound, may be compressed */
				datal = btrfs_file_extent_ram_bytes(leaf,
								    extent);
			}
			btrfs_release_path(root, path);

			if (key.offset + datal <= off ||
			    key.offset >= off+len)
				goto next;

			memcpy(&new_key, &key, sizeof(new_key));
			new_key.objectid = inode->i_ino;
			if (off <= key.offset)
				new_key.offset = key.offset + destoff - off;
			else
				new_key.offset = destoff;

			trans = btrfs_start_transaction(root, 1);
			if (IS_ERR(trans)) {
				ret = PTR_ERR(trans);
				goto out;
			}

			if (type == BTRFS_FILE_EXTENT_REG ||
			    type == BTRFS_FILE_EXTENT_PREALLOC) {
				if (off > key.offset) {
					datao += off - key.offset;
					datal -= off - key.offset;
				}

				if (key.offset + datal > off + len)
					datal = off + len - key.offset;

				ret = btrfs_drop_extents(trans, inode,
							 new_key.offset,
							 new_key.offset + datal,
							 &hint_byte, 1);
				BUG_ON(ret);

				ret = btrfs_insert_empty_item(trans, root, path,
							      &new_key, size);
				BUG_ON(ret);

				leaf = path->nodes[0];
				slot = path->slots[0];
				write_extent_buffer(leaf, buf,
					    btrfs_item_ptr_offset(leaf, slot),
					    size);

				extent = btrfs_item_ptr(leaf, slot,
						struct btrfs_file_extent_item);

				/* disko == 0 means it's a hole */
				if (!disko)
					datao = 0;

				btrfs_set_file_extent_offset(leaf, extent,
							     datao);
				btrfs_set_file_extent_num_bytes(leaf, extent,
								datal);
				if (disko) {
					inode_add_bytes(inode, datal);
					ret = btrfs_inc_extent_ref(trans, root,
							disko, diskl, 0,
							root->root_key.objectid,
							inode->i_ino,
							new_key.offset - datao);
					BUG_ON(ret);
				}
			} else if (type == BTRFS_FILE_EXTENT_INLINE) {
				u64 skip = 0;
				u64 trim = 0;
				if (off > key.offset) {
					skip = off - key.offset;
					new_key.offset += skip;
				}

				if (key.offset + datal > off+len)
					trim = key.offset + datal - (off+len);

				if (comp && (skip || trim)) {
					ret = -EINVAL;
					btrfs_end_transaction(trans, root);
					goto out;
				}
				size -= skip + trim;
				datal -= skip + trim;

				ret = btrfs_drop_extents(trans, inode,
							 new_key.offset,
							 new_key.offset + datal,
							 &hint_byte, 1);
				BUG_ON(ret);

				ret = btrfs_insert_empty_item(trans, root, path,
							      &new_key, size);
				BUG_ON(ret);

				if (skip) {
					u32 start =
					  btrfs_file_extent_calc_inline_size(0);
					memmove(buf+start, buf+start+skip,
						datal);
				}

				leaf = path->nodes[0];
				slot = path->slots[0];
				write_extent_buffer(leaf, buf,
					    btrfs_item_ptr_offset(leaf, slot),
					    size);
				inode_add_bytes(inode, datal);
			}

			btrfs_mark_buffer_dirty(leaf);
			btrfs_release_path(root, path);

			inode->i_mtime = inode->i_ctime = CURRENT_TIME;

			/*
			 * we round up to the block size at eof when
			 * determining which extents to clone above,
			 * but shouldn't round up the file size
			 */
			endoff = new_key.offset + datal;
			if (endoff > destoff+olen)
				endoff = destoff+olen;
			if (endoff > inode->i_size)
				btrfs_i_size_write(inode, endoff);

			BTRFS_I(inode)->flags = BTRFS_I(src)->flags;
			ret = btrfs_update_inode(trans, root, inode);
			BUG_ON(ret);
			btrfs_end_transaction(trans, root);
		}
next:
		btrfs_release_path(root, path);
		key.offset++;
	}
	ret = 0;
out:
	btrfs_release_path(root, path);
	unlock_extent(&BTRFS_I(src)->io_tree, off, off+len, GFP_NOFS);
out_unlock:
	mutex_unlock(&src->i_mutex);
	mutex_unlock(&inode->i_mutex);
	vfree(buf);
	btrfs_free_path(path);
out_fput:
	fput(src_file);
out_drop_write:
	mnt_drop_write(file->f_path.mnt);
	return ret;
}

static long btrfs_ioctl_clone_range(struct file *file, void __user *argp)
{
	struct btrfs_ioctl_clone_range_args args;

	if (copy_from_user(&args, argp, sizeof(args)))
		return -EFAULT;
	return btrfs_ioctl_clone(file, args.src_fd, args.src_offset,
				 args.src_length, args.dest_offset);
}

/*
 * there are many ways the trans_start and trans_end ioctls can lead
 * to deadlocks.  They should only be used by applications that
 * basically own the machine, and have a very in depth understanding
 * of all the possible deadlocks and enospc problems.
 */
static long btrfs_ioctl_trans_start(struct file *file)
{
	struct inode *inode = fdentry(file)->d_inode;
	struct btrfs_root *root = BTRFS_I(inode)->root;
	struct btrfs_trans_handle *trans;
	int ret;

	ret = -EPERM;
	if (!capable(CAP_SYS_ADMIN))
		goto out;

	ret = -EINPROGRESS;
	if (file->private_data)
		goto out;

	ret = -EROFS;
	if (btrfs_root_readonly(root))
		goto out;

	ret = mnt_want_write(file->f_path.mnt);
	if (ret)
		goto out;

	mutex_lock(&root->fs_info->trans_mutex);
	root->fs_info->open_ioctl_trans++;
	mutex_unlock(&root->fs_info->trans_mutex);

	ret = -ENOMEM;
	trans = btrfs_start_ioctl_transaction(root, 0);
	if (IS_ERR(trans))
		goto out_drop;

	file->private_data = trans;
	return 0;

out_drop:
	mutex_lock(&root->fs_info->trans_mutex);
	root->fs_info->open_ioctl_trans--;
	mutex_unlock(&root->fs_info->trans_mutex);
	mnt_drop_write(file->f_path.mnt);
out:
	return ret;
}

static long btrfs_ioctl_default_subvol(struct file *file, void __user *argp)
{
	struct inode *inode = fdentry(file)->d_inode;
	struct btrfs_root *root = BTRFS_I(inode)->root;
	struct btrfs_root *new_root;
	struct btrfs_dir_item *di;
	struct btrfs_trans_handle *trans;
	struct btrfs_path *path;
	struct btrfs_key location;
	struct btrfs_disk_key disk_key;
	struct btrfs_super_block *disk_super;
	u64 features;
	u64 objectid = 0;
	u64 dir_id;

	if (!capable(CAP_SYS_ADMIN))
		return -EPERM;

	if (copy_from_user(&objectid, argp, sizeof(objectid)))
		return -EFAULT;

	if (!objectid)
		objectid = root->root_key.objectid;

	location.objectid = objectid;
	location.type = BTRFS_ROOT_ITEM_KEY;
	location.offset = (u64)-1;

	new_root = btrfs_read_fs_root_no_name(root->fs_info, &location);
	if (IS_ERR(new_root))
		return PTR_ERR(new_root);

	if (btrfs_root_refs(&new_root->root_item) == 0)
		return -ENOENT;

	path = btrfs_alloc_path();
	if (!path)
		return -ENOMEM;
	path->leave_spinning = 1;

	trans = btrfs_start_transaction(root, 1);
	if (IS_ERR(trans)) {
		btrfs_free_path(path);
		return PTR_ERR(trans);
	}

	dir_id = btrfs_super_root_dir(&root->fs_info->super_copy);
	di = btrfs_lookup_dir_item(trans, root->fs_info->tree_root, path,
				   dir_id, "default", 7, 1);
	if (IS_ERR_OR_NULL(di)) {
		btrfs_free_path(path);
		btrfs_end_transaction(trans, root);
		printk(KERN_ERR "Umm, you don't have the default dir item, "
		       "this isn't going to work\n");
		return -ENOENT;
	}

	btrfs_cpu_key_to_disk(&disk_key, &new_root->root_key);
	btrfs_set_dir_item_key(path->nodes[0], di, &disk_key);
	btrfs_mark_buffer_dirty(path->nodes[0]);
	btrfs_free_path(path);

	disk_super = &root->fs_info->super_copy;
	features = btrfs_super_incompat_flags(disk_super);
	if (!(features & BTRFS_FEATURE_INCOMPAT_DEFAULT_SUBVOL)) {
		features |= BTRFS_FEATURE_INCOMPAT_DEFAULT_SUBVOL;
		btrfs_set_super_incompat_flags(disk_super, features);
	}
	btrfs_end_transaction(trans, root);

	return 0;
}

static void get_block_group_info(struct list_head *groups_list,
				 struct btrfs_ioctl_space_info *space)
{
	struct btrfs_block_group_cache *block_group;

	space->total_bytes = 0;
	space->used_bytes = 0;
	space->flags = 0;
	list_for_each_entry(block_group, groups_list, list) {
		space->flags = block_group->flags;
		space->total_bytes += block_group->key.offset;
		space->used_bytes +=
			btrfs_block_group_used(&block_group->item);
	}
}

long btrfs_ioctl_space_info(struct btrfs_root *root, void __user *arg)
{
	struct btrfs_ioctl_space_args space_args;
	struct btrfs_ioctl_space_info space;
	struct btrfs_ioctl_space_info *dest;
	struct btrfs_ioctl_space_info *dest_orig;
	struct btrfs_ioctl_space_info __user *user_dest;
	struct btrfs_space_info *info;
	u64 types[] = {BTRFS_BLOCK_GROUP_DATA,
		       BTRFS_BLOCK_GROUP_SYSTEM,
		       BTRFS_BLOCK_GROUP_METADATA,
		       BTRFS_BLOCK_GROUP_DATA | BTRFS_BLOCK_GROUP_METADATA};
	int num_types = 4;
	int alloc_size;
	int ret = 0;
	u64 slot_count = 0;
	int i, c;

	if (copy_from_user(&space_args,
			   (struct btrfs_ioctl_space_args __user *)arg,
			   sizeof(space_args)))
		return -EFAULT;

	for (i = 0; i < num_types; i++) {
		struct btrfs_space_info *tmp;

		info = NULL;
		rcu_read_lock();
		list_for_each_entry_rcu(tmp, &root->fs_info->space_info,
					list) {
			if (tmp->flags == types[i]) {
				info = tmp;
				break;
			}
		}
		rcu_read_unlock();

		if (!info)
			continue;

		down_read(&info->groups_sem);
		for (c = 0; c < BTRFS_NR_RAID_TYPES; c++) {
			if (!list_empty(&info->block_groups[c]))
				slot_count++;
		}
		up_read(&info->groups_sem);
	}

	/* space_slots == 0 means they are asking for a count */
	if (space_args.space_slots == 0) {
		space_args.total_spaces = slot_count;
		goto out;
	}

	slot_count = min_t(u64, space_args.space_slots, slot_count);

	alloc_size = sizeof(*dest) * slot_count;

	/* we generally have at most 6 or so space infos, one for each raid
	 * level.  So, a whole page should be more than enough for everyone
	 */
	if (alloc_size > PAGE_CACHE_SIZE)
		return -ENOMEM;

	space_args.total_spaces = 0;
	dest = kmalloc(alloc_size, GFP_NOFS);
	if (!dest)
		return -ENOMEM;
	dest_orig = dest;

	/* now we have a buffer to copy into */
	for (i = 0; i < num_types; i++) {
		struct btrfs_space_info *tmp;

		if (!slot_count)
			break;

		info = NULL;
		rcu_read_lock();
		list_for_each_entry_rcu(tmp, &root->fs_info->space_info,
					list) {
			if (tmp->flags == types[i]) {
				info = tmp;
				break;
			}
		}
		rcu_read_unlock();

		if (!info)
			continue;
		down_read(&info->groups_sem);
		for (c = 0; c < BTRFS_NR_RAID_TYPES; c++) {
			if (!list_empty(&info->block_groups[c])) {
				get_block_group_info(&info->block_groups[c],
						     &space);
				memcpy(dest, &space, sizeof(space));
				dest++;
				space_args.total_spaces++;
				slot_count--;
			}
			if (!slot_count)
				break;
		}
		up_read(&info->groups_sem);
	}

	user_dest = (struct btrfs_ioctl_space_info *)
		(arg + sizeof(struct btrfs_ioctl_space_args));

	if (copy_to_user(user_dest, dest_orig, alloc_size))
		ret = -EFAULT;

	kfree(dest_orig);
out:
	if (ret == 0 && copy_to_user(arg, &space_args, sizeof(space_args)))
		ret = -EFAULT;

	return ret;
}

/*
 * there are many ways the trans_start and trans_end ioctls can lead
 * to deadlocks.  They should only be used by applications that
 * basically own the machine, and have a very in depth understanding
 * of all the possible deadlocks and enospc problems.
 */
long btrfs_ioctl_trans_end(struct file *file)
{
	struct inode *inode = fdentry(file)->d_inode;
	struct btrfs_root *root = BTRFS_I(inode)->root;
	struct btrfs_trans_handle *trans;

	trans = file->private_data;
	if (!trans)
		return -EINVAL;
	file->private_data = NULL;

	btrfs_end_transaction(trans, root);

	mutex_lock(&root->fs_info->trans_mutex);
	root->fs_info->open_ioctl_trans--;
	mutex_unlock(&root->fs_info->trans_mutex);

	mnt_drop_write(file->f_path.mnt);
	return 0;
}

static noinline long btrfs_ioctl_start_sync(struct file *file, void __user *argp)
{
	struct btrfs_root *root = BTRFS_I(file->f_dentry->d_inode)->root;
	struct btrfs_trans_handle *trans;
	u64 transid;
	int ret;

	trans = btrfs_start_transaction(root, 0);
	if (IS_ERR(trans))
		return PTR_ERR(trans);
	transid = trans->transid;
	ret = btrfs_commit_transaction_async(trans, root, 0);
	if (ret) {
		btrfs_end_transaction(trans, root);
		return ret;
	}

	if (argp)
		if (copy_to_user(argp, &transid, sizeof(transid)))
			return -EFAULT;
	return 0;
}

static noinline long btrfs_ioctl_wait_sync(struct file *file, void __user *argp)
{
	struct btrfs_root *root = BTRFS_I(file->f_dentry->d_inode)->root;
	u64 transid;

	if (argp) {
		if (copy_from_user(&transid, argp, sizeof(transid)))
			return -EFAULT;
	} else {
		transid = 0;  /* current trans */
	}
	return btrfs_wait_for_commit(root, transid);
}

long btrfs_ioctl(struct file *file, unsigned int
		cmd, unsigned long arg)
{
	struct btrfs_root *root = BTRFS_I(fdentry(file)->d_inode)->root;
	void __user *argp = (void __user *)arg;

	switch (cmd) {
	case FS_IOC_GETFLAGS:
		return btrfs_ioctl_getflags(file, argp);
	case FS_IOC_SETFLAGS:
		return btrfs_ioctl_setflags(file, argp);
	case FS_IOC_GETVERSION:
		return btrfs_ioctl_getversion(file, argp);
	case FITRIM:
		return btrfs_ioctl_fitrim(file, argp);
	case BTRFS_IOC_SNAP_CREATE:
		return btrfs_ioctl_snap_create(file, argp, 0);
	case BTRFS_IOC_SNAP_CREATE_V2:
		return btrfs_ioctl_snap_create_v2(file, argp, 0);
	case BTRFS_IOC_SUBVOL_CREATE:
		return btrfs_ioctl_snap_create(file, argp, 1);
	case BTRFS_IOC_SNAP_DESTROY:
		return btrfs_ioctl_snap_destroy(file, argp);
	case BTRFS_IOC_SUBVOL_GETFLAGS:
		return btrfs_ioctl_subvol_getflags(file, argp);
	case BTRFS_IOC_SUBVOL_SETFLAGS:
		return btrfs_ioctl_subvol_setflags(file, argp);
	case BTRFS_IOC_DEFAULT_SUBVOL:
		return btrfs_ioctl_default_subvol(file, argp);
	case BTRFS_IOC_DEFRAG:
		return btrfs_ioctl_defrag(file, NULL);
	case BTRFS_IOC_DEFRAG_RANGE:
		return btrfs_ioctl_defrag(file, argp);
	case BTRFS_IOC_RESIZE:
		return btrfs_ioctl_resize(root, argp);
	case BTRFS_IOC_ADD_DEV:
		return btrfs_ioctl_add_dev(root, argp);
	case BTRFS_IOC_RM_DEV:
		return btrfs_ioctl_rm_dev(root, argp);
	case BTRFS_IOC_BALANCE:
		return btrfs_balance(root->fs_info->dev_root);
	case BTRFS_IOC_CLONE:
		return btrfs_ioctl_clone(file, arg, 0, 0, 0);
	case BTRFS_IOC_CLONE_RANGE:
		return btrfs_ioctl_clone_range(file, argp);
	case BTRFS_IOC_TRANS_START:
		return btrfs_ioctl_trans_start(file);
	case BTRFS_IOC_TRANS_END:
		return btrfs_ioctl_trans_end(file);
	case BTRFS_IOC_TREE_SEARCH:
		return btrfs_ioctl_tree_search(file, argp);
	case BTRFS_IOC_INO_LOOKUP:
		return btrfs_ioctl_ino_lookup(file, argp);
	case BTRFS_IOC_SPACE_INFO:
		return btrfs_ioctl_space_info(root, argp);
	case BTRFS_IOC_SYNC:
		btrfs_sync_fs(file->f_dentry->d_sb, 1);
		return 0;
	case BTRFS_IOC_START_SYNC:
		return btrfs_ioctl_start_sync(file, argp);
	case BTRFS_IOC_WAIT_SYNC:
		return btrfs_ioctl_wait_sync(file, argp);
	}

	return -ENOTTY;
}<|MERGE_RESOLUTION|>--- conflicted
+++ resolved
@@ -1133,8 +1133,6 @@
 
 	if (copy_to_user(arg, &flags, sizeof(flags)))
 		ret = -EFAULT;
-<<<<<<< HEAD
-=======
 
 	return ret;
 }
@@ -1188,64 +1186,6 @@
 	}
 
 	ret = btrfs_update_root(trans, root->fs_info->tree_root,
-				&root->root_key, &root->root_item);
->>>>>>> 105e53f8
-
-	btrfs_commit_transaction(trans, root);
-out_reset:
-	if (ret)
-		btrfs_set_root_flags(&root->root_item, root_flags);
-out:
-	up_write(&root->fs_info->subvol_sem);
-	return ret;
-}
-
-static noinline int btrfs_ioctl_subvol_setflags(struct file *file,
-					      void __user *arg)
-{
-	struct inode *inode = fdentry(file)->d_inode;
-	struct btrfs_root *root = BTRFS_I(inode)->root;
-	struct btrfs_trans_handle *trans;
-	u64 root_flags;
-	u64 flags;
-	int ret = 0;
-
-	if (root->fs_info->sb->s_flags & MS_RDONLY)
-		return -EROFS;
-
-	if (inode->i_ino != BTRFS_FIRST_FREE_OBJECTID)
-		return -EINVAL;
-
-	if (copy_from_user(&flags, arg, sizeof(flags)))
-		return -EFAULT;
-
-	if (flags & ~BTRFS_SUBVOL_CREATE_ASYNC)
-		return -EINVAL;
-
-	if (flags & ~BTRFS_SUBVOL_RDONLY)
-		return -EOPNOTSUPP;
-
-	down_write(&root->fs_info->subvol_sem);
-
-	/* nothing to do */
-	if (!!(flags & BTRFS_SUBVOL_RDONLY) == btrfs_root_readonly(root))
-		goto out;
-
-	root_flags = btrfs_root_flags(&root->root_item);
-	if (flags & BTRFS_SUBVOL_RDONLY)
-		btrfs_set_root_flags(&root->root_item,
-				     root_flags | BTRFS_ROOT_SUBVOL_RDONLY);
-	else
-		btrfs_set_root_flags(&root->root_item,
-				     root_flags & ~BTRFS_ROOT_SUBVOL_RDONLY);
-
-	trans = btrfs_start_transaction(root, 1);
-	if (IS_ERR(trans)) {
-		ret = PTR_ERR(trans);
-		goto out_reset;
-	}
-
-	ret = btrfs_update_root(trans, root,
 				&root->root_key, &root->root_item);
 
 	btrfs_commit_transaction(trans, root);
