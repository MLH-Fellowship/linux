--- conflicted
+++ resolved
@@ -298,16 +298,7 @@
 
 static void __init omap_h4_init_irq(void)
 {
-<<<<<<< HEAD
-	omap_board_config = h4_config;
-	omap_board_config_size = ARRAY_SIZE(h4_config);
-	omap2_init_common_infrastructure();
-	omap2_init_common_devices(NULL, NULL);
 	omap_init_irq();
-	h4_init_flash();
-=======
-	omap_init_irq();
->>>>>>> 105e53f8
 }
 
 static struct at24_platform_data m24c01 = {
