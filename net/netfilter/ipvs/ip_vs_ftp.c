--- conflicted
+++ resolved
@@ -45,10 +45,7 @@
 #include <linux/netfilter.h>
 #include <net/netfilter/nf_conntrack.h>
 #include <net/netfilter/nf_conntrack_expect.h>
-<<<<<<< HEAD
-=======
 #include <net/netfilter/nf_nat.h>
->>>>>>> 062c1825
 #include <net/netfilter/nf_nat_helper.h>
 #include <linux/gfp.h>
 #include <net/protocol.h>
@@ -363,11 +360,7 @@
 		buf_len = strlen(buf);
 
 		ct = nf_ct_get(skb, &ctinfo);
-<<<<<<< HEAD
-		if (ct && !nf_ct_is_untracked(ct)) {
-=======
 		if (ct && !nf_ct_is_untracked(ct) && nfct_nat(ct)) {
->>>>>>> 062c1825
 			/* If mangling fails this function will return 0
 			 * which will cause the packet to be dropped.
 			 * Mangling can only fail under memory pressure,
@@ -417,7 +410,6 @@
 	union nf_inet_addr to;
 	__be16 port;
 	struct ip_vs_conn *n_cp;
-	struct nf_conn *ct;
 
 #ifdef CONFIG_IP_VS_IPV6
 	/* This application helper doesn't work with IPv6 yet,
@@ -503,11 +495,6 @@
 		/* add its controller */
 		ip_vs_control_add(n_cp, cp);
 	}
-
-	ct = (struct nf_conn *)skb->nfct;
-	if (ct && ct != &nf_conntrack_untracked)
-		ip_vs_expect_related(skb, ct, n_cp,
-				     IPPROTO_TCP, &n_cp->dport, 1);
 
 	/*
 	 *	Move tunnel to listen state
