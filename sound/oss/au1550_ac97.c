/*
 * au1550_ac97.c  --  Sound driver for Alchemy Au1550 MIPS Internet Edge
 *                    Processor.
 *
 * Copyright 2004 Embedded Edge, LLC
 *	dan@embeddededge.com
 *
 * Mostly copied from the au1000.c driver and some from the
 * PowerMac dbdma driver.
 * We assume the processor can do memory coherent DMA.
 *
 * Ported to 2.6 by Matt Porter <mporter@kernel.crashing.org>
 *
 *  This program is free software; you can redistribute  it and/or modify it
 *  under  the terms of  the GNU General  Public License as published by the
 *  Free Software Foundation;  either version 2 of the  License, or (at your
 *  option) any later version.
 *
 *  THIS  SOFTWARE  IS PROVIDED   ``AS  IS'' AND   ANY  EXPRESS OR IMPLIED
 *  WARRANTIES,   INCLUDING, BUT NOT  LIMITED  TO, THE IMPLIED WARRANTIES OF
 *  MERCHANTABILITY AND FITNESS FOR A PARTICULAR PURPOSE ARE DISCLAIMED.  IN
 *  NO  EVENT  SHALL   THE AUTHOR  BE    LIABLE FOR ANY   DIRECT, INDIRECT,
 *  INCIDENTAL, SPECIAL, EXEMPLARY, OR CONSEQUENTIAL DAMAGES (INCLUDING, BUT
 *  NOT LIMITED   TO, PROCUREMENT OF  SUBSTITUTE GOODS  OR SERVICES; LOSS OF
 *  USE, DATA,  OR PROFITS; OR  BUSINESS INTERRUPTION) HOWEVER CAUSED AND ON
 *  ANY THEORY OF LIABILITY, WHETHER IN  CONTRACT, STRICT LIABILITY, OR TORT
 *  (INCLUDING NEGLIGENCE OR OTHERWISE) ARISING IN ANY WAY OUT OF THE USE OF
 *  THIS SOFTWARE, EVEN IF ADVISED OF THE POSSIBILITY OF SUCH DAMAGE.
 *
 *  You should have received a copy of the  GNU General Public License along
 *  with this program; if not, write  to the Free Software Foundation, Inc.,
 *  675 Mass Ave, Cambridge, MA 02139, USA.
 *
 */

#undef DEBUG

#include <linux/module.h>
#include <linux/string.h>
#include <linux/ioport.h>
#include <linux/sched.h>
#include <linux/delay.h>
#include <linux/sound.h>
#include <linux/slab.h>
#include <linux/soundcard.h>
#include <linux/smp_lock.h>
#include <linux/init.h>
#include <linux/interrupt.h>
#include <linux/kernel.h>
#include <linux/poll.h>
#include <linux/bitops.h>
#include <linux/spinlock.h>
#include <linux/ac97_codec.h>
#include <linux/mutex.h>

#include <asm/io.h>
#include <asm/uaccess.h>
#include <asm/hardirq.h>
#include <asm/mach-au1x00/au1xxx_psc.h>
#include <asm/mach-au1x00/au1xxx_dbdma.h>
#include <asm/mach-au1x00/au1xxx.h>

#undef OSS_DOCUMENTED_MIXER_SEMANTICS

/* misc stuff */
#define POLL_COUNT   0x50000
#define AC97_EXT_DACS (AC97_EXTID_SDAC | AC97_EXTID_CDAC | AC97_EXTID_LDAC)

/* The number of DBDMA ring descriptors to allocate.  No sense making
 * this too large....if you can't keep up with a few you aren't likely
 * to be able to with lots of them, either.
 */
#define NUM_DBDMA_DESCRIPTORS 4

#define err(format, arg...) printk(KERN_ERR format "\n" , ## arg)

/* Boot options
 * 0 = no VRA, 1 = use VRA if codec supports it
 */
static DEFINE_MUTEX(au1550_ac97_mutex);
static int      vra = 1;
module_param(vra, bool, 0);
MODULE_PARM_DESC(vra, "if 1 use VRA if codec supports it");

static struct au1550_state {
	/* soundcore stuff */
	int             dev_audio;

	struct ac97_codec *codec;
	unsigned        codec_base_caps; /* AC'97 reg 00h, "Reset Register" */
	unsigned        codec_ext_caps;  /* AC'97 reg 28h, "Extended Audio ID" */
	int             no_vra;		/* do not use VRA */

	spinlock_t      lock;
	struct mutex open_mutex;
	struct mutex sem;
	fmode_t          open_mode;
	wait_queue_head_t open_wait;

	struct dmabuf {
		u32		dmanr;
		unsigned        sample_rate;
		unsigned	src_factor;
		unsigned        sample_size;
		int             num_channels;
		int		dma_bytes_per_sample;
		int		user_bytes_per_sample;
		int		cnt_factor;

		void		*rawbuf;
		unsigned        buforder;
		unsigned	numfrag;
		unsigned        fragshift;
		void		*nextIn;
		void		*nextOut;
		int		count;
		unsigned        total_bytes;
		unsigned        error;
		wait_queue_head_t wait;

		/* redundant, but makes calculations easier */
		unsigned	fragsize;
		unsigned	dma_fragsize;
		unsigned	dmasize;
		unsigned	dma_qcount;

		/* OSS stuff */
		unsigned        mapped:1;
		unsigned        ready:1;
		unsigned        stopped:1;
		unsigned        ossfragshift;
		int             ossmaxfrags;
		unsigned        subdivision;
	} dma_dac, dma_adc;
} au1550_state;

static unsigned
ld2(unsigned int x)
{
	unsigned        r = 0;

	if (x >= 0x10000) {
		x >>= 16;
		r += 16;
	}
	if (x >= 0x100) {
		x >>= 8;
		r += 8;
	}
	if (x >= 0x10) {
		x >>= 4;
		r += 4;
	}
	if (x >= 4) {
		x >>= 2;
		r += 2;
	}
	if (x >= 2)
		r++;
	return r;
}

static void
au1550_delay(int msec)
{
	if (in_interrupt())
		return;

	schedule_timeout_uninterruptible(msecs_to_jiffies(msec));
}

static u16
rdcodec(struct ac97_codec *codec, u8 addr)
{
	struct au1550_state *s = codec->private_data;
	unsigned long   flags;
	u32             cmd, val;
	u16             data;
	int             i;

	spin_lock_irqsave(&s->lock, flags);

	for (i = 0; i < POLL_COUNT; i++) {
		val = au_readl(PSC_AC97STAT);
		au_sync();
		if (!(val & PSC_AC97STAT_CP))
			break;
	}
	if (i == POLL_COUNT)
		err("rdcodec: codec cmd pending expired!");

	cmd = (u32)PSC_AC97CDC_INDX(addr);
	cmd |= PSC_AC97CDC_RD;	/* read command */
	au_writel(cmd, PSC_AC97CDC);
	au_sync();

	/* now wait for the data
	*/
	for (i = 0; i < POLL_COUNT; i++) {
		val = au_readl(PSC_AC97STAT);
		au_sync();
		if (!(val & PSC_AC97STAT_CP))
			break;
	}
	if (i == POLL_COUNT) {
		err("rdcodec: read poll expired!");
		data = 0;
		goto out;
	}

	/* wait for command done?
	*/
	for (i = 0; i < POLL_COUNT; i++) {
		val = au_readl(PSC_AC97EVNT);
		au_sync();
		if (val & PSC_AC97EVNT_CD)
			break;
	}
	if (i == POLL_COUNT) {
		err("rdcodec: read cmdwait expired!");
		data = 0;
		goto out;
	}

	data = au_readl(PSC_AC97CDC) & 0xffff;
	au_sync();

	/* Clear command done event.
	*/
	au_writel(PSC_AC97EVNT_CD, PSC_AC97EVNT);
	au_sync();

 out:
	spin_unlock_irqrestore(&s->lock, flags);

	return data;
}


static void
wrcodec(struct ac97_codec *codec, u8 addr, u16 data)
{
	struct au1550_state *s = codec->private_data;
	unsigned long   flags;
	u32             cmd, val;
	int             i;

	spin_lock_irqsave(&s->lock, flags);

	for (i = 0; i < POLL_COUNT; i++) {
		val = au_readl(PSC_AC97STAT);
		au_sync();
		if (!(val & PSC_AC97STAT_CP))
			break;
	}
	if (i == POLL_COUNT)
		err("wrcodec: codec cmd pending expired!");

	cmd = (u32)PSC_AC97CDC_INDX(addr);
	cmd |= (u32)data;
	au_writel(cmd, PSC_AC97CDC);
	au_sync();

	for (i = 0; i < POLL_COUNT; i++) {
		val = au_readl(PSC_AC97STAT);
		au_sync();
		if (!(val & PSC_AC97STAT_CP))
			break;
	}
	if (i == POLL_COUNT)
		err("wrcodec: codec cmd pending expired!");

	for (i = 0; i < POLL_COUNT; i++) {
		val = au_readl(PSC_AC97EVNT);
		au_sync();
		if (val & PSC_AC97EVNT_CD)
			break;
	}
	if (i == POLL_COUNT)
		err("wrcodec: read cmdwait expired!");

	/* Clear command done event.
	*/
	au_writel(PSC_AC97EVNT_CD, PSC_AC97EVNT);
	au_sync();

	spin_unlock_irqrestore(&s->lock, flags);
}

static void
waitcodec(struct ac97_codec *codec)
{
	u16	temp;
	u32	val;
	int	i;

	/* codec_wait is used to wait for a ready state after
	 * an AC97C_RESET.
	 */
	au1550_delay(10);

	/* first poll the CODEC_READY tag bit
	*/
	for (i = 0; i < POLL_COUNT; i++) {
		val = au_readl(PSC_AC97STAT);
		au_sync();
		if (val & PSC_AC97STAT_CR)
			break;
	}
	if (i == POLL_COUNT) {
		err("waitcodec: CODEC_READY poll expired!");
		return;
	}

	/* get AC'97 powerdown control/status register
	*/
	temp = rdcodec(codec, AC97_POWER_CONTROL);

	/* If anything is powered down, power'em up
	*/
	if (temp & 0x7f00) {
		/* Power on
		*/
		wrcodec(codec, AC97_POWER_CONTROL, 0);
		au1550_delay(100);

		/* Reread
		*/
		temp = rdcodec(codec, AC97_POWER_CONTROL);
	}

	/* Check if Codec REF,ANL,DAC,ADC ready
	*/
	if ((temp & 0x7f0f) != 0x000f)
		err("codec reg 26 status (0x%x) not ready!!", temp);
}

/* stop the ADC before calling */
static void
set_adc_rate(struct au1550_state *s, unsigned rate)
{
	struct dmabuf  *adc = &s->dma_adc;
	struct dmabuf  *dac = &s->dma_dac;
	unsigned        adc_rate, dac_rate;
	u16             ac97_extstat;

	if (s->no_vra) {
		/* calc SRC factor
		*/
		adc->src_factor = ((96000 / rate) + 1) >> 1;
		adc->sample_rate = 48000 / adc->src_factor;
		return;
	}

	adc->src_factor = 1;

	ac97_extstat = rdcodec(s->codec, AC97_EXTENDED_STATUS);

	rate = rate > 48000 ? 48000 : rate;

	/* enable VRA
	*/
	wrcodec(s->codec, AC97_EXTENDED_STATUS,
		ac97_extstat | AC97_EXTSTAT_VRA);

	/* now write the sample rate
	*/
	wrcodec(s->codec, AC97_PCM_LR_ADC_RATE, (u16) rate);

	/* read it back for actual supported rate
	*/
	adc_rate = rdcodec(s->codec, AC97_PCM_LR_ADC_RATE);

	pr_debug("set_adc_rate: set to %d Hz\n", adc_rate);

	/* some codec's don't allow unequal DAC and ADC rates, in which case
	 * writing one rate reg actually changes both.
	 */
	dac_rate = rdcodec(s->codec, AC97_PCM_FRONT_DAC_RATE);
	if (dac->num_channels > 2)
		wrcodec(s->codec, AC97_PCM_SURR_DAC_RATE, dac_rate);
	if (dac->num_channels > 4)
		wrcodec(s->codec, AC97_PCM_LFE_DAC_RATE, dac_rate);

	adc->sample_rate = adc_rate;
	dac->sample_rate = dac_rate;
}

/* stop the DAC before calling */
static void
set_dac_rate(struct au1550_state *s, unsigned rate)
{
	struct dmabuf  *dac = &s->dma_dac;
	struct dmabuf  *adc = &s->dma_adc;
	unsigned        adc_rate, dac_rate;
	u16             ac97_extstat;

	if (s->no_vra) {
		/* calc SRC factor
		*/
		dac->src_factor = ((96000 / rate) + 1) >> 1;
		dac->sample_rate = 48000 / dac->src_factor;
		return;
	}

	dac->src_factor = 1;

	ac97_extstat = rdcodec(s->codec, AC97_EXTENDED_STATUS);

	rate = rate > 48000 ? 48000 : rate;

	/* enable VRA
	*/
	wrcodec(s->codec, AC97_EXTENDED_STATUS,
		ac97_extstat | AC97_EXTSTAT_VRA);

	/* now write the sample rate
	*/
	wrcodec(s->codec, AC97_PCM_FRONT_DAC_RATE, (u16) rate);

	/* I don't support different sample rates for multichannel,
	 * so make these channels the same.
	 */
	if (dac->num_channels > 2)
		wrcodec(s->codec, AC97_PCM_SURR_DAC_RATE, (u16) rate);
	if (dac->num_channels > 4)
		wrcodec(s->codec, AC97_PCM_LFE_DAC_RATE, (u16) rate);
	/* read it back for actual supported rate
	*/
	dac_rate = rdcodec(s->codec, AC97_PCM_FRONT_DAC_RATE);

	pr_debug("set_dac_rate: set to %d Hz\n", dac_rate);

	/* some codec's don't allow unequal DAC and ADC rates, in which case
	 * writing one rate reg actually changes both.
	 */
	adc_rate = rdcodec(s->codec, AC97_PCM_LR_ADC_RATE);

	dac->sample_rate = dac_rate;
	adc->sample_rate = adc_rate;
}

static void
stop_dac(struct au1550_state *s)
{
	struct dmabuf  *db = &s->dma_dac;
	u32		stat;
	unsigned long   flags;

	if (db->stopped)
		return;

	spin_lock_irqsave(&s->lock, flags);

	au_writel(PSC_AC97PCR_TP, PSC_AC97PCR);
	au_sync();

	/* Wait for Transmit Busy to show disabled.
	*/
	do {
		stat = au_readl(PSC_AC97STAT);
		au_sync();
	} while ((stat & PSC_AC97STAT_TB) != 0);

	au1xxx_dbdma_reset(db->dmanr);

	db->stopped = 1;

	spin_unlock_irqrestore(&s->lock, flags);
}

static void
stop_adc(struct au1550_state *s)
{
	struct dmabuf  *db = &s->dma_adc;
	unsigned long   flags;
	u32		stat;

	if (db->stopped)
		return;

	spin_lock_irqsave(&s->lock, flags);

	au_writel(PSC_AC97PCR_RP, PSC_AC97PCR);
	au_sync();

	/* Wait for Receive Busy to show disabled.
	*/
	do {
		stat = au_readl(PSC_AC97STAT);
		au_sync();
	} while ((stat & PSC_AC97STAT_RB) != 0);

	au1xxx_dbdma_reset(db->dmanr);

	db->stopped = 1;

	spin_unlock_irqrestore(&s->lock, flags);
}


static void
set_xmit_slots(int num_channels)
{
	u32	ac97_config, stat;

	ac97_config = au_readl(PSC_AC97CFG);
	au_sync();
	ac97_config &= ~(PSC_AC97CFG_TXSLOT_MASK | PSC_AC97CFG_DE_ENABLE);
	au_writel(ac97_config, PSC_AC97CFG);
	au_sync();

	switch (num_channels) {
	case 6:		/* stereo with surround and center/LFE,
			 * slots 3,4,6,7,8,9
			 */
		ac97_config |= PSC_AC97CFG_TXSLOT_ENA(6);
		ac97_config |= PSC_AC97CFG_TXSLOT_ENA(9);

	case 4:		/* stereo with surround, slots 3,4,7,8 */
		ac97_config |= PSC_AC97CFG_TXSLOT_ENA(7);
		ac97_config |= PSC_AC97CFG_TXSLOT_ENA(8);

	case 2:		/* stereo, slots 3,4 */
	case 1:		/* mono */
		ac97_config |= PSC_AC97CFG_TXSLOT_ENA(3);
		ac97_config |= PSC_AC97CFG_TXSLOT_ENA(4);
	}

	au_writel(ac97_config, PSC_AC97CFG);
	au_sync();

	ac97_config |= PSC_AC97CFG_DE_ENABLE;
	au_writel(ac97_config, PSC_AC97CFG);
	au_sync();

	/* Wait for Device ready.
	*/
	do {
		stat = au_readl(PSC_AC97STAT);
		au_sync();
	} while ((stat & PSC_AC97STAT_DR) == 0);
}

static void
set_recv_slots(int num_channels)
{
	u32	ac97_config, stat;

	ac97_config = au_readl(PSC_AC97CFG);
	au_sync();
	ac97_config &= ~(PSC_AC97CFG_RXSLOT_MASK | PSC_AC97CFG_DE_ENABLE);
	au_writel(ac97_config, PSC_AC97CFG);
	au_sync();

	/* Always enable slots 3 and 4 (stereo). Slot 6 is
	 * optional Mic ADC, which we don't support yet.
	 */
	ac97_config |= PSC_AC97CFG_RXSLOT_ENA(3);
	ac97_config |= PSC_AC97CFG_RXSLOT_ENA(4);

	au_writel(ac97_config, PSC_AC97CFG);
	au_sync();

	ac97_config |= PSC_AC97CFG_DE_ENABLE;
	au_writel(ac97_config, PSC_AC97CFG);
	au_sync();

	/* Wait for Device ready.
	*/
	do {
		stat = au_readl(PSC_AC97STAT);
		au_sync();
	} while ((stat & PSC_AC97STAT_DR) == 0);
}

/* Hold spinlock for both start_dac() and start_adc() calls */
static void
start_dac(struct au1550_state *s)
{
	struct dmabuf  *db = &s->dma_dac;

	if (!db->stopped)
		return;

	set_xmit_slots(db->num_channels);
	au_writel(PSC_AC97PCR_TC, PSC_AC97PCR);
	au_sync();
	au_writel(PSC_AC97PCR_TS, PSC_AC97PCR);
	au_sync();

	au1xxx_dbdma_start(db->dmanr);

	db->stopped = 0;
}

static void
start_adc(struct au1550_state *s)
{
	struct dmabuf  *db = &s->dma_adc;
	int	i;

	if (!db->stopped)
		return;

	/* Put two buffers on the ring to get things started.
	*/
	for (i=0; i<2; i++) {
		au1xxx_dbdma_put_dest(db->dmanr, virt_to_phys(db->nextIn),
				db->dma_fragsize, DDMA_FLAGS_IE);

		db->nextIn += db->dma_fragsize;
		if (db->nextIn >= db->rawbuf + db->dmasize)
			db->nextIn -= db->dmasize;
	}

	set_recv_slots(db->num_channels);
	au1xxx_dbdma_start(db->dmanr);
	au_writel(PSC_AC97PCR_RC, PSC_AC97PCR);
	au_sync();
	au_writel(PSC_AC97PCR_RS, PSC_AC97PCR);
	au_sync();

	db->stopped = 0;
}

static int
prog_dmabuf(struct au1550_state *s, struct dmabuf *db)
{
	unsigned user_bytes_per_sec;
	unsigned        bufs;
	unsigned        rate = db->sample_rate;

	if (!db->rawbuf) {
		db->ready = db->mapped = 0;
		db->buforder = 5;	/* 32 * PAGE_SIZE */
		db->rawbuf = kmalloc((PAGE_SIZE << db->buforder), GFP_KERNEL);
		if (!db->rawbuf)
			return -ENOMEM;
	}

	db->cnt_factor = 1;
	if (db->sample_size == 8)
		db->cnt_factor *= 2;
	if (db->num_channels == 1)
		db->cnt_factor *= 2;
	db->cnt_factor *= db->src_factor;

	db->count = 0;
	db->dma_qcount = 0;
	db->nextIn = db->nextOut = db->rawbuf;

	db->user_bytes_per_sample = (db->sample_size>>3) * db->num_channels;
	db->dma_bytes_per_sample = 2 * ((db->num_channels == 1) ?
					2 : db->num_channels);

	user_bytes_per_sec = rate * db->user_bytes_per_sample;
	bufs = PAGE_SIZE << db->buforder;
	if (db->ossfragshift) {
		if ((1000 << db->ossfragshift) < user_bytes_per_sec)
			db->fragshift = ld2(user_bytes_per_sec/1000);
		else
			db->fragshift = db->ossfragshift;
	} else {
		db->fragshift = ld2(user_bytes_per_sec / 100 /
				    (db->subdivision ? db->subdivision : 1));
		if (db->fragshift < 3)
			db->fragshift = 3;
	}

	db->fragsize = 1 << db->fragshift;
	db->dma_fragsize = db->fragsize * db->cnt_factor;
	db->numfrag = bufs / db->dma_fragsize;

	while (db->numfrag < 4 && db->fragshift > 3) {
		db->fragshift--;
		db->fragsize = 1 << db->fragshift;
		db->dma_fragsize = db->fragsize * db->cnt_factor;
		db->numfrag = bufs / db->dma_fragsize;
	}

	if (db->ossmaxfrags >= 4 && db->ossmaxfrags < db->numfrag)
		db->numfrag = db->ossmaxfrags;

	db->dmasize = db->dma_fragsize * db->numfrag;
	memset(db->rawbuf, 0, bufs);

	pr_debug("prog_dmabuf: rate=%d, samplesize=%d, channels=%d\n",
	    rate, db->sample_size, db->num_channels);
	pr_debug("prog_dmabuf: fragsize=%d, cnt_factor=%d, dma_fragsize=%d\n",
	    db->fragsize, db->cnt_factor, db->dma_fragsize);
	pr_debug("prog_dmabuf: numfrag=%d, dmasize=%d\n", db->numfrag, db->dmasize);

	db->ready = 1;
	return 0;
}

static int
prog_dmabuf_adc(struct au1550_state *s)
{
	stop_adc(s);
	return prog_dmabuf(s, &s->dma_adc);

}

static int
prog_dmabuf_dac(struct au1550_state *s)
{
	stop_dac(s);
	return prog_dmabuf(s, &s->dma_dac);
}


static void dac_dma_interrupt(int irq, void *dev_id)
{
	struct au1550_state *s = (struct au1550_state *) dev_id;
	struct dmabuf  *db = &s->dma_dac;
	u32	ac97c_stat;

	spin_lock(&s->lock);

	ac97c_stat = au_readl(PSC_AC97STAT);
	if (ac97c_stat & (AC97C_XU | AC97C_XO | AC97C_TE))
		pr_debug("AC97C status = 0x%08x\n", ac97c_stat);
	db->dma_qcount--;

	if (db->count >= db->fragsize) {
		if (au1xxx_dbdma_put_source(db->dmanr,
				virt_to_phys(db->nextOut), db->fragsize,
				DDMA_FLAGS_IE) == 0) {
			err("qcount < 2 and no ring room!");
		}
		db->nextOut += db->fragsize;
		if (db->nextOut >= db->rawbuf + db->dmasize)
			db->nextOut -= db->dmasize;
		db->count -= db->fragsize;
		db->total_bytes += db->dma_fragsize;
		db->dma_qcount++;
	}

	/* wake up anybody listening */
	if (waitqueue_active(&db->wait))
		wake_up(&db->wait);

	spin_unlock(&s->lock);
}


static void adc_dma_interrupt(int irq, void *dev_id)
{
	struct	au1550_state *s = (struct au1550_state *)dev_id;
	struct	dmabuf  *dp = &s->dma_adc;
	u32	obytes;
	char	*obuf;

	spin_lock(&s->lock);

	/* Pull the buffer from the dma queue.
	*/
	au1xxx_dbdma_get_dest(dp->dmanr, (void *)(&obuf), &obytes);

	if ((dp->count + obytes) > dp->dmasize) {
		/* Overrun. Stop ADC and log the error
		*/
		spin_unlock(&s->lock);
		stop_adc(s);
		dp->error++;
		err("adc overrun");
		return;
	}

	/* Put a new empty buffer on the destination DMA.
	*/
	au1xxx_dbdma_put_dest(dp->dmanr, virt_to_phys(dp->nextIn),
			      dp->dma_fragsize, DDMA_FLAGS_IE);

	dp->nextIn += dp->dma_fragsize;
	if (dp->nextIn >= dp->rawbuf + dp->dmasize)
		dp->nextIn -= dp->dmasize;

	dp->count += obytes;
	dp->total_bytes += obytes;

	/* wake up anybody listening
	*/
	if (waitqueue_active(&dp->wait))
		wake_up(&dp->wait);

	spin_unlock(&s->lock);
}

static loff_t
au1550_llseek(struct file *file, loff_t offset, int origin)
{
	return -ESPIPE;
}


static int
au1550_open_mixdev(struct inode *inode, struct file *file)
{
<<<<<<< HEAD
	lock_kernel();
	file->private_data = &au1550_state;
	unlock_kernel();
=======
	mutex_lock(&au1550_ac97_mutex);
	file->private_data = &au1550_state;
	mutex_unlock(&au1550_ac97_mutex);
>>>>>>> 45f53cc9
	return 0;
}

static int
au1550_release_mixdev(struct inode *inode, struct file *file)
{
	return 0;
}

static int
mixdev_ioctl(struct ac97_codec *codec, unsigned int cmd,
                        unsigned long arg)
{
	return codec->mixer_ioctl(codec, cmd, arg);
}

static long
au1550_ioctl_mixdev(struct file *file, unsigned int cmd, unsigned long arg)
{
	struct au1550_state *s = file->private_data;
	struct ac97_codec *codec = s->codec;
	int ret;
<<<<<<< HEAD

	lock_kernel();
	ret = mixdev_ioctl(codec, cmd, arg);
	unlock_kernel();

=======

	mutex_lock(&au1550_ac97_mutex);
	ret = mixdev_ioctl(codec, cmd, arg);
	mutex_unlock(&au1550_ac97_mutex);

>>>>>>> 45f53cc9
	return ret;
}

static /*const */ struct file_operations au1550_mixer_fops = {
	.owner		= THIS_MODULE,
	.llseek		= au1550_llseek,
	.unlocked_ioctl	= au1550_ioctl_mixdev,
	.open		= au1550_open_mixdev,
	.release	= au1550_release_mixdev,
};

static int
drain_dac(struct au1550_state *s, int nonblock)
{
	unsigned long   flags;
	int             count, tmo;

	if (s->dma_dac.mapped || !s->dma_dac.ready || s->dma_dac.stopped)
		return 0;

	for (;;) {
		spin_lock_irqsave(&s->lock, flags);
		count = s->dma_dac.count;
		spin_unlock_irqrestore(&s->lock, flags);
		if (count <= s->dma_dac.fragsize)
			break;
		if (signal_pending(current))
			break;
		if (nonblock)
			return -EBUSY;
		tmo = 1000 * count / (s->no_vra ?
				      48000 : s->dma_dac.sample_rate);
		tmo /= s->dma_dac.dma_bytes_per_sample;
		au1550_delay(tmo);
	}
	if (signal_pending(current))
		return -ERESTARTSYS;
	return 0;
}

static inline u8 S16_TO_U8(s16 ch)
{
	return (u8) (ch >> 8) + 0x80;
}
static inline s16 U8_TO_S16(u8 ch)
{
	return (s16) (ch - 0x80) << 8;
}

/*
 * Translates user samples to dma buffer suitable for AC'97 DAC data:
 *     If mono, copy left channel to right channel in dma buffer.
 *     If 8 bit samples, cvt to 16-bit before writing to dma buffer.
 *     If interpolating (no VRA), duplicate every audio frame src_factor times.
 */
static int
translate_from_user(struct dmabuf *db, char* dmabuf, char* userbuf,
							       int dmacount)
{
	int             sample, i;
	int             interp_bytes_per_sample;
	int             num_samples;
	int             mono = (db->num_channels == 1);
	char            usersample[12];
	s16             ch, dmasample[6];

	if (db->sample_size == 16 && !mono && db->src_factor == 1) {
		/* no translation necessary, just copy
		*/
		if (copy_from_user(dmabuf, userbuf, dmacount))
			return -EFAULT;
		return dmacount;
	}

	interp_bytes_per_sample = db->dma_bytes_per_sample * db->src_factor;
	num_samples = dmacount / interp_bytes_per_sample;

	for (sample = 0; sample < num_samples; sample++) {
		if (copy_from_user(usersample, userbuf,
				   db->user_bytes_per_sample)) {
			return -EFAULT;
		}

		for (i = 0; i < db->num_channels; i++) {
			if (db->sample_size == 8)
				ch = U8_TO_S16(usersample[i]);
			else
				ch = *((s16 *) (&usersample[i * 2]));
			dmasample[i] = ch;
			if (mono)
				dmasample[i + 1] = ch;	/* right channel */
		}

		/* duplicate every audio frame src_factor times
		*/
		for (i = 0; i < db->src_factor; i++)
			memcpy(dmabuf, dmasample, db->dma_bytes_per_sample);

		userbuf += db->user_bytes_per_sample;
		dmabuf += interp_bytes_per_sample;
	}

	return num_samples * interp_bytes_per_sample;
}

/*
 * Translates AC'97 ADC samples to user buffer:
 *     If mono, send only left channel to user buffer.
 *     If 8 bit samples, cvt from 16 to 8 bit before writing to user buffer.
 *     If decimating (no VRA), skip over src_factor audio frames.
 */
static int
translate_to_user(struct dmabuf *db, char* userbuf, char* dmabuf,
							     int dmacount)
{
	int             sample, i;
	int             interp_bytes_per_sample;
	int             num_samples;
	int             mono = (db->num_channels == 1);
	char            usersample[12];

	if (db->sample_size == 16 && !mono && db->src_factor == 1) {
		/* no translation necessary, just copy
		*/
		if (copy_to_user(userbuf, dmabuf, dmacount))
			return -EFAULT;
		return dmacount;
	}

	interp_bytes_per_sample = db->dma_bytes_per_sample * db->src_factor;
	num_samples = dmacount / interp_bytes_per_sample;

	for (sample = 0; sample < num_samples; sample++) {
		for (i = 0; i < db->num_channels; i++) {
			if (db->sample_size == 8)
				usersample[i] =
					S16_TO_U8(*((s16 *) (&dmabuf[i * 2])));
			else
				*((s16 *) (&usersample[i * 2])) =
					*((s16 *) (&dmabuf[i * 2]));
		}

		if (copy_to_user(userbuf, usersample,
				 db->user_bytes_per_sample)) {
			return -EFAULT;
		}

		userbuf += db->user_bytes_per_sample;
		dmabuf += interp_bytes_per_sample;
	}

	return num_samples * interp_bytes_per_sample;
}

/*
 * Copy audio data to/from user buffer from/to dma buffer, taking care
 * that we wrap when reading/writing the dma buffer. Returns actual byte
 * count written to or read from the dma buffer.
 */
static int
copy_dmabuf_user(struct dmabuf *db, char* userbuf, int count, int to_user)
{
	char           *bufptr = to_user ? db->nextOut : db->nextIn;
	char           *bufend = db->rawbuf + db->dmasize;
	int             cnt, ret;

	if (bufptr + count > bufend) {
		int             partial = (int) (bufend - bufptr);
		if (to_user) {
			if ((cnt = translate_to_user(db, userbuf,
						     bufptr, partial)) < 0)
				return cnt;
			ret = cnt;
			if ((cnt = translate_to_user(db, userbuf + partial,
						     db->rawbuf,
						     count - partial)) < 0)
				return cnt;
			ret += cnt;
		} else {
			if ((cnt = translate_from_user(db, bufptr, userbuf,
						       partial)) < 0)
				return cnt;
			ret = cnt;
			if ((cnt = translate_from_user(db, db->rawbuf,
						       userbuf + partial,
						       count - partial)) < 0)
				return cnt;
			ret += cnt;
		}
	} else {
		if (to_user)
			ret = translate_to_user(db, userbuf, bufptr, count);
		else
			ret = translate_from_user(db, bufptr, userbuf, count);
	}

	return ret;
}


static ssize_t
au1550_read(struct file *file, char *buffer, size_t count, loff_t *ppos)
{
	struct au1550_state *s = file->private_data;
	struct dmabuf  *db = &s->dma_adc;
	DECLARE_WAITQUEUE(wait, current);
	ssize_t         ret;
	unsigned long   flags;
	int             cnt, usercnt, avail;

	if (db->mapped)
		return -ENXIO;
	if (!access_ok(VERIFY_WRITE, buffer, count))
		return -EFAULT;
	ret = 0;

	count *= db->cnt_factor;

	mutex_lock(&s->sem);
	add_wait_queue(&db->wait, &wait);

	while (count > 0) {
		/* wait for samples in ADC dma buffer
		*/
		do {
			spin_lock_irqsave(&s->lock, flags);
			if (db->stopped)
				start_adc(s);
			avail = db->count;
			if (avail <= 0)
				__set_current_state(TASK_INTERRUPTIBLE);
			spin_unlock_irqrestore(&s->lock, flags);
			if (avail <= 0) {
				if (file->f_flags & O_NONBLOCK) {
					if (!ret)
						ret = -EAGAIN;
					goto out;
				}
				mutex_unlock(&s->sem);
				schedule();
				if (signal_pending(current)) {
					if (!ret)
						ret = -ERESTARTSYS;
					goto out2;
				}
				mutex_lock(&s->sem);
			}
		} while (avail <= 0);

		/* copy from nextOut to user
		*/
		if ((cnt = copy_dmabuf_user(db, buffer,
					    count > avail ?
					    avail : count, 1)) < 0) {
			if (!ret)
				ret = -EFAULT;
			goto out;
		}

		spin_lock_irqsave(&s->lock, flags);
		db->count -= cnt;
		db->nextOut += cnt;
		if (db->nextOut >= db->rawbuf + db->dmasize)
			db->nextOut -= db->dmasize;
		spin_unlock_irqrestore(&s->lock, flags);

		count -= cnt;
		usercnt = cnt / db->cnt_factor;
		buffer += usercnt;
		ret += usercnt;
	}			/* while (count > 0) */

out:
	mutex_unlock(&s->sem);
out2:
	remove_wait_queue(&db->wait, &wait);
	set_current_state(TASK_RUNNING);
	return ret;
}

static ssize_t
au1550_write(struct file *file, const char *buffer, size_t count, loff_t * ppos)
{
	struct au1550_state *s = file->private_data;
	struct dmabuf  *db = &s->dma_dac;
	DECLARE_WAITQUEUE(wait, current);
	ssize_t         ret = 0;
	unsigned long   flags;
	int             cnt, usercnt, avail;

	pr_debug("write: count=%d\n", count);

	if (db->mapped)
		return -ENXIO;
	if (!access_ok(VERIFY_READ, buffer, count))
		return -EFAULT;

	count *= db->cnt_factor;

	mutex_lock(&s->sem);
	add_wait_queue(&db->wait, &wait);

	while (count > 0) {
		/* wait for space in playback buffer
		*/
		do {
			spin_lock_irqsave(&s->lock, flags);
			avail = (int) db->dmasize - db->count;
			if (avail <= 0)
				__set_current_state(TASK_INTERRUPTIBLE);
			spin_unlock_irqrestore(&s->lock, flags);
			if (avail <= 0) {
				if (file->f_flags & O_NONBLOCK) {
					if (!ret)
						ret = -EAGAIN;
					goto out;
				}
				mutex_unlock(&s->sem);
				schedule();
				if (signal_pending(current)) {
					if (!ret)
						ret = -ERESTARTSYS;
					goto out2;
				}
				mutex_lock(&s->sem);
			}
		} while (avail <= 0);

		/* copy from user to nextIn
		*/
		if ((cnt = copy_dmabuf_user(db, (char *) buffer,
					    count > avail ?
					    avail : count, 0)) < 0) {
			if (!ret)
				ret = -EFAULT;
			goto out;
		}

		spin_lock_irqsave(&s->lock, flags);
		db->count += cnt;
		db->nextIn += cnt;
		if (db->nextIn >= db->rawbuf + db->dmasize)
			db->nextIn -= db->dmasize;

		/* If the data is available, we want to keep two buffers
		 * on the dma queue.  If the queue count reaches zero,
		 * we know the dma has stopped.
		 */
		while ((db->dma_qcount < 2) && (db->count >= db->fragsize)) {
			if (au1xxx_dbdma_put_source(db->dmanr,
				virt_to_phys(db->nextOut), db->fragsize,
				DDMA_FLAGS_IE) == 0) {
				err("qcount < 2 and no ring room!");
			}
			db->nextOut += db->fragsize;
			if (db->nextOut >= db->rawbuf + db->dmasize)
				db->nextOut -= db->dmasize;
			db->total_bytes += db->dma_fragsize;
			if (db->dma_qcount == 0)
				start_dac(s);
			db->dma_qcount++;
		}
		spin_unlock_irqrestore(&s->lock, flags);

		count -= cnt;
		usercnt = cnt / db->cnt_factor;
		buffer += usercnt;
		ret += usercnt;
	}			/* while (count > 0) */

out:
	mutex_unlock(&s->sem);
out2:
	remove_wait_queue(&db->wait, &wait);
	set_current_state(TASK_RUNNING);
	return ret;
}


/* No kernel lock - we have our own spinlock */
static unsigned int
au1550_poll(struct file *file, struct poll_table_struct *wait)
{
	struct au1550_state *s = file->private_data;
	unsigned long   flags;
	unsigned int    mask = 0;

	if (file->f_mode & FMODE_WRITE) {
		if (!s->dma_dac.ready)
			return 0;
		poll_wait(file, &s->dma_dac.wait, wait);
	}
	if (file->f_mode & FMODE_READ) {
		if (!s->dma_adc.ready)
			return 0;
		poll_wait(file, &s->dma_adc.wait, wait);
	}

	spin_lock_irqsave(&s->lock, flags);

	if (file->f_mode & FMODE_READ) {
		if (s->dma_adc.count >= (signed)s->dma_adc.dma_fragsize)
			mask |= POLLIN | POLLRDNORM;
	}
	if (file->f_mode & FMODE_WRITE) {
		if (s->dma_dac.mapped) {
			if (s->dma_dac.count >=
			    (signed)s->dma_dac.dma_fragsize)
				mask |= POLLOUT | POLLWRNORM;
		} else {
			if ((signed) s->dma_dac.dmasize >=
			    s->dma_dac.count + (signed)s->dma_dac.dma_fragsize)
				mask |= POLLOUT | POLLWRNORM;
		}
	}
	spin_unlock_irqrestore(&s->lock, flags);
	return mask;
}

static int
au1550_mmap(struct file *file, struct vm_area_struct *vma)
{
	struct au1550_state *s = file->private_data;
	struct dmabuf  *db;
	unsigned long   size;
	int ret = 0;

	mutex_lock(&au1550_ac97_mutex);
	mutex_lock(&s->sem);
	if (vma->vm_flags & VM_WRITE)
		db = &s->dma_dac;
	else if (vma->vm_flags & VM_READ)
		db = &s->dma_adc;
	else {
		ret = -EINVAL;
		goto out;
	}
	if (vma->vm_pgoff != 0) {
		ret = -EINVAL;
		goto out;
	}
	size = vma->vm_end - vma->vm_start;
	if (size > (PAGE_SIZE << db->buforder)) {
		ret = -EINVAL;
		goto out;
	}
	if (remap_pfn_range(vma, vma->vm_start, page_to_pfn(virt_to_page(db->rawbuf)),
			     size, vma->vm_page_prot)) {
		ret = -EAGAIN;
		goto out;
	}
	vma->vm_flags &= ~VM_IO;
	db->mapped = 1;
out:
	mutex_unlock(&s->sem);
	mutex_unlock(&au1550_ac97_mutex);
	return ret;
}

#ifdef DEBUG
static struct ioctl_str_t {
	unsigned int    cmd;
	const char     *str;
} ioctl_str[] = {
	{SNDCTL_DSP_RESET, "SNDCTL_DSP_RESET"},
	{SNDCTL_DSP_SYNC, "SNDCTL_DSP_SYNC"},
	{SNDCTL_DSP_SPEED, "SNDCTL_DSP_SPEED"},
	{SNDCTL_DSP_STEREO, "SNDCTL_DSP_STEREO"},
	{SNDCTL_DSP_GETBLKSIZE, "SNDCTL_DSP_GETBLKSIZE"},
	{SNDCTL_DSP_SAMPLESIZE, "SNDCTL_DSP_SAMPLESIZE"},
	{SNDCTL_DSP_CHANNELS, "SNDCTL_DSP_CHANNELS"},
	{SOUND_PCM_WRITE_CHANNELS, "SOUND_PCM_WRITE_CHANNELS"},
	{SOUND_PCM_WRITE_FILTER, "SOUND_PCM_WRITE_FILTER"},
	{SNDCTL_DSP_POST, "SNDCTL_DSP_POST"},
	{SNDCTL_DSP_SUBDIVIDE, "SNDCTL_DSP_SUBDIVIDE"},
	{SNDCTL_DSP_SETFRAGMENT, "SNDCTL_DSP_SETFRAGMENT"},
	{SNDCTL_DSP_GETFMTS, "SNDCTL_DSP_GETFMTS"},
	{SNDCTL_DSP_SETFMT, "SNDCTL_DSP_SETFMT"},
	{SNDCTL_DSP_GETOSPACE, "SNDCTL_DSP_GETOSPACE"},
	{SNDCTL_DSP_GETISPACE, "SNDCTL_DSP_GETISPACE"},
	{SNDCTL_DSP_NONBLOCK, "SNDCTL_DSP_NONBLOCK"},
	{SNDCTL_DSP_GETCAPS, "SNDCTL_DSP_GETCAPS"},
	{SNDCTL_DSP_GETTRIGGER, "SNDCTL_DSP_GETTRIGGER"},
	{SNDCTL_DSP_SETTRIGGER, "SNDCTL_DSP_SETTRIGGER"},
	{SNDCTL_DSP_GETIPTR, "SNDCTL_DSP_GETIPTR"},
	{SNDCTL_DSP_GETOPTR, "SNDCTL_DSP_GETOPTR"},
	{SNDCTL_DSP_MAPINBUF, "SNDCTL_DSP_MAPINBUF"},
	{SNDCTL_DSP_MAPOUTBUF, "SNDCTL_DSP_MAPOUTBUF"},
	{SNDCTL_DSP_SETSYNCRO, "SNDCTL_DSP_SETSYNCRO"},
	{SNDCTL_DSP_SETDUPLEX, "SNDCTL_DSP_SETDUPLEX"},
	{SNDCTL_DSP_GETODELAY, "SNDCTL_DSP_GETODELAY"},
	{SNDCTL_DSP_GETCHANNELMASK, "SNDCTL_DSP_GETCHANNELMASK"},
	{SNDCTL_DSP_BIND_CHANNEL, "SNDCTL_DSP_BIND_CHANNEL"},
	{OSS_GETVERSION, "OSS_GETVERSION"},
	{SOUND_PCM_READ_RATE, "SOUND_PCM_READ_RATE"},
	{SOUND_PCM_READ_CHANNELS, "SOUND_PCM_READ_CHANNELS"},
	{SOUND_PCM_READ_BITS, "SOUND_PCM_READ_BITS"},
	{SOUND_PCM_READ_FILTER, "SOUND_PCM_READ_FILTER"}
};
#endif

static int
dma_count_done(struct dmabuf *db)
{
	if (db->stopped)
		return 0;

	return db->dma_fragsize - au1xxx_get_dma_residue(db->dmanr);
}


static int
au1550_ioctl(struct file *file, unsigned int cmd, unsigned long arg)
{
	struct au1550_state *s = file->private_data;
	unsigned long   flags;
	audio_buf_info  abinfo;
	count_info      cinfo;
	int             count;
	int             val, mapped, ret, diff;

	mapped = ((file->f_mode & FMODE_WRITE) && s->dma_dac.mapped) ||
		((file->f_mode & FMODE_READ) && s->dma_adc.mapped);

#ifdef DEBUG
	for (count = 0; count < ARRAY_SIZE(ioctl_str); count++) {
		if (ioctl_str[count].cmd == cmd)
			break;
	}
	if (count < ARRAY_SIZE(ioctl_str))
		pr_debug("ioctl %s, arg=0x%lxn", ioctl_str[count].str, arg);
	else
		pr_debug("ioctl 0x%x unknown, arg=0x%lx\n", cmd, arg);
#endif

	switch (cmd) {
	case OSS_GETVERSION:
		return put_user(SOUND_VERSION, (int *) arg);

	case SNDCTL_DSP_SYNC:
		if (file->f_mode & FMODE_WRITE)
			return drain_dac(s, file->f_flags & O_NONBLOCK);
		return 0;

	case SNDCTL_DSP_SETDUPLEX:
		return 0;

	case SNDCTL_DSP_GETCAPS:
		return put_user(DSP_CAP_DUPLEX | DSP_CAP_REALTIME |
				DSP_CAP_TRIGGER | DSP_CAP_MMAP, (int *)arg);

	case SNDCTL_DSP_RESET:
		if (file->f_mode & FMODE_WRITE) {
			stop_dac(s);
			synchronize_irq();
			s->dma_dac.count = s->dma_dac.total_bytes = 0;
			s->dma_dac.nextIn = s->dma_dac.nextOut =
				s->dma_dac.rawbuf;
		}
		if (file->f_mode & FMODE_READ) {
			stop_adc(s);
			synchronize_irq();
			s->dma_adc.count = s->dma_adc.total_bytes = 0;
			s->dma_adc.nextIn = s->dma_adc.nextOut =
				s->dma_adc.rawbuf;
		}
		return 0;

	case SNDCTL_DSP_SPEED:
		if (get_user(val, (int *) arg))
			return -EFAULT;
		if (val >= 0) {
			if (file->f_mode & FMODE_READ) {
				stop_adc(s);
				set_adc_rate(s, val);
			}
			if (file->f_mode & FMODE_WRITE) {
				stop_dac(s);
				set_dac_rate(s, val);
			}
			if (s->open_mode & FMODE_READ)
				if ((ret = prog_dmabuf_adc(s)))
					return ret;
			if (s->open_mode & FMODE_WRITE)
				if ((ret = prog_dmabuf_dac(s)))
					return ret;
		}
		return put_user((file->f_mode & FMODE_READ) ?
				s->dma_adc.sample_rate :
				s->dma_dac.sample_rate,
				(int *)arg);

	case SNDCTL_DSP_STEREO:
		if (get_user(val, (int *) arg))
			return -EFAULT;
		if (file->f_mode & FMODE_READ) {
			stop_adc(s);
			s->dma_adc.num_channels = val ? 2 : 1;
			if ((ret = prog_dmabuf_adc(s)))
				return ret;
		}
		if (file->f_mode & FMODE_WRITE) {
			stop_dac(s);
			s->dma_dac.num_channels = val ? 2 : 1;
			if (s->codec_ext_caps & AC97_EXT_DACS) {
				/* disable surround and center/lfe in AC'97
				*/
				u16 ext_stat = rdcodec(s->codec,
						       AC97_EXTENDED_STATUS);
				wrcodec(s->codec, AC97_EXTENDED_STATUS,
					ext_stat | (AC97_EXTSTAT_PRI |
						    AC97_EXTSTAT_PRJ |
						    AC97_EXTSTAT_PRK));
			}
			if ((ret = prog_dmabuf_dac(s)))
				return ret;
		}
		return 0;

	case SNDCTL_DSP_CHANNELS:
		if (get_user(val, (int *) arg))
			return -EFAULT;
		if (val != 0) {
			if (file->f_mode & FMODE_READ) {
				if (val < 0 || val > 2)
					return -EINVAL;
				stop_adc(s);
				s->dma_adc.num_channels = val;
				if ((ret = prog_dmabuf_adc(s)))
					return ret;
			}
			if (file->f_mode & FMODE_WRITE) {
				switch (val) {
				case 1:
				case 2:
					break;
				case 3:
				case 5:
					return -EINVAL;
				case 4:
					if (!(s->codec_ext_caps &
					      AC97_EXTID_SDAC))
						return -EINVAL;
					break;
				case 6:
					if ((s->codec_ext_caps &
					     AC97_EXT_DACS) != AC97_EXT_DACS)
						return -EINVAL;
					break;
				default:
					return -EINVAL;
				}

				stop_dac(s);
				if (val <= 2 &&
				    (s->codec_ext_caps & AC97_EXT_DACS)) {
					/* disable surround and center/lfe
					 * channels in AC'97
					 */
					u16             ext_stat =
						rdcodec(s->codec,
							AC97_EXTENDED_STATUS);
					wrcodec(s->codec,
						AC97_EXTENDED_STATUS,
						ext_stat | (AC97_EXTSTAT_PRI |
							    AC97_EXTSTAT_PRJ |
							    AC97_EXTSTAT_PRK));
				} else if (val >= 4) {
					/* enable surround, center/lfe
					 * channels in AC'97
					 */
					u16             ext_stat =
						rdcodec(s->codec,
							AC97_EXTENDED_STATUS);
					ext_stat &= ~AC97_EXTSTAT_PRJ;
					if (val == 6)
						ext_stat &=
							~(AC97_EXTSTAT_PRI |
							  AC97_EXTSTAT_PRK);
					wrcodec(s->codec,
						AC97_EXTENDED_STATUS,
						ext_stat);
				}

				s->dma_dac.num_channels = val;
				if ((ret = prog_dmabuf_dac(s)))
					return ret;
			}
		}
		return put_user(val, (int *) arg);

	case SNDCTL_DSP_GETFMTS:	/* Returns a mask */
		return put_user(AFMT_S16_LE | AFMT_U8, (int *) arg);

	case SNDCTL_DSP_SETFMT:	/* Selects ONE fmt */
		if (get_user(val, (int *) arg))
			return -EFAULT;
		if (val != AFMT_QUERY) {
			if (file->f_mode & FMODE_READ) {
				stop_adc(s);
				if (val == AFMT_S16_LE)
					s->dma_adc.sample_size = 16;
				else {
					val = AFMT_U8;
					s->dma_adc.sample_size = 8;
				}
				if ((ret = prog_dmabuf_adc(s)))
					return ret;
			}
			if (file->f_mode & FMODE_WRITE) {
				stop_dac(s);
				if (val == AFMT_S16_LE)
					s->dma_dac.sample_size = 16;
				else {
					val = AFMT_U8;
					s->dma_dac.sample_size = 8;
				}
				if ((ret = prog_dmabuf_dac(s)))
					return ret;
			}
		} else {
			if (file->f_mode & FMODE_READ)
				val = (s->dma_adc.sample_size == 16) ?
					AFMT_S16_LE : AFMT_U8;
			else
				val = (s->dma_dac.sample_size == 16) ?
					AFMT_S16_LE : AFMT_U8;
		}
		return put_user(val, (int *) arg);

	case SNDCTL_DSP_POST:
		return 0;

	case SNDCTL_DSP_GETTRIGGER:
		val = 0;
		spin_lock_irqsave(&s->lock, flags);
		if (file->f_mode & FMODE_READ && !s->dma_adc.stopped)
			val |= PCM_ENABLE_INPUT;
		if (file->f_mode & FMODE_WRITE && !s->dma_dac.stopped)
			val |= PCM_ENABLE_OUTPUT;
		spin_unlock_irqrestore(&s->lock, flags);
		return put_user(val, (int *) arg);

	case SNDCTL_DSP_SETTRIGGER:
		if (get_user(val, (int *) arg))
			return -EFAULT;
		if (file->f_mode & FMODE_READ) {
			if (val & PCM_ENABLE_INPUT) {
				spin_lock_irqsave(&s->lock, flags);
				start_adc(s);
				spin_unlock_irqrestore(&s->lock, flags);
			} else
				stop_adc(s);
		}
		if (file->f_mode & FMODE_WRITE) {
			if (val & PCM_ENABLE_OUTPUT) {
				spin_lock_irqsave(&s->lock, flags);
				start_dac(s);
				spin_unlock_irqrestore(&s->lock, flags);
			} else
				stop_dac(s);
		}
		return 0;

	case SNDCTL_DSP_GETOSPACE:
		if (!(file->f_mode & FMODE_WRITE))
			return -EINVAL;
		abinfo.fragsize = s->dma_dac.fragsize;
		spin_lock_irqsave(&s->lock, flags);
		count = s->dma_dac.count;
		count -= dma_count_done(&s->dma_dac);
		spin_unlock_irqrestore(&s->lock, flags);
		if (count < 0)
			count = 0;
		abinfo.bytes = (s->dma_dac.dmasize - count) /
			s->dma_dac.cnt_factor;
		abinfo.fragstotal = s->dma_dac.numfrag;
		abinfo.fragments = abinfo.bytes >> s->dma_dac.fragshift;
		pr_debug("ioctl SNDCTL_DSP_GETOSPACE: bytes=%d, fragments=%d\n", abinfo.bytes, abinfo.fragments);
		return copy_to_user((void *) arg, &abinfo,
				    sizeof(abinfo)) ? -EFAULT : 0;

	case SNDCTL_DSP_GETISPACE:
		if (!(file->f_mode & FMODE_READ))
			return -EINVAL;
		abinfo.fragsize = s->dma_adc.fragsize;
		spin_lock_irqsave(&s->lock, flags);
		count = s->dma_adc.count;
		count += dma_count_done(&s->dma_adc);
		spin_unlock_irqrestore(&s->lock, flags);
		if (count < 0)
			count = 0;
		abinfo.bytes = count / s->dma_adc.cnt_factor;
		abinfo.fragstotal = s->dma_adc.numfrag;
		abinfo.fragments = abinfo.bytes >> s->dma_adc.fragshift;
		return copy_to_user((void *) arg, &abinfo,
				    sizeof(abinfo)) ? -EFAULT : 0;

	case SNDCTL_DSP_NONBLOCK:
		spin_lock(&file->f_lock);
		file->f_flags |= O_NONBLOCK;
		spin_unlock(&file->f_lock);
		return 0;

	case SNDCTL_DSP_GETODELAY:
		if (!(file->f_mode & FMODE_WRITE))
			return -EINVAL;
		spin_lock_irqsave(&s->lock, flags);
		count = s->dma_dac.count;
		count -= dma_count_done(&s->dma_dac);
		spin_unlock_irqrestore(&s->lock, flags);
		if (count < 0)
			count = 0;
		count /= s->dma_dac.cnt_factor;
		return put_user(count, (int *) arg);

	case SNDCTL_DSP_GETIPTR:
		if (!(file->f_mode & FMODE_READ))
			return -EINVAL;
		spin_lock_irqsave(&s->lock, flags);
		cinfo.bytes = s->dma_adc.total_bytes;
		count = s->dma_adc.count;
		if (!s->dma_adc.stopped) {
			diff = dma_count_done(&s->dma_adc);
			count += diff;
			cinfo.bytes += diff;
			cinfo.ptr =  virt_to_phys(s->dma_adc.nextIn) + diff -
				virt_to_phys(s->dma_adc.rawbuf);
		} else
			cinfo.ptr = virt_to_phys(s->dma_adc.nextIn) -
				virt_to_phys(s->dma_adc.rawbuf);
		if (s->dma_adc.mapped)
			s->dma_adc.count &= (s->dma_adc.dma_fragsize-1);
		spin_unlock_irqrestore(&s->lock, flags);
		if (count < 0)
			count = 0;
		cinfo.blocks = count >> s->dma_adc.fragshift;
		return copy_to_user((void *) arg, &cinfo, sizeof(cinfo));

	case SNDCTL_DSP_GETOPTR:
		if (!(file->f_mode & FMODE_READ))
			return -EINVAL;
		spin_lock_irqsave(&s->lock, flags);
		cinfo.bytes = s->dma_dac.total_bytes;
		count = s->dma_dac.count;
		if (!s->dma_dac.stopped) {
			diff = dma_count_done(&s->dma_dac);
			count -= diff;
			cinfo.bytes += diff;
			cinfo.ptr = virt_to_phys(s->dma_dac.nextOut) + diff -
				virt_to_phys(s->dma_dac.rawbuf);
		} else
			cinfo.ptr = virt_to_phys(s->dma_dac.nextOut) -
				virt_to_phys(s->dma_dac.rawbuf);
		if (s->dma_dac.mapped)
			s->dma_dac.count &= (s->dma_dac.dma_fragsize-1);
		spin_unlock_irqrestore(&s->lock, flags);
		if (count < 0)
			count = 0;
		cinfo.blocks = count >> s->dma_dac.fragshift;
		return copy_to_user((void *) arg, &cinfo, sizeof(cinfo));

	case SNDCTL_DSP_GETBLKSIZE:
		if (file->f_mode & FMODE_WRITE)
			return put_user(s->dma_dac.fragsize, (int *) arg);
		else
			return put_user(s->dma_adc.fragsize, (int *) arg);

	case SNDCTL_DSP_SETFRAGMENT:
		if (get_user(val, (int *) arg))
			return -EFAULT;
		if (file->f_mode & FMODE_READ) {
			stop_adc(s);
			s->dma_adc.ossfragshift = val & 0xffff;
			s->dma_adc.ossmaxfrags = (val >> 16) & 0xffff;
			if (s->dma_adc.ossfragshift < 4)
				s->dma_adc.ossfragshift = 4;
			if (s->dma_adc.ossfragshift > 15)
				s->dma_adc.ossfragshift = 15;
			if (s->dma_adc.ossmaxfrags < 4)
				s->dma_adc.ossmaxfrags = 4;
			if ((ret = prog_dmabuf_adc(s)))
				return ret;
		}
		if (file->f_mode & FMODE_WRITE) {
			stop_dac(s);
			s->dma_dac.ossfragshift = val & 0xffff;
			s->dma_dac.ossmaxfrags = (val >> 16) & 0xffff;
			if (s->dma_dac.ossfragshift < 4)
				s->dma_dac.ossfragshift = 4;
			if (s->dma_dac.ossfragshift > 15)
				s->dma_dac.ossfragshift = 15;
			if (s->dma_dac.ossmaxfrags < 4)
				s->dma_dac.ossmaxfrags = 4;
			if ((ret = prog_dmabuf_dac(s)))
				return ret;
		}
		return 0;

	case SNDCTL_DSP_SUBDIVIDE:
		if ((file->f_mode & FMODE_READ && s->dma_adc.subdivision) ||
		    (file->f_mode & FMODE_WRITE && s->dma_dac.subdivision))
			return -EINVAL;
		if (get_user(val, (int *) arg))
			return -EFAULT;
		if (val != 1 && val != 2 && val != 4)
			return -EINVAL;
		if (file->f_mode & FMODE_READ) {
			stop_adc(s);
			s->dma_adc.subdivision = val;
			if ((ret = prog_dmabuf_adc(s)))
				return ret;
		}
		if (file->f_mode & FMODE_WRITE) {
			stop_dac(s);
			s->dma_dac.subdivision = val;
			if ((ret = prog_dmabuf_dac(s)))
				return ret;
		}
		return 0;

	case SOUND_PCM_READ_RATE:
		return put_user((file->f_mode & FMODE_READ) ?
				s->dma_adc.sample_rate :
				s->dma_dac.sample_rate,
				(int *)arg);

	case SOUND_PCM_READ_CHANNELS:
		if (file->f_mode & FMODE_READ)
			return put_user(s->dma_adc.num_channels, (int *)arg);
		else
			return put_user(s->dma_dac.num_channels, (int *)arg);

	case SOUND_PCM_READ_BITS:
		if (file->f_mode & FMODE_READ)
			return put_user(s->dma_adc.sample_size, (int *)arg);
		else
			return put_user(s->dma_dac.sample_size, (int *)arg);

	case SOUND_PCM_WRITE_FILTER:
	case SNDCTL_DSP_SETSYNCRO:
	case SOUND_PCM_READ_FILTER:
		return -EINVAL;
	}

	return mixdev_ioctl(s->codec, cmd, arg);
}

static long
au1550_unlocked_ioctl(struct file *file, unsigned int cmd, unsigned long arg)
{
	int ret;

<<<<<<< HEAD
	lock_kernel();
	ret = au1550_ioctl(file, cmd, arg);
	unlock_kernel();
=======
	mutex_lock(&au1550_ac97_mutex);
	ret = au1550_ioctl(file, cmd, arg);
	mutex_unlock(&au1550_ac97_mutex);
>>>>>>> 45f53cc9

	return ret;
}

static int
au1550_open(struct inode *inode, struct file *file)
{
	int             minor = MINOR(inode->i_rdev);
	DECLARE_WAITQUEUE(wait, current);
	struct au1550_state *s = &au1550_state;
	int             ret;

#ifdef DEBUG
	if (file->f_flags & O_NONBLOCK)
		pr_debug("open: non-blocking\n");
	else
		pr_debug("open: blocking\n");
#endif

	file->private_data = s;
<<<<<<< HEAD
	lock_kernel();
=======
	mutex_lock(&au1550_ac97_mutex);
>>>>>>> 45f53cc9
	/* wait for device to become free */
	mutex_lock(&s->open_mutex);
	while (s->open_mode & file->f_mode) {
		ret = -EBUSY;
		if (file->f_flags & O_NONBLOCK)
			goto out;
		add_wait_queue(&s->open_wait, &wait);
		__set_current_state(TASK_INTERRUPTIBLE);
		mutex_unlock(&s->open_mutex);
		schedule();
		remove_wait_queue(&s->open_wait, &wait);
		set_current_state(TASK_RUNNING);
		ret = -ERESTARTSYS;
		if (signal_pending(current))
			goto out2;
		mutex_lock(&s->open_mutex);
	}

	stop_dac(s);
	stop_adc(s);

	if (file->f_mode & FMODE_READ) {
		s->dma_adc.ossfragshift = s->dma_adc.ossmaxfrags =
			s->dma_adc.subdivision = s->dma_adc.total_bytes = 0;
		s->dma_adc.num_channels = 1;
		s->dma_adc.sample_size = 8;
		set_adc_rate(s, 8000);
		if ((minor & 0xf) == SND_DEV_DSP16)
			s->dma_adc.sample_size = 16;
	}

	if (file->f_mode & FMODE_WRITE) {
		s->dma_dac.ossfragshift = s->dma_dac.ossmaxfrags =
			s->dma_dac.subdivision = s->dma_dac.total_bytes = 0;
		s->dma_dac.num_channels = 1;
		s->dma_dac.sample_size = 8;
		set_dac_rate(s, 8000);
		if ((minor & 0xf) == SND_DEV_DSP16)
			s->dma_dac.sample_size = 16;
	}

	if (file->f_mode & FMODE_READ) {
		if ((ret = prog_dmabuf_adc(s)))
			goto out;
	}
	if (file->f_mode & FMODE_WRITE) {
		if ((ret = prog_dmabuf_dac(s)))
			goto out;
	}

	s->open_mode |= file->f_mode & (FMODE_READ | FMODE_WRITE);
	mutex_init(&s->sem);
	ret = 0;
out:
	mutex_unlock(&s->open_mutex);
out2:
<<<<<<< HEAD
	unlock_kernel();
=======
	mutex_unlock(&au1550_ac97_mutex);
>>>>>>> 45f53cc9
	return ret;
}

static int
au1550_release(struct inode *inode, struct file *file)
{
	struct au1550_state *s = file->private_data;

	mutex_lock(&au1550_ac97_mutex);

	if (file->f_mode & FMODE_WRITE) {
		mutex_unlock(&au1550_ac97_mutex);
		drain_dac(s, file->f_flags & O_NONBLOCK);
		mutex_lock(&au1550_ac97_mutex);
	}

	mutex_lock(&s->open_mutex);
	if (file->f_mode & FMODE_WRITE) {
		stop_dac(s);
		kfree(s->dma_dac.rawbuf);
		s->dma_dac.rawbuf = NULL;
	}
	if (file->f_mode & FMODE_READ) {
		stop_adc(s);
		kfree(s->dma_adc.rawbuf);
		s->dma_adc.rawbuf = NULL;
	}
	s->open_mode &= ((~file->f_mode) & (FMODE_READ|FMODE_WRITE));
	mutex_unlock(&s->open_mutex);
	wake_up(&s->open_wait);
	mutex_unlock(&au1550_ac97_mutex);
	return 0;
}

static /*const */ struct file_operations au1550_audio_fops = {
	.owner		= THIS_MODULE,
	.llseek		= au1550_llseek,
	.read		= au1550_read,
	.write		= au1550_write,
	.poll		= au1550_poll,
	.unlocked_ioctl	= au1550_unlocked_ioctl,
	.mmap		= au1550_mmap,
	.open		= au1550_open,
	.release	= au1550_release,
};

MODULE_AUTHOR("Advanced Micro Devices (AMD), dan@embeddededge.com");
MODULE_DESCRIPTION("Au1550 AC97 Audio Driver");
MODULE_LICENSE("GPL");


static int __devinit
au1550_probe(void)
{
	struct au1550_state *s = &au1550_state;
	int             val;

	memset(s, 0, sizeof(struct au1550_state));

	init_waitqueue_head(&s->dma_adc.wait);
	init_waitqueue_head(&s->dma_dac.wait);
	init_waitqueue_head(&s->open_wait);
	mutex_init(&s->open_mutex);
	spin_lock_init(&s->lock);

	s->codec = ac97_alloc_codec();
	if(s->codec == NULL) {
		err("Out of memory");
		return -1;
	}
	s->codec->private_data = s;
	s->codec->id = 0;
	s->codec->codec_read = rdcodec;
	s->codec->codec_write = wrcodec;
	s->codec->codec_wait = waitcodec;

	if (!request_mem_region(CPHYSADDR(AC97_PSC_SEL),
			    0x30, "Au1550 AC97")) {
		err("AC'97 ports in use");
	}

	/* Allocate the DMA Channels
	*/
	if ((s->dma_dac.dmanr = au1xxx_dbdma_chan_alloc(DBDMA_MEM_CHAN,
	    DBDMA_AC97_TX_CHAN, dac_dma_interrupt, (void *)s)) == 0) {
		err("Can't get DAC DMA");
		goto err_dma1;
	}
	au1xxx_dbdma_set_devwidth(s->dma_dac.dmanr, 16);
	if (au1xxx_dbdma_ring_alloc(s->dma_dac.dmanr,
					NUM_DBDMA_DESCRIPTORS) == 0) {
		err("Can't get DAC DMA descriptors");
		goto err_dma1;
	}

	if ((s->dma_adc.dmanr = au1xxx_dbdma_chan_alloc(DBDMA_AC97_RX_CHAN,
	    DBDMA_MEM_CHAN, adc_dma_interrupt, (void *)s)) == 0) {
		err("Can't get ADC DMA");
		goto err_dma2;
	}
	au1xxx_dbdma_set_devwidth(s->dma_adc.dmanr, 16);
	if (au1xxx_dbdma_ring_alloc(s->dma_adc.dmanr,
					NUM_DBDMA_DESCRIPTORS) == 0) {
		err("Can't get ADC DMA descriptors");
		goto err_dma2;
	}

	pr_info("DAC: DMA%d, ADC: DMA%d", DBDMA_AC97_TX_CHAN, DBDMA_AC97_RX_CHAN);

	/* register devices */

	if ((s->dev_audio = register_sound_dsp(&au1550_audio_fops, -1)) < 0)
		goto err_dev1;
	if ((s->codec->dev_mixer =
	     register_sound_mixer(&au1550_mixer_fops, -1)) < 0)
		goto err_dev2;

	/* The GPIO for the appropriate PSC was configured by the
	 * board specific start up.
	 *
	 * configure PSC for AC'97
	 */
	au_writel(0, AC97_PSC_CTRL);	/* Disable PSC */
	au_sync();
	au_writel((PSC_SEL_CLK_SERCLK | PSC_SEL_PS_AC97MODE), AC97_PSC_SEL);
	au_sync();

	/* cold reset the AC'97
	*/
	au_writel(PSC_AC97RST_RST, PSC_AC97RST);
	au_sync();
	au1550_delay(10);
	au_writel(0, PSC_AC97RST);
	au_sync();

	/* need to delay around 500msec(bleech) to give
	   some CODECs enough time to wakeup */
	au1550_delay(500);

	/* warm reset the AC'97 to start the bitclk
	*/
	au_writel(PSC_AC97RST_SNC, PSC_AC97RST);
	au_sync();
	udelay(100);
	au_writel(0, PSC_AC97RST);
	au_sync();

	/* Enable PSC
	*/
	au_writel(PSC_CTRL_ENABLE, AC97_PSC_CTRL);
	au_sync();

	/* Wait for PSC ready.
	*/
	do {
		val = au_readl(PSC_AC97STAT);
		au_sync();
	} while ((val & PSC_AC97STAT_SR) == 0);

	/* Configure AC97 controller.
	 * Deep FIFO, 16-bit sample, DMA, make sure DMA matches fifo size.
	 */
	val = PSC_AC97CFG_SET_LEN(16);
	val |= PSC_AC97CFG_RT_FIFO8 | PSC_AC97CFG_TT_FIFO8;

	/* Enable device so we can at least
	 * talk over the AC-link.
	 */
	au_writel(val, PSC_AC97CFG);
	au_writel(PSC_AC97MSK_ALLMASK, PSC_AC97MSK);
	au_sync();
	val |= PSC_AC97CFG_DE_ENABLE;
	au_writel(val, PSC_AC97CFG);
	au_sync();

	/* Wait for Device ready.
	*/
	do {
		val = au_readl(PSC_AC97STAT);
		au_sync();
	} while ((val & PSC_AC97STAT_DR) == 0);

	/* codec init */
	if (!ac97_probe_codec(s->codec))
		goto err_dev3;

	s->codec_base_caps = rdcodec(s->codec, AC97_RESET);
	s->codec_ext_caps = rdcodec(s->codec, AC97_EXTENDED_ID);
	pr_info("AC'97 Base/Extended ID = %04x/%04x",
	     s->codec_base_caps, s->codec_ext_caps);

	if (!(s->codec_ext_caps & AC97_EXTID_VRA)) {
		/* codec does not support VRA
		*/
		s->no_vra = 1;
	} else if (!vra) {
		/* Boot option says disable VRA
		*/
		u16 ac97_extstat = rdcodec(s->codec, AC97_EXTENDED_STATUS);
		wrcodec(s->codec, AC97_EXTENDED_STATUS,
			ac97_extstat & ~AC97_EXTSTAT_VRA);
		s->no_vra = 1;
	}
	if (s->no_vra)
		pr_info("no VRA, interpolating and decimating");

	/* set mic to be the recording source */
	val = SOUND_MASK_MIC;
	mixdev_ioctl(s->codec, SOUND_MIXER_WRITE_RECSRC,
		     (unsigned long) &val);

	return 0;

 err_dev3:
	unregister_sound_mixer(s->codec->dev_mixer);
 err_dev2:
	unregister_sound_dsp(s->dev_audio);
 err_dev1:
	au1xxx_dbdma_chan_free(s->dma_adc.dmanr);
 err_dma2:
	au1xxx_dbdma_chan_free(s->dma_dac.dmanr);
 err_dma1:
	release_mem_region(CPHYSADDR(AC97_PSC_SEL), 0x30);

	ac97_release_codec(s->codec);
	return -1;
}

static void __devinit
au1550_remove(void)
{
	struct au1550_state *s = &au1550_state;

	if (!s)
		return;
	synchronize_irq();
	au1xxx_dbdma_chan_free(s->dma_adc.dmanr);
	au1xxx_dbdma_chan_free(s->dma_dac.dmanr);
	release_mem_region(CPHYSADDR(AC97_PSC_SEL), 0x30);
	unregister_sound_dsp(s->dev_audio);
	unregister_sound_mixer(s->codec->dev_mixer);
	ac97_release_codec(s->codec);
}

static int __init
init_au1550(void)
{
	return au1550_probe();
}

static void __exit
cleanup_au1550(void)
{
	au1550_remove();
}

module_init(init_au1550);
module_exit(cleanup_au1550);

#ifndef MODULE

static int __init
au1550_setup(char *options)
{
	char           *this_opt;

	if (!options || !*options)
		return 0;

	while ((this_opt = strsep(&options, ","))) {
		if (!*this_opt)
			continue;
		if (!strncmp(this_opt, "vra", 3)) {
			vra = 1;
		}
	}

	return 1;
}

__setup("au1550_audio=", au1550_setup);

#endif /* MODULE */<|MERGE_RESOLUTION|>--- conflicted
+++ resolved
@@ -43,7 +43,6 @@
 #include <linux/sound.h>
 #include <linux/slab.h>
 #include <linux/soundcard.h>
-#include <linux/smp_lock.h>
 #include <linux/init.h>
 #include <linux/interrupt.h>
 #include <linux/kernel.h>
@@ -799,15 +798,9 @@
 static int
 au1550_open_mixdev(struct inode *inode, struct file *file)
 {
-<<<<<<< HEAD
-	lock_kernel();
-	file->private_data = &au1550_state;
-	unlock_kernel();
-=======
 	mutex_lock(&au1550_ac97_mutex);
 	file->private_data = &au1550_state;
 	mutex_unlock(&au1550_ac97_mutex);
->>>>>>> 45f53cc9
 	return 0;
 }
 
@@ -830,19 +823,11 @@
 	struct au1550_state *s = file->private_data;
 	struct ac97_codec *codec = s->codec;
 	int ret;
-<<<<<<< HEAD
-
-	lock_kernel();
-	ret = mixdev_ioctl(codec, cmd, arg);
-	unlock_kernel();
-
-=======
 
 	mutex_lock(&au1550_ac97_mutex);
 	ret = mixdev_ioctl(codec, cmd, arg);
 	mutex_unlock(&au1550_ac97_mutex);
 
->>>>>>> 45f53cc9
 	return ret;
 }
 
@@ -1796,15 +1781,9 @@
 {
 	int ret;
 
-<<<<<<< HEAD
-	lock_kernel();
-	ret = au1550_ioctl(file, cmd, arg);
-	unlock_kernel();
-=======
 	mutex_lock(&au1550_ac97_mutex);
 	ret = au1550_ioctl(file, cmd, arg);
 	mutex_unlock(&au1550_ac97_mutex);
->>>>>>> 45f53cc9
 
 	return ret;
 }
@@ -1825,11 +1804,7 @@
 #endif
 
 	file->private_data = s;
-<<<<<<< HEAD
-	lock_kernel();
-=======
 	mutex_lock(&au1550_ac97_mutex);
->>>>>>> 45f53cc9
 	/* wait for device to become free */
 	mutex_lock(&s->open_mutex);
 	while (s->open_mode & file->f_mode) {
@@ -1886,11 +1861,7 @@
 out:
 	mutex_unlock(&s->open_mutex);
 out2:
-<<<<<<< HEAD
-	unlock_kernel();
-=======
 	mutex_unlock(&au1550_ac97_mutex);
->>>>>>> 45f53cc9
 	return ret;
 }
 
