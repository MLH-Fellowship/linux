--- conflicted
+++ resolved
@@ -1504,11 +1504,8 @@
 	return 0;
 }
 
-<<<<<<< HEAD
-=======
 static DEF_SCSI_QCMD(cciss_scsi_queue_command)
 
->>>>>>> 3cbea436
 static void cciss_unregister_scsi(ctlr_info_t *h)
 {
 	struct cciss_scsi_adapter_data_t *sa;
