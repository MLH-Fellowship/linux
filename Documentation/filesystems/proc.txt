--- conflicted
+++ resolved
@@ -195,11 +195,7 @@
 snapshot of a moment, you can see /proc/<pid>/smaps file and scan page table.
 It's slow but very precise.
 
-<<<<<<< HEAD
-Table 1-2: Contents of the statm files (as of 2.6.30-rc7)
-=======
 Table 1-2: Contents of the status files (as of 2.6.30-rc7)
->>>>>>> 93929ebc
 ..............................................................................
  Field                       Content
  Name                        filename of the executable
