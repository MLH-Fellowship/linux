--- conflicted
+++ resolved
@@ -169,11 +169,7 @@
 	/*
 	 * free up bounce indirect pages used
 	 */
-<<<<<<< HEAD
-	bio_for_each_segment_all(bvec, bio, i, iter_all) {
-=======
 	bio_for_each_segment_all(bvec, bio, iter_all) {
->>>>>>> 0ecfebd2
 		orig_vec = bio_iter_iovec(bio_orig, orig_iter);
 		if (bvec->bv_page != orig_vec.bv_page) {
 			dec_zone_page_state(bvec->bv_page, NR_BOUNCE);
