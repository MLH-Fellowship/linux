--- conflicted
+++ resolved
@@ -51,11 +51,7 @@
 	 * !!! DO NOT place any fields below this !!!
 	 */
 	u8 buffer[0];
-<<<<<<< HEAD
-} __attribute__((packed));
-=======
 } __packed;
->>>>>>> 105e53f8
 
 struct hv_ring_buffer_info {
 	struct hv_ring_buffer *ring_buffer;
