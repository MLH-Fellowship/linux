/* linux/net/ipv4/arp.c
 *
 * Copyright (C) 1994 by Florian  La Roche
 *
 * This module implements the Address Resolution Protocol ARP (RFC 826),
 * which is used to convert IP addresses (or in the future maybe other
 * high-level addresses) into a low-level hardware address (like an Ethernet
 * address).
 *
 * This program is free software; you can redistribute it and/or
 * modify it under the terms of the GNU General Public License
 * as published by the Free Software Foundation; either version
 * 2 of the License, or (at your option) any later version.
 *
 * Fixes:
 *		Alan Cox	:	Removed the Ethernet assumptions in
 *					Florian's code
 *		Alan Cox	:	Fixed some small errors in the ARP
 *					logic
 *		Alan Cox	:	Allow >4K in /proc
 *		Alan Cox	:	Make ARP add its own protocol entry
 *		Ross Martin     :       Rewrote arp_rcv() and arp_get_info()
 *		Stephen Henson	:	Add AX25 support to arp_get_info()
 *		Alan Cox	:	Drop data when a device is downed.
 *		Alan Cox	:	Use init_timer().
 *		Alan Cox	:	Double lock fixes.
 *		Martin Seine	:	Move the arphdr structure
 *					to if_arp.h for compatibility.
 *					with BSD based programs.
 *		Andrew Tridgell :       Added ARP netmask code and
 *					re-arranged proxy handling.
 *		Alan Cox	:	Changed to use notifiers.
 *		Niibe Yutaka	:	Reply for this device or proxies only.
 *		Alan Cox	:	Don't proxy across hardware types!
 *		Jonathan Naylor :	Added support for NET/ROM.
 *		Mike Shaver     :       RFC1122 checks.
 *		Jonathan Naylor :	Only lookup the hardware address for
 *					the correct hardware type.
 *		Germano Caronni	:	Assorted subtle races.
 *		Craig Schlenter :	Don't modify permanent entry
 *					during arp_rcv.
 *		Russ Nelson	:	Tidied up a few bits.
 *		Alexey Kuznetsov:	Major changes to caching and behaviour,
 *					eg intelligent arp probing and
 *					generation
 *					of host down events.
 *		Alan Cox	:	Missing unlock in device events.
 *		Eckes		:	ARP ioctl control errors.
 *		Alexey Kuznetsov:	Arp free fix.
 *		Manuel Rodriguez:	Gratuitous ARP.
 *              Jonathan Layes  :       Added arpd support through kerneld
 *                                      message queue (960314)
 *		Mike Shaver	:	/proc/sys/net/ipv4/arp_* support
 *		Mike McLagan    :	Routing by source
 *		Stuart Cheshire	:	Metricom and grat arp fixes
 *					*** FOR 2.1 clean this up ***
 *		Lawrence V. Stefani: (08/12/96) Added FDDI support.
 *		Alan Cox	:	Took the AP1000 nasty FDDI hack and
 *					folded into the mainstream FDDI code.
 *					Ack spit, Linus how did you allow that
 *					one in...
 *		Jes Sorensen	:	Make FDDI work again in 2.1.x and
 *					clean up the APFDDI & gen. FDDI bits.
 *		Alexey Kuznetsov:	new arp state machine;
 *					now it is in net/core/neighbour.c.
 *		Krzysztof Halasa:	Added Frame Relay ARP support.
 *		Arnaldo C. Melo :	convert /proc/net/arp to seq_file
 *		Shmulik Hen:		Split arp_send to arp_create and
 *					arp_xmit so intermediate drivers like
 *					bonding can change the skb before
 *					sending (e.g. insert 8021q tag).
 *		Harald Welte	:	convert to make use of jenkins hash
 *		Jesper D. Brouer:       Proxy ARP PVLAN RFC 3069 support.
 */

#include <linux/module.h>
#include <linux/types.h>
#include <linux/string.h>
#include <linux/kernel.h>
#include <linux/capability.h>
#include <linux/socket.h>
#include <linux/sockios.h>
#include <linux/errno.h>
#include <linux/in.h>
#include <linux/mm.h>
#include <linux/inet.h>
#include <linux/inetdevice.h>
#include <linux/netdevice.h>
#include <linux/etherdevice.h>
#include <linux/fddidevice.h>
#include <linux/if_arp.h>
#include <linux/trdevice.h>
#include <linux/skbuff.h>
#include <linux/proc_fs.h>
#include <linux/seq_file.h>
#include <linux/stat.h>
#include <linux/init.h>
#include <linux/net.h>
#include <linux/rcupdate.h>
#include <linux/jhash.h>
#include <linux/slab.h>
#ifdef CONFIG_SYSCTL
#include <linux/sysctl.h>
#endif

#include <net/net_namespace.h>
#include <net/ip.h>
#include <net/icmp.h>
#include <net/route.h>
#include <net/protocol.h>
#include <net/tcp.h>
#include <net/sock.h>
#include <net/arp.h>
#include <net/ax25.h>
#include <net/netrom.h>
#if defined(CONFIG_ATM_CLIP) || defined(CONFIG_ATM_CLIP_MODULE)
#include <net/atmclip.h>
struct neigh_table *clip_tbl_hook;
EXPORT_SYMBOL(clip_tbl_hook);
#endif

#include <asm/system.h>
#include <linux/uaccess.h>

#include <linux/netfilter_arp.h>

/*
 *	Interface to generic neighbour cache.
 */
static u32 arp_hash(const void *pkey, const struct net_device *dev, __u32 rnd);
static int arp_constructor(struct neighbour *neigh);
static void arp_solicit(struct neighbour *neigh, struct sk_buff *skb);
static void arp_error_report(struct neighbour *neigh, struct sk_buff *skb);
static void parp_redo(struct sk_buff *skb);

static const struct neigh_ops arp_generic_ops = {
	.family =		AF_INET,
	.solicit =		arp_solicit,
	.error_report =		arp_error_report,
	.output =		neigh_resolve_output,
	.connected_output =	neigh_connected_output,
	.hh_output =		dev_queue_xmit,
	.queue_xmit =		dev_queue_xmit,
};

static const struct neigh_ops arp_hh_ops = {
	.family =		AF_INET,
	.solicit =		arp_solicit,
	.error_report =		arp_error_report,
	.output =		neigh_resolve_output,
	.connected_output =	neigh_resolve_output,
	.hh_output =		dev_queue_xmit,
	.queue_xmit =		dev_queue_xmit,
};

static const struct neigh_ops arp_direct_ops = {
	.family =		AF_INET,
	.output =		dev_queue_xmit,
	.connected_output =	dev_queue_xmit,
	.hh_output =		dev_queue_xmit,
	.queue_xmit =		dev_queue_xmit,
};

static const struct neigh_ops arp_broken_ops = {
	.family =		AF_INET,
	.solicit =		arp_solicit,
	.error_report =		arp_error_report,
	.output =		neigh_compat_output,
	.connected_output =	neigh_compat_output,
	.hh_output =		dev_queue_xmit,
	.queue_xmit =		dev_queue_xmit,
};

struct neigh_table arp_tbl = {
	.family		= AF_INET,
	.entry_size	= sizeof(struct neighbour) + 4,
	.key_len	= 4,
	.hash		= arp_hash,
	.constructor	= arp_constructor,
	.proxy_redo	= parp_redo,
	.id		= "arp_cache",
	.parms		= {
		.tbl			= &arp_tbl,
		.base_reachable_time	= 30 * HZ,
		.retrans_time		= 1 * HZ,
		.gc_staletime		= 60 * HZ,
		.reachable_time		= 30 * HZ,
		.delay_probe_time	= 5 * HZ,
		.queue_len		= 3,
		.ucast_probes		= 3,
		.mcast_probes		= 3,
		.anycast_delay		= 1 * HZ,
		.proxy_delay		= (8 * HZ) / 10,
		.proxy_qlen		= 64,
		.locktime		= 1 * HZ,
	},
	.gc_interval	= 30 * HZ,
	.gc_thresh1	= 128,
	.gc_thresh2	= 512,
	.gc_thresh3	= 1024,
};
EXPORT_SYMBOL(arp_tbl);

int arp_mc_map(__be32 addr, u8 *haddr, struct net_device *dev, int dir)
{
	switch (dev->type) {
	case ARPHRD_ETHER:
	case ARPHRD_FDDI:
	case ARPHRD_IEEE802:
		ip_eth_mc_map(addr, haddr);
		return 0;
	case ARPHRD_IEEE802_TR:
		ip_tr_mc_map(addr, haddr);
		return 0;
	case ARPHRD_INFINIBAND:
		ip_ib_mc_map(addr, dev->broadcast, haddr);
		return 0;
	case ARPHRD_IPGRE:
		ip_ipgre_mc_map(addr, dev->broadcast, haddr);
		return 0;
	default:
		if (dir) {
			memcpy(haddr, dev->broadcast, dev->addr_len);
			return 0;
		}
	}
	return -EINVAL;
}


static u32 arp_hash(const void *pkey,
		    const struct net_device *dev,
		    __u32 hash_rnd)
{
	return jhash_2words(*(u32 *)pkey, dev->ifindex, hash_rnd);
}

static int arp_constructor(struct neighbour *neigh)
{
	__be32 addr = *(__be32 *)neigh->primary_key;
	struct net_device *dev = neigh->dev;
	struct in_device *in_dev;
	struct neigh_parms *parms;

	rcu_read_lock();
	in_dev = __in_dev_get_rcu(dev);
	if (in_dev == NULL) {
		rcu_read_unlock();
		return -EINVAL;
	}

	neigh->type = inet_addr_type(dev_net(dev), addr);

	parms = in_dev->arp_parms;
	__neigh_parms_put(neigh->parms);
	neigh->parms = neigh_parms_clone(parms);
	rcu_read_unlock();

	if (!dev->header_ops) {
		neigh->nud_state = NUD_NOARP;
		neigh->ops = &arp_direct_ops;
		neigh->output = neigh->ops->queue_xmit;
	} else {
		/* Good devices (checked by reading texts, but only Ethernet is
		   tested)

		   ARPHRD_ETHER: (ethernet, apfddi)
		   ARPHRD_FDDI: (fddi)
		   ARPHRD_IEEE802: (tr)
		   ARPHRD_METRICOM: (strip)
		   ARPHRD_ARCNET:
		   etc. etc. etc.

		   ARPHRD_IPDDP will also work, if author repairs it.
		   I did not it, because this driver does not work even
		   in old paradigm.
		 */

#if 1
		/* So... these "amateur" devices are hopeless.
		   The only thing, that I can say now:
		   It is very sad that we need to keep ugly obsolete
		   code to make them happy.

		   They should be moved to more reasonable state, now
		   they use rebuild_header INSTEAD OF hard_start_xmit!!!
		   Besides that, they are sort of out of date
		   (a lot of redundant clones/copies, useless in 2.1),
		   I wonder why people believe that they work.
		 */
		switch (dev->type) {
		default:
			break;
		case ARPHRD_ROSE:
#if defined(CONFIG_AX25) || defined(CONFIG_AX25_MODULE)
		case ARPHRD_AX25:
#if defined(CONFIG_NETROM) || defined(CONFIG_NETROM_MODULE)
		case ARPHRD_NETROM:
#endif
			neigh->ops = &arp_broken_ops;
			neigh->output = neigh->ops->output;
			return 0;
#else
			break;
#endif
		}
#endif
		if (neigh->type == RTN_MULTICAST) {
			neigh->nud_state = NUD_NOARP;
			arp_mc_map(addr, neigh->ha, dev, 1);
		} else if (dev->flags & (IFF_NOARP | IFF_LOOPBACK)) {
			neigh->nud_state = NUD_NOARP;
			memcpy(neigh->ha, dev->dev_addr, dev->addr_len);
		} else if (neigh->type == RTN_BROADCAST ||
			   (dev->flags & IFF_POINTOPOINT)) {
			neigh->nud_state = NUD_NOARP;
			memcpy(neigh->ha, dev->broadcast, dev->addr_len);
		}

		if (dev->header_ops->cache)
			neigh->ops = &arp_hh_ops;
		else
			neigh->ops = &arp_generic_ops;

		if (neigh->nud_state & NUD_VALID)
			neigh->output = neigh->ops->connected_output;
		else
			neigh->output = neigh->ops->output;
	}
	return 0;
}

static void arp_error_report(struct neighbour *neigh, struct sk_buff *skb)
{
	dst_link_failure(skb);
	kfree_skb(skb);
}

static void arp_solicit(struct neighbour *neigh, struct sk_buff *skb)
{
	__be32 saddr = 0;
	u8  *dst_ha = NULL;
	struct net_device *dev = neigh->dev;
	__be32 target = *(__be32 *)neigh->primary_key;
	int probes = atomic_read(&neigh->probes);
	struct in_device *in_dev;

	rcu_read_lock();
	in_dev = __in_dev_get_rcu(dev);
	if (!in_dev) {
		rcu_read_unlock();
		return;
	}
	switch (IN_DEV_ARP_ANNOUNCE(in_dev)) {
	default:
	case 0:		/* By default announce any local IP */
		if (skb && inet_addr_type(dev_net(dev),
					  ip_hdr(skb)->saddr) == RTN_LOCAL)
			saddr = ip_hdr(skb)->saddr;
		break;
	case 1:		/* Restrict announcements of saddr in same subnet */
		if (!skb)
			break;
		saddr = ip_hdr(skb)->saddr;
		if (inet_addr_type(dev_net(dev), saddr) == RTN_LOCAL) {
			/* saddr should be known to target */
			if (inet_addr_onlink(in_dev, target, saddr))
				break;
		}
		saddr = 0;
		break;
	case 2:		/* Avoid secondary IPs, get a primary/preferred one */
		break;
	}
	rcu_read_unlock();

	if (!saddr)
		saddr = inet_select_addr(dev, target, RT_SCOPE_LINK);

	probes -= neigh->parms->ucast_probes;
	if (probes < 0) {
		if (!(neigh->nud_state & NUD_VALID))
			printk(KERN_DEBUG
			       "trying to ucast probe in NUD_INVALID\n");
		dst_ha = neigh->ha;
		read_lock_bh(&neigh->lock);
	} else {
		probes -= neigh->parms->app_probes;
		if (probes < 0) {
#ifdef CONFIG_ARPD
			neigh_app_ns(neigh);
#endif
			return;
		}
	}

	arp_send(ARPOP_REQUEST, ETH_P_ARP, target, dev, saddr,
		 dst_ha, dev->dev_addr, NULL);
	if (dst_ha)
		read_unlock_bh(&neigh->lock);
}

static int arp_ignore(struct in_device *in_dev, __be32 sip, __be32 tip)
{
	int scope;

	switch (IN_DEV_ARP_IGNORE(in_dev)) {
	case 0:	/* Reply, the tip is already validated */
		return 0;
	case 1:	/* Reply only if tip is configured on the incoming interface */
		sip = 0;
		scope = RT_SCOPE_HOST;
		break;
	case 2:	/*
		 * Reply only if tip is configured on the incoming interface
		 * and is in same subnet as sip
		 */
		scope = RT_SCOPE_HOST;
		break;
	case 3:	/* Do not reply for scope host addresses */
		sip = 0;
		scope = RT_SCOPE_LINK;
		break;
	case 4:	/* Reserved */
	case 5:
	case 6:
	case 7:
		return 0;
	case 8:	/* Do not reply */
		return 1;
	default:
		return 0;
	}
	return !inet_confirm_addr(in_dev, sip, tip, scope);
}

static int arp_filter(__be32 sip, __be32 tip, struct net_device *dev)
{
<<<<<<< HEAD
	struct flowi fl = { .fl4_dst = sip,
			    .fl4_src = tip };
=======
>>>>>>> 105e53f8
	struct rtable *rt;
	int flag = 0;
	/*unsigned long now; */
	struct net *net = dev_net(dev);

	rt = ip_route_output(net, sip, tip, 0, 0);
	if (IS_ERR(rt))
		return 1;
	if (rt->dst.dev != dev) {
		NET_INC_STATS_BH(net, LINUX_MIB_ARPFILTER);
		flag = 1;
	}
	ip_rt_put(rt);
	return flag;
}

/* OBSOLETE FUNCTIONS */

/*
 *	Find an arp mapping in the cache. If not found, post a request.
 *
 *	It is very UGLY routine: it DOES NOT use skb->dst->neighbour,
 *	even if it exists. It is supposed that skb->dev was mangled
 *	by a virtual device (eql, shaper). Nobody but broken devices
 *	is allowed to use this function, it is scheduled to be removed. --ANK
 */

static int arp_set_predefined(int addr_hint, unsigned char *haddr,
			      __be32 paddr, struct net_device *dev)
{
	switch (addr_hint) {
	case RTN_LOCAL:
		printk(KERN_DEBUG "ARP: arp called for own IP address\n");
		memcpy(haddr, dev->dev_addr, dev->addr_len);
		return 1;
	case RTN_MULTICAST:
		arp_mc_map(paddr, haddr, dev, 1);
		return 1;
	case RTN_BROADCAST:
		memcpy(haddr, dev->broadcast, dev->addr_len);
		return 1;
	}
	return 0;
}


int arp_find(unsigned char *haddr, struct sk_buff *skb)
{
	struct net_device *dev = skb->dev;
	__be32 paddr;
	struct neighbour *n;

	if (!skb_dst(skb)) {
		printk(KERN_DEBUG "arp_find is called with dst==NULL\n");
		kfree_skb(skb);
		return 1;
	}

	paddr = skb_rtable(skb)->rt_gateway;

	if (arp_set_predefined(inet_addr_type(dev_net(dev), paddr), haddr,
			       paddr, dev))
		return 0;

	n = __neigh_lookup(&arp_tbl, &paddr, dev, 1);

	if (n) {
		n->used = jiffies;
		if (n->nud_state & NUD_VALID || neigh_event_send(n, skb) == 0) {
			neigh_ha_snapshot(haddr, n, dev);
			neigh_release(n);
			return 0;
		}
		neigh_release(n);
	} else
		kfree_skb(skb);
	return 1;
}
EXPORT_SYMBOL(arp_find);

/* END OF OBSOLETE FUNCTIONS */

int arp_bind_neighbour(struct dst_entry *dst)
{
	struct net_device *dev = dst->dev;
	struct neighbour *n = dst->neighbour;

	if (dev == NULL)
		return -EINVAL;
	if (n == NULL) {
		__be32 nexthop = ((struct rtable *)dst)->rt_gateway;
		if (dev->flags & (IFF_LOOPBACK | IFF_POINTOPOINT))
			nexthop = 0;
		n = __neigh_lookup_errno(
#if defined(CONFIG_ATM_CLIP) || defined(CONFIG_ATM_CLIP_MODULE)
					 dev->type == ARPHRD_ATM ?
					 clip_tbl_hook :
#endif
					 &arp_tbl, &nexthop, dev);
		if (IS_ERR(n))
			return PTR_ERR(n);
		dst->neighbour = n;
	}
	return 0;
}

/*
 * Check if we can use proxy ARP for this path
 */
static inline int arp_fwd_proxy(struct in_device *in_dev,
				struct net_device *dev,	struct rtable *rt)
{
	struct in_device *out_dev;
	int imi, omi = -1;

	if (rt->dst.dev == dev)
		return 0;

	if (!IN_DEV_PROXY_ARP(in_dev))
		return 0;
	imi = IN_DEV_MEDIUM_ID(in_dev);
	if (imi == 0)
		return 1;
	if (imi == -1)
		return 0;

	/* place to check for proxy_arp for routes */

	out_dev = __in_dev_get_rcu(rt->dst.dev);
	if (out_dev)
		omi = IN_DEV_MEDIUM_ID(out_dev);

	return omi != imi && omi != -1;
}

/*
 * Check for RFC3069 proxy arp private VLAN (allow to send back to same dev)
 *
 * RFC3069 supports proxy arp replies back to the same interface.  This
 * is done to support (ethernet) switch features, like RFC 3069, where
 * the individual ports are not allowed to communicate with each
 * other, BUT they are allowed to talk to the upstream router.  As
 * described in RFC 3069, it is possible to allow these hosts to
 * communicate through the upstream router, by proxy_arp'ing.
 *
 * RFC 3069: "VLAN Aggregation for Efficient IP Address Allocation"
 *
 *  This technology is known by different names:
 *    In RFC 3069 it is called VLAN Aggregation.
 *    Cisco and Allied Telesyn call it Private VLAN.
 *    Hewlett-Packard call it Source-Port filtering or port-isolation.
 *    Ericsson call it MAC-Forced Forwarding (RFC Draft).
 *
 */
static inline int arp_fwd_pvlan(struct in_device *in_dev,
				struct net_device *dev,	struct rtable *rt,
				__be32 sip, __be32 tip)
{
	/* Private VLAN is only concerned about the same ethernet segment */
	if (rt->dst.dev != dev)
		return 0;

	/* Don't reply on self probes (often done by windowz boxes)*/
	if (sip == tip)
		return 0;

	if (IN_DEV_PROXY_ARP_PVLAN(in_dev))
		return 1;
	else
		return 0;
}

/*
 *	Interface to link layer: send routine and receive handler.
 */

/*
 *	Create an arp packet. If (dest_hw == NULL), we create a broadcast
 *	message.
 */
struct sk_buff *arp_create(int type, int ptype, __be32 dest_ip,
			   struct net_device *dev, __be32 src_ip,
			   const unsigned char *dest_hw,
			   const unsigned char *src_hw,
			   const unsigned char *target_hw)
{
	struct sk_buff *skb;
	struct arphdr *arp;
	unsigned char *arp_ptr;

	/*
	 *	Allocate a buffer
	 */

	skb = alloc_skb(arp_hdr_len(dev) + LL_ALLOCATED_SPACE(dev), GFP_ATOMIC);
	if (skb == NULL)
		return NULL;

	skb_reserve(skb, LL_RESERVED_SPACE(dev));
	skb_reset_network_header(skb);
	arp = (struct arphdr *) skb_put(skb, arp_hdr_len(dev));
	skb->dev = dev;
	skb->protocol = htons(ETH_P_ARP);
	if (src_hw == NULL)
		src_hw = dev->dev_addr;
	if (dest_hw == NULL)
		dest_hw = dev->broadcast;

	/*
	 *	Fill the device header for the ARP frame
	 */
	if (dev_hard_header(skb, dev, ptype, dest_hw, src_hw, skb->len) < 0)
		goto out;

	/*
	 * Fill out the arp protocol part.
	 *
	 * The arp hardware type should match the device type, except for FDDI,
	 * which (according to RFC 1390) should always equal 1 (Ethernet).
	 */
	/*
	 *	Exceptions everywhere. AX.25 uses the AX.25 PID value not the
	 *	DIX code for the protocol. Make these device structure fields.
	 */
	switch (dev->type) {
	default:
		arp->ar_hrd = htons(dev->type);
		arp->ar_pro = htons(ETH_P_IP);
		break;

#if defined(CONFIG_AX25) || defined(CONFIG_AX25_MODULE)
	case ARPHRD_AX25:
		arp->ar_hrd = htons(ARPHRD_AX25);
		arp->ar_pro = htons(AX25_P_IP);
		break;

#if defined(CONFIG_NETROM) || defined(CONFIG_NETROM_MODULE)
	case ARPHRD_NETROM:
		arp->ar_hrd = htons(ARPHRD_NETROM);
		arp->ar_pro = htons(AX25_P_IP);
		break;
#endif
#endif

#if defined(CONFIG_FDDI) || defined(CONFIG_FDDI_MODULE)
	case ARPHRD_FDDI:
		arp->ar_hrd = htons(ARPHRD_ETHER);
		arp->ar_pro = htons(ETH_P_IP);
		break;
#endif
#if defined(CONFIG_TR) || defined(CONFIG_TR_MODULE)
	case ARPHRD_IEEE802_TR:
		arp->ar_hrd = htons(ARPHRD_IEEE802);
		arp->ar_pro = htons(ETH_P_IP);
		break;
#endif
	}

	arp->ar_hln = dev->addr_len;
	arp->ar_pln = 4;
	arp->ar_op = htons(type);

	arp_ptr = (unsigned char *)(arp + 1);

	memcpy(arp_ptr, src_hw, dev->addr_len);
	arp_ptr += dev->addr_len;
	memcpy(arp_ptr, &src_ip, 4);
	arp_ptr += 4;
	if (target_hw != NULL)
		memcpy(arp_ptr, target_hw, dev->addr_len);
	else
		memset(arp_ptr, 0, dev->addr_len);
	arp_ptr += dev->addr_len;
	memcpy(arp_ptr, &dest_ip, 4);

	return skb;

out:
	kfree_skb(skb);
	return NULL;
}
EXPORT_SYMBOL(arp_create);

/*
 *	Send an arp packet.
 */
void arp_xmit(struct sk_buff *skb)
{
	/* Send it off, maybe filter it using firewalling first.  */
	NF_HOOK(NFPROTO_ARP, NF_ARP_OUT, skb, NULL, skb->dev, dev_queue_xmit);
}
EXPORT_SYMBOL(arp_xmit);

/*
 *	Create and send an arp packet.
 */
void arp_send(int type, int ptype, __be32 dest_ip,
	      struct net_device *dev, __be32 src_ip,
	      const unsigned char *dest_hw, const unsigned char *src_hw,
	      const unsigned char *target_hw)
{
	struct sk_buff *skb;

	/*
	 *	No arp on this interface.
	 */

	if (dev->flags&IFF_NOARP)
		return;

	skb = arp_create(type, ptype, dest_ip, dev, src_ip,
			 dest_hw, src_hw, target_hw);
	if (skb == NULL)
		return;

	arp_xmit(skb);
}
EXPORT_SYMBOL(arp_send);

/*
 *	Process an arp request.
 */

static int arp_process(struct sk_buff *skb)
{
	struct net_device *dev = skb->dev;
	struct in_device *in_dev = __in_dev_get_rcu(dev);
	struct arphdr *arp;
	unsigned char *arp_ptr;
	struct rtable *rt;
	unsigned char *sha;
	__be32 sip, tip;
	u16 dev_type = dev->type;
	int addr_type;
	struct neighbour *n;
	struct net *net = dev_net(dev);

	/* arp_rcv below verifies the ARP header and verifies the device
	 * is ARP'able.
	 */

	if (in_dev == NULL)
		goto out;

	arp = arp_hdr(skb);

	switch (dev_type) {
	default:
		if (arp->ar_pro != htons(ETH_P_IP) ||
		    htons(dev_type) != arp->ar_hrd)
			goto out;
		break;
	case ARPHRD_ETHER:
	case ARPHRD_IEEE802_TR:
	case ARPHRD_FDDI:
	case ARPHRD_IEEE802:
		/*
		 * ETHERNET, Token Ring and Fibre Channel (which are IEEE 802
		 * devices, according to RFC 2625) devices will accept ARP
		 * hardware types of either 1 (Ethernet) or 6 (IEEE 802.2).
		 * This is the case also of FDDI, where the RFC 1390 says that
		 * FDDI devices should accept ARP hardware of (1) Ethernet,
		 * however, to be more robust, we'll accept both 1 (Ethernet)
		 * or 6 (IEEE 802.2)
		 */
		if ((arp->ar_hrd != htons(ARPHRD_ETHER) &&
		     arp->ar_hrd != htons(ARPHRD_IEEE802)) ||
		    arp->ar_pro != htons(ETH_P_IP))
			goto out;
		break;
	case ARPHRD_AX25:
		if (arp->ar_pro != htons(AX25_P_IP) ||
		    arp->ar_hrd != htons(ARPHRD_AX25))
			goto out;
		break;
	case ARPHRD_NETROM:
		if (arp->ar_pro != htons(AX25_P_IP) ||
		    arp->ar_hrd != htons(ARPHRD_NETROM))
			goto out;
		break;
	}

	/* Understand only these message types */

	if (arp->ar_op != htons(ARPOP_REPLY) &&
	    arp->ar_op != htons(ARPOP_REQUEST))
		goto out;

/*
 *	Extract fields
 */
	arp_ptr = (unsigned char *)(arp + 1);
	sha	= arp_ptr;
	arp_ptr += dev->addr_len;
	memcpy(&sip, arp_ptr, 4);
	arp_ptr += 4;
	arp_ptr += dev->addr_len;
	memcpy(&tip, arp_ptr, 4);
/*
 *	Check for bad requests for 127.x.x.x and requests for multicast
 *	addresses.  If this is one such, delete it.
 */
	if (ipv4_is_loopback(tip) || ipv4_is_multicast(tip))
		goto out;

/*
 *     Special case: We must set Frame Relay source Q.922 address
 */
	if (dev_type == ARPHRD_DLCI)
		sha = dev->broadcast;

/*
 *  Process entry.  The idea here is we want to send a reply if it is a
 *  request for us or if it is a request for someone else that we hold
 *  a proxy for.  We want to add an entry to our cache if it is a reply
 *  to us or if it is a request for our address.
 *  (The assumption for this last is that if someone is requesting our
 *  address, they are probably intending to talk to us, so it saves time
 *  if we cache their address.  Their address is also probably not in
 *  our cache, since ours is not in their cache.)
 *
 *  Putting this another way, we only care about replies if they are to
 *  us, in which case we add them to the cache.  For requests, we care
 *  about those for us and those for our proxies.  We reply to both,
 *  and in the case of requests for us we add the requester to the arp
 *  cache.
 */

	/* Special case: IPv4 duplicate address detection packet (RFC2131) */
	if (sip == 0) {
		if (arp->ar_op == htons(ARPOP_REQUEST) &&
		    inet_addr_type(net, tip) == RTN_LOCAL &&
		    !arp_ignore(in_dev, sip, tip))
			arp_send(ARPOP_REPLY, ETH_P_ARP, sip, dev, tip, sha,
				 dev->dev_addr, sha);
		goto out;
	}

	if (arp->ar_op == htons(ARPOP_REQUEST) &&
	    ip_route_input_noref(skb, tip, sip, 0, dev) == 0) {

		rt = skb_rtable(skb);
		addr_type = rt->rt_type;

		if (addr_type == RTN_LOCAL) {
			int dont_send;

			dont_send = arp_ignore(in_dev, sip, tip);
			if (!dont_send && IN_DEV_ARPFILTER(in_dev))
				dont_send = arp_filter(sip, tip, dev);
			if (!dont_send) {
				n = neigh_event_ns(&arp_tbl, sha, &sip, dev);
				if (n) {
					arp_send(ARPOP_REPLY, ETH_P_ARP, sip,
						 dev, tip, sha, dev->dev_addr,
						 sha);
					neigh_release(n);
				}
			}
			goto out;
		} else if (IN_DEV_FORWARD(in_dev)) {
			if (addr_type == RTN_UNICAST  &&
			    (arp_fwd_proxy(in_dev, dev, rt) ||
			     arp_fwd_pvlan(in_dev, dev, rt, sip, tip) ||
			     pneigh_lookup(&arp_tbl, net, &tip, dev, 0))) {
				n = neigh_event_ns(&arp_tbl, sha, &sip, dev);
				if (n)
					neigh_release(n);

				if (NEIGH_CB(skb)->flags & LOCALLY_ENQUEUED ||
				    skb->pkt_type == PACKET_HOST ||
				    in_dev->arp_parms->proxy_delay == 0) {
					arp_send(ARPOP_REPLY, ETH_P_ARP, sip,
						 dev, tip, sha, dev->dev_addr,
						 sha);
				} else {
					pneigh_enqueue(&arp_tbl,
						       in_dev->arp_parms, skb);
					return 0;
				}
				goto out;
			}
		}
	}

	/* Update our ARP tables */

	n = __neigh_lookup(&arp_tbl, &sip, dev, 0);

	if (IPV4_DEVCONF_ALL(dev_net(dev), ARP_ACCEPT)) {
		/* Unsolicited ARP is not accepted by default.
		   It is possible, that this option should be enabled for some
		   devices (strip is candidate)
		 */
		if (n == NULL &&
		    (arp->ar_op == htons(ARPOP_REPLY) ||
		     (arp->ar_op == htons(ARPOP_REQUEST) && tip == sip)) &&
		    inet_addr_type(net, sip) == RTN_UNICAST)
			n = __neigh_lookup(&arp_tbl, &sip, dev, 1);
	}

	if (n) {
		int state = NUD_REACHABLE;
		int override;

		/* If several different ARP replies follows back-to-back,
		   use the FIRST one. It is possible, if several proxy
		   agents are active. Taking the first reply prevents
		   arp trashing and chooses the fastest router.
		 */
		override = time_after(jiffies, n->updated + n->parms->locktime);

		/* Broadcast replies and request packets
		   do not assert neighbour reachability.
		 */
		if (arp->ar_op != htons(ARPOP_REPLY) ||
		    skb->pkt_type != PACKET_HOST)
			state = NUD_STALE;
		neigh_update(n, sha, state,
			     override ? NEIGH_UPDATE_F_OVERRIDE : 0);
		neigh_release(n);
	}

out:
	consume_skb(skb);
	return 0;
}

static void parp_redo(struct sk_buff *skb)
{
	arp_process(skb);
}


/*
 *	Receive an arp request from the device layer.
 */

static int arp_rcv(struct sk_buff *skb, struct net_device *dev,
		   struct packet_type *pt, struct net_device *orig_dev)
{
	struct arphdr *arp;

	/* ARP header, plus 2 device addresses, plus 2 IP addresses.  */
	if (!pskb_may_pull(skb, arp_hdr_len(dev)))
		goto freeskb;

	arp = arp_hdr(skb);
	if (arp->ar_hln != dev->addr_len ||
	    dev->flags & IFF_NOARP ||
	    skb->pkt_type == PACKET_OTHERHOST ||
	    skb->pkt_type == PACKET_LOOPBACK ||
	    arp->ar_pln != 4)
		goto freeskb;

	skb = skb_share_check(skb, GFP_ATOMIC);
	if (skb == NULL)
		goto out_of_mem;

	memset(NEIGH_CB(skb), 0, sizeof(struct neighbour_cb));

	return NF_HOOK(NFPROTO_ARP, NF_ARP_IN, skb, dev, NULL, arp_process);

freeskb:
	kfree_skb(skb);
out_of_mem:
	return 0;
}

/*
 *	User level interface (ioctl)
 */

/*
 *	Set (create) an ARP cache entry.
 */

static int arp_req_set_proxy(struct net *net, struct net_device *dev, int on)
{
	if (dev == NULL) {
		IPV4_DEVCONF_ALL(net, PROXY_ARP) = on;
		return 0;
	}
	if (__in_dev_get_rcu(dev)) {
		IN_DEV_CONF_SET(__in_dev_get_rcu(dev), PROXY_ARP, on);
		return 0;
	}
	return -ENXIO;
}

/* must be called with rcu_read_lock() */
static int arp_req_set_public(struct net *net, struct arpreq *r,
		struct net_device *dev)
{
	__be32 ip = ((struct sockaddr_in *)&r->arp_pa)->sin_addr.s_addr;
	__be32 mask = ((struct sockaddr_in *)&r->arp_netmask)->sin_addr.s_addr;

	if (mask && mask != htonl(0xFFFFFFFF))
		return -EINVAL;
	if (!dev && (r->arp_flags & ATF_COM)) {
		dev = dev_getbyhwaddr_rcu(net, r->arp_ha.sa_family,
				      r->arp_ha.sa_data);
		if (!dev)
			return -ENODEV;
	}
	if (mask) {
		if (pneigh_lookup(&arp_tbl, net, &ip, dev, 1) == NULL)
			return -ENOBUFS;
		return 0;
	}

	return arp_req_set_proxy(net, dev, 1);
}

static int arp_req_set(struct net *net, struct arpreq *r,
		       struct net_device *dev)
{
	__be32 ip;
	struct neighbour *neigh;
	int err;

	if (r->arp_flags & ATF_PUBL)
		return arp_req_set_public(net, r, dev);

	ip = ((struct sockaddr_in *)&r->arp_pa)->sin_addr.s_addr;
	if (r->arp_flags & ATF_PERM)
		r->arp_flags |= ATF_COM;
	if (dev == NULL) {
<<<<<<< HEAD
		struct flowi fl = { .fl4_dst = ip,
				    .fl4_tos = RTO_ONLINK };
		struct rtable *rt;
		err = ip_route_output_key(net, &rt, &fl);
		if (err != 0)
			return err;
=======
		struct rtable *rt = ip_route_output(net, ip, 0, RTO_ONLINK, 0);

		if (IS_ERR(rt))
			return PTR_ERR(rt);
>>>>>>> 105e53f8
		dev = rt->dst.dev;
		ip_rt_put(rt);
		if (!dev)
			return -EINVAL;
	}
	switch (dev->type) {
#if defined(CONFIG_FDDI) || defined(CONFIG_FDDI_MODULE)
	case ARPHRD_FDDI:
		/*
		 * According to RFC 1390, FDDI devices should accept ARP
		 * hardware types of 1 (Ethernet).  However, to be more
		 * robust, we'll accept hardware types of either 1 (Ethernet)
		 * or 6 (IEEE 802.2).
		 */
		if (r->arp_ha.sa_family != ARPHRD_FDDI &&
		    r->arp_ha.sa_family != ARPHRD_ETHER &&
		    r->arp_ha.sa_family != ARPHRD_IEEE802)
			return -EINVAL;
		break;
#endif
	default:
		if (r->arp_ha.sa_family != dev->type)
			return -EINVAL;
		break;
	}

	neigh = __neigh_lookup_errno(&arp_tbl, &ip, dev);
	err = PTR_ERR(neigh);
	if (!IS_ERR(neigh)) {
		unsigned state = NUD_STALE;
		if (r->arp_flags & ATF_PERM)
			state = NUD_PERMANENT;
		err = neigh_update(neigh, (r->arp_flags & ATF_COM) ?
				   r->arp_ha.sa_data : NULL, state,
				   NEIGH_UPDATE_F_OVERRIDE |
				   NEIGH_UPDATE_F_ADMIN);
		neigh_release(neigh);
	}
	return err;
}

static unsigned arp_state_to_flags(struct neighbour *neigh)
{
	if (neigh->nud_state&NUD_PERMANENT)
		return ATF_PERM | ATF_COM;
	else if (neigh->nud_state&NUD_VALID)
		return ATF_COM;
	else
		return 0;
}

/*
 *	Get an ARP cache entry.
 */

static int arp_req_get(struct arpreq *r, struct net_device *dev)
{
	__be32 ip = ((struct sockaddr_in *) &r->arp_pa)->sin_addr.s_addr;
	struct neighbour *neigh;
	int err = -ENXIO;

	neigh = neigh_lookup(&arp_tbl, &ip, dev);
	if (neigh) {
		read_lock_bh(&neigh->lock);
		memcpy(r->arp_ha.sa_data, neigh->ha, dev->addr_len);
		r->arp_flags = arp_state_to_flags(neigh);
		read_unlock_bh(&neigh->lock);
		r->arp_ha.sa_family = dev->type;
		strlcpy(r->arp_dev, dev->name, sizeof(r->arp_dev));
		neigh_release(neigh);
		err = 0;
	}
	return err;
}

int arp_invalidate(struct net_device *dev, __be32 ip)
{
	struct neighbour *neigh = neigh_lookup(&arp_tbl, &ip, dev);
	int err = -ENXIO;

	if (neigh) {
		if (neigh->nud_state & ~NUD_NOARP)
			err = neigh_update(neigh, NULL, NUD_FAILED,
					   NEIGH_UPDATE_F_OVERRIDE|
					   NEIGH_UPDATE_F_ADMIN);
		neigh_release(neigh);
	}

	return err;
}
EXPORT_SYMBOL(arp_invalidate);

static int arp_req_delete_public(struct net *net, struct arpreq *r,
		struct net_device *dev)
{
	__be32 ip = ((struct sockaddr_in *) &r->arp_pa)->sin_addr.s_addr;
	__be32 mask = ((struct sockaddr_in *)&r->arp_netmask)->sin_addr.s_addr;

	if (mask == htonl(0xFFFFFFFF))
		return pneigh_delete(&arp_tbl, net, &ip, dev);

	if (mask)
		return -EINVAL;

	return arp_req_set_proxy(net, dev, 0);
}

static int arp_req_delete(struct net *net, struct arpreq *r,
			  struct net_device *dev)
{
	__be32 ip;

	if (r->arp_flags & ATF_PUBL)
		return arp_req_delete_public(net, r, dev);

	ip = ((struct sockaddr_in *)&r->arp_pa)->sin_addr.s_addr;
	if (dev == NULL) {
<<<<<<< HEAD
		struct flowi fl = { .fl4_dst = ip,
				    .fl4_tos = RTO_ONLINK };
		struct rtable *rt;
		err = ip_route_output_key(net, &rt, &fl);
		if (err != 0)
			return err;
=======
		struct rtable *rt = ip_route_output(net, ip, 0, RTO_ONLINK, 0);
		if (IS_ERR(rt))
			return PTR_ERR(rt);
>>>>>>> 105e53f8
		dev = rt->dst.dev;
		ip_rt_put(rt);
		if (!dev)
			return -EINVAL;
	}
	return arp_invalidate(dev, ip);
}

/*
 *	Handle an ARP layer I/O control request.
 */

int arp_ioctl(struct net *net, unsigned int cmd, void __user *arg)
{
	int err;
	struct arpreq r;
	struct net_device *dev = NULL;

	switch (cmd) {
	case SIOCDARP:
	case SIOCSARP:
		if (!capable(CAP_NET_ADMIN))
			return -EPERM;
	case SIOCGARP:
		err = copy_from_user(&r, arg, sizeof(struct arpreq));
		if (err)
			return -EFAULT;
		break;
	default:
		return -EINVAL;
	}

	if (r.arp_pa.sa_family != AF_INET)
		return -EPFNOSUPPORT;

	if (!(r.arp_flags & ATF_PUBL) &&
	    (r.arp_flags & (ATF_NETMASK | ATF_DONTPUB)))
		return -EINVAL;
	if (!(r.arp_flags & ATF_NETMASK))
		((struct sockaddr_in *)&r.arp_netmask)->sin_addr.s_addr =
							   htonl(0xFFFFFFFFUL);
	rcu_read_lock();
	if (r.arp_dev[0]) {
		err = -ENODEV;
		dev = dev_get_by_name_rcu(net, r.arp_dev);
		if (dev == NULL)
			goto out;

		/* Mmmm... It is wrong... ARPHRD_NETROM==0 */
		if (!r.arp_ha.sa_family)
			r.arp_ha.sa_family = dev->type;
		err = -EINVAL;
		if ((r.arp_flags & ATF_COM) && r.arp_ha.sa_family != dev->type)
			goto out;
	} else if (cmd == SIOCGARP) {
		err = -ENODEV;
		goto out;
	}

	switch (cmd) {
	case SIOCDARP:
		err = arp_req_delete(net, &r, dev);
		break;
	case SIOCSARP:
		err = arp_req_set(net, &r, dev);
		break;
	case SIOCGARP:
		err = arp_req_get(&r, dev);
		break;
	}
out:
<<<<<<< HEAD
	rcu_read_unlock();
=======
	rtnl_unlock();
>>>>>>> 105e53f8
	if (cmd == SIOCGARP && !err && copy_to_user(arg, &r, sizeof(r)))
		err = -EFAULT;
	return err;
}

static int arp_netdev_event(struct notifier_block *this, unsigned long event,
			    void *ptr)
{
	struct net_device *dev = ptr;

	switch (event) {
	case NETDEV_CHANGEADDR:
		neigh_changeaddr(&arp_tbl, dev);
		rt_cache_flush(dev_net(dev), 0);
		break;
	default:
		break;
	}

	return NOTIFY_DONE;
}

static struct notifier_block arp_netdev_notifier = {
	.notifier_call = arp_netdev_event,
};

/* Note, that it is not on notifier chain.
   It is necessary, that this routine was called after route cache will be
   flushed.
 */
void arp_ifdown(struct net_device *dev)
{
	neigh_ifdown(&arp_tbl, dev);
}


/*
 *	Called once on startup.
 */

static struct packet_type arp_packet_type __read_mostly = {
	.type =	cpu_to_be16(ETH_P_ARP),
	.func =	arp_rcv,
};

static int arp_proc_init(void);

void __init arp_init(void)
{
	neigh_table_init(&arp_tbl);

	dev_add_pack(&arp_packet_type);
	arp_proc_init();
#ifdef CONFIG_SYSCTL
	neigh_sysctl_register(NULL, &arp_tbl.parms, "ipv4", NULL);
#endif
	register_netdevice_notifier(&arp_netdev_notifier);
}

#ifdef CONFIG_PROC_FS
#if defined(CONFIG_AX25) || defined(CONFIG_AX25_MODULE)

/* ------------------------------------------------------------------------ */
/*
 *	ax25 -> ASCII conversion
 */
static char *ax2asc2(ax25_address *a, char *buf)
{
	char c, *s;
	int n;

	for (n = 0, s = buf; n < 6; n++) {
		c = (a->ax25_call[n] >> 1) & 0x7F;

		if (c != ' ')
			*s++ = c;
	}

	*s++ = '-';
	n = (a->ax25_call[6] >> 1) & 0x0F;
	if (n > 9) {
		*s++ = '1';
		n -= 10;
	}

	*s++ = n + '0';
	*s++ = '\0';

	if (*buf == '\0' || *buf == '-')
		return "*";

	return buf;
}
#endif /* CONFIG_AX25 */

#define HBUFFERLEN 30

static void arp_format_neigh_entry(struct seq_file *seq,
				   struct neighbour *n)
{
	char hbuffer[HBUFFERLEN];
	int k, j;
	char tbuf[16];
	struct net_device *dev = n->dev;
	int hatype = dev->type;

	read_lock(&n->lock);
	/* Convert hardware address to XX:XX:XX:XX ... form. */
#if defined(CONFIG_AX25) || defined(CONFIG_AX25_MODULE)
	if (hatype == ARPHRD_AX25 || hatype == ARPHRD_NETROM)
		ax2asc2((ax25_address *)n->ha, hbuffer);
	else {
#endif
	for (k = 0, j = 0; k < HBUFFERLEN - 3 && j < dev->addr_len; j++) {
		hbuffer[k++] = hex_asc_hi(n->ha[j]);
		hbuffer[k++] = hex_asc_lo(n->ha[j]);
		hbuffer[k++] = ':';
	}
	if (k != 0)
		--k;
	hbuffer[k] = 0;
#if defined(CONFIG_AX25) || defined(CONFIG_AX25_MODULE)
	}
#endif
	sprintf(tbuf, "%pI4", n->primary_key);
	seq_printf(seq, "%-16s 0x%-10x0x%-10x%s     *        %s\n",
		   tbuf, hatype, arp_state_to_flags(n), hbuffer, dev->name);
	read_unlock(&n->lock);
}

static void arp_format_pneigh_entry(struct seq_file *seq,
				    struct pneigh_entry *n)
{
	struct net_device *dev = n->dev;
	int hatype = dev ? dev->type : 0;
	char tbuf[16];

	sprintf(tbuf, "%pI4", n->key);
	seq_printf(seq, "%-16s 0x%-10x0x%-10x%s     *        %s\n",
		   tbuf, hatype, ATF_PUBL | ATF_PERM, "00:00:00:00:00:00",
		   dev ? dev->name : "*");
}

static int arp_seq_show(struct seq_file *seq, void *v)
{
	if (v == SEQ_START_TOKEN) {
		seq_puts(seq, "IP address       HW type     Flags       "
			      "HW address            Mask     Device\n");
	} else {
		struct neigh_seq_state *state = seq->private;

		if (state->flags & NEIGH_SEQ_IS_PNEIGH)
			arp_format_pneigh_entry(seq, v);
		else
			arp_format_neigh_entry(seq, v);
	}

	return 0;
}

static void *arp_seq_start(struct seq_file *seq, loff_t *pos)
{
	/* Don't want to confuse "arp -a" w/ magic entries,
	 * so we tell the generic iterator to skip NUD_NOARP.
	 */
	return neigh_seq_start(seq, pos, &arp_tbl, NEIGH_SEQ_SKIP_NOARP);
}

/* ------------------------------------------------------------------------ */

static const struct seq_operations arp_seq_ops = {
	.start	= arp_seq_start,
	.next	= neigh_seq_next,
	.stop	= neigh_seq_stop,
	.show	= arp_seq_show,
};

static int arp_seq_open(struct inode *inode, struct file *file)
{
	return seq_open_net(inode, file, &arp_seq_ops,
			    sizeof(struct neigh_seq_state));
}

static const struct file_operations arp_seq_fops = {
	.owner		= THIS_MODULE,
	.open           = arp_seq_open,
	.read           = seq_read,
	.llseek         = seq_lseek,
	.release	= seq_release_net,
};


static int __net_init arp_net_init(struct net *net)
{
	if (!proc_net_fops_create(net, "arp", S_IRUGO, &arp_seq_fops))
		return -ENOMEM;
	return 0;
}

static void __net_exit arp_net_exit(struct net *net)
{
	proc_net_remove(net, "arp");
}

static struct pernet_operations arp_net_ops = {
	.init = arp_net_init,
	.exit = arp_net_exit,
};

static int __init arp_proc_init(void)
{
	return register_pernet_subsys(&arp_net_ops);
}

#else /* CONFIG_PROC_FS */

static int __init arp_proc_init(void)
{
	return 0;
}

#endif /* CONFIG_PROC_FS */<|MERGE_RESOLUTION|>--- conflicted
+++ resolved
@@ -436,11 +436,6 @@
 
 static int arp_filter(__be32 sip, __be32 tip, struct net_device *dev)
 {
-<<<<<<< HEAD
-	struct flowi fl = { .fl4_dst = sip,
-			    .fl4_src = tip };
-=======
->>>>>>> 105e53f8
 	struct rtable *rt;
 	int flag = 0;
 	/*unsigned long now; */
@@ -1024,14 +1019,13 @@
 		IPV4_DEVCONF_ALL(net, PROXY_ARP) = on;
 		return 0;
 	}
-	if (__in_dev_get_rcu(dev)) {
-		IN_DEV_CONF_SET(__in_dev_get_rcu(dev), PROXY_ARP, on);
+	if (__in_dev_get_rtnl(dev)) {
+		IN_DEV_CONF_SET(__in_dev_get_rtnl(dev), PROXY_ARP, on);
 		return 0;
 	}
 	return -ENXIO;
 }
 
-/* must be called with rcu_read_lock() */
 static int arp_req_set_public(struct net *net, struct arpreq *r,
 		struct net_device *dev)
 {
@@ -1069,19 +1063,10 @@
 	if (r->arp_flags & ATF_PERM)
 		r->arp_flags |= ATF_COM;
 	if (dev == NULL) {
-<<<<<<< HEAD
-		struct flowi fl = { .fl4_dst = ip,
-				    .fl4_tos = RTO_ONLINK };
-		struct rtable *rt;
-		err = ip_route_output_key(net, &rt, &fl);
-		if (err != 0)
-			return err;
-=======
 		struct rtable *rt = ip_route_output(net, ip, 0, RTO_ONLINK, 0);
 
 		if (IS_ERR(rt))
 			return PTR_ERR(rt);
->>>>>>> 105e53f8
 		dev = rt->dst.dev;
 		ip_rt_put(rt);
 		if (!dev)
@@ -1199,18 +1184,9 @@
 
 	ip = ((struct sockaddr_in *)&r->arp_pa)->sin_addr.s_addr;
 	if (dev == NULL) {
-<<<<<<< HEAD
-		struct flowi fl = { .fl4_dst = ip,
-				    .fl4_tos = RTO_ONLINK };
-		struct rtable *rt;
-		err = ip_route_output_key(net, &rt, &fl);
-		if (err != 0)
-			return err;
-=======
 		struct rtable *rt = ip_route_output(net, ip, 0, RTO_ONLINK, 0);
 		if (IS_ERR(rt))
 			return PTR_ERR(rt);
->>>>>>> 105e53f8
 		dev = rt->dst.dev;
 		ip_rt_put(rt);
 		if (!dev)
@@ -1252,10 +1228,10 @@
 	if (!(r.arp_flags & ATF_NETMASK))
 		((struct sockaddr_in *)&r.arp_netmask)->sin_addr.s_addr =
 							   htonl(0xFFFFFFFFUL);
-	rcu_read_lock();
+	rtnl_lock();
 	if (r.arp_dev[0]) {
 		err = -ENODEV;
-		dev = dev_get_by_name_rcu(net, r.arp_dev);
+		dev = __dev_get_by_name(net, r.arp_dev);
 		if (dev == NULL)
 			goto out;
 
@@ -1282,11 +1258,7 @@
 		break;
 	}
 out:
-<<<<<<< HEAD
-	rcu_read_unlock();
-=======
 	rtnl_unlock();
->>>>>>> 105e53f8
 	if (cmd == SIOCGARP && !err && copy_to_user(arg, &r, sizeof(r)))
 		err = -EFAULT;
 	return err;
