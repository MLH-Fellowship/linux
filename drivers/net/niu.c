/* niu.c: Neptune ethernet driver.
 *
 * Copyright (C) 2007, 2008 David S. Miller (davem@davemloft.net)
 */

#define pr_fmt(fmt) KBUILD_MODNAME ": " fmt

#include <linux/module.h>
#include <linux/init.h>
#include <linux/pci.h>
#include <linux/dma-mapping.h>
#include <linux/netdevice.h>
#include <linux/ethtool.h>
#include <linux/etherdevice.h>
#include <linux/platform_device.h>
#include <linux/delay.h>
#include <linux/bitops.h>
#include <linux/mii.h>
#include <linux/if_ether.h>
#include <linux/if_vlan.h>
#include <linux/ip.h>
#include <linux/in.h>
#include <linux/ipv6.h>
#include <linux/log2.h>
#include <linux/jiffies.h>
#include <linux/crc32.h>
#include <linux/list.h>
#include <linux/slab.h>

#include <linux/io.h>
#include <linux/of_device.h>

#include "niu.h"

#define DRV_MODULE_NAME		"niu"
#define DRV_MODULE_VERSION	"1.1"
#define DRV_MODULE_RELDATE	"Apr 22, 2010"

static char version[] __devinitdata =
	DRV_MODULE_NAME ".c:v" DRV_MODULE_VERSION " (" DRV_MODULE_RELDATE ")\n";

MODULE_AUTHOR("David S. Miller (davem@davemloft.net)");
MODULE_DESCRIPTION("NIU ethernet driver");
MODULE_LICENSE("GPL");
MODULE_VERSION(DRV_MODULE_VERSION);

#ifndef readq
static u64 readq(void __iomem *reg)
{
	return ((u64) readl(reg)) | (((u64) readl(reg + 4UL)) << 32);
}

static void writeq(u64 val, void __iomem *reg)
{
	writel(val & 0xffffffff, reg);
	writel(val >> 32, reg + 0x4UL);
}
#endif

static DEFINE_PCI_DEVICE_TABLE(niu_pci_tbl) = {
	{PCI_DEVICE(PCI_VENDOR_ID_SUN, 0xabcd)},
	{}
};

MODULE_DEVICE_TABLE(pci, niu_pci_tbl);

#define NIU_TX_TIMEOUT			(5 * HZ)

#define nr64(reg)		readq(np->regs + (reg))
#define nw64(reg, val)		writeq((val), np->regs + (reg))

#define nr64_mac(reg)		readq(np->mac_regs + (reg))
#define nw64_mac(reg, val)	writeq((val), np->mac_regs + (reg))

#define nr64_ipp(reg)		readq(np->regs + np->ipp_off + (reg))
#define nw64_ipp(reg, val)	writeq((val), np->regs + np->ipp_off + (reg))

#define nr64_pcs(reg)		readq(np->regs + np->pcs_off + (reg))
#define nw64_pcs(reg, val)	writeq((val), np->regs + np->pcs_off + (reg))

#define nr64_xpcs(reg)		readq(np->regs + np->xpcs_off + (reg))
#define nw64_xpcs(reg, val)	writeq((val), np->regs + np->xpcs_off + (reg))

#define NIU_MSG_DEFAULT (NETIF_MSG_DRV | NETIF_MSG_PROBE | NETIF_MSG_LINK)

static int niu_debug;
static int debug = -1;
module_param(debug, int, 0);
MODULE_PARM_DESC(debug, "NIU debug level");

#define niu_lock_parent(np, flags) \
	spin_lock_irqsave(&np->parent->lock, flags)
#define niu_unlock_parent(np, flags) \
	spin_unlock_irqrestore(&np->parent->lock, flags)

static int serdes_init_10g_serdes(struct niu *np);

static int __niu_wait_bits_clear_mac(struct niu *np, unsigned long reg,
				     u64 bits, int limit, int delay)
{
	while (--limit >= 0) {
		u64 val = nr64_mac(reg);

		if (!(val & bits))
			break;
		udelay(delay);
	}
	if (limit < 0)
		return -ENODEV;
	return 0;
}

static int __niu_set_and_wait_clear_mac(struct niu *np, unsigned long reg,
					u64 bits, int limit, int delay,
					const char *reg_name)
{
	int err;

	nw64_mac(reg, bits);
	err = __niu_wait_bits_clear_mac(np, reg, bits, limit, delay);
	if (err)
		netdev_err(np->dev, "bits (%llx) of register %s would not clear, val[%llx]\n",
			   (unsigned long long)bits, reg_name,
			   (unsigned long long)nr64_mac(reg));
	return err;
}

#define niu_set_and_wait_clear_mac(NP, REG, BITS, LIMIT, DELAY, REG_NAME) \
({	BUILD_BUG_ON(LIMIT <= 0 || DELAY < 0); \
	__niu_set_and_wait_clear_mac(NP, REG, BITS, LIMIT, DELAY, REG_NAME); \
})

static int __niu_wait_bits_clear_ipp(struct niu *np, unsigned long reg,
				     u64 bits, int limit, int delay)
{
	while (--limit >= 0) {
		u64 val = nr64_ipp(reg);

		if (!(val & bits))
			break;
		udelay(delay);
	}
	if (limit < 0)
		return -ENODEV;
	return 0;
}

static int __niu_set_and_wait_clear_ipp(struct niu *np, unsigned long reg,
					u64 bits, int limit, int delay,
					const char *reg_name)
{
	int err;
	u64 val;

	val = nr64_ipp(reg);
	val |= bits;
	nw64_ipp(reg, val);

	err = __niu_wait_bits_clear_ipp(np, reg, bits, limit, delay);
	if (err)
		netdev_err(np->dev, "bits (%llx) of register %s would not clear, val[%llx]\n",
			   (unsigned long long)bits, reg_name,
			   (unsigned long long)nr64_ipp(reg));
	return err;
}

#define niu_set_and_wait_clear_ipp(NP, REG, BITS, LIMIT, DELAY, REG_NAME) \
({	BUILD_BUG_ON(LIMIT <= 0 || DELAY < 0); \
	__niu_set_and_wait_clear_ipp(NP, REG, BITS, LIMIT, DELAY, REG_NAME); \
})

static int __niu_wait_bits_clear(struct niu *np, unsigned long reg,
				 u64 bits, int limit, int delay)
{
	while (--limit >= 0) {
		u64 val = nr64(reg);

		if (!(val & bits))
			break;
		udelay(delay);
	}
	if (limit < 0)
		return -ENODEV;
	return 0;
}

#define niu_wait_bits_clear(NP, REG, BITS, LIMIT, DELAY) \
({	BUILD_BUG_ON(LIMIT <= 0 || DELAY < 0); \
	__niu_wait_bits_clear(NP, REG, BITS, LIMIT, DELAY); \
})

static int __niu_set_and_wait_clear(struct niu *np, unsigned long reg,
				    u64 bits, int limit, int delay,
				    const char *reg_name)
{
	int err;

	nw64(reg, bits);
	err = __niu_wait_bits_clear(np, reg, bits, limit, delay);
	if (err)
		netdev_err(np->dev, "bits (%llx) of register %s would not clear, val[%llx]\n",
			   (unsigned long long)bits, reg_name,
			   (unsigned long long)nr64(reg));
	return err;
}

#define niu_set_and_wait_clear(NP, REG, BITS, LIMIT, DELAY, REG_NAME) \
({	BUILD_BUG_ON(LIMIT <= 0 || DELAY < 0); \
	__niu_set_and_wait_clear(NP, REG, BITS, LIMIT, DELAY, REG_NAME); \
})

static void niu_ldg_rearm(struct niu *np, struct niu_ldg *lp, int on)
{
	u64 val = (u64) lp->timer;

	if (on)
		val |= LDG_IMGMT_ARM;

	nw64(LDG_IMGMT(lp->ldg_num), val);
}

static int niu_ldn_irq_enable(struct niu *np, int ldn, int on)
{
	unsigned long mask_reg, bits;
	u64 val;

	if (ldn < 0 || ldn > LDN_MAX)
		return -EINVAL;

	if (ldn < 64) {
		mask_reg = LD_IM0(ldn);
		bits = LD_IM0_MASK;
	} else {
		mask_reg = LD_IM1(ldn - 64);
		bits = LD_IM1_MASK;
	}

	val = nr64(mask_reg);
	if (on)
		val &= ~bits;
	else
		val |= bits;
	nw64(mask_reg, val);

	return 0;
}

static int niu_enable_ldn_in_ldg(struct niu *np, struct niu_ldg *lp, int on)
{
	struct niu_parent *parent = np->parent;
	int i;

	for (i = 0; i <= LDN_MAX; i++) {
		int err;

		if (parent->ldg_map[i] != lp->ldg_num)
			continue;

		err = niu_ldn_irq_enable(np, i, on);
		if (err)
			return err;
	}
	return 0;
}

static int niu_enable_interrupts(struct niu *np, int on)
{
	int i;

	for (i = 0; i < np->num_ldg; i++) {
		struct niu_ldg *lp = &np->ldg[i];
		int err;

		err = niu_enable_ldn_in_ldg(np, lp, on);
		if (err)
			return err;
	}
	for (i = 0; i < np->num_ldg; i++)
		niu_ldg_rearm(np, &np->ldg[i], on);

	return 0;
}

static u32 phy_encode(u32 type, int port)
{
	return (type << (port * 2));
}

static u32 phy_decode(u32 val, int port)
{
	return (val >> (port * 2)) & PORT_TYPE_MASK;
}

static int mdio_wait(struct niu *np)
{
	int limit = 1000;
	u64 val;

	while (--limit > 0) {
		val = nr64(MIF_FRAME_OUTPUT);
		if ((val >> MIF_FRAME_OUTPUT_TA_SHIFT) & 0x1)
			return val & MIF_FRAME_OUTPUT_DATA;

		udelay(10);
	}

	return -ENODEV;
}

static int mdio_read(struct niu *np, int port, int dev, int reg)
{
	int err;

	nw64(MIF_FRAME_OUTPUT, MDIO_ADDR_OP(port, dev, reg));
	err = mdio_wait(np);
	if (err < 0)
		return err;

	nw64(MIF_FRAME_OUTPUT, MDIO_READ_OP(port, dev));
	return mdio_wait(np);
}

static int mdio_write(struct niu *np, int port, int dev, int reg, int data)
{
	int err;

	nw64(MIF_FRAME_OUTPUT, MDIO_ADDR_OP(port, dev, reg));
	err = mdio_wait(np);
	if (err < 0)
		return err;

	nw64(MIF_FRAME_OUTPUT, MDIO_WRITE_OP(port, dev, data));
	err = mdio_wait(np);
	if (err < 0)
		return err;

	return 0;
}

static int mii_read(struct niu *np, int port, int reg)
{
	nw64(MIF_FRAME_OUTPUT, MII_READ_OP(port, reg));
	return mdio_wait(np);
}

static int mii_write(struct niu *np, int port, int reg, int data)
{
	int err;

	nw64(MIF_FRAME_OUTPUT, MII_WRITE_OP(port, reg, data));
	err = mdio_wait(np);
	if (err < 0)
		return err;

	return 0;
}

static int esr2_set_tx_cfg(struct niu *np, unsigned long channel, u32 val)
{
	int err;

	err = mdio_write(np, np->port, NIU_ESR2_DEV_ADDR,
			 ESR2_TI_PLL_TX_CFG_L(channel),
			 val & 0xffff);
	if (!err)
		err = mdio_write(np, np->port, NIU_ESR2_DEV_ADDR,
				 ESR2_TI_PLL_TX_CFG_H(channel),
				 val >> 16);
	return err;
}

static int esr2_set_rx_cfg(struct niu *np, unsigned long channel, u32 val)
{
	int err;

	err = mdio_write(np, np->port, NIU_ESR2_DEV_ADDR,
			 ESR2_TI_PLL_RX_CFG_L(channel),
			 val & 0xffff);
	if (!err)
		err = mdio_write(np, np->port, NIU_ESR2_DEV_ADDR,
				 ESR2_TI_PLL_RX_CFG_H(channel),
				 val >> 16);
	return err;
}

/* Mode is always 10G fiber.  */
static int serdes_init_niu_10g_fiber(struct niu *np)
{
	struct niu_link_config *lp = &np->link_config;
	u32 tx_cfg, rx_cfg;
	unsigned long i;

	tx_cfg = (PLL_TX_CFG_ENTX | PLL_TX_CFG_SWING_1375MV);
	rx_cfg = (PLL_RX_CFG_ENRX | PLL_RX_CFG_TERM_0P8VDDT |
		  PLL_RX_CFG_ALIGN_ENA | PLL_RX_CFG_LOS_LTHRESH |
		  PLL_RX_CFG_EQ_LP_ADAPTIVE);

	if (lp->loopback_mode == LOOPBACK_PHY) {
		u16 test_cfg = PLL_TEST_CFG_LOOPBACK_CML_DIS;

		mdio_write(np, np->port, NIU_ESR2_DEV_ADDR,
			   ESR2_TI_PLL_TEST_CFG_L, test_cfg);

		tx_cfg |= PLL_TX_CFG_ENTEST;
		rx_cfg |= PLL_RX_CFG_ENTEST;
	}

	/* Initialize all 4 lanes of the SERDES.  */
	for (i = 0; i < 4; i++) {
		int err = esr2_set_tx_cfg(np, i, tx_cfg);
		if (err)
			return err;
	}

	for (i = 0; i < 4; i++) {
		int err = esr2_set_rx_cfg(np, i, rx_cfg);
		if (err)
			return err;
	}

	return 0;
}

static int serdes_init_niu_1g_serdes(struct niu *np)
{
	struct niu_link_config *lp = &np->link_config;
	u16 pll_cfg, pll_sts;
	int max_retry = 100;
	u64 uninitialized_var(sig), mask, val;
	u32 tx_cfg, rx_cfg;
	unsigned long i;
	int err;

	tx_cfg = (PLL_TX_CFG_ENTX | PLL_TX_CFG_SWING_1375MV |
		  PLL_TX_CFG_RATE_HALF);
	rx_cfg = (PLL_RX_CFG_ENRX | PLL_RX_CFG_TERM_0P8VDDT |
		  PLL_RX_CFG_ALIGN_ENA | PLL_RX_CFG_LOS_LTHRESH |
		  PLL_RX_CFG_RATE_HALF);

	if (np->port == 0)
		rx_cfg |= PLL_RX_CFG_EQ_LP_ADAPTIVE;

	if (lp->loopback_mode == LOOPBACK_PHY) {
		u16 test_cfg = PLL_TEST_CFG_LOOPBACK_CML_DIS;

		mdio_write(np, np->port, NIU_ESR2_DEV_ADDR,
			   ESR2_TI_PLL_TEST_CFG_L, test_cfg);

		tx_cfg |= PLL_TX_CFG_ENTEST;
		rx_cfg |= PLL_RX_CFG_ENTEST;
	}

	/* Initialize PLL for 1G */
	pll_cfg = (PLL_CFG_ENPLL | PLL_CFG_MPY_8X);

	err = mdio_write(np, np->port, NIU_ESR2_DEV_ADDR,
			 ESR2_TI_PLL_CFG_L, pll_cfg);
	if (err) {
		netdev_err(np->dev, "NIU Port %d %s() mdio write to ESR2_TI_PLL_CFG_L failed\n",
			   np->port, __func__);
		return err;
	}

	pll_sts = PLL_CFG_ENPLL;

	err = mdio_write(np, np->port, NIU_ESR2_DEV_ADDR,
			 ESR2_TI_PLL_STS_L, pll_sts);
	if (err) {
		netdev_err(np->dev, "NIU Port %d %s() mdio write to ESR2_TI_PLL_STS_L failed\n",
			   np->port, __func__);
		return err;
	}

	udelay(200);

	/* Initialize all 4 lanes of the SERDES.  */
	for (i = 0; i < 4; i++) {
		err = esr2_set_tx_cfg(np, i, tx_cfg);
		if (err)
			return err;
	}

	for (i = 0; i < 4; i++) {
		err = esr2_set_rx_cfg(np, i, rx_cfg);
		if (err)
			return err;
	}

	switch (np->port) {
	case 0:
		val = (ESR_INT_SRDY0_P0 | ESR_INT_DET0_P0);
		mask = val;
		break;

	case 1:
		val = (ESR_INT_SRDY0_P1 | ESR_INT_DET0_P1);
		mask = val;
		break;

	default:
		return -EINVAL;
	}

	while (max_retry--) {
		sig = nr64(ESR_INT_SIGNALS);
		if ((sig & mask) == val)
			break;

		mdelay(500);
	}

	if ((sig & mask) != val) {
		netdev_err(np->dev, "Port %u signal bits [%08x] are not [%08x]\n",
			   np->port, (int)(sig & mask), (int)val);
		return -ENODEV;
	}

	return 0;
}

static int serdes_init_niu_10g_serdes(struct niu *np)
{
	struct niu_link_config *lp = &np->link_config;
	u32 tx_cfg, rx_cfg, pll_cfg, pll_sts;
	int max_retry = 100;
	u64 uninitialized_var(sig), mask, val;
	unsigned long i;
	int err;

	tx_cfg = (PLL_TX_CFG_ENTX | PLL_TX_CFG_SWING_1375MV);
	rx_cfg = (PLL_RX_CFG_ENRX | PLL_RX_CFG_TERM_0P8VDDT |
		  PLL_RX_CFG_ALIGN_ENA | PLL_RX_CFG_LOS_LTHRESH |
		  PLL_RX_CFG_EQ_LP_ADAPTIVE);

	if (lp->loopback_mode == LOOPBACK_PHY) {
		u16 test_cfg = PLL_TEST_CFG_LOOPBACK_CML_DIS;

		mdio_write(np, np->port, NIU_ESR2_DEV_ADDR,
			   ESR2_TI_PLL_TEST_CFG_L, test_cfg);

		tx_cfg |= PLL_TX_CFG_ENTEST;
		rx_cfg |= PLL_RX_CFG_ENTEST;
	}

	/* Initialize PLL for 10G */
	pll_cfg = (PLL_CFG_ENPLL | PLL_CFG_MPY_10X);

	err = mdio_write(np, np->port, NIU_ESR2_DEV_ADDR,
			 ESR2_TI_PLL_CFG_L, pll_cfg & 0xffff);
	if (err) {
		netdev_err(np->dev, "NIU Port %d %s() mdio write to ESR2_TI_PLL_CFG_L failed\n",
			   np->port, __func__);
		return err;
	}

	pll_sts = PLL_CFG_ENPLL;

	err = mdio_write(np, np->port, NIU_ESR2_DEV_ADDR,
			 ESR2_TI_PLL_STS_L, pll_sts & 0xffff);
	if (err) {
		netdev_err(np->dev, "NIU Port %d %s() mdio write to ESR2_TI_PLL_STS_L failed\n",
			   np->port, __func__);
		return err;
	}

	udelay(200);

	/* Initialize all 4 lanes of the SERDES.  */
	for (i = 0; i < 4; i++) {
		err = esr2_set_tx_cfg(np, i, tx_cfg);
		if (err)
			return err;
	}

	for (i = 0; i < 4; i++) {
		err = esr2_set_rx_cfg(np, i, rx_cfg);
		if (err)
			return err;
	}

	/* check if serdes is ready */

	switch (np->port) {
	case 0:
		mask = ESR_INT_SIGNALS_P0_BITS;
		val = (ESR_INT_SRDY0_P0 |
		       ESR_INT_DET0_P0 |
		       ESR_INT_XSRDY_P0 |
		       ESR_INT_XDP_P0_CH3 |
		       ESR_INT_XDP_P0_CH2 |
		       ESR_INT_XDP_P0_CH1 |
		       ESR_INT_XDP_P0_CH0);
		break;

	case 1:
		mask = ESR_INT_SIGNALS_P1_BITS;
		val = (ESR_INT_SRDY0_P1 |
		       ESR_INT_DET0_P1 |
		       ESR_INT_XSRDY_P1 |
		       ESR_INT_XDP_P1_CH3 |
		       ESR_INT_XDP_P1_CH2 |
		       ESR_INT_XDP_P1_CH1 |
		       ESR_INT_XDP_P1_CH0);
		break;

	default:
		return -EINVAL;
	}

	while (max_retry--) {
		sig = nr64(ESR_INT_SIGNALS);
		if ((sig & mask) == val)
			break;

		mdelay(500);
	}

	if ((sig & mask) != val) {
		pr_info("NIU Port %u signal bits [%08x] are not [%08x] for 10G...trying 1G\n",
			np->port, (int)(sig & mask), (int)val);

		/* 10G failed, try initializing at 1G */
		err = serdes_init_niu_1g_serdes(np);
		if (!err) {
			np->flags &= ~NIU_FLAGS_10G;
			np->mac_xcvr = MAC_XCVR_PCS;
		}  else {
			netdev_err(np->dev, "Port %u 10G/1G SERDES Link Failed\n",
				   np->port);
			return -ENODEV;
		}
	}
	return 0;
}

static int esr_read_rxtx_ctrl(struct niu *np, unsigned long chan, u32 *val)
{
	int err;

	err = mdio_read(np, np->port, NIU_ESR_DEV_ADDR, ESR_RXTX_CTRL_L(chan));
	if (err >= 0) {
		*val = (err & 0xffff);
		err = mdio_read(np, np->port, NIU_ESR_DEV_ADDR,
				ESR_RXTX_CTRL_H(chan));
		if (err >= 0)
			*val |= ((err & 0xffff) << 16);
		err = 0;
	}
	return err;
}

static int esr_read_glue0(struct niu *np, unsigned long chan, u32 *val)
{
	int err;

	err = mdio_read(np, np->port, NIU_ESR_DEV_ADDR,
			ESR_GLUE_CTRL0_L(chan));
	if (err >= 0) {
		*val = (err & 0xffff);
		err = mdio_read(np, np->port, NIU_ESR_DEV_ADDR,
				ESR_GLUE_CTRL0_H(chan));
		if (err >= 0) {
			*val |= ((err & 0xffff) << 16);
			err = 0;
		}
	}
	return err;
}

static int esr_read_reset(struct niu *np, u32 *val)
{
	int err;

	err = mdio_read(np, np->port, NIU_ESR_DEV_ADDR,
			ESR_RXTX_RESET_CTRL_L);
	if (err >= 0) {
		*val = (err & 0xffff);
		err = mdio_read(np, np->port, NIU_ESR_DEV_ADDR,
				ESR_RXTX_RESET_CTRL_H);
		if (err >= 0) {
			*val |= ((err & 0xffff) << 16);
			err = 0;
		}
	}
	return err;
}

static int esr_write_rxtx_ctrl(struct niu *np, unsigned long chan, u32 val)
{
	int err;

	err = mdio_write(np, np->port, NIU_ESR_DEV_ADDR,
			 ESR_RXTX_CTRL_L(chan), val & 0xffff);
	if (!err)
		err = mdio_write(np, np->port, NIU_ESR_DEV_ADDR,
				 ESR_RXTX_CTRL_H(chan), (val >> 16));
	return err;
}

static int esr_write_glue0(struct niu *np, unsigned long chan, u32 val)
{
	int err;

	err = mdio_write(np, np->port, NIU_ESR_DEV_ADDR,
			ESR_GLUE_CTRL0_L(chan), val & 0xffff);
	if (!err)
		err = mdio_write(np, np->port, NIU_ESR_DEV_ADDR,
				 ESR_GLUE_CTRL0_H(chan), (val >> 16));
	return err;
}

static int esr_reset(struct niu *np)
{
	u32 uninitialized_var(reset);
	int err;

	err = mdio_write(np, np->port, NIU_ESR_DEV_ADDR,
			 ESR_RXTX_RESET_CTRL_L, 0x0000);
	if (err)
		return err;
	err = mdio_write(np, np->port, NIU_ESR_DEV_ADDR,
			 ESR_RXTX_RESET_CTRL_H, 0xffff);
	if (err)
		return err;
	udelay(200);

	err = mdio_write(np, np->port, NIU_ESR_DEV_ADDR,
			 ESR_RXTX_RESET_CTRL_L, 0xffff);
	if (err)
		return err;
	udelay(200);

	err = mdio_write(np, np->port, NIU_ESR_DEV_ADDR,
			 ESR_RXTX_RESET_CTRL_H, 0x0000);
	if (err)
		return err;
	udelay(200);

	err = esr_read_reset(np, &reset);
	if (err)
		return err;
	if (reset != 0) {
		netdev_err(np->dev, "Port %u ESR_RESET did not clear [%08x]\n",
			   np->port, reset);
		return -ENODEV;
	}

	return 0;
}

static int serdes_init_10g(struct niu *np)
{
	struct niu_link_config *lp = &np->link_config;
	unsigned long ctrl_reg, test_cfg_reg, i;
	u64 ctrl_val, test_cfg_val, sig, mask, val;
	int err;

	switch (np->port) {
	case 0:
		ctrl_reg = ENET_SERDES_0_CTRL_CFG;
		test_cfg_reg = ENET_SERDES_0_TEST_CFG;
		break;
	case 1:
		ctrl_reg = ENET_SERDES_1_CTRL_CFG;
		test_cfg_reg = ENET_SERDES_1_TEST_CFG;
		break;

	default:
		return -EINVAL;
	}
	ctrl_val = (ENET_SERDES_CTRL_SDET_0 |
		    ENET_SERDES_CTRL_SDET_1 |
		    ENET_SERDES_CTRL_SDET_2 |
		    ENET_SERDES_CTRL_SDET_3 |
		    (0x5 << ENET_SERDES_CTRL_EMPH_0_SHIFT) |
		    (0x5 << ENET_SERDES_CTRL_EMPH_1_SHIFT) |
		    (0x5 << ENET_SERDES_CTRL_EMPH_2_SHIFT) |
		    (0x5 << ENET_SERDES_CTRL_EMPH_3_SHIFT) |
		    (0x1 << ENET_SERDES_CTRL_LADJ_0_SHIFT) |
		    (0x1 << ENET_SERDES_CTRL_LADJ_1_SHIFT) |
		    (0x1 << ENET_SERDES_CTRL_LADJ_2_SHIFT) |
		    (0x1 << ENET_SERDES_CTRL_LADJ_3_SHIFT));
	test_cfg_val = 0;

	if (lp->loopback_mode == LOOPBACK_PHY) {
		test_cfg_val |= ((ENET_TEST_MD_PAD_LOOPBACK <<
				  ENET_SERDES_TEST_MD_0_SHIFT) |
				 (ENET_TEST_MD_PAD_LOOPBACK <<
				  ENET_SERDES_TEST_MD_1_SHIFT) |
				 (ENET_TEST_MD_PAD_LOOPBACK <<
				  ENET_SERDES_TEST_MD_2_SHIFT) |
				 (ENET_TEST_MD_PAD_LOOPBACK <<
				  ENET_SERDES_TEST_MD_3_SHIFT));
	}

	nw64(ctrl_reg, ctrl_val);
	nw64(test_cfg_reg, test_cfg_val);

	/* Initialize all 4 lanes of the SERDES.  */
	for (i = 0; i < 4; i++) {
		u32 rxtx_ctrl, glue0;

		err = esr_read_rxtx_ctrl(np, i, &rxtx_ctrl);
		if (err)
			return err;
		err = esr_read_glue0(np, i, &glue0);
		if (err)
			return err;

		rxtx_ctrl &= ~(ESR_RXTX_CTRL_VMUXLO);
		rxtx_ctrl |= (ESR_RXTX_CTRL_ENSTRETCH |
			      (2 << ESR_RXTX_CTRL_VMUXLO_SHIFT));

		glue0 &= ~(ESR_GLUE_CTRL0_SRATE |
			   ESR_GLUE_CTRL0_THCNT |
			   ESR_GLUE_CTRL0_BLTIME);
		glue0 |= (ESR_GLUE_CTRL0_RXLOSENAB |
			  (0xf << ESR_GLUE_CTRL0_SRATE_SHIFT) |
			  (0xff << ESR_GLUE_CTRL0_THCNT_SHIFT) |
			  (BLTIME_300_CYCLES <<
			   ESR_GLUE_CTRL0_BLTIME_SHIFT));

		err = esr_write_rxtx_ctrl(np, i, rxtx_ctrl);
		if (err)
			return err;
		err = esr_write_glue0(np, i, glue0);
		if (err)
			return err;
	}

	err = esr_reset(np);
	if (err)
		return err;

	sig = nr64(ESR_INT_SIGNALS);
	switch (np->port) {
	case 0:
		mask = ESR_INT_SIGNALS_P0_BITS;
		val = (ESR_INT_SRDY0_P0 |
		       ESR_INT_DET0_P0 |
		       ESR_INT_XSRDY_P0 |
		       ESR_INT_XDP_P0_CH3 |
		       ESR_INT_XDP_P0_CH2 |
		       ESR_INT_XDP_P0_CH1 |
		       ESR_INT_XDP_P0_CH0);
		break;

	case 1:
		mask = ESR_INT_SIGNALS_P1_BITS;
		val = (ESR_INT_SRDY0_P1 |
		       ESR_INT_DET0_P1 |
		       ESR_INT_XSRDY_P1 |
		       ESR_INT_XDP_P1_CH3 |
		       ESR_INT_XDP_P1_CH2 |
		       ESR_INT_XDP_P1_CH1 |
		       ESR_INT_XDP_P1_CH0);
		break;

	default:
		return -EINVAL;
	}

	if ((sig & mask) != val) {
		if (np->flags & NIU_FLAGS_HOTPLUG_PHY) {
			np->flags &= ~NIU_FLAGS_HOTPLUG_PHY_PRESENT;
			return 0;
		}
		netdev_err(np->dev, "Port %u signal bits [%08x] are not [%08x]\n",
			   np->port, (int)(sig & mask), (int)val);
		return -ENODEV;
	}
	if (np->flags & NIU_FLAGS_HOTPLUG_PHY)
		np->flags |= NIU_FLAGS_HOTPLUG_PHY_PRESENT;
	return 0;
}

static int serdes_init_1g(struct niu *np)
{
	u64 val;

	val = nr64(ENET_SERDES_1_PLL_CFG);
	val &= ~ENET_SERDES_PLL_FBDIV2;
	switch (np->port) {
	case 0:
		val |= ENET_SERDES_PLL_HRATE0;
		break;
	case 1:
		val |= ENET_SERDES_PLL_HRATE1;
		break;
	case 2:
		val |= ENET_SERDES_PLL_HRATE2;
		break;
	case 3:
		val |= ENET_SERDES_PLL_HRATE3;
		break;
	default:
		return -EINVAL;
	}
	nw64(ENET_SERDES_1_PLL_CFG, val);

	return 0;
}

static int serdes_init_1g_serdes(struct niu *np)
{
	struct niu_link_config *lp = &np->link_config;
	unsigned long ctrl_reg, test_cfg_reg, pll_cfg, i;
	u64 ctrl_val, test_cfg_val, sig, mask, val;
	int err;
	u64 reset_val, val_rd;

	val = ENET_SERDES_PLL_HRATE0 | ENET_SERDES_PLL_HRATE1 |
		ENET_SERDES_PLL_HRATE2 | ENET_SERDES_PLL_HRATE3 |
		ENET_SERDES_PLL_FBDIV0;
	switch (np->port) {
	case 0:
		reset_val =  ENET_SERDES_RESET_0;
		ctrl_reg = ENET_SERDES_0_CTRL_CFG;
		test_cfg_reg = ENET_SERDES_0_TEST_CFG;
		pll_cfg = ENET_SERDES_0_PLL_CFG;
		break;
	case 1:
		reset_val =  ENET_SERDES_RESET_1;
		ctrl_reg = ENET_SERDES_1_CTRL_CFG;
		test_cfg_reg = ENET_SERDES_1_TEST_CFG;
		pll_cfg = ENET_SERDES_1_PLL_CFG;
		break;

	default:
		return -EINVAL;
	}
	ctrl_val = (ENET_SERDES_CTRL_SDET_0 |
		    ENET_SERDES_CTRL_SDET_1 |
		    ENET_SERDES_CTRL_SDET_2 |
		    ENET_SERDES_CTRL_SDET_3 |
		    (0x5 << ENET_SERDES_CTRL_EMPH_0_SHIFT) |
		    (0x5 << ENET_SERDES_CTRL_EMPH_1_SHIFT) |
		    (0x5 << ENET_SERDES_CTRL_EMPH_2_SHIFT) |
		    (0x5 << ENET_SERDES_CTRL_EMPH_3_SHIFT) |
		    (0x1 << ENET_SERDES_CTRL_LADJ_0_SHIFT) |
		    (0x1 << ENET_SERDES_CTRL_LADJ_1_SHIFT) |
		    (0x1 << ENET_SERDES_CTRL_LADJ_2_SHIFT) |
		    (0x1 << ENET_SERDES_CTRL_LADJ_3_SHIFT));
	test_cfg_val = 0;

	if (lp->loopback_mode == LOOPBACK_PHY) {
		test_cfg_val |= ((ENET_TEST_MD_PAD_LOOPBACK <<
				  ENET_SERDES_TEST_MD_0_SHIFT) |
				 (ENET_TEST_MD_PAD_LOOPBACK <<
				  ENET_SERDES_TEST_MD_1_SHIFT) |
				 (ENET_TEST_MD_PAD_LOOPBACK <<
				  ENET_SERDES_TEST_MD_2_SHIFT) |
				 (ENET_TEST_MD_PAD_LOOPBACK <<
				  ENET_SERDES_TEST_MD_3_SHIFT));
	}

	nw64(ENET_SERDES_RESET, reset_val);
	mdelay(20);
	val_rd = nr64(ENET_SERDES_RESET);
	val_rd &= ~reset_val;
	nw64(pll_cfg, val);
	nw64(ctrl_reg, ctrl_val);
	nw64(test_cfg_reg, test_cfg_val);
	nw64(ENET_SERDES_RESET, val_rd);
	mdelay(2000);

	/* Initialize all 4 lanes of the SERDES.  */
	for (i = 0; i < 4; i++) {
		u32 rxtx_ctrl, glue0;

		err = esr_read_rxtx_ctrl(np, i, &rxtx_ctrl);
		if (err)
			return err;
		err = esr_read_glue0(np, i, &glue0);
		if (err)
			return err;

		rxtx_ctrl &= ~(ESR_RXTX_CTRL_VMUXLO);
		rxtx_ctrl |= (ESR_RXTX_CTRL_ENSTRETCH |
			      (2 << ESR_RXTX_CTRL_VMUXLO_SHIFT));

		glue0 &= ~(ESR_GLUE_CTRL0_SRATE |
			   ESR_GLUE_CTRL0_THCNT |
			   ESR_GLUE_CTRL0_BLTIME);
		glue0 |= (ESR_GLUE_CTRL0_RXLOSENAB |
			  (0xf << ESR_GLUE_CTRL0_SRATE_SHIFT) |
			  (0xff << ESR_GLUE_CTRL0_THCNT_SHIFT) |
			  (BLTIME_300_CYCLES <<
			   ESR_GLUE_CTRL0_BLTIME_SHIFT));

		err = esr_write_rxtx_ctrl(np, i, rxtx_ctrl);
		if (err)
			return err;
		err = esr_write_glue0(np, i, glue0);
		if (err)
			return err;
	}


	sig = nr64(ESR_INT_SIGNALS);
	switch (np->port) {
	case 0:
		val = (ESR_INT_SRDY0_P0 | ESR_INT_DET0_P0);
		mask = val;
		break;

	case 1:
		val = (ESR_INT_SRDY0_P1 | ESR_INT_DET0_P1);
		mask = val;
		break;

	default:
		return -EINVAL;
	}

	if ((sig & mask) != val) {
		netdev_err(np->dev, "Port %u signal bits [%08x] are not [%08x]\n",
			   np->port, (int)(sig & mask), (int)val);
		return -ENODEV;
	}

	return 0;
}

static int link_status_1g_serdes(struct niu *np, int *link_up_p)
{
	struct niu_link_config *lp = &np->link_config;
	int link_up;
	u64 val;
	u16 current_speed;
	unsigned long flags;
	u8 current_duplex;

	link_up = 0;
	current_speed = SPEED_INVALID;
	current_duplex = DUPLEX_INVALID;

	spin_lock_irqsave(&np->lock, flags);

	val = nr64_pcs(PCS_MII_STAT);

	if (val & PCS_MII_STAT_LINK_STATUS) {
		link_up = 1;
		current_speed = SPEED_1000;
		current_duplex = DUPLEX_FULL;
	}

	lp->active_speed = current_speed;
	lp->active_duplex = current_duplex;
	spin_unlock_irqrestore(&np->lock, flags);

	*link_up_p = link_up;
	return 0;
}

static int link_status_10g_serdes(struct niu *np, int *link_up_p)
{
	unsigned long flags;
	struct niu_link_config *lp = &np->link_config;
	int link_up = 0;
	int link_ok = 1;
	u64 val, val2;
	u16 current_speed;
	u8 current_duplex;

	if (!(np->flags & NIU_FLAGS_10G))
		return link_status_1g_serdes(np, link_up_p);

	current_speed = SPEED_INVALID;
	current_duplex = DUPLEX_INVALID;
	spin_lock_irqsave(&np->lock, flags);

	val = nr64_xpcs(XPCS_STATUS(0));
	val2 = nr64_mac(XMAC_INTER2);
	if (val2 & 0x01000000)
		link_ok = 0;

	if ((val & 0x1000ULL) && link_ok) {
		link_up = 1;
		current_speed = SPEED_10000;
		current_duplex = DUPLEX_FULL;
	}
	lp->active_speed = current_speed;
	lp->active_duplex = current_duplex;
	spin_unlock_irqrestore(&np->lock, flags);
	*link_up_p = link_up;
	return 0;
}

static int link_status_mii(struct niu *np, int *link_up_p)
{
	struct niu_link_config *lp = &np->link_config;
	int err;
	int bmsr, advert, ctrl1000, stat1000, lpa, bmcr, estatus;
	int supported, advertising, active_speed, active_duplex;

	err = mii_read(np, np->phy_addr, MII_BMCR);
	if (unlikely(err < 0))
		return err;
	bmcr = err;

	err = mii_read(np, np->phy_addr, MII_BMSR);
	if (unlikely(err < 0))
		return err;
	bmsr = err;

	err = mii_read(np, np->phy_addr, MII_ADVERTISE);
	if (unlikely(err < 0))
		return err;
	advert = err;

	err = mii_read(np, np->phy_addr, MII_LPA);
	if (unlikely(err < 0))
		return err;
	lpa = err;

	if (likely(bmsr & BMSR_ESTATEN)) {
		err = mii_read(np, np->phy_addr, MII_ESTATUS);
		if (unlikely(err < 0))
			return err;
		estatus = err;

		err = mii_read(np, np->phy_addr, MII_CTRL1000);
		if (unlikely(err < 0))
			return err;
		ctrl1000 = err;

		err = mii_read(np, np->phy_addr, MII_STAT1000);
		if (unlikely(err < 0))
			return err;
		stat1000 = err;
	} else
		estatus = ctrl1000 = stat1000 = 0;

	supported = 0;
	if (bmsr & BMSR_ANEGCAPABLE)
		supported |= SUPPORTED_Autoneg;
	if (bmsr & BMSR_10HALF)
		supported |= SUPPORTED_10baseT_Half;
	if (bmsr & BMSR_10FULL)
		supported |= SUPPORTED_10baseT_Full;
	if (bmsr & BMSR_100HALF)
		supported |= SUPPORTED_100baseT_Half;
	if (bmsr & BMSR_100FULL)
		supported |= SUPPORTED_100baseT_Full;
	if (estatus & ESTATUS_1000_THALF)
		supported |= SUPPORTED_1000baseT_Half;
	if (estatus & ESTATUS_1000_TFULL)
		supported |= SUPPORTED_1000baseT_Full;
	lp->supported = supported;

	advertising = 0;
	if (advert & ADVERTISE_10HALF)
		advertising |= ADVERTISED_10baseT_Half;
	if (advert & ADVERTISE_10FULL)
		advertising |= ADVERTISED_10baseT_Full;
	if (advert & ADVERTISE_100HALF)
		advertising |= ADVERTISED_100baseT_Half;
	if (advert & ADVERTISE_100FULL)
		advertising |= ADVERTISED_100baseT_Full;
	if (ctrl1000 & ADVERTISE_1000HALF)
		advertising |= ADVERTISED_1000baseT_Half;
	if (ctrl1000 & ADVERTISE_1000FULL)
		advertising |= ADVERTISED_1000baseT_Full;

	if (bmcr & BMCR_ANENABLE) {
		int neg, neg1000;

		lp->active_autoneg = 1;
		advertising |= ADVERTISED_Autoneg;

		neg = advert & lpa;
		neg1000 = (ctrl1000 << 2) & stat1000;

		if (neg1000 & (LPA_1000FULL | LPA_1000HALF))
			active_speed = SPEED_1000;
		else if (neg & LPA_100)
			active_speed = SPEED_100;
		else if (neg & (LPA_10HALF | LPA_10FULL))
			active_speed = SPEED_10;
		else
			active_speed = SPEED_INVALID;

		if ((neg1000 & LPA_1000FULL) || (neg & LPA_DUPLEX))
			active_duplex = DUPLEX_FULL;
		else if (active_speed != SPEED_INVALID)
			active_duplex = DUPLEX_HALF;
		else
			active_duplex = DUPLEX_INVALID;
	} else {
		lp->active_autoneg = 0;

		if ((bmcr & BMCR_SPEED1000) && !(bmcr & BMCR_SPEED100))
			active_speed = SPEED_1000;
		else if (bmcr & BMCR_SPEED100)
			active_speed = SPEED_100;
		else
			active_speed = SPEED_10;

		if (bmcr & BMCR_FULLDPLX)
			active_duplex = DUPLEX_FULL;
		else
			active_duplex = DUPLEX_HALF;
	}

	lp->active_advertising = advertising;
	lp->active_speed = active_speed;
	lp->active_duplex = active_duplex;
	*link_up_p = !!(bmsr & BMSR_LSTATUS);

	return 0;
}

static int link_status_1g_rgmii(struct niu *np, int *link_up_p)
{
	struct niu_link_config *lp = &np->link_config;
	u16 current_speed, bmsr;
	unsigned long flags;
	u8 current_duplex;
	int err, link_up;

	link_up = 0;
	current_speed = SPEED_INVALID;
	current_duplex = DUPLEX_INVALID;

	spin_lock_irqsave(&np->lock, flags);

	err = -EINVAL;

	err = mii_read(np, np->phy_addr, MII_BMSR);
	if (err < 0)
		goto out;

	bmsr = err;
	if (bmsr & BMSR_LSTATUS) {
		u16 adv, lpa, common, estat;

		err = mii_read(np, np->phy_addr, MII_ADVERTISE);
		if (err < 0)
			goto out;
		adv = err;

		err = mii_read(np, np->phy_addr, MII_LPA);
		if (err < 0)
			goto out;
		lpa = err;

		common = adv & lpa;

		err = mii_read(np, np->phy_addr, MII_ESTATUS);
		if (err < 0)
			goto out;
		estat = err;
		link_up = 1;
		current_speed = SPEED_1000;
		current_duplex = DUPLEX_FULL;

	}
	lp->active_speed = current_speed;
	lp->active_duplex = current_duplex;
	err = 0;

out:
	spin_unlock_irqrestore(&np->lock, flags);

	*link_up_p = link_up;
	return err;
}

static int link_status_1g(struct niu *np, int *link_up_p)
{
	struct niu_link_config *lp = &np->link_config;
	unsigned long flags;
	int err;

	spin_lock_irqsave(&np->lock, flags);

	err = link_status_mii(np, link_up_p);
	lp->supported |= SUPPORTED_TP;
	lp->active_advertising |= ADVERTISED_TP;

	spin_unlock_irqrestore(&np->lock, flags);
	return err;
}

static int bcm8704_reset(struct niu *np)
{
	int err, limit;

	err = mdio_read(np, np->phy_addr,
			BCM8704_PHYXS_DEV_ADDR, MII_BMCR);
	if (err < 0 || err == 0xffff)
		return err;
	err |= BMCR_RESET;
	err = mdio_write(np, np->phy_addr, BCM8704_PHYXS_DEV_ADDR,
			 MII_BMCR, err);
	if (err)
		return err;

	limit = 1000;
	while (--limit >= 0) {
		err = mdio_read(np, np->phy_addr,
				BCM8704_PHYXS_DEV_ADDR, MII_BMCR);
		if (err < 0)
			return err;
		if (!(err & BMCR_RESET))
			break;
	}
	if (limit < 0) {
		netdev_err(np->dev, "Port %u PHY will not reset (bmcr=%04x)\n",
			   np->port, (err & 0xffff));
		return -ENODEV;
	}
	return 0;
}

/* When written, certain PHY registers need to be read back twice
 * in order for the bits to settle properly.
 */
static int bcm8704_user_dev3_readback(struct niu *np, int reg)
{
	int err = mdio_read(np, np->phy_addr, BCM8704_USER_DEV3_ADDR, reg);
	if (err < 0)
		return err;
	err = mdio_read(np, np->phy_addr, BCM8704_USER_DEV3_ADDR, reg);
	if (err < 0)
		return err;
	return 0;
}

static int bcm8706_init_user_dev3(struct niu *np)
{
	int err;


	err = mdio_read(np, np->phy_addr, BCM8704_USER_DEV3_ADDR,
			BCM8704_USER_OPT_DIGITAL_CTRL);
	if (err < 0)
		return err;
	err &= ~USER_ODIG_CTRL_GPIOS;
	err |= (0x3 << USER_ODIG_CTRL_GPIOS_SHIFT);
	err |=  USER_ODIG_CTRL_RESV2;
	err = mdio_write(np, np->phy_addr, BCM8704_USER_DEV3_ADDR,
			 BCM8704_USER_OPT_DIGITAL_CTRL, err);
	if (err)
		return err;

	mdelay(1000);

	return 0;
}

static int bcm8704_init_user_dev3(struct niu *np)
{
	int err;

	err = mdio_write(np, np->phy_addr,
			 BCM8704_USER_DEV3_ADDR, BCM8704_USER_CONTROL,
			 (USER_CONTROL_OPTXRST_LVL |
			  USER_CONTROL_OPBIASFLT_LVL |
			  USER_CONTROL_OBTMPFLT_LVL |
			  USER_CONTROL_OPPRFLT_LVL |
			  USER_CONTROL_OPTXFLT_LVL |
			  USER_CONTROL_OPRXLOS_LVL |
			  USER_CONTROL_OPRXFLT_LVL |
			  USER_CONTROL_OPTXON_LVL |
			  (0x3f << USER_CONTROL_RES1_SHIFT)));
	if (err)
		return err;

	err = mdio_write(np, np->phy_addr,
			 BCM8704_USER_DEV3_ADDR, BCM8704_USER_PMD_TX_CONTROL,
			 (USER_PMD_TX_CTL_XFP_CLKEN |
			  (1 << USER_PMD_TX_CTL_TX_DAC_TXD_SH) |
			  (2 << USER_PMD_TX_CTL_TX_DAC_TXCK_SH) |
			  USER_PMD_TX_CTL_TSCK_LPWREN));
	if (err)
		return err;

	err = bcm8704_user_dev3_readback(np, BCM8704_USER_CONTROL);
	if (err)
		return err;
	err = bcm8704_user_dev3_readback(np, BCM8704_USER_PMD_TX_CONTROL);
	if (err)
		return err;

	err = mdio_read(np, np->phy_addr, BCM8704_USER_DEV3_ADDR,
			BCM8704_USER_OPT_DIGITAL_CTRL);
	if (err < 0)
		return err;
	err &= ~USER_ODIG_CTRL_GPIOS;
	err |= (0x3 << USER_ODIG_CTRL_GPIOS_SHIFT);
	err = mdio_write(np, np->phy_addr, BCM8704_USER_DEV3_ADDR,
			 BCM8704_USER_OPT_DIGITAL_CTRL, err);
	if (err)
		return err;

	mdelay(1000);

	return 0;
}

static int mrvl88x2011_act_led(struct niu *np, int val)
{
	int	err;

	err  = mdio_read(np, np->phy_addr, MRVL88X2011_USER_DEV2_ADDR,
		MRVL88X2011_LED_8_TO_11_CTL);
	if (err < 0)
		return err;

	err &= ~MRVL88X2011_LED(MRVL88X2011_LED_ACT,MRVL88X2011_LED_CTL_MASK);
	err |=  MRVL88X2011_LED(MRVL88X2011_LED_ACT,val);

	return mdio_write(np, np->phy_addr, MRVL88X2011_USER_DEV2_ADDR,
			  MRVL88X2011_LED_8_TO_11_CTL, err);
}

static int mrvl88x2011_led_blink_rate(struct niu *np, int rate)
{
	int	err;

	err = mdio_read(np, np->phy_addr, MRVL88X2011_USER_DEV2_ADDR,
			MRVL88X2011_LED_BLINK_CTL);
	if (err >= 0) {
		err &= ~MRVL88X2011_LED_BLKRATE_MASK;
		err |= (rate << 4);

		err = mdio_write(np, np->phy_addr, MRVL88X2011_USER_DEV2_ADDR,
				 MRVL88X2011_LED_BLINK_CTL, err);
	}

	return err;
}

static int xcvr_init_10g_mrvl88x2011(struct niu *np)
{
	int	err;

	/* Set LED functions */
	err = mrvl88x2011_led_blink_rate(np, MRVL88X2011_LED_BLKRATE_134MS);
	if (err)
		return err;

	/* led activity */
	err = mrvl88x2011_act_led(np, MRVL88X2011_LED_CTL_OFF);
	if (err)
		return err;

	err = mdio_read(np, np->phy_addr, MRVL88X2011_USER_DEV3_ADDR,
			MRVL88X2011_GENERAL_CTL);
	if (err < 0)
		return err;

	err |= MRVL88X2011_ENA_XFPREFCLK;

	err = mdio_write(np, np->phy_addr, MRVL88X2011_USER_DEV3_ADDR,
			 MRVL88X2011_GENERAL_CTL, err);
	if (err < 0)
		return err;

	err = mdio_read(np, np->phy_addr, MRVL88X2011_USER_DEV1_ADDR,
			MRVL88X2011_PMA_PMD_CTL_1);
	if (err < 0)
		return err;

	if (np->link_config.loopback_mode == LOOPBACK_MAC)
		err |= MRVL88X2011_LOOPBACK;
	else
		err &= ~MRVL88X2011_LOOPBACK;

	err = mdio_write(np, np->phy_addr, MRVL88X2011_USER_DEV1_ADDR,
			 MRVL88X2011_PMA_PMD_CTL_1, err);
	if (err < 0)
		return err;

	/* Enable PMD  */
	return mdio_write(np, np->phy_addr, MRVL88X2011_USER_DEV1_ADDR,
			  MRVL88X2011_10G_PMD_TX_DIS, MRVL88X2011_ENA_PMDTX);
}


static int xcvr_diag_bcm870x(struct niu *np)
{
	u16 analog_stat0, tx_alarm_status;
	int err = 0;

#if 1
	err = mdio_read(np, np->phy_addr, BCM8704_PMA_PMD_DEV_ADDR,
			MII_STAT1000);
	if (err < 0)
		return err;
	pr_info("Port %u PMA_PMD(MII_STAT1000) [%04x]\n", np->port, err);

	err = mdio_read(np, np->phy_addr, BCM8704_USER_DEV3_ADDR, 0x20);
	if (err < 0)
		return err;
	pr_info("Port %u USER_DEV3(0x20) [%04x]\n", np->port, err);

	err = mdio_read(np, np->phy_addr, BCM8704_PHYXS_DEV_ADDR,
			MII_NWAYTEST);
	if (err < 0)
		return err;
	pr_info("Port %u PHYXS(MII_NWAYTEST) [%04x]\n", np->port, err);
#endif

	/* XXX dig this out it might not be so useful XXX */
	err = mdio_read(np, np->phy_addr, BCM8704_USER_DEV3_ADDR,
			BCM8704_USER_ANALOG_STATUS0);
	if (err < 0)
		return err;
	err = mdio_read(np, np->phy_addr, BCM8704_USER_DEV3_ADDR,
			BCM8704_USER_ANALOG_STATUS0);
	if (err < 0)
		return err;
	analog_stat0 = err;

	err = mdio_read(np, np->phy_addr, BCM8704_USER_DEV3_ADDR,
			BCM8704_USER_TX_ALARM_STATUS);
	if (err < 0)
		return err;
	err = mdio_read(np, np->phy_addr, BCM8704_USER_DEV3_ADDR,
			BCM8704_USER_TX_ALARM_STATUS);
	if (err < 0)
		return err;
	tx_alarm_status = err;

	if (analog_stat0 != 0x03fc) {
		if ((analog_stat0 == 0x43bc) && (tx_alarm_status != 0)) {
			pr_info("Port %u cable not connected or bad cable\n",
				np->port);
		} else if (analog_stat0 == 0x639c) {
			pr_info("Port %u optical module is bad or missing\n",
				np->port);
		}
	}

	return 0;
}

static int xcvr_10g_set_lb_bcm870x(struct niu *np)
{
	struct niu_link_config *lp = &np->link_config;
	int err;

	err = mdio_read(np, np->phy_addr, BCM8704_PCS_DEV_ADDR,
			MII_BMCR);
	if (err < 0)
		return err;

	err &= ~BMCR_LOOPBACK;

	if (lp->loopback_mode == LOOPBACK_MAC)
		err |= BMCR_LOOPBACK;

	err = mdio_write(np, np->phy_addr, BCM8704_PCS_DEV_ADDR,
			 MII_BMCR, err);
	if (err)
		return err;

	return 0;
}

static int xcvr_init_10g_bcm8706(struct niu *np)
{
	int err = 0;
	u64 val;

	if ((np->flags & NIU_FLAGS_HOTPLUG_PHY) &&
	    (np->flags & NIU_FLAGS_HOTPLUG_PHY_PRESENT) == 0)
			return err;

	val = nr64_mac(XMAC_CONFIG);
	val &= ~XMAC_CONFIG_LED_POLARITY;
	val |= XMAC_CONFIG_FORCE_LED_ON;
	nw64_mac(XMAC_CONFIG, val);

	val = nr64(MIF_CONFIG);
	val |= MIF_CONFIG_INDIRECT_MODE;
	nw64(MIF_CONFIG, val);

	err = bcm8704_reset(np);
	if (err)
		return err;

	err = xcvr_10g_set_lb_bcm870x(np);
	if (err)
		return err;

	err = bcm8706_init_user_dev3(np);
	if (err)
		return err;

	err = xcvr_diag_bcm870x(np);
	if (err)
		return err;

	return 0;
}

static int xcvr_init_10g_bcm8704(struct niu *np)
{
	int err;

	err = bcm8704_reset(np);
	if (err)
		return err;

	err = bcm8704_init_user_dev3(np);
	if (err)
		return err;

	err = xcvr_10g_set_lb_bcm870x(np);
	if (err)
		return err;

	err =  xcvr_diag_bcm870x(np);
	if (err)
		return err;

	return 0;
}

static int xcvr_init_10g(struct niu *np)
{
	int phy_id, err;
	u64 val;

	val = nr64_mac(XMAC_CONFIG);
	val &= ~XMAC_CONFIG_LED_POLARITY;
	val |= XMAC_CONFIG_FORCE_LED_ON;
	nw64_mac(XMAC_CONFIG, val);

	/* XXX shared resource, lock parent XXX */
	val = nr64(MIF_CONFIG);
	val |= MIF_CONFIG_INDIRECT_MODE;
	nw64(MIF_CONFIG, val);

	phy_id = phy_decode(np->parent->port_phy, np->port);
	phy_id = np->parent->phy_probe_info.phy_id[phy_id][np->port];

	/* handle different phy types */
	switch (phy_id & NIU_PHY_ID_MASK) {
	case NIU_PHY_ID_MRVL88X2011:
		err = xcvr_init_10g_mrvl88x2011(np);
		break;

	default: /* bcom 8704 */
		err = xcvr_init_10g_bcm8704(np);
		break;
	}

	return 0;
}

static int mii_reset(struct niu *np)
{
	int limit, err;

	err = mii_write(np, np->phy_addr, MII_BMCR, BMCR_RESET);
	if (err)
		return err;

	limit = 1000;
	while (--limit >= 0) {
		udelay(500);
		err = mii_read(np, np->phy_addr, MII_BMCR);
		if (err < 0)
			return err;
		if (!(err & BMCR_RESET))
			break;
	}
	if (limit < 0) {
		netdev_err(np->dev, "Port %u MII would not reset, bmcr[%04x]\n",
			   np->port, err);
		return -ENODEV;
	}

	return 0;
}

static int xcvr_init_1g_rgmii(struct niu *np)
{
	int err;
	u64 val;
	u16 bmcr, bmsr, estat;

	val = nr64(MIF_CONFIG);
	val &= ~MIF_CONFIG_INDIRECT_MODE;
	nw64(MIF_CONFIG, val);

	err = mii_reset(np);
	if (err)
		return err;

	err = mii_read(np, np->phy_addr, MII_BMSR);
	if (err < 0)
		return err;
	bmsr = err;

	estat = 0;
	if (bmsr & BMSR_ESTATEN) {
		err = mii_read(np, np->phy_addr, MII_ESTATUS);
		if (err < 0)
			return err;
		estat = err;
	}

	bmcr = 0;
	err = mii_write(np, np->phy_addr, MII_BMCR, bmcr);
	if (err)
		return err;

	if (bmsr & BMSR_ESTATEN) {
		u16 ctrl1000 = 0;

		if (estat & ESTATUS_1000_TFULL)
			ctrl1000 |= ADVERTISE_1000FULL;
		err = mii_write(np, np->phy_addr, MII_CTRL1000, ctrl1000);
		if (err)
			return err;
	}

	bmcr = (BMCR_SPEED1000 | BMCR_FULLDPLX);

	err = mii_write(np, np->phy_addr, MII_BMCR, bmcr);
	if (err)
		return err;

	err = mii_read(np, np->phy_addr, MII_BMCR);
	if (err < 0)
		return err;
	bmcr = mii_read(np, np->phy_addr, MII_BMCR);

	err = mii_read(np, np->phy_addr, MII_BMSR);
	if (err < 0)
		return err;

	return 0;
}

static int mii_init_common(struct niu *np)
{
	struct niu_link_config *lp = &np->link_config;
	u16 bmcr, bmsr, adv, estat;
	int err;

	err = mii_reset(np);
	if (err)
		return err;

	err = mii_read(np, np->phy_addr, MII_BMSR);
	if (err < 0)
		return err;
	bmsr = err;

	estat = 0;
	if (bmsr & BMSR_ESTATEN) {
		err = mii_read(np, np->phy_addr, MII_ESTATUS);
		if (err < 0)
			return err;
		estat = err;
	}

	bmcr = 0;
	err = mii_write(np, np->phy_addr, MII_BMCR, bmcr);
	if (err)
		return err;

	if (lp->loopback_mode == LOOPBACK_MAC) {
		bmcr |= BMCR_LOOPBACK;
		if (lp->active_speed == SPEED_1000)
			bmcr |= BMCR_SPEED1000;
		if (lp->active_duplex == DUPLEX_FULL)
			bmcr |= BMCR_FULLDPLX;
	}

	if (lp->loopback_mode == LOOPBACK_PHY) {
		u16 aux;

		aux = (BCM5464R_AUX_CTL_EXT_LB |
		       BCM5464R_AUX_CTL_WRITE_1);
		err = mii_write(np, np->phy_addr, BCM5464R_AUX_CTL, aux);
		if (err)
			return err;
	}

	if (lp->autoneg) {
		u16 ctrl1000;

		adv = ADVERTISE_CSMA | ADVERTISE_PAUSE_CAP;
		if ((bmsr & BMSR_10HALF) &&
			(lp->advertising & ADVERTISED_10baseT_Half))
			adv |= ADVERTISE_10HALF;
		if ((bmsr & BMSR_10FULL) &&
			(lp->advertising & ADVERTISED_10baseT_Full))
			adv |= ADVERTISE_10FULL;
		if ((bmsr & BMSR_100HALF) &&
			(lp->advertising & ADVERTISED_100baseT_Half))
			adv |= ADVERTISE_100HALF;
		if ((bmsr & BMSR_100FULL) &&
			(lp->advertising & ADVERTISED_100baseT_Full))
			adv |= ADVERTISE_100FULL;
		err = mii_write(np, np->phy_addr, MII_ADVERTISE, adv);
		if (err)
			return err;

		if (likely(bmsr & BMSR_ESTATEN)) {
			ctrl1000 = 0;
			if ((estat & ESTATUS_1000_THALF) &&
				(lp->advertising & ADVERTISED_1000baseT_Half))
				ctrl1000 |= ADVERTISE_1000HALF;
			if ((estat & ESTATUS_1000_TFULL) &&
				(lp->advertising & ADVERTISED_1000baseT_Full))
				ctrl1000 |= ADVERTISE_1000FULL;
			err = mii_write(np, np->phy_addr,
					MII_CTRL1000, ctrl1000);
			if (err)
				return err;
		}

		bmcr |= (BMCR_ANENABLE | BMCR_ANRESTART);
	} else {
		/* !lp->autoneg */
		int fulldpx;

		if (lp->duplex == DUPLEX_FULL) {
			bmcr |= BMCR_FULLDPLX;
			fulldpx = 1;
		} else if (lp->duplex == DUPLEX_HALF)
			fulldpx = 0;
		else
			return -EINVAL;

		if (lp->speed == SPEED_1000) {
			/* if X-full requested while not supported, or
			   X-half requested while not supported... */
			if ((fulldpx && !(estat & ESTATUS_1000_TFULL)) ||
				(!fulldpx && !(estat & ESTATUS_1000_THALF)))
				return -EINVAL;
			bmcr |= BMCR_SPEED1000;
		} else if (lp->speed == SPEED_100) {
			if ((fulldpx && !(bmsr & BMSR_100FULL)) ||
				(!fulldpx && !(bmsr & BMSR_100HALF)))
				return -EINVAL;
			bmcr |= BMCR_SPEED100;
		} else if (lp->speed == SPEED_10) {
			if ((fulldpx && !(bmsr & BMSR_10FULL)) ||
				(!fulldpx && !(bmsr & BMSR_10HALF)))
				return -EINVAL;
		} else
			return -EINVAL;
	}

	err = mii_write(np, np->phy_addr, MII_BMCR, bmcr);
	if (err)
		return err;

#if 0
	err = mii_read(np, np->phy_addr, MII_BMCR);
	if (err < 0)
		return err;
	bmcr = err;

	err = mii_read(np, np->phy_addr, MII_BMSR);
	if (err < 0)
		return err;
	bmsr = err;

	pr_info("Port %u after MII init bmcr[%04x] bmsr[%04x]\n",
		np->port, bmcr, bmsr);
#endif

	return 0;
}

static int xcvr_init_1g(struct niu *np)
{
	u64 val;

	/* XXX shared resource, lock parent XXX */
	val = nr64(MIF_CONFIG);
	val &= ~MIF_CONFIG_INDIRECT_MODE;
	nw64(MIF_CONFIG, val);

	return mii_init_common(np);
}

static int niu_xcvr_init(struct niu *np)
{
	const struct niu_phy_ops *ops = np->phy_ops;
	int err;

	err = 0;
	if (ops->xcvr_init)
		err = ops->xcvr_init(np);

	return err;
}

static int niu_serdes_init(struct niu *np)
{
	const struct niu_phy_ops *ops = np->phy_ops;
	int err;

	err = 0;
	if (ops->serdes_init)
		err = ops->serdes_init(np);

	return err;
}

static void niu_init_xif(struct niu *);
static void niu_handle_led(struct niu *, int status);

static int niu_link_status_common(struct niu *np, int link_up)
{
	struct niu_link_config *lp = &np->link_config;
	struct net_device *dev = np->dev;
	unsigned long flags;

	if (!netif_carrier_ok(dev) && link_up) {
		netif_info(np, link, dev, "Link is up at %s, %s duplex\n",
			   lp->active_speed == SPEED_10000 ? "10Gb/sec" :
			   lp->active_speed == SPEED_1000 ? "1Gb/sec" :
			   lp->active_speed == SPEED_100 ? "100Mbit/sec" :
			   "10Mbit/sec",
			   lp->active_duplex == DUPLEX_FULL ? "full" : "half");

		spin_lock_irqsave(&np->lock, flags);
		niu_init_xif(np);
		niu_handle_led(np, 1);
		spin_unlock_irqrestore(&np->lock, flags);

		netif_carrier_on(dev);
	} else if (netif_carrier_ok(dev) && !link_up) {
		netif_warn(np, link, dev, "Link is down\n");
		spin_lock_irqsave(&np->lock, flags);
		niu_handle_led(np, 0);
		spin_unlock_irqrestore(&np->lock, flags);
		netif_carrier_off(dev);
	}

	return 0;
}

static int link_status_10g_mrvl(struct niu *np, int *link_up_p)
{
	int err, link_up, pma_status, pcs_status;

	link_up = 0;

	err = mdio_read(np, np->phy_addr, MRVL88X2011_USER_DEV1_ADDR,
			MRVL88X2011_10G_PMD_STATUS_2);
	if (err < 0)
		goto out;

	/* Check PMA/PMD Register: 1.0001.2 == 1 */
	err = mdio_read(np, np->phy_addr, MRVL88X2011_USER_DEV1_ADDR,
			MRVL88X2011_PMA_PMD_STATUS_1);
	if (err < 0)
		goto out;

	pma_status = ((err & MRVL88X2011_LNK_STATUS_OK) ? 1 : 0);

        /* Check PMC Register : 3.0001.2 == 1: read twice */
	err = mdio_read(np, np->phy_addr, MRVL88X2011_USER_DEV3_ADDR,
			MRVL88X2011_PMA_PMD_STATUS_1);
	if (err < 0)
		goto out;

	err = mdio_read(np, np->phy_addr, MRVL88X2011_USER_DEV3_ADDR,
			MRVL88X2011_PMA_PMD_STATUS_1);
	if (err < 0)
		goto out;

	pcs_status = ((err & MRVL88X2011_LNK_STATUS_OK) ? 1 : 0);

        /* Check XGXS Register : 4.0018.[0-3,12] */
	err = mdio_read(np, np->phy_addr, MRVL88X2011_USER_DEV4_ADDR,
			MRVL88X2011_10G_XGXS_LANE_STAT);
	if (err < 0)
		goto out;

	if (err == (PHYXS_XGXS_LANE_STAT_ALINGED | PHYXS_XGXS_LANE_STAT_LANE3 |
		    PHYXS_XGXS_LANE_STAT_LANE2 | PHYXS_XGXS_LANE_STAT_LANE1 |
		    PHYXS_XGXS_LANE_STAT_LANE0 | PHYXS_XGXS_LANE_STAT_MAGIC |
		    0x800))
		link_up = (pma_status && pcs_status) ? 1 : 0;

	np->link_config.active_speed = SPEED_10000;
	np->link_config.active_duplex = DUPLEX_FULL;
	err = 0;
out:
	mrvl88x2011_act_led(np, (link_up ?
				 MRVL88X2011_LED_CTL_PCS_ACT :
				 MRVL88X2011_LED_CTL_OFF));

	*link_up_p = link_up;
	return err;
}

static int link_status_10g_bcm8706(struct niu *np, int *link_up_p)
{
	int err, link_up;
	link_up = 0;

	err = mdio_read(np, np->phy_addr, BCM8704_PMA_PMD_DEV_ADDR,
			BCM8704_PMD_RCV_SIGDET);
	if (err < 0 || err == 0xffff)
		goto out;
	if (!(err & PMD_RCV_SIGDET_GLOBAL)) {
		err = 0;
		goto out;
	}

	err = mdio_read(np, np->phy_addr, BCM8704_PCS_DEV_ADDR,
			BCM8704_PCS_10G_R_STATUS);
	if (err < 0)
		goto out;

	if (!(err & PCS_10G_R_STATUS_BLK_LOCK)) {
		err = 0;
		goto out;
	}

	err = mdio_read(np, np->phy_addr, BCM8704_PHYXS_DEV_ADDR,
			BCM8704_PHYXS_XGXS_LANE_STAT);
	if (err < 0)
		goto out;
	if (err != (PHYXS_XGXS_LANE_STAT_ALINGED |
		    PHYXS_XGXS_LANE_STAT_MAGIC |
		    PHYXS_XGXS_LANE_STAT_PATTEST |
		    PHYXS_XGXS_LANE_STAT_LANE3 |
		    PHYXS_XGXS_LANE_STAT_LANE2 |
		    PHYXS_XGXS_LANE_STAT_LANE1 |
		    PHYXS_XGXS_LANE_STAT_LANE0)) {
		err = 0;
		np->link_config.active_speed = SPEED_INVALID;
		np->link_config.active_duplex = DUPLEX_INVALID;
		goto out;
	}

	link_up = 1;
	np->link_config.active_speed = SPEED_10000;
	np->link_config.active_duplex = DUPLEX_FULL;
	err = 0;

out:
	*link_up_p = link_up;
	return err;
}

static int link_status_10g_bcom(struct niu *np, int *link_up_p)
{
	int err, link_up;

	link_up = 0;

	err = mdio_read(np, np->phy_addr, BCM8704_PMA_PMD_DEV_ADDR,
			BCM8704_PMD_RCV_SIGDET);
	if (err < 0)
		goto out;
	if (!(err & PMD_RCV_SIGDET_GLOBAL)) {
		err = 0;
		goto out;
	}

	err = mdio_read(np, np->phy_addr, BCM8704_PCS_DEV_ADDR,
			BCM8704_PCS_10G_R_STATUS);
	if (err < 0)
		goto out;
	if (!(err & PCS_10G_R_STATUS_BLK_LOCK)) {
		err = 0;
		goto out;
	}

	err = mdio_read(np, np->phy_addr, BCM8704_PHYXS_DEV_ADDR,
			BCM8704_PHYXS_XGXS_LANE_STAT);
	if (err < 0)
		goto out;

	if (err != (PHYXS_XGXS_LANE_STAT_ALINGED |
		    PHYXS_XGXS_LANE_STAT_MAGIC |
		    PHYXS_XGXS_LANE_STAT_LANE3 |
		    PHYXS_XGXS_LANE_STAT_LANE2 |
		    PHYXS_XGXS_LANE_STAT_LANE1 |
		    PHYXS_XGXS_LANE_STAT_LANE0)) {
		err = 0;
		goto out;
	}

	link_up = 1;
	np->link_config.active_speed = SPEED_10000;
	np->link_config.active_duplex = DUPLEX_FULL;
	err = 0;

out:
	*link_up_p = link_up;
	return err;
}

static int link_status_10g(struct niu *np, int *link_up_p)
{
	unsigned long flags;
	int err = -EINVAL;

	spin_lock_irqsave(&np->lock, flags);

	if (np->link_config.loopback_mode == LOOPBACK_DISABLED) {
		int phy_id;

		phy_id = phy_decode(np->parent->port_phy, np->port);
		phy_id = np->parent->phy_probe_info.phy_id[phy_id][np->port];

		/* handle different phy types */
		switch (phy_id & NIU_PHY_ID_MASK) {
		case NIU_PHY_ID_MRVL88X2011:
			err = link_status_10g_mrvl(np, link_up_p);
			break;

		default: /* bcom 8704 */
			err = link_status_10g_bcom(np, link_up_p);
			break;
		}
	}

	spin_unlock_irqrestore(&np->lock, flags);

	return err;
}

static int niu_10g_phy_present(struct niu *np)
{
	u64 sig, mask, val;

	sig = nr64(ESR_INT_SIGNALS);
	switch (np->port) {
	case 0:
		mask = ESR_INT_SIGNALS_P0_BITS;
		val = (ESR_INT_SRDY0_P0 |
		       ESR_INT_DET0_P0 |
		       ESR_INT_XSRDY_P0 |
		       ESR_INT_XDP_P0_CH3 |
		       ESR_INT_XDP_P0_CH2 |
		       ESR_INT_XDP_P0_CH1 |
		       ESR_INT_XDP_P0_CH0);
		break;

	case 1:
		mask = ESR_INT_SIGNALS_P1_BITS;
		val = (ESR_INT_SRDY0_P1 |
		       ESR_INT_DET0_P1 |
		       ESR_INT_XSRDY_P1 |
		       ESR_INT_XDP_P1_CH3 |
		       ESR_INT_XDP_P1_CH2 |
		       ESR_INT_XDP_P1_CH1 |
		       ESR_INT_XDP_P1_CH0);
		break;

	default:
		return 0;
	}

	if ((sig & mask) != val)
		return 0;
	return 1;
}

static int link_status_10g_hotplug(struct niu *np, int *link_up_p)
{
	unsigned long flags;
	int err = 0;
	int phy_present;
	int phy_present_prev;

	spin_lock_irqsave(&np->lock, flags);

	if (np->link_config.loopback_mode == LOOPBACK_DISABLED) {
		phy_present_prev = (np->flags & NIU_FLAGS_HOTPLUG_PHY_PRESENT) ?
			1 : 0;
		phy_present = niu_10g_phy_present(np);
		if (phy_present != phy_present_prev) {
			/* state change */
			if (phy_present) {
				/* A NEM was just plugged in */
				np->flags |= NIU_FLAGS_HOTPLUG_PHY_PRESENT;
				if (np->phy_ops->xcvr_init)
					err = np->phy_ops->xcvr_init(np);
				if (err) {
					err = mdio_read(np, np->phy_addr,
						BCM8704_PHYXS_DEV_ADDR, MII_BMCR);
					if (err == 0xffff) {
						/* No mdio, back-to-back XAUI */
						goto out;
					}
					/* debounce */
					np->flags &= ~NIU_FLAGS_HOTPLUG_PHY_PRESENT;
				}
			} else {
				np->flags &= ~NIU_FLAGS_HOTPLUG_PHY_PRESENT;
				*link_up_p = 0;
				netif_warn(np, link, np->dev,
					   "Hotplug PHY Removed\n");
			}
		}
out:
		if (np->flags & NIU_FLAGS_HOTPLUG_PHY_PRESENT) {
			err = link_status_10g_bcm8706(np, link_up_p);
			if (err == 0xffff) {
				/* No mdio, back-to-back XAUI: it is C10NEM */
				*link_up_p = 1;
				np->link_config.active_speed = SPEED_10000;
				np->link_config.active_duplex = DUPLEX_FULL;
			}
		}
	}

	spin_unlock_irqrestore(&np->lock, flags);

	return 0;
}

static int niu_link_status(struct niu *np, int *link_up_p)
{
	const struct niu_phy_ops *ops = np->phy_ops;
	int err;

	err = 0;
	if (ops->link_status)
		err = ops->link_status(np, link_up_p);

	return err;
}

static void niu_timer(unsigned long __opaque)
{
	struct niu *np = (struct niu *) __opaque;
	unsigned long off;
	int err, link_up;

	err = niu_link_status(np, &link_up);
	if (!err)
		niu_link_status_common(np, link_up);

	if (netif_carrier_ok(np->dev))
		off = 5 * HZ;
	else
		off = 1 * HZ;
	np->timer.expires = jiffies + off;

	add_timer(&np->timer);
}

static const struct niu_phy_ops phy_ops_10g_serdes = {
	.serdes_init		= serdes_init_10g_serdes,
	.link_status		= link_status_10g_serdes,
};

static const struct niu_phy_ops phy_ops_10g_serdes_niu = {
	.serdes_init		= serdes_init_niu_10g_serdes,
	.link_status		= link_status_10g_serdes,
};

static const struct niu_phy_ops phy_ops_1g_serdes_niu = {
	.serdes_init		= serdes_init_niu_1g_serdes,
	.link_status		= link_status_1g_serdes,
};

static const struct niu_phy_ops phy_ops_1g_rgmii = {
	.xcvr_init		= xcvr_init_1g_rgmii,
	.link_status		= link_status_1g_rgmii,
};

static const struct niu_phy_ops phy_ops_10g_fiber_niu = {
	.serdes_init		= serdes_init_niu_10g_fiber,
	.xcvr_init		= xcvr_init_10g,
	.link_status		= link_status_10g,
};

static const struct niu_phy_ops phy_ops_10g_fiber = {
	.serdes_init		= serdes_init_10g,
	.xcvr_init		= xcvr_init_10g,
	.link_status		= link_status_10g,
};

static const struct niu_phy_ops phy_ops_10g_fiber_hotplug = {
	.serdes_init		= serdes_init_10g,
	.xcvr_init		= xcvr_init_10g_bcm8706,
	.link_status		= link_status_10g_hotplug,
};

static const struct niu_phy_ops phy_ops_niu_10g_hotplug = {
	.serdes_init		= serdes_init_niu_10g_fiber,
	.xcvr_init		= xcvr_init_10g_bcm8706,
	.link_status		= link_status_10g_hotplug,
};

static const struct niu_phy_ops phy_ops_10g_copper = {
	.serdes_init		= serdes_init_10g,
	.link_status		= link_status_10g, /* XXX */
};

static const struct niu_phy_ops phy_ops_1g_fiber = {
	.serdes_init		= serdes_init_1g,
	.xcvr_init		= xcvr_init_1g,
	.link_status		= link_status_1g,
};

static const struct niu_phy_ops phy_ops_1g_copper = {
	.xcvr_init		= xcvr_init_1g,
	.link_status		= link_status_1g,
};

struct niu_phy_template {
	const struct niu_phy_ops	*ops;
	u32				phy_addr_base;
};

static const struct niu_phy_template phy_template_niu_10g_fiber = {
	.ops		= &phy_ops_10g_fiber_niu,
	.phy_addr_base	= 16,
};

static const struct niu_phy_template phy_template_niu_10g_serdes = {
	.ops		= &phy_ops_10g_serdes_niu,
	.phy_addr_base	= 0,
};

static const struct niu_phy_template phy_template_niu_1g_serdes = {
	.ops		= &phy_ops_1g_serdes_niu,
	.phy_addr_base	= 0,
};

static const struct niu_phy_template phy_template_10g_fiber = {
	.ops		= &phy_ops_10g_fiber,
	.phy_addr_base	= 8,
};

static const struct niu_phy_template phy_template_10g_fiber_hotplug = {
	.ops		= &phy_ops_10g_fiber_hotplug,
	.phy_addr_base	= 8,
};

static const struct niu_phy_template phy_template_niu_10g_hotplug = {
	.ops		= &phy_ops_niu_10g_hotplug,
	.phy_addr_base	= 8,
};

static const struct niu_phy_template phy_template_10g_copper = {
	.ops		= &phy_ops_10g_copper,
	.phy_addr_base	= 10,
};

static const struct niu_phy_template phy_template_1g_fiber = {
	.ops		= &phy_ops_1g_fiber,
	.phy_addr_base	= 0,
};

static const struct niu_phy_template phy_template_1g_copper = {
	.ops		= &phy_ops_1g_copper,
	.phy_addr_base	= 0,
};

static const struct niu_phy_template phy_template_1g_rgmii = {
	.ops		= &phy_ops_1g_rgmii,
	.phy_addr_base	= 0,
};

static const struct niu_phy_template phy_template_10g_serdes = {
	.ops		= &phy_ops_10g_serdes,
	.phy_addr_base	= 0,
};

static int niu_atca_port_num[4] = {
	0, 0,  11, 10
};

static int serdes_init_10g_serdes(struct niu *np)
{
	struct niu_link_config *lp = &np->link_config;
	unsigned long ctrl_reg, test_cfg_reg, pll_cfg, i;
	u64 ctrl_val, test_cfg_val, sig, mask, val;
	u64 reset_val;

	switch (np->port) {
	case 0:
		reset_val =  ENET_SERDES_RESET_0;
		ctrl_reg = ENET_SERDES_0_CTRL_CFG;
		test_cfg_reg = ENET_SERDES_0_TEST_CFG;
		pll_cfg = ENET_SERDES_0_PLL_CFG;
		break;
	case 1:
		reset_val =  ENET_SERDES_RESET_1;
		ctrl_reg = ENET_SERDES_1_CTRL_CFG;
		test_cfg_reg = ENET_SERDES_1_TEST_CFG;
		pll_cfg = ENET_SERDES_1_PLL_CFG;
		break;

	default:
		return -EINVAL;
	}
	ctrl_val = (ENET_SERDES_CTRL_SDET_0 |
		    ENET_SERDES_CTRL_SDET_1 |
		    ENET_SERDES_CTRL_SDET_2 |
		    ENET_SERDES_CTRL_SDET_3 |
		    (0x5 << ENET_SERDES_CTRL_EMPH_0_SHIFT) |
		    (0x5 << ENET_SERDES_CTRL_EMPH_1_SHIFT) |
		    (0x5 << ENET_SERDES_CTRL_EMPH_2_SHIFT) |
		    (0x5 << ENET_SERDES_CTRL_EMPH_3_SHIFT) |
		    (0x1 << ENET_SERDES_CTRL_LADJ_0_SHIFT) |
		    (0x1 << ENET_SERDES_CTRL_LADJ_1_SHIFT) |
		    (0x1 << ENET_SERDES_CTRL_LADJ_2_SHIFT) |
		    (0x1 << ENET_SERDES_CTRL_LADJ_3_SHIFT));
	test_cfg_val = 0;

	if (lp->loopback_mode == LOOPBACK_PHY) {
		test_cfg_val |= ((ENET_TEST_MD_PAD_LOOPBACK <<
				  ENET_SERDES_TEST_MD_0_SHIFT) |
				 (ENET_TEST_MD_PAD_LOOPBACK <<
				  ENET_SERDES_TEST_MD_1_SHIFT) |
				 (ENET_TEST_MD_PAD_LOOPBACK <<
				  ENET_SERDES_TEST_MD_2_SHIFT) |
				 (ENET_TEST_MD_PAD_LOOPBACK <<
				  ENET_SERDES_TEST_MD_3_SHIFT));
	}

	esr_reset(np);
	nw64(pll_cfg, ENET_SERDES_PLL_FBDIV2);
	nw64(ctrl_reg, ctrl_val);
	nw64(test_cfg_reg, test_cfg_val);

	/* Initialize all 4 lanes of the SERDES.  */
	for (i = 0; i < 4; i++) {
		u32 rxtx_ctrl, glue0;
		int err;

		err = esr_read_rxtx_ctrl(np, i, &rxtx_ctrl);
		if (err)
			return err;
		err = esr_read_glue0(np, i, &glue0);
		if (err)
			return err;

		rxtx_ctrl &= ~(ESR_RXTX_CTRL_VMUXLO);
		rxtx_ctrl |= (ESR_RXTX_CTRL_ENSTRETCH |
			      (2 << ESR_RXTX_CTRL_VMUXLO_SHIFT));

		glue0 &= ~(ESR_GLUE_CTRL0_SRATE |
			   ESR_GLUE_CTRL0_THCNT |
			   ESR_GLUE_CTRL0_BLTIME);
		glue0 |= (ESR_GLUE_CTRL0_RXLOSENAB |
			  (0xf << ESR_GLUE_CTRL0_SRATE_SHIFT) |
			  (0xff << ESR_GLUE_CTRL0_THCNT_SHIFT) |
			  (BLTIME_300_CYCLES <<
			   ESR_GLUE_CTRL0_BLTIME_SHIFT));

		err = esr_write_rxtx_ctrl(np, i, rxtx_ctrl);
		if (err)
			return err;
		err = esr_write_glue0(np, i, glue0);
		if (err)
			return err;
	}


	sig = nr64(ESR_INT_SIGNALS);
	switch (np->port) {
	case 0:
		mask = ESR_INT_SIGNALS_P0_BITS;
		val = (ESR_INT_SRDY0_P0 |
		       ESR_INT_DET0_P0 |
		       ESR_INT_XSRDY_P0 |
		       ESR_INT_XDP_P0_CH3 |
		       ESR_INT_XDP_P0_CH2 |
		       ESR_INT_XDP_P0_CH1 |
		       ESR_INT_XDP_P0_CH0);
		break;

	case 1:
		mask = ESR_INT_SIGNALS_P1_BITS;
		val = (ESR_INT_SRDY0_P1 |
		       ESR_INT_DET0_P1 |
		       ESR_INT_XSRDY_P1 |
		       ESR_INT_XDP_P1_CH3 |
		       ESR_INT_XDP_P1_CH2 |
		       ESR_INT_XDP_P1_CH1 |
		       ESR_INT_XDP_P1_CH0);
		break;

	default:
		return -EINVAL;
	}

	if ((sig & mask) != val) {
		int err;
		err = serdes_init_1g_serdes(np);
		if (!err) {
			np->flags &= ~NIU_FLAGS_10G;
			np->mac_xcvr = MAC_XCVR_PCS;
		}  else {
			netdev_err(np->dev, "Port %u 10G/1G SERDES Link Failed\n",
				   np->port);
			return -ENODEV;
		}
	}

	return 0;
}

static int niu_determine_phy_disposition(struct niu *np)
{
	struct niu_parent *parent = np->parent;
	u8 plat_type = parent->plat_type;
	const struct niu_phy_template *tp;
	u32 phy_addr_off = 0;

	if (plat_type == PLAT_TYPE_NIU) {
		switch (np->flags &
			(NIU_FLAGS_10G |
			 NIU_FLAGS_FIBER |
			 NIU_FLAGS_XCVR_SERDES)) {
		case NIU_FLAGS_10G | NIU_FLAGS_XCVR_SERDES:
			/* 10G Serdes */
			tp = &phy_template_niu_10g_serdes;
			break;
		case NIU_FLAGS_XCVR_SERDES:
			/* 1G Serdes */
			tp = &phy_template_niu_1g_serdes;
			break;
		case NIU_FLAGS_10G | NIU_FLAGS_FIBER:
			/* 10G Fiber */
		default:
			if (np->flags & NIU_FLAGS_HOTPLUG_PHY) {
				tp = &phy_template_niu_10g_hotplug;
				if (np->port == 0)
					phy_addr_off = 8;
				if (np->port == 1)
					phy_addr_off = 12;
			} else {
				tp = &phy_template_niu_10g_fiber;
				phy_addr_off += np->port;
			}
			break;
		}
	} else {
		switch (np->flags &
			(NIU_FLAGS_10G |
			 NIU_FLAGS_FIBER |
			 NIU_FLAGS_XCVR_SERDES)) {
		case 0:
			/* 1G copper */
			tp = &phy_template_1g_copper;
			if (plat_type == PLAT_TYPE_VF_P0)
				phy_addr_off = 10;
			else if (plat_type == PLAT_TYPE_VF_P1)
				phy_addr_off = 26;

			phy_addr_off += (np->port ^ 0x3);
			break;

		case NIU_FLAGS_10G:
			/* 10G copper */
			tp = &phy_template_10g_copper;
			break;

		case NIU_FLAGS_FIBER:
			/* 1G fiber */
			tp = &phy_template_1g_fiber;
			break;

		case NIU_FLAGS_10G | NIU_FLAGS_FIBER:
			/* 10G fiber */
			tp = &phy_template_10g_fiber;
			if (plat_type == PLAT_TYPE_VF_P0 ||
			    plat_type == PLAT_TYPE_VF_P1)
				phy_addr_off = 8;
			phy_addr_off += np->port;
			if (np->flags & NIU_FLAGS_HOTPLUG_PHY) {
				tp = &phy_template_10g_fiber_hotplug;
				if (np->port == 0)
					phy_addr_off = 8;
				if (np->port == 1)
					phy_addr_off = 12;
			}
			break;

		case NIU_FLAGS_10G | NIU_FLAGS_XCVR_SERDES:
		case NIU_FLAGS_XCVR_SERDES | NIU_FLAGS_FIBER:
		case NIU_FLAGS_XCVR_SERDES:
			switch(np->port) {
			case 0:
			case 1:
				tp = &phy_template_10g_serdes;
				break;
			case 2:
			case 3:
				tp = &phy_template_1g_rgmii;
				break;
			default:
				return -EINVAL;
				break;
			}
			phy_addr_off = niu_atca_port_num[np->port];
			break;

		default:
			return -EINVAL;
		}
	}

	np->phy_ops = tp->ops;
	np->phy_addr = tp->phy_addr_base + phy_addr_off;

	return 0;
}

static int niu_init_link(struct niu *np)
{
	struct niu_parent *parent = np->parent;
	int err, ignore;

	if (parent->plat_type == PLAT_TYPE_NIU) {
		err = niu_xcvr_init(np);
		if (err)
			return err;
		msleep(200);
	}
	err = niu_serdes_init(np);
	if (err && !(np->flags & NIU_FLAGS_HOTPLUG_PHY))
		return err;
	msleep(200);
	err = niu_xcvr_init(np);
	if (!err || (np->flags & NIU_FLAGS_HOTPLUG_PHY))
		niu_link_status(np, &ignore);
	return 0;
}

static void niu_set_primary_mac(struct niu *np, unsigned char *addr)
{
	u16 reg0 = addr[4] << 8 | addr[5];
	u16 reg1 = addr[2] << 8 | addr[3];
	u16 reg2 = addr[0] << 8 | addr[1];

	if (np->flags & NIU_FLAGS_XMAC) {
		nw64_mac(XMAC_ADDR0, reg0);
		nw64_mac(XMAC_ADDR1, reg1);
		nw64_mac(XMAC_ADDR2, reg2);
	} else {
		nw64_mac(BMAC_ADDR0, reg0);
		nw64_mac(BMAC_ADDR1, reg1);
		nw64_mac(BMAC_ADDR2, reg2);
	}
}

static int niu_num_alt_addr(struct niu *np)
{
	if (np->flags & NIU_FLAGS_XMAC)
		return XMAC_NUM_ALT_ADDR;
	else
		return BMAC_NUM_ALT_ADDR;
}

static int niu_set_alt_mac(struct niu *np, int index, unsigned char *addr)
{
	u16 reg0 = addr[4] << 8 | addr[5];
	u16 reg1 = addr[2] << 8 | addr[3];
	u16 reg2 = addr[0] << 8 | addr[1];

	if (index >= niu_num_alt_addr(np))
		return -EINVAL;

	if (np->flags & NIU_FLAGS_XMAC) {
		nw64_mac(XMAC_ALT_ADDR0(index), reg0);
		nw64_mac(XMAC_ALT_ADDR1(index), reg1);
		nw64_mac(XMAC_ALT_ADDR2(index), reg2);
	} else {
		nw64_mac(BMAC_ALT_ADDR0(index), reg0);
		nw64_mac(BMAC_ALT_ADDR1(index), reg1);
		nw64_mac(BMAC_ALT_ADDR2(index), reg2);
	}

	return 0;
}

static int niu_enable_alt_mac(struct niu *np, int index, int on)
{
	unsigned long reg;
	u64 val, mask;

	if (index >= niu_num_alt_addr(np))
		return -EINVAL;

	if (np->flags & NIU_FLAGS_XMAC) {
		reg = XMAC_ADDR_CMPEN;
		mask = 1 << index;
	} else {
		reg = BMAC_ADDR_CMPEN;
		mask = 1 << (index + 1);
	}

	val = nr64_mac(reg);
	if (on)
		val |= mask;
	else
		val &= ~mask;
	nw64_mac(reg, val);

	return 0;
}

static void __set_rdc_table_num_hw(struct niu *np, unsigned long reg,
				   int num, int mac_pref)
{
	u64 val = nr64_mac(reg);
	val &= ~(HOST_INFO_MACRDCTBLN | HOST_INFO_MPR);
	val |= num;
	if (mac_pref)
		val |= HOST_INFO_MPR;
	nw64_mac(reg, val);
}

static int __set_rdc_table_num(struct niu *np,
			       int xmac_index, int bmac_index,
			       int rdc_table_num, int mac_pref)
{
	unsigned long reg;

	if (rdc_table_num & ~HOST_INFO_MACRDCTBLN)
		return -EINVAL;
	if (np->flags & NIU_FLAGS_XMAC)
		reg = XMAC_HOST_INFO(xmac_index);
	else
		reg = BMAC_HOST_INFO(bmac_index);
	__set_rdc_table_num_hw(np, reg, rdc_table_num, mac_pref);
	return 0;
}

static int niu_set_primary_mac_rdc_table(struct niu *np, int table_num,
					 int mac_pref)
{
	return __set_rdc_table_num(np, 17, 0, table_num, mac_pref);
}

static int niu_set_multicast_mac_rdc_table(struct niu *np, int table_num,
					   int mac_pref)
{
	return __set_rdc_table_num(np, 16, 8, table_num, mac_pref);
}

static int niu_set_alt_mac_rdc_table(struct niu *np, int idx,
				     int table_num, int mac_pref)
{
	if (idx >= niu_num_alt_addr(np))
		return -EINVAL;
	return __set_rdc_table_num(np, idx, idx + 1, table_num, mac_pref);
}

static u64 vlan_entry_set_parity(u64 reg_val)
{
	u64 port01_mask;
	u64 port23_mask;

	port01_mask = 0x00ff;
	port23_mask = 0xff00;

	if (hweight64(reg_val & port01_mask) & 1)
		reg_val |= ENET_VLAN_TBL_PARITY0;
	else
		reg_val &= ~ENET_VLAN_TBL_PARITY0;

	if (hweight64(reg_val & port23_mask) & 1)
		reg_val |= ENET_VLAN_TBL_PARITY1;
	else
		reg_val &= ~ENET_VLAN_TBL_PARITY1;

	return reg_val;
}

static void vlan_tbl_write(struct niu *np, unsigned long index,
			   int port, int vpr, int rdc_table)
{
	u64 reg_val = nr64(ENET_VLAN_TBL(index));

	reg_val &= ~((ENET_VLAN_TBL_VPR |
		      ENET_VLAN_TBL_VLANRDCTBLN) <<
		     ENET_VLAN_TBL_SHIFT(port));
	if (vpr)
		reg_val |= (ENET_VLAN_TBL_VPR <<
			    ENET_VLAN_TBL_SHIFT(port));
	reg_val |= (rdc_table << ENET_VLAN_TBL_SHIFT(port));

	reg_val = vlan_entry_set_parity(reg_val);

	nw64(ENET_VLAN_TBL(index), reg_val);
}

static void vlan_tbl_clear(struct niu *np)
{
	int i;

	for (i = 0; i < ENET_VLAN_TBL_NUM_ENTRIES; i++)
		nw64(ENET_VLAN_TBL(i), 0);
}

static int tcam_wait_bit(struct niu *np, u64 bit)
{
	int limit = 1000;

	while (--limit > 0) {
		if (nr64(TCAM_CTL) & bit)
			break;
		udelay(1);
	}
	if (limit <= 0)
		return -ENODEV;

	return 0;
}

static int tcam_flush(struct niu *np, int index)
{
	nw64(TCAM_KEY_0, 0x00);
	nw64(TCAM_KEY_MASK_0, 0xff);
	nw64(TCAM_CTL, (TCAM_CTL_RWC_TCAM_WRITE | index));

	return tcam_wait_bit(np, TCAM_CTL_STAT);
}

#if 0
static int tcam_read(struct niu *np, int index,
		     u64 *key, u64 *mask)
{
	int err;

	nw64(TCAM_CTL, (TCAM_CTL_RWC_TCAM_READ | index));
	err = tcam_wait_bit(np, TCAM_CTL_STAT);
	if (!err) {
		key[0] = nr64(TCAM_KEY_0);
		key[1] = nr64(TCAM_KEY_1);
		key[2] = nr64(TCAM_KEY_2);
		key[3] = nr64(TCAM_KEY_3);
		mask[0] = nr64(TCAM_KEY_MASK_0);
		mask[1] = nr64(TCAM_KEY_MASK_1);
		mask[2] = nr64(TCAM_KEY_MASK_2);
		mask[3] = nr64(TCAM_KEY_MASK_3);
	}
	return err;
}
#endif

static int tcam_write(struct niu *np, int index,
		      u64 *key, u64 *mask)
{
	nw64(TCAM_KEY_0, key[0]);
	nw64(TCAM_KEY_1, key[1]);
	nw64(TCAM_KEY_2, key[2]);
	nw64(TCAM_KEY_3, key[3]);
	nw64(TCAM_KEY_MASK_0, mask[0]);
	nw64(TCAM_KEY_MASK_1, mask[1]);
	nw64(TCAM_KEY_MASK_2, mask[2]);
	nw64(TCAM_KEY_MASK_3, mask[3]);
	nw64(TCAM_CTL, (TCAM_CTL_RWC_TCAM_WRITE | index));

	return tcam_wait_bit(np, TCAM_CTL_STAT);
}

#if 0
static int tcam_assoc_read(struct niu *np, int index, u64 *data)
{
	int err;

	nw64(TCAM_CTL, (TCAM_CTL_RWC_RAM_READ | index));
	err = tcam_wait_bit(np, TCAM_CTL_STAT);
	if (!err)
		*data = nr64(TCAM_KEY_1);

	return err;
}
#endif

static int tcam_assoc_write(struct niu *np, int index, u64 assoc_data)
{
	nw64(TCAM_KEY_1, assoc_data);
	nw64(TCAM_CTL, (TCAM_CTL_RWC_RAM_WRITE | index));

	return tcam_wait_bit(np, TCAM_CTL_STAT);
}

static void tcam_enable(struct niu *np, int on)
{
	u64 val = nr64(FFLP_CFG_1);

	if (on)
		val &= ~FFLP_CFG_1_TCAM_DIS;
	else
		val |= FFLP_CFG_1_TCAM_DIS;
	nw64(FFLP_CFG_1, val);
}

static void tcam_set_lat_and_ratio(struct niu *np, u64 latency, u64 ratio)
{
	u64 val = nr64(FFLP_CFG_1);

	val &= ~(FFLP_CFG_1_FFLPINITDONE |
		 FFLP_CFG_1_CAMLAT |
		 FFLP_CFG_1_CAMRATIO);
	val |= (latency << FFLP_CFG_1_CAMLAT_SHIFT);
	val |= (ratio << FFLP_CFG_1_CAMRATIO_SHIFT);
	nw64(FFLP_CFG_1, val);

	val = nr64(FFLP_CFG_1);
	val |= FFLP_CFG_1_FFLPINITDONE;
	nw64(FFLP_CFG_1, val);
}

static int tcam_user_eth_class_enable(struct niu *np, unsigned long class,
				      int on)
{
	unsigned long reg;
	u64 val;

	if (class < CLASS_CODE_ETHERTYPE1 ||
	    class > CLASS_CODE_ETHERTYPE2)
		return -EINVAL;

	reg = L2_CLS(class - CLASS_CODE_ETHERTYPE1);
	val = nr64(reg);
	if (on)
		val |= L2_CLS_VLD;
	else
		val &= ~L2_CLS_VLD;
	nw64(reg, val);

	return 0;
}

#if 0
static int tcam_user_eth_class_set(struct niu *np, unsigned long class,
				   u64 ether_type)
{
	unsigned long reg;
	u64 val;

	if (class < CLASS_CODE_ETHERTYPE1 ||
	    class > CLASS_CODE_ETHERTYPE2 ||
	    (ether_type & ~(u64)0xffff) != 0)
		return -EINVAL;

	reg = L2_CLS(class - CLASS_CODE_ETHERTYPE1);
	val = nr64(reg);
	val &= ~L2_CLS_ETYPE;
	val |= (ether_type << L2_CLS_ETYPE_SHIFT);
	nw64(reg, val);

	return 0;
}
#endif

static int tcam_user_ip_class_enable(struct niu *np, unsigned long class,
				     int on)
{
	unsigned long reg;
	u64 val;

	if (class < CLASS_CODE_USER_PROG1 ||
	    class > CLASS_CODE_USER_PROG4)
		return -EINVAL;

	reg = L3_CLS(class - CLASS_CODE_USER_PROG1);
	val = nr64(reg);
	if (on)
		val |= L3_CLS_VALID;
	else
		val &= ~L3_CLS_VALID;
	nw64(reg, val);

	return 0;
}

static int tcam_user_ip_class_set(struct niu *np, unsigned long class,
				  int ipv6, u64 protocol_id,
				  u64 tos_mask, u64 tos_val)
{
	unsigned long reg;
	u64 val;

	if (class < CLASS_CODE_USER_PROG1 ||
	    class > CLASS_CODE_USER_PROG4 ||
	    (protocol_id & ~(u64)0xff) != 0 ||
	    (tos_mask & ~(u64)0xff) != 0 ||
	    (tos_val & ~(u64)0xff) != 0)
		return -EINVAL;

	reg = L3_CLS(class - CLASS_CODE_USER_PROG1);
	val = nr64(reg);
	val &= ~(L3_CLS_IPVER | L3_CLS_PID |
		 L3_CLS_TOSMASK | L3_CLS_TOS);
	if (ipv6)
		val |= L3_CLS_IPVER;
	val |= (protocol_id << L3_CLS_PID_SHIFT);
	val |= (tos_mask << L3_CLS_TOSMASK_SHIFT);
	val |= (tos_val << L3_CLS_TOS_SHIFT);
	nw64(reg, val);

	return 0;
}

static int tcam_early_init(struct niu *np)
{
	unsigned long i;
	int err;

	tcam_enable(np, 0);
	tcam_set_lat_and_ratio(np,
			       DEFAULT_TCAM_LATENCY,
			       DEFAULT_TCAM_ACCESS_RATIO);
	for (i = CLASS_CODE_ETHERTYPE1; i <= CLASS_CODE_ETHERTYPE2; i++) {
		err = tcam_user_eth_class_enable(np, i, 0);
		if (err)
			return err;
	}
	for (i = CLASS_CODE_USER_PROG1; i <= CLASS_CODE_USER_PROG4; i++) {
		err = tcam_user_ip_class_enable(np, i, 0);
		if (err)
			return err;
	}

	return 0;
}

static int tcam_flush_all(struct niu *np)
{
	unsigned long i;

	for (i = 0; i < np->parent->tcam_num_entries; i++) {
		int err = tcam_flush(np, i);
		if (err)
			return err;
	}
	return 0;
}

static u64 hash_addr_regval(unsigned long index, unsigned long num_entries)
{
	return ((u64)index | (num_entries == 1 ?
			      HASH_TBL_ADDR_AUTOINC : 0));
}

#if 0
static int hash_read(struct niu *np, unsigned long partition,
		     unsigned long index, unsigned long num_entries,
		     u64 *data)
{
	u64 val = hash_addr_regval(index, num_entries);
	unsigned long i;

	if (partition >= FCRAM_NUM_PARTITIONS ||
	    index + num_entries > FCRAM_SIZE)
		return -EINVAL;

	nw64(HASH_TBL_ADDR(partition), val);
	for (i = 0; i < num_entries; i++)
		data[i] = nr64(HASH_TBL_DATA(partition));

	return 0;
}
#endif

static int hash_write(struct niu *np, unsigned long partition,
		      unsigned long index, unsigned long num_entries,
		      u64 *data)
{
	u64 val = hash_addr_regval(index, num_entries);
	unsigned long i;

	if (partition >= FCRAM_NUM_PARTITIONS ||
	    index + (num_entries * 8) > FCRAM_SIZE)
		return -EINVAL;

	nw64(HASH_TBL_ADDR(partition), val);
	for (i = 0; i < num_entries; i++)
		nw64(HASH_TBL_DATA(partition), data[i]);

	return 0;
}

static void fflp_reset(struct niu *np)
{
	u64 val;

	nw64(FFLP_CFG_1, FFLP_CFG_1_PIO_FIO_RST);
	udelay(10);
	nw64(FFLP_CFG_1, 0);

	val = FFLP_CFG_1_FCRAMOUTDR_NORMAL | FFLP_CFG_1_FFLPINITDONE;
	nw64(FFLP_CFG_1, val);
}

static void fflp_set_timings(struct niu *np)
{
	u64 val = nr64(FFLP_CFG_1);

	val &= ~FFLP_CFG_1_FFLPINITDONE;
	val |= (DEFAULT_FCRAMRATIO << FFLP_CFG_1_FCRAMRATIO_SHIFT);
	nw64(FFLP_CFG_1, val);

	val = nr64(FFLP_CFG_1);
	val |= FFLP_CFG_1_FFLPINITDONE;
	nw64(FFLP_CFG_1, val);

	val = nr64(FCRAM_REF_TMR);
	val &= ~(FCRAM_REF_TMR_MAX | FCRAM_REF_TMR_MIN);
	val |= (DEFAULT_FCRAM_REFRESH_MAX << FCRAM_REF_TMR_MAX_SHIFT);
	val |= (DEFAULT_FCRAM_REFRESH_MIN << FCRAM_REF_TMR_MIN_SHIFT);
	nw64(FCRAM_REF_TMR, val);
}

static int fflp_set_partition(struct niu *np, u64 partition,
			      u64 mask, u64 base, int enable)
{
	unsigned long reg;
	u64 val;

	if (partition >= FCRAM_NUM_PARTITIONS ||
	    (mask & ~(u64)0x1f) != 0 ||
	    (base & ~(u64)0x1f) != 0)
		return -EINVAL;

	reg = FLW_PRT_SEL(partition);

	val = nr64(reg);
	val &= ~(FLW_PRT_SEL_EXT | FLW_PRT_SEL_MASK | FLW_PRT_SEL_BASE);
	val |= (mask << FLW_PRT_SEL_MASK_SHIFT);
	val |= (base << FLW_PRT_SEL_BASE_SHIFT);
	if (enable)
		val |= FLW_PRT_SEL_EXT;
	nw64(reg, val);

	return 0;
}

static int fflp_disable_all_partitions(struct niu *np)
{
	unsigned long i;

	for (i = 0; i < FCRAM_NUM_PARTITIONS; i++) {
		int err = fflp_set_partition(np, 0, 0, 0, 0);
		if (err)
			return err;
	}
	return 0;
}

static void fflp_llcsnap_enable(struct niu *np, int on)
{
	u64 val = nr64(FFLP_CFG_1);

	if (on)
		val |= FFLP_CFG_1_LLCSNAP;
	else
		val &= ~FFLP_CFG_1_LLCSNAP;
	nw64(FFLP_CFG_1, val);
}

static void fflp_errors_enable(struct niu *np, int on)
{
	u64 val = nr64(FFLP_CFG_1);

	if (on)
		val &= ~FFLP_CFG_1_ERRORDIS;
	else
		val |= FFLP_CFG_1_ERRORDIS;
	nw64(FFLP_CFG_1, val);
}

static int fflp_hash_clear(struct niu *np)
{
	struct fcram_hash_ipv4 ent;
	unsigned long i;

	/* IPV4 hash entry with valid bit clear, rest is don't care.  */
	memset(&ent, 0, sizeof(ent));
	ent.header = HASH_HEADER_EXT;

	for (i = 0; i < FCRAM_SIZE; i += sizeof(ent)) {
		int err = hash_write(np, 0, i, 1, (u64 *) &ent);
		if (err)
			return err;
	}
	return 0;
}

static int fflp_early_init(struct niu *np)
{
	struct niu_parent *parent;
	unsigned long flags;
	int err;

	niu_lock_parent(np, flags);

	parent = np->parent;
	err = 0;
	if (!(parent->flags & PARENT_FLGS_CLS_HWINIT)) {
		if (np->parent->plat_type != PLAT_TYPE_NIU) {
			fflp_reset(np);
			fflp_set_timings(np);
			err = fflp_disable_all_partitions(np);
			if (err) {
				netif_printk(np, probe, KERN_DEBUG, np->dev,
					     "fflp_disable_all_partitions failed, err=%d\n",
					     err);
				goto out;
			}
		}

		err = tcam_early_init(np);
		if (err) {
			netif_printk(np, probe, KERN_DEBUG, np->dev,
				     "tcam_early_init failed, err=%d\n", err);
			goto out;
		}
		fflp_llcsnap_enable(np, 1);
		fflp_errors_enable(np, 0);
		nw64(H1POLY, 0);
		nw64(H2POLY, 0);

		err = tcam_flush_all(np);
		if (err) {
			netif_printk(np, probe, KERN_DEBUG, np->dev,
				     "tcam_flush_all failed, err=%d\n", err);
			goto out;
		}
		if (np->parent->plat_type != PLAT_TYPE_NIU) {
			err = fflp_hash_clear(np);
			if (err) {
				netif_printk(np, probe, KERN_DEBUG, np->dev,
					     "fflp_hash_clear failed, err=%d\n",
					     err);
				goto out;
			}
		}

		vlan_tbl_clear(np);

		parent->flags |= PARENT_FLGS_CLS_HWINIT;
	}
out:
	niu_unlock_parent(np, flags);
	return err;
}

static int niu_set_flow_key(struct niu *np, unsigned long class_code, u64 key)
{
	if (class_code < CLASS_CODE_USER_PROG1 ||
	    class_code > CLASS_CODE_SCTP_IPV6)
		return -EINVAL;

	nw64(FLOW_KEY(class_code - CLASS_CODE_USER_PROG1), key);
	return 0;
}

static int niu_set_tcam_key(struct niu *np, unsigned long class_code, u64 key)
{
	if (class_code < CLASS_CODE_USER_PROG1 ||
	    class_code > CLASS_CODE_SCTP_IPV6)
		return -EINVAL;

	nw64(TCAM_KEY(class_code - CLASS_CODE_USER_PROG1), key);
	return 0;
}

/* Entries for the ports are interleaved in the TCAM */
static u16 tcam_get_index(struct niu *np, u16 idx)
{
	/* One entry reserved for IP fragment rule */
	if (idx >= (np->clas.tcam_sz - 1))
		idx = 0;
	return (np->clas.tcam_top + ((idx+1) * np->parent->num_ports));
}

static u16 tcam_get_size(struct niu *np)
{
	/* One entry reserved for IP fragment rule */
	return np->clas.tcam_sz - 1;
}

static u16 tcam_get_valid_entry_cnt(struct niu *np)
{
	/* One entry reserved for IP fragment rule */
	return np->clas.tcam_valid_entries - 1;
}

static void niu_rx_skb_append(struct sk_buff *skb, struct page *page,
			      u32 offset, u32 size)
{
	int i = skb_shinfo(skb)->nr_frags;
	skb_frag_t *frag = &skb_shinfo(skb)->frags[i];

	frag->page = page;
	frag->page_offset = offset;
	frag->size = size;

	skb->len += size;
	skb->data_len += size;
	skb->truesize += size;

	skb_shinfo(skb)->nr_frags = i + 1;
}

static unsigned int niu_hash_rxaddr(struct rx_ring_info *rp, u64 a)
{
	a >>= PAGE_SHIFT;
	a ^= (a >> ilog2(MAX_RBR_RING_SIZE));

	return (a & (MAX_RBR_RING_SIZE - 1));
}

static struct page *niu_find_rxpage(struct rx_ring_info *rp, u64 addr,
				    struct page ***link)
{
	unsigned int h = niu_hash_rxaddr(rp, addr);
	struct page *p, **pp;

	addr &= PAGE_MASK;
	pp = &rp->rxhash[h];
	for (; (p = *pp) != NULL; pp = (struct page **) &p->mapping) {
		if (p->index == addr) {
			*link = pp;
			goto found;
		}
	}
	BUG();

found:
	return p;
}

static void niu_hash_page(struct rx_ring_info *rp, struct page *page, u64 base)
{
	unsigned int h = niu_hash_rxaddr(rp, base);

	page->index = base;
	page->mapping = (struct address_space *) rp->rxhash[h];
	rp->rxhash[h] = page;
}

static int niu_rbr_add_page(struct niu *np, struct rx_ring_info *rp,
			    gfp_t mask, int start_index)
{
	struct page *page;
	u64 addr;
	int i;

	page = alloc_page(mask);
	if (!page)
		return -ENOMEM;

	addr = np->ops->map_page(np->device, page, 0,
				 PAGE_SIZE, DMA_FROM_DEVICE);

	niu_hash_page(rp, page, addr);
	if (rp->rbr_blocks_per_page > 1)
		atomic_add(rp->rbr_blocks_per_page - 1,
			   &compound_head(page)->_count);

	for (i = 0; i < rp->rbr_blocks_per_page; i++) {
		__le32 *rbr = &rp->rbr[start_index + i];

		*rbr = cpu_to_le32(addr >> RBR_DESCR_ADDR_SHIFT);
		addr += rp->rbr_block_size;
	}

	return 0;
}

static void niu_rbr_refill(struct niu *np, struct rx_ring_info *rp, gfp_t mask)
{
	int index = rp->rbr_index;

	rp->rbr_pending++;
	if ((rp->rbr_pending % rp->rbr_blocks_per_page) == 0) {
		int err = niu_rbr_add_page(np, rp, mask, index);

		if (unlikely(err)) {
			rp->rbr_pending--;
			return;
		}

		rp->rbr_index += rp->rbr_blocks_per_page;
		BUG_ON(rp->rbr_index > rp->rbr_table_size);
		if (rp->rbr_index == rp->rbr_table_size)
			rp->rbr_index = 0;

		if (rp->rbr_pending >= rp->rbr_kick_thresh) {
			nw64(RBR_KICK(rp->rx_channel), rp->rbr_pending);
			rp->rbr_pending = 0;
		}
	}
}

static int niu_rx_pkt_ignore(struct niu *np, struct rx_ring_info *rp)
{
	unsigned int index = rp->rcr_index;
	int num_rcr = 0;

	rp->rx_dropped++;
	while (1) {
		struct page *page, **link;
		u64 addr, val;
		u32 rcr_size;

		num_rcr++;

		val = le64_to_cpup(&rp->rcr[index]);
		addr = (val & RCR_ENTRY_PKT_BUF_ADDR) <<
			RCR_ENTRY_PKT_BUF_ADDR_SHIFT;
		page = niu_find_rxpage(rp, addr, &link);

		rcr_size = rp->rbr_sizes[(val & RCR_ENTRY_PKTBUFSZ) >>
					 RCR_ENTRY_PKTBUFSZ_SHIFT];
		if ((page->index + PAGE_SIZE) - rcr_size == addr) {
			*link = (struct page *) page->mapping;
			np->ops->unmap_page(np->device, page->index,
					    PAGE_SIZE, DMA_FROM_DEVICE);
			page->index = 0;
			page->mapping = NULL;
			__free_page(page);
			rp->rbr_refill_pending++;
		}

		index = NEXT_RCR(rp, index);
		if (!(val & RCR_ENTRY_MULTI))
			break;

	}
	rp->rcr_index = index;

	return num_rcr;
}

static int niu_process_rx_pkt(struct napi_struct *napi, struct niu *np,
			      struct rx_ring_info *rp)
{
	unsigned int index = rp->rcr_index;
	struct rx_pkt_hdr1 *rh;
	struct sk_buff *skb;
	int len, num_rcr;

	skb = netdev_alloc_skb(np->dev, RX_SKB_ALLOC_SIZE);
	if (unlikely(!skb))
		return niu_rx_pkt_ignore(np, rp);

	num_rcr = 0;
	while (1) {
		struct page *page, **link;
		u32 rcr_size, append_size;
		u64 addr, val, off;

		num_rcr++;

		val = le64_to_cpup(&rp->rcr[index]);

		len = (val & RCR_ENTRY_L2_LEN) >>
			RCR_ENTRY_L2_LEN_SHIFT;
		len -= ETH_FCS_LEN;

		addr = (val & RCR_ENTRY_PKT_BUF_ADDR) <<
			RCR_ENTRY_PKT_BUF_ADDR_SHIFT;
		page = niu_find_rxpage(rp, addr, &link);

		rcr_size = rp->rbr_sizes[(val & RCR_ENTRY_PKTBUFSZ) >>
					 RCR_ENTRY_PKTBUFSZ_SHIFT];

		off = addr & ~PAGE_MASK;
		append_size = rcr_size;
		if (num_rcr == 1) {
			int ptype;

			ptype = (val >> RCR_ENTRY_PKT_TYPE_SHIFT);
			if ((ptype == RCR_PKT_TYPE_TCP ||
			     ptype == RCR_PKT_TYPE_UDP) &&
			    !(val & (RCR_ENTRY_NOPORT |
				     RCR_ENTRY_ERROR)))
				skb->ip_summed = CHECKSUM_UNNECESSARY;
			else
				skb->ip_summed = CHECKSUM_NONE;
		} else if (!(val & RCR_ENTRY_MULTI))
			append_size = len - skb->len;

		niu_rx_skb_append(skb, page, off, append_size);
		if ((page->index + rp->rbr_block_size) - rcr_size == addr) {
			*link = (struct page *) page->mapping;
			np->ops->unmap_page(np->device, page->index,
					    PAGE_SIZE, DMA_FROM_DEVICE);
			page->index = 0;
			page->mapping = NULL;
			rp->rbr_refill_pending++;
		} else
			get_page(page);

		index = NEXT_RCR(rp, index);
		if (!(val & RCR_ENTRY_MULTI))
			break;

	}
	rp->rcr_index = index;

	len += sizeof(*rh);
	len = min_t(int, len, sizeof(*rh) + VLAN_ETH_HLEN);
	__pskb_pull_tail(skb, len);

	rh = (struct rx_pkt_hdr1 *) skb->data;
	if (np->dev->features & NETIF_F_RXHASH)
		skb->rxhash = ((u32)rh->hashval2_0 << 24 |
			       (u32)rh->hashval2_1 << 16 |
			       (u32)rh->hashval1_1 << 8 |
			       (u32)rh->hashval1_2 << 0);
	skb_pull(skb, sizeof(*rh));

	rp->rx_packets++;
	rp->rx_bytes += skb->len;

	skb->protocol = eth_type_trans(skb, np->dev);
	skb_record_rx_queue(skb, rp->rx_channel);
	napi_gro_receive(napi, skb);

	return num_rcr;
}

static int niu_rbr_fill(struct niu *np, struct rx_ring_info *rp, gfp_t mask)
{
	int blocks_per_page = rp->rbr_blocks_per_page;
	int err, index = rp->rbr_index;

	err = 0;
	while (index < (rp->rbr_table_size - blocks_per_page)) {
		err = niu_rbr_add_page(np, rp, mask, index);
		if (err)
			break;

		index += blocks_per_page;
	}

	rp->rbr_index = index;
	return err;
}

static void niu_rbr_free(struct niu *np, struct rx_ring_info *rp)
{
	int i;

	for (i = 0; i < MAX_RBR_RING_SIZE; i++) {
		struct page *page;

		page = rp->rxhash[i];
		while (page) {
			struct page *next = (struct page *) page->mapping;
			u64 base = page->index;

			np->ops->unmap_page(np->device, base, PAGE_SIZE,
					    DMA_FROM_DEVICE);
			page->index = 0;
			page->mapping = NULL;

			__free_page(page);

			page = next;
		}
	}

	for (i = 0; i < rp->rbr_table_size; i++)
		rp->rbr[i] = cpu_to_le32(0);
	rp->rbr_index = 0;
}

static int release_tx_packet(struct niu *np, struct tx_ring_info *rp, int idx)
{
	struct tx_buff_info *tb = &rp->tx_buffs[idx];
	struct sk_buff *skb = tb->skb;
	struct tx_pkt_hdr *tp;
	u64 tx_flags;
	int i, len;

	tp = (struct tx_pkt_hdr *) skb->data;
	tx_flags = le64_to_cpup(&tp->flags);

	rp->tx_packets++;
	rp->tx_bytes += (((tx_flags & TXHDR_LEN) >> TXHDR_LEN_SHIFT) -
			 ((tx_flags & TXHDR_PAD) / 2));

	len = skb_headlen(skb);
	np->ops->unmap_single(np->device, tb->mapping,
			      len, DMA_TO_DEVICE);

	if (le64_to_cpu(rp->descr[idx]) & TX_DESC_MARK)
		rp->mark_pending--;

	tb->skb = NULL;
	do {
		idx = NEXT_TX(rp, idx);
		len -= MAX_TX_DESC_LEN;
	} while (len > 0);

	for (i = 0; i < skb_shinfo(skb)->nr_frags; i++) {
		tb = &rp->tx_buffs[idx];
		BUG_ON(tb->skb != NULL);
		np->ops->unmap_page(np->device, tb->mapping,
				    skb_shinfo(skb)->frags[i].size,
				    DMA_TO_DEVICE);
		idx = NEXT_TX(rp, idx);
	}

	dev_kfree_skb(skb);

	return idx;
}

#define NIU_TX_WAKEUP_THRESH(rp)		((rp)->pending / 4)

static void niu_tx_work(struct niu *np, struct tx_ring_info *rp)
{
	struct netdev_queue *txq;
	u16 pkt_cnt, tmp;
	int cons, index;
	u64 cs;

	index = (rp - np->tx_rings);
	txq = netdev_get_tx_queue(np->dev, index);

	cs = rp->tx_cs;
	if (unlikely(!(cs & (TX_CS_MK | TX_CS_MMK))))
		goto out;

	tmp = pkt_cnt = (cs & TX_CS_PKT_CNT) >> TX_CS_PKT_CNT_SHIFT;
	pkt_cnt = (pkt_cnt - rp->last_pkt_cnt) &
		(TX_CS_PKT_CNT >> TX_CS_PKT_CNT_SHIFT);

	rp->last_pkt_cnt = tmp;

	cons = rp->cons;

	netif_printk(np, tx_done, KERN_DEBUG, np->dev,
		     "%s() pkt_cnt[%u] cons[%d]\n", __func__, pkt_cnt, cons);

	while (pkt_cnt--)
		cons = release_tx_packet(np, rp, cons);

	rp->cons = cons;
	smp_mb();

out:
	if (unlikely(netif_tx_queue_stopped(txq) &&
		     (niu_tx_avail(rp) > NIU_TX_WAKEUP_THRESH(rp)))) {
		__netif_tx_lock(txq, smp_processor_id());
		if (netif_tx_queue_stopped(txq) &&
		    (niu_tx_avail(rp) > NIU_TX_WAKEUP_THRESH(rp)))
			netif_tx_wake_queue(txq);
		__netif_tx_unlock(txq);
	}
}

static inline void niu_sync_rx_discard_stats(struct niu *np,
					     struct rx_ring_info *rp,
					     const int limit)
{
	/* This elaborate scheme is needed for reading the RX discard
	 * counters, as they are only 16-bit and can overflow quickly,
	 * and because the overflow indication bit is not usable as
	 * the counter value does not wrap, but remains at max value
	 * 0xFFFF.
	 *
	 * In theory and in practice counters can be lost in between
	 * reading nr64() and clearing the counter nw64().  For this
	 * reason, the number of counter clearings nw64() is
	 * limited/reduced though the limit parameter.
	 */
	int rx_channel = rp->rx_channel;
	u32 misc, wred;

	/* RXMISC (Receive Miscellaneous Discard Count), covers the
	 * following discard events: IPP (Input Port Process),
	 * FFLP/TCAM, Full RCR (Receive Completion Ring) RBR (Receive
	 * Block Ring) prefetch buffer is empty.
	 */
	misc = nr64(RXMISC(rx_channel));
	if (unlikely((misc & RXMISC_COUNT) > limit)) {
		nw64(RXMISC(rx_channel), 0);
		rp->rx_errors += misc & RXMISC_COUNT;

		if (unlikely(misc & RXMISC_OFLOW))
			dev_err(np->device, "rx-%d: Counter overflow RXMISC discard\n",
				rx_channel);

		netif_printk(np, rx_err, KERN_DEBUG, np->dev,
			     "rx-%d: MISC drop=%u over=%u\n",
			     rx_channel, misc, misc-limit);
	}

	/* WRED (Weighted Random Early Discard) by hardware */
	wred = nr64(RED_DIS_CNT(rx_channel));
	if (unlikely((wred & RED_DIS_CNT_COUNT) > limit)) {
		nw64(RED_DIS_CNT(rx_channel), 0);
		rp->rx_dropped += wred & RED_DIS_CNT_COUNT;

		if (unlikely(wred & RED_DIS_CNT_OFLOW))
			dev_err(np->device, "rx-%d: Counter overflow WRED discard\n", rx_channel);

		netif_printk(np, rx_err, KERN_DEBUG, np->dev,
			     "rx-%d: WRED drop=%u over=%u\n",
			     rx_channel, wred, wred-limit);
	}
}

static int niu_rx_work(struct napi_struct *napi, struct niu *np,
		       struct rx_ring_info *rp, int budget)
{
	int qlen, rcr_done = 0, work_done = 0;
	struct rxdma_mailbox *mbox = rp->mbox;
	u64 stat;

#if 1
	stat = nr64(RX_DMA_CTL_STAT(rp->rx_channel));
	qlen = nr64(RCRSTAT_A(rp->rx_channel)) & RCRSTAT_A_QLEN;
#else
	stat = le64_to_cpup(&mbox->rx_dma_ctl_stat);
	qlen = (le64_to_cpup(&mbox->rcrstat_a) & RCRSTAT_A_QLEN);
#endif
	mbox->rx_dma_ctl_stat = 0;
	mbox->rcrstat_a = 0;

	netif_printk(np, rx_status, KERN_DEBUG, np->dev,
		     "%s(chan[%d]), stat[%llx] qlen=%d\n",
		     __func__, rp->rx_channel, (unsigned long long)stat, qlen);

	rcr_done = work_done = 0;
	qlen = min(qlen, budget);
	while (work_done < qlen) {
		rcr_done += niu_process_rx_pkt(napi, np, rp);
		work_done++;
	}

	if (rp->rbr_refill_pending >= rp->rbr_kick_thresh) {
		unsigned int i;

		for (i = 0; i < rp->rbr_refill_pending; i++)
			niu_rbr_refill(np, rp, GFP_ATOMIC);
		rp->rbr_refill_pending = 0;
	}

	stat = (RX_DMA_CTL_STAT_MEX |
		((u64)work_done << RX_DMA_CTL_STAT_PKTREAD_SHIFT) |
		((u64)rcr_done << RX_DMA_CTL_STAT_PTRREAD_SHIFT));

	nw64(RX_DMA_CTL_STAT(rp->rx_channel), stat);

	/* Only sync discards stats when qlen indicate potential for drops */
	if (qlen > 10)
		niu_sync_rx_discard_stats(np, rp, 0x7FFF);

	return work_done;
}

static int niu_poll_core(struct niu *np, struct niu_ldg *lp, int budget)
{
	u64 v0 = lp->v0;
	u32 tx_vec = (v0 >> 32);
	u32 rx_vec = (v0 & 0xffffffff);
	int i, work_done = 0;

	netif_printk(np, intr, KERN_DEBUG, np->dev,
		     "%s() v0[%016llx]\n", __func__, (unsigned long long)v0);

	for (i = 0; i < np->num_tx_rings; i++) {
		struct tx_ring_info *rp = &np->tx_rings[i];
		if (tx_vec & (1 << rp->tx_channel))
			niu_tx_work(np, rp);
		nw64(LD_IM0(LDN_TXDMA(rp->tx_channel)), 0);
	}

	for (i = 0; i < np->num_rx_rings; i++) {
		struct rx_ring_info *rp = &np->rx_rings[i];

		if (rx_vec & (1 << rp->rx_channel)) {
			int this_work_done;

			this_work_done = niu_rx_work(&lp->napi, np, rp,
						     budget);

			budget -= this_work_done;
			work_done += this_work_done;
		}
		nw64(LD_IM0(LDN_RXDMA(rp->rx_channel)), 0);
	}

	return work_done;
}

static int niu_poll(struct napi_struct *napi, int budget)
{
	struct niu_ldg *lp = container_of(napi, struct niu_ldg, napi);
	struct niu *np = lp->np;
	int work_done;

	work_done = niu_poll_core(np, lp, budget);

	if (work_done < budget) {
		napi_complete(napi);
		niu_ldg_rearm(np, lp, 1);
	}
	return work_done;
}

static void niu_log_rxchan_errors(struct niu *np, struct rx_ring_info *rp,
				  u64 stat)
{
	netdev_err(np->dev, "RX channel %u errors ( ", rp->rx_channel);

	if (stat & RX_DMA_CTL_STAT_RBR_TMOUT)
		pr_cont("RBR_TMOUT ");
	if (stat & RX_DMA_CTL_STAT_RSP_CNT_ERR)
		pr_cont("RSP_CNT ");
	if (stat & RX_DMA_CTL_STAT_BYTE_EN_BUS)
		pr_cont("BYTE_EN_BUS ");
	if (stat & RX_DMA_CTL_STAT_RSP_DAT_ERR)
		pr_cont("RSP_DAT ");
	if (stat & RX_DMA_CTL_STAT_RCR_ACK_ERR)
		pr_cont("RCR_ACK ");
	if (stat & RX_DMA_CTL_STAT_RCR_SHA_PAR)
		pr_cont("RCR_SHA_PAR ");
	if (stat & RX_DMA_CTL_STAT_RBR_PRE_PAR)
		pr_cont("RBR_PRE_PAR ");
	if (stat & RX_DMA_CTL_STAT_CONFIG_ERR)
		pr_cont("CONFIG ");
	if (stat & RX_DMA_CTL_STAT_RCRINCON)
		pr_cont("RCRINCON ");
	if (stat & RX_DMA_CTL_STAT_RCRFULL)
		pr_cont("RCRFULL ");
	if (stat & RX_DMA_CTL_STAT_RBRFULL)
		pr_cont("RBRFULL ");
	if (stat & RX_DMA_CTL_STAT_RBRLOGPAGE)
		pr_cont("RBRLOGPAGE ");
	if (stat & RX_DMA_CTL_STAT_CFIGLOGPAGE)
		pr_cont("CFIGLOGPAGE ");
	if (stat & RX_DMA_CTL_STAT_DC_FIFO_ERR)
		pr_cont("DC_FIDO ");

	pr_cont(")\n");
}

static int niu_rx_error(struct niu *np, struct rx_ring_info *rp)
{
	u64 stat = nr64(RX_DMA_CTL_STAT(rp->rx_channel));
	int err = 0;


	if (stat & (RX_DMA_CTL_STAT_CHAN_FATAL |
		    RX_DMA_CTL_STAT_PORT_FATAL))
		err = -EINVAL;

	if (err) {
		netdev_err(np->dev, "RX channel %u error, stat[%llx]\n",
			   rp->rx_channel,
			   (unsigned long long) stat);

		niu_log_rxchan_errors(np, rp, stat);
	}

	nw64(RX_DMA_CTL_STAT(rp->rx_channel),
	     stat & RX_DMA_CTL_WRITE_CLEAR_ERRS);

	return err;
}

static void niu_log_txchan_errors(struct niu *np, struct tx_ring_info *rp,
				  u64 cs)
{
	netdev_err(np->dev, "TX channel %u errors ( ", rp->tx_channel);

	if (cs & TX_CS_MBOX_ERR)
		pr_cont("MBOX ");
	if (cs & TX_CS_PKT_SIZE_ERR)
		pr_cont("PKT_SIZE ");
	if (cs & TX_CS_TX_RING_OFLOW)
		pr_cont("TX_RING_OFLOW ");
	if (cs & TX_CS_PREF_BUF_PAR_ERR)
		pr_cont("PREF_BUF_PAR ");
	if (cs & TX_CS_NACK_PREF)
		pr_cont("NACK_PREF ");
	if (cs & TX_CS_NACK_PKT_RD)
		pr_cont("NACK_PKT_RD ");
	if (cs & TX_CS_CONF_PART_ERR)
		pr_cont("CONF_PART ");
	if (cs & TX_CS_PKT_PRT_ERR)
		pr_cont("PKT_PTR ");

	pr_cont(")\n");
}

static int niu_tx_error(struct niu *np, struct tx_ring_info *rp)
{
	u64 cs, logh, logl;

	cs = nr64(TX_CS(rp->tx_channel));
	logh = nr64(TX_RNG_ERR_LOGH(rp->tx_channel));
	logl = nr64(TX_RNG_ERR_LOGL(rp->tx_channel));

	netdev_err(np->dev, "TX channel %u error, cs[%llx] logh[%llx] logl[%llx]\n",
		   rp->tx_channel,
		   (unsigned long long)cs,
		   (unsigned long long)logh,
		   (unsigned long long)logl);

	niu_log_txchan_errors(np, rp, cs);

	return -ENODEV;
}

static int niu_mif_interrupt(struct niu *np)
{
	u64 mif_status = nr64(MIF_STATUS);
	int phy_mdint = 0;

	if (np->flags & NIU_FLAGS_XMAC) {
		u64 xrxmac_stat = nr64_mac(XRXMAC_STATUS);

		if (xrxmac_stat & XRXMAC_STATUS_PHY_MDINT)
			phy_mdint = 1;
	}

	netdev_err(np->dev, "MIF interrupt, stat[%llx] phy_mdint(%d)\n",
		   (unsigned long long)mif_status, phy_mdint);

	return -ENODEV;
}

static void niu_xmac_interrupt(struct niu *np)
{
	struct niu_xmac_stats *mp = &np->mac_stats.xmac;
	u64 val;

	val = nr64_mac(XTXMAC_STATUS);
	if (val & XTXMAC_STATUS_FRAME_CNT_EXP)
		mp->tx_frames += TXMAC_FRM_CNT_COUNT;
	if (val & XTXMAC_STATUS_BYTE_CNT_EXP)
		mp->tx_bytes += TXMAC_BYTE_CNT_COUNT;
	if (val & XTXMAC_STATUS_TXFIFO_XFR_ERR)
		mp->tx_fifo_errors++;
	if (val & XTXMAC_STATUS_TXMAC_OFLOW)
		mp->tx_overflow_errors++;
	if (val & XTXMAC_STATUS_MAX_PSIZE_ERR)
		mp->tx_max_pkt_size_errors++;
	if (val & XTXMAC_STATUS_TXMAC_UFLOW)
		mp->tx_underflow_errors++;

	val = nr64_mac(XRXMAC_STATUS);
	if (val & XRXMAC_STATUS_LCL_FLT_STATUS)
		mp->rx_local_faults++;
	if (val & XRXMAC_STATUS_RFLT_DET)
		mp->rx_remote_faults++;
	if (val & XRXMAC_STATUS_LFLT_CNT_EXP)
		mp->rx_link_faults += LINK_FAULT_CNT_COUNT;
	if (val & XRXMAC_STATUS_ALIGNERR_CNT_EXP)
		mp->rx_align_errors += RXMAC_ALIGN_ERR_CNT_COUNT;
	if (val & XRXMAC_STATUS_RXFRAG_CNT_EXP)
		mp->rx_frags += RXMAC_FRAG_CNT_COUNT;
	if (val & XRXMAC_STATUS_RXMULTF_CNT_EXP)
		mp->rx_mcasts += RXMAC_MC_FRM_CNT_COUNT;
	if (val & XRXMAC_STATUS_RXBCAST_CNT_EXP)
		mp->rx_bcasts += RXMAC_BC_FRM_CNT_COUNT;
	if (val & XRXMAC_STATUS_RXBCAST_CNT_EXP)
		mp->rx_bcasts += RXMAC_BC_FRM_CNT_COUNT;
	if (val & XRXMAC_STATUS_RXHIST1_CNT_EXP)
		mp->rx_hist_cnt1 += RXMAC_HIST_CNT1_COUNT;
	if (val & XRXMAC_STATUS_RXHIST2_CNT_EXP)
		mp->rx_hist_cnt2 += RXMAC_HIST_CNT2_COUNT;
	if (val & XRXMAC_STATUS_RXHIST3_CNT_EXP)
		mp->rx_hist_cnt3 += RXMAC_HIST_CNT3_COUNT;
	if (val & XRXMAC_STATUS_RXHIST4_CNT_EXP)
		mp->rx_hist_cnt4 += RXMAC_HIST_CNT4_COUNT;
	if (val & XRXMAC_STATUS_RXHIST5_CNT_EXP)
		mp->rx_hist_cnt5 += RXMAC_HIST_CNT5_COUNT;
	if (val & XRXMAC_STATUS_RXHIST6_CNT_EXP)
		mp->rx_hist_cnt6 += RXMAC_HIST_CNT6_COUNT;
	if (val & XRXMAC_STATUS_RXHIST7_CNT_EXP)
		mp->rx_hist_cnt7 += RXMAC_HIST_CNT7_COUNT;
	if (val & XRXMAC_STATUS_RXOCTET_CNT_EXP)
		mp->rx_octets += RXMAC_BT_CNT_COUNT;
	if (val & XRXMAC_STATUS_CVIOLERR_CNT_EXP)
		mp->rx_code_violations += RXMAC_CD_VIO_CNT_COUNT;
	if (val & XRXMAC_STATUS_LENERR_CNT_EXP)
		mp->rx_len_errors += RXMAC_MPSZER_CNT_COUNT;
	if (val & XRXMAC_STATUS_CRCERR_CNT_EXP)
		mp->rx_crc_errors += RXMAC_CRC_ER_CNT_COUNT;
	if (val & XRXMAC_STATUS_RXUFLOW)
		mp->rx_underflows++;
	if (val & XRXMAC_STATUS_RXOFLOW)
		mp->rx_overflows++;

	val = nr64_mac(XMAC_FC_STAT);
	if (val & XMAC_FC_STAT_TX_MAC_NPAUSE)
		mp->pause_off_state++;
	if (val & XMAC_FC_STAT_TX_MAC_PAUSE)
		mp->pause_on_state++;
	if (val & XMAC_FC_STAT_RX_MAC_RPAUSE)
		mp->pause_received++;
}

static void niu_bmac_interrupt(struct niu *np)
{
	struct niu_bmac_stats *mp = &np->mac_stats.bmac;
	u64 val;

	val = nr64_mac(BTXMAC_STATUS);
	if (val & BTXMAC_STATUS_UNDERRUN)
		mp->tx_underflow_errors++;
	if (val & BTXMAC_STATUS_MAX_PKT_ERR)
		mp->tx_max_pkt_size_errors++;
	if (val & BTXMAC_STATUS_BYTE_CNT_EXP)
		mp->tx_bytes += BTXMAC_BYTE_CNT_COUNT;
	if (val & BTXMAC_STATUS_FRAME_CNT_EXP)
		mp->tx_frames += BTXMAC_FRM_CNT_COUNT;

	val = nr64_mac(BRXMAC_STATUS);
	if (val & BRXMAC_STATUS_OVERFLOW)
		mp->rx_overflows++;
	if (val & BRXMAC_STATUS_FRAME_CNT_EXP)
		mp->rx_frames += BRXMAC_FRAME_CNT_COUNT;
	if (val & BRXMAC_STATUS_ALIGN_ERR_EXP)
		mp->rx_align_errors += BRXMAC_ALIGN_ERR_CNT_COUNT;
	if (val & BRXMAC_STATUS_CRC_ERR_EXP)
		mp->rx_crc_errors += BRXMAC_ALIGN_ERR_CNT_COUNT;
	if (val & BRXMAC_STATUS_LEN_ERR_EXP)
		mp->rx_len_errors += BRXMAC_CODE_VIOL_ERR_CNT_COUNT;

	val = nr64_mac(BMAC_CTRL_STATUS);
	if (val & BMAC_CTRL_STATUS_NOPAUSE)
		mp->pause_off_state++;
	if (val & BMAC_CTRL_STATUS_PAUSE)
		mp->pause_on_state++;
	if (val & BMAC_CTRL_STATUS_PAUSE_RECV)
		mp->pause_received++;
}

static int niu_mac_interrupt(struct niu *np)
{
	if (np->flags & NIU_FLAGS_XMAC)
		niu_xmac_interrupt(np);
	else
		niu_bmac_interrupt(np);

	return 0;
}

static void niu_log_device_error(struct niu *np, u64 stat)
{
	netdev_err(np->dev, "Core device errors ( ");

	if (stat & SYS_ERR_MASK_META2)
		pr_cont("META2 ");
	if (stat & SYS_ERR_MASK_META1)
		pr_cont("META1 ");
	if (stat & SYS_ERR_MASK_PEU)
		pr_cont("PEU ");
	if (stat & SYS_ERR_MASK_TXC)
		pr_cont("TXC ");
	if (stat & SYS_ERR_MASK_RDMC)
		pr_cont("RDMC ");
	if (stat & SYS_ERR_MASK_TDMC)
		pr_cont("TDMC ");
	if (stat & SYS_ERR_MASK_ZCP)
		pr_cont("ZCP ");
	if (stat & SYS_ERR_MASK_FFLP)
		pr_cont("FFLP ");
	if (stat & SYS_ERR_MASK_IPP)
		pr_cont("IPP ");
	if (stat & SYS_ERR_MASK_MAC)
		pr_cont("MAC ");
	if (stat & SYS_ERR_MASK_SMX)
		pr_cont("SMX ");

	pr_cont(")\n");
}

static int niu_device_error(struct niu *np)
{
	u64 stat = nr64(SYS_ERR_STAT);

	netdev_err(np->dev, "Core device error, stat[%llx]\n",
		   (unsigned long long)stat);

	niu_log_device_error(np, stat);

	return -ENODEV;
}

static int niu_slowpath_interrupt(struct niu *np, struct niu_ldg *lp,
			      u64 v0, u64 v1, u64 v2)
{

	int i, err = 0;

	lp->v0 = v0;
	lp->v1 = v1;
	lp->v2 = v2;

	if (v1 & 0x00000000ffffffffULL) {
		u32 rx_vec = (v1 & 0xffffffff);

		for (i = 0; i < np->num_rx_rings; i++) {
			struct rx_ring_info *rp = &np->rx_rings[i];

			if (rx_vec & (1 << rp->rx_channel)) {
				int r = niu_rx_error(np, rp);
				if (r) {
					err = r;
				} else {
					if (!v0)
						nw64(RX_DMA_CTL_STAT(rp->rx_channel),
						     RX_DMA_CTL_STAT_MEX);
				}
			}
		}
	}
	if (v1 & 0x7fffffff00000000ULL) {
		u32 tx_vec = (v1 >> 32) & 0x7fffffff;

		for (i = 0; i < np->num_tx_rings; i++) {
			struct tx_ring_info *rp = &np->tx_rings[i];

			if (tx_vec & (1 << rp->tx_channel)) {
				int r = niu_tx_error(np, rp);
				if (r)
					err = r;
			}
		}
	}
	if ((v0 | v1) & 0x8000000000000000ULL) {
		int r = niu_mif_interrupt(np);
		if (r)
			err = r;
	}
	if (v2) {
		if (v2 & 0x01ef) {
			int r = niu_mac_interrupt(np);
			if (r)
				err = r;
		}
		if (v2 & 0x0210) {
			int r = niu_device_error(np);
			if (r)
				err = r;
		}
	}

	if (err)
		niu_enable_interrupts(np, 0);

	return err;
}

static void niu_rxchan_intr(struct niu *np, struct rx_ring_info *rp,
			    int ldn)
{
	struct rxdma_mailbox *mbox = rp->mbox;
	u64 stat_write, stat = le64_to_cpup(&mbox->rx_dma_ctl_stat);

	stat_write = (RX_DMA_CTL_STAT_RCRTHRES |
		      RX_DMA_CTL_STAT_RCRTO);
	nw64(RX_DMA_CTL_STAT(rp->rx_channel), stat_write);

	netif_printk(np, intr, KERN_DEBUG, np->dev,
		     "%s() stat[%llx]\n", __func__, (unsigned long long)stat);
}

static void niu_txchan_intr(struct niu *np, struct tx_ring_info *rp,
			    int ldn)
{
	rp->tx_cs = nr64(TX_CS(rp->tx_channel));

	netif_printk(np, intr, KERN_DEBUG, np->dev,
		     "%s() cs[%llx]\n", __func__, (unsigned long long)rp->tx_cs);
}

static void __niu_fastpath_interrupt(struct niu *np, int ldg, u64 v0)
{
	struct niu_parent *parent = np->parent;
	u32 rx_vec, tx_vec;
	int i;

	tx_vec = (v0 >> 32);
	rx_vec = (v0 & 0xffffffff);

	for (i = 0; i < np->num_rx_rings; i++) {
		struct rx_ring_info *rp = &np->rx_rings[i];
		int ldn = LDN_RXDMA(rp->rx_channel);

		if (parent->ldg_map[ldn] != ldg)
			continue;

		nw64(LD_IM0(ldn), LD_IM0_MASK);
		if (rx_vec & (1 << rp->rx_channel))
			niu_rxchan_intr(np, rp, ldn);
	}

	for (i = 0; i < np->num_tx_rings; i++) {
		struct tx_ring_info *rp = &np->tx_rings[i];
		int ldn = LDN_TXDMA(rp->tx_channel);

		if (parent->ldg_map[ldn] != ldg)
			continue;

		nw64(LD_IM0(ldn), LD_IM0_MASK);
		if (tx_vec & (1 << rp->tx_channel))
			niu_txchan_intr(np, rp, ldn);
	}
}

static void niu_schedule_napi(struct niu *np, struct niu_ldg *lp,
			      u64 v0, u64 v1, u64 v2)
{
	if (likely(napi_schedule_prep(&lp->napi))) {
		lp->v0 = v0;
		lp->v1 = v1;
		lp->v2 = v2;
		__niu_fastpath_interrupt(np, lp->ldg_num, v0);
		__napi_schedule(&lp->napi);
	}
}

static irqreturn_t niu_interrupt(int irq, void *dev_id)
{
	struct niu_ldg *lp = dev_id;
	struct niu *np = lp->np;
	int ldg = lp->ldg_num;
	unsigned long flags;
	u64 v0, v1, v2;

	if (netif_msg_intr(np))
		printk(KERN_DEBUG KBUILD_MODNAME ": " "%s() ldg[%p](%d)",
		       __func__, lp, ldg);

	spin_lock_irqsave(&np->lock, flags);

	v0 = nr64(LDSV0(ldg));
	v1 = nr64(LDSV1(ldg));
	v2 = nr64(LDSV2(ldg));

	if (netif_msg_intr(np))
		pr_cont(" v0[%llx] v1[%llx] v2[%llx]\n",
		       (unsigned long long) v0,
		       (unsigned long long) v1,
		       (unsigned long long) v2);

	if (unlikely(!v0 && !v1 && !v2)) {
		spin_unlock_irqrestore(&np->lock, flags);
		return IRQ_NONE;
	}

	if (unlikely((v0 & ((u64)1 << LDN_MIF)) || v1 || v2)) {
		int err = niu_slowpath_interrupt(np, lp, v0, v1, v2);
		if (err)
			goto out;
	}
	if (likely(v0 & ~((u64)1 << LDN_MIF)))
		niu_schedule_napi(np, lp, v0, v1, v2);
	else
		niu_ldg_rearm(np, lp, 1);
out:
	spin_unlock_irqrestore(&np->lock, flags);

	return IRQ_HANDLED;
}

static void niu_free_rx_ring_info(struct niu *np, struct rx_ring_info *rp)
{
	if (rp->mbox) {
		np->ops->free_coherent(np->device,
				       sizeof(struct rxdma_mailbox),
				       rp->mbox, rp->mbox_dma);
		rp->mbox = NULL;
	}
	if (rp->rcr) {
		np->ops->free_coherent(np->device,
				       MAX_RCR_RING_SIZE * sizeof(__le64),
				       rp->rcr, rp->rcr_dma);
		rp->rcr = NULL;
		rp->rcr_table_size = 0;
		rp->rcr_index = 0;
	}
	if (rp->rbr) {
		niu_rbr_free(np, rp);

		np->ops->free_coherent(np->device,
				       MAX_RBR_RING_SIZE * sizeof(__le32),
				       rp->rbr, rp->rbr_dma);
		rp->rbr = NULL;
		rp->rbr_table_size = 0;
		rp->rbr_index = 0;
	}
	kfree(rp->rxhash);
	rp->rxhash = NULL;
}

static void niu_free_tx_ring_info(struct niu *np, struct tx_ring_info *rp)
{
	if (rp->mbox) {
		np->ops->free_coherent(np->device,
				       sizeof(struct txdma_mailbox),
				       rp->mbox, rp->mbox_dma);
		rp->mbox = NULL;
	}
	if (rp->descr) {
		int i;

		for (i = 0; i < MAX_TX_RING_SIZE; i++) {
			if (rp->tx_buffs[i].skb)
				(void) release_tx_packet(np, rp, i);
		}

		np->ops->free_coherent(np->device,
				       MAX_TX_RING_SIZE * sizeof(__le64),
				       rp->descr, rp->descr_dma);
		rp->descr = NULL;
		rp->pending = 0;
		rp->prod = 0;
		rp->cons = 0;
		rp->wrap_bit = 0;
	}
}

static void niu_free_channels(struct niu *np)
{
	int i;

	if (np->rx_rings) {
		for (i = 0; i < np->num_rx_rings; i++) {
			struct rx_ring_info *rp = &np->rx_rings[i];

			niu_free_rx_ring_info(np, rp);
		}
		kfree(np->rx_rings);
		np->rx_rings = NULL;
		np->num_rx_rings = 0;
	}

	if (np->tx_rings) {
		for (i = 0; i < np->num_tx_rings; i++) {
			struct tx_ring_info *rp = &np->tx_rings[i];

			niu_free_tx_ring_info(np, rp);
		}
		kfree(np->tx_rings);
		np->tx_rings = NULL;
		np->num_tx_rings = 0;
	}
}

static int niu_alloc_rx_ring_info(struct niu *np,
				  struct rx_ring_info *rp)
{
	BUILD_BUG_ON(sizeof(struct rxdma_mailbox) != 64);

	rp->rxhash = kzalloc(MAX_RBR_RING_SIZE * sizeof(struct page *),
			     GFP_KERNEL);
	if (!rp->rxhash)
		return -ENOMEM;

	rp->mbox = np->ops->alloc_coherent(np->device,
					   sizeof(struct rxdma_mailbox),
					   &rp->mbox_dma, GFP_KERNEL);
	if (!rp->mbox)
		return -ENOMEM;
	if ((unsigned long)rp->mbox & (64UL - 1)) {
		netdev_err(np->dev, "Coherent alloc gives misaligned RXDMA mailbox %p\n",
			   rp->mbox);
		return -EINVAL;
	}

	rp->rcr = np->ops->alloc_coherent(np->device,
					  MAX_RCR_RING_SIZE * sizeof(__le64),
					  &rp->rcr_dma, GFP_KERNEL);
	if (!rp->rcr)
		return -ENOMEM;
	if ((unsigned long)rp->rcr & (64UL - 1)) {
		netdev_err(np->dev, "Coherent alloc gives misaligned RXDMA RCR table %p\n",
			   rp->rcr);
		return -EINVAL;
	}
	rp->rcr_table_size = MAX_RCR_RING_SIZE;
	rp->rcr_index = 0;

	rp->rbr = np->ops->alloc_coherent(np->device,
					  MAX_RBR_RING_SIZE * sizeof(__le32),
					  &rp->rbr_dma, GFP_KERNEL);
	if (!rp->rbr)
		return -ENOMEM;
	if ((unsigned long)rp->rbr & (64UL - 1)) {
		netdev_err(np->dev, "Coherent alloc gives misaligned RXDMA RBR table %p\n",
			   rp->rbr);
		return -EINVAL;
	}
	rp->rbr_table_size = MAX_RBR_RING_SIZE;
	rp->rbr_index = 0;
	rp->rbr_pending = 0;

	return 0;
}

static void niu_set_max_burst(struct niu *np, struct tx_ring_info *rp)
{
	int mtu = np->dev->mtu;

	/* These values are recommended by the HW designers for fair
	 * utilization of DRR amongst the rings.
	 */
	rp->max_burst = mtu + 32;
	if (rp->max_burst > 4096)
		rp->max_burst = 4096;
}

static int niu_alloc_tx_ring_info(struct niu *np,
				  struct tx_ring_info *rp)
{
	BUILD_BUG_ON(sizeof(struct txdma_mailbox) != 64);

	rp->mbox = np->ops->alloc_coherent(np->device,
					   sizeof(struct txdma_mailbox),
					   &rp->mbox_dma, GFP_KERNEL);
	if (!rp->mbox)
		return -ENOMEM;
	if ((unsigned long)rp->mbox & (64UL - 1)) {
		netdev_err(np->dev, "Coherent alloc gives misaligned TXDMA mailbox %p\n",
			   rp->mbox);
		return -EINVAL;
	}

	rp->descr = np->ops->alloc_coherent(np->device,
					    MAX_TX_RING_SIZE * sizeof(__le64),
					    &rp->descr_dma, GFP_KERNEL);
	if (!rp->descr)
		return -ENOMEM;
	if ((unsigned long)rp->descr & (64UL - 1)) {
		netdev_err(np->dev, "Coherent alloc gives misaligned TXDMA descr table %p\n",
			   rp->descr);
		return -EINVAL;
	}

	rp->pending = MAX_TX_RING_SIZE;
	rp->prod = 0;
	rp->cons = 0;
	rp->wrap_bit = 0;

	/* XXX make these configurable... XXX */
	rp->mark_freq = rp->pending / 4;

	niu_set_max_burst(np, rp);

	return 0;
}

static void niu_size_rbr(struct niu *np, struct rx_ring_info *rp)
{
	u16 bss;

	bss = min(PAGE_SHIFT, 15);

	rp->rbr_block_size = 1 << bss;
	rp->rbr_blocks_per_page = 1 << (PAGE_SHIFT-bss);

	rp->rbr_sizes[0] = 256;
	rp->rbr_sizes[1] = 1024;
	if (np->dev->mtu > ETH_DATA_LEN) {
		switch (PAGE_SIZE) {
		case 4 * 1024:
			rp->rbr_sizes[2] = 4096;
			break;

		default:
			rp->rbr_sizes[2] = 8192;
			break;
		}
	} else {
		rp->rbr_sizes[2] = 2048;
	}
	rp->rbr_sizes[3] = rp->rbr_block_size;
}

static int niu_alloc_channels(struct niu *np)
{
	struct niu_parent *parent = np->parent;
	int first_rx_channel, first_tx_channel;
	int i, port, err;

	port = np->port;
	first_rx_channel = first_tx_channel = 0;
	for (i = 0; i < port; i++) {
		first_rx_channel += parent->rxchan_per_port[i];
		first_tx_channel += parent->txchan_per_port[i];
	}

	np->num_rx_rings = parent->rxchan_per_port[port];
	np->num_tx_rings = parent->txchan_per_port[port];

	np->dev->real_num_tx_queues = np->num_tx_rings;

	np->rx_rings = kzalloc(np->num_rx_rings * sizeof(struct rx_ring_info),
			       GFP_KERNEL);
	err = -ENOMEM;
	if (!np->rx_rings)
		goto out_err;

	for (i = 0; i < np->num_rx_rings; i++) {
		struct rx_ring_info *rp = &np->rx_rings[i];

		rp->np = np;
		rp->rx_channel = first_rx_channel + i;

		err = niu_alloc_rx_ring_info(np, rp);
		if (err)
			goto out_err;

		niu_size_rbr(np, rp);

		/* XXX better defaults, configurable, etc... XXX */
		rp->nonsyn_window = 64;
		rp->nonsyn_threshold = rp->rcr_table_size - 64;
		rp->syn_window = 64;
		rp->syn_threshold = rp->rcr_table_size - 64;
		rp->rcr_pkt_threshold = 16;
		rp->rcr_timeout = 8;
		rp->rbr_kick_thresh = RBR_REFILL_MIN;
		if (rp->rbr_kick_thresh < rp->rbr_blocks_per_page)
			rp->rbr_kick_thresh = rp->rbr_blocks_per_page;

		err = niu_rbr_fill(np, rp, GFP_KERNEL);
		if (err)
			return err;
	}

	np->tx_rings = kzalloc(np->num_tx_rings * sizeof(struct tx_ring_info),
			       GFP_KERNEL);
	err = -ENOMEM;
	if (!np->tx_rings)
		goto out_err;

	for (i = 0; i < np->num_tx_rings; i++) {
		struct tx_ring_info *rp = &np->tx_rings[i];

		rp->np = np;
		rp->tx_channel = first_tx_channel + i;

		err = niu_alloc_tx_ring_info(np, rp);
		if (err)
			goto out_err;
	}

	return 0;

out_err:
	niu_free_channels(np);
	return err;
}

static int niu_tx_cs_sng_poll(struct niu *np, int channel)
{
	int limit = 1000;

	while (--limit > 0) {
		u64 val = nr64(TX_CS(channel));
		if (val & TX_CS_SNG_STATE)
			return 0;
	}
	return -ENODEV;
}

static int niu_tx_channel_stop(struct niu *np, int channel)
{
	u64 val = nr64(TX_CS(channel));

	val |= TX_CS_STOP_N_GO;
	nw64(TX_CS(channel), val);

	return niu_tx_cs_sng_poll(np, channel);
}

static int niu_tx_cs_reset_poll(struct niu *np, int channel)
{
	int limit = 1000;

	while (--limit > 0) {
		u64 val = nr64(TX_CS(channel));
		if (!(val & TX_CS_RST))
			return 0;
	}
	return -ENODEV;
}

static int niu_tx_channel_reset(struct niu *np, int channel)
{
	u64 val = nr64(TX_CS(channel));
	int err;

	val |= TX_CS_RST;
	nw64(TX_CS(channel), val);

	err = niu_tx_cs_reset_poll(np, channel);
	if (!err)
		nw64(TX_RING_KICK(channel), 0);

	return err;
}

static int niu_tx_channel_lpage_init(struct niu *np, int channel)
{
	u64 val;

	nw64(TX_LOG_MASK1(channel), 0);
	nw64(TX_LOG_VAL1(channel), 0);
	nw64(TX_LOG_MASK2(channel), 0);
	nw64(TX_LOG_VAL2(channel), 0);
	nw64(TX_LOG_PAGE_RELO1(channel), 0);
	nw64(TX_LOG_PAGE_RELO2(channel), 0);
	nw64(TX_LOG_PAGE_HDL(channel), 0);

	val  = (u64)np->port << TX_LOG_PAGE_VLD_FUNC_SHIFT;
	val |= (TX_LOG_PAGE_VLD_PAGE0 | TX_LOG_PAGE_VLD_PAGE1);
	nw64(TX_LOG_PAGE_VLD(channel), val);

	/* XXX TXDMA 32bit mode? XXX */

	return 0;
}

static void niu_txc_enable_port(struct niu *np, int on)
{
	unsigned long flags;
	u64 val, mask;

	niu_lock_parent(np, flags);
	val = nr64(TXC_CONTROL);
	mask = (u64)1 << np->port;
	if (on) {
		val |= TXC_CONTROL_ENABLE | mask;
	} else {
		val &= ~mask;
		if ((val & ~TXC_CONTROL_ENABLE) == 0)
			val &= ~TXC_CONTROL_ENABLE;
	}
	nw64(TXC_CONTROL, val);
	niu_unlock_parent(np, flags);
}

static void niu_txc_set_imask(struct niu *np, u64 imask)
{
	unsigned long flags;
	u64 val;

	niu_lock_parent(np, flags);
	val = nr64(TXC_INT_MASK);
	val &= ~TXC_INT_MASK_VAL(np->port);
	val |= (imask << TXC_INT_MASK_VAL_SHIFT(np->port));
	niu_unlock_parent(np, flags);
}

static void niu_txc_port_dma_enable(struct niu *np, int on)
{
	u64 val = 0;

	if (on) {
		int i;

		for (i = 0; i < np->num_tx_rings; i++)
			val |= (1 << np->tx_rings[i].tx_channel);
	}
	nw64(TXC_PORT_DMA(np->port), val);
}

static int niu_init_one_tx_channel(struct niu *np, struct tx_ring_info *rp)
{
	int err, channel = rp->tx_channel;
	u64 val, ring_len;

	err = niu_tx_channel_stop(np, channel);
	if (err)
		return err;

	err = niu_tx_channel_reset(np, channel);
	if (err)
		return err;

	err = niu_tx_channel_lpage_init(np, channel);
	if (err)
		return err;

	nw64(TXC_DMA_MAX(channel), rp->max_burst);
	nw64(TX_ENT_MSK(channel), 0);

	if (rp->descr_dma & ~(TX_RNG_CFIG_STADDR_BASE |
			      TX_RNG_CFIG_STADDR)) {
		netdev_err(np->dev, "TX ring channel %d DMA addr (%llx) is not aligned\n",
			   channel, (unsigned long long)rp->descr_dma);
		return -EINVAL;
	}

	/* The length field in TX_RNG_CFIG is measured in 64-byte
	 * blocks.  rp->pending is the number of TX descriptors in
	 * our ring, 8 bytes each, thus we divide by 8 bytes more
	 * to get the proper value the chip wants.
	 */
	ring_len = (rp->pending / 8);

	val = ((ring_len << TX_RNG_CFIG_LEN_SHIFT) |
	       rp->descr_dma);
	nw64(TX_RNG_CFIG(channel), val);

	if (((rp->mbox_dma >> 32) & ~TXDMA_MBH_MBADDR) ||
	    ((u32)rp->mbox_dma & ~TXDMA_MBL_MBADDR)) {
		netdev_err(np->dev, "TX ring channel %d MBOX addr (%llx) has invalid bits\n",
			    channel, (unsigned long long)rp->mbox_dma);
		return -EINVAL;
	}
	nw64(TXDMA_MBH(channel), rp->mbox_dma >> 32);
	nw64(TXDMA_MBL(channel), rp->mbox_dma & TXDMA_MBL_MBADDR);

	nw64(TX_CS(channel), 0);

	rp->last_pkt_cnt = 0;

	return 0;
}

static void niu_init_rdc_groups(struct niu *np)
{
	struct niu_rdc_tables *tp = &np->parent->rdc_group_cfg[np->port];
	int i, first_table_num = tp->first_table_num;

	for (i = 0; i < tp->num_tables; i++) {
		struct rdc_table *tbl = &tp->tables[i];
		int this_table = first_table_num + i;
		int slot;

		for (slot = 0; slot < NIU_RDC_TABLE_SLOTS; slot++)
			nw64(RDC_TBL(this_table, slot),
			     tbl->rxdma_channel[slot]);
	}

	nw64(DEF_RDC(np->port), np->parent->rdc_default[np->port]);
}

static void niu_init_drr_weight(struct niu *np)
{
	int type = phy_decode(np->parent->port_phy, np->port);
	u64 val;

	switch (type) {
	case PORT_TYPE_10G:
		val = PT_DRR_WEIGHT_DEFAULT_10G;
		break;

	case PORT_TYPE_1G:
	default:
		val = PT_DRR_WEIGHT_DEFAULT_1G;
		break;
	}
	nw64(PT_DRR_WT(np->port), val);
}

static int niu_init_hostinfo(struct niu *np)
{
	struct niu_parent *parent = np->parent;
	struct niu_rdc_tables *tp = &parent->rdc_group_cfg[np->port];
	int i, err, num_alt = niu_num_alt_addr(np);
	int first_rdc_table = tp->first_table_num;

	err = niu_set_primary_mac_rdc_table(np, first_rdc_table, 1);
	if (err)
		return err;

	err = niu_set_multicast_mac_rdc_table(np, first_rdc_table, 1);
	if (err)
		return err;

	for (i = 0; i < num_alt; i++) {
		err = niu_set_alt_mac_rdc_table(np, i, first_rdc_table, 1);
		if (err)
			return err;
	}

	return 0;
}

static int niu_rx_channel_reset(struct niu *np, int channel)
{
	return niu_set_and_wait_clear(np, RXDMA_CFIG1(channel),
				      RXDMA_CFIG1_RST, 1000, 10,
				      "RXDMA_CFIG1");
}

static int niu_rx_channel_lpage_init(struct niu *np, int channel)
{
	u64 val;

	nw64(RX_LOG_MASK1(channel), 0);
	nw64(RX_LOG_VAL1(channel), 0);
	nw64(RX_LOG_MASK2(channel), 0);
	nw64(RX_LOG_VAL2(channel), 0);
	nw64(RX_LOG_PAGE_RELO1(channel), 0);
	nw64(RX_LOG_PAGE_RELO2(channel), 0);
	nw64(RX_LOG_PAGE_HDL(channel), 0);

	val  = (u64)np->port << RX_LOG_PAGE_VLD_FUNC_SHIFT;
	val |= (RX_LOG_PAGE_VLD_PAGE0 | RX_LOG_PAGE_VLD_PAGE1);
	nw64(RX_LOG_PAGE_VLD(channel), val);

	return 0;
}

static void niu_rx_channel_wred_init(struct niu *np, struct rx_ring_info *rp)
{
	u64 val;

	val = (((u64)rp->nonsyn_window << RDC_RED_PARA_WIN_SHIFT) |
	       ((u64)rp->nonsyn_threshold << RDC_RED_PARA_THRE_SHIFT) |
	       ((u64)rp->syn_window << RDC_RED_PARA_WIN_SYN_SHIFT) |
	       ((u64)rp->syn_threshold << RDC_RED_PARA_THRE_SYN_SHIFT));
	nw64(RDC_RED_PARA(rp->rx_channel), val);
}

static int niu_compute_rbr_cfig_b(struct rx_ring_info *rp, u64 *ret)
{
	u64 val = 0;

	*ret = 0;
	switch (rp->rbr_block_size) {
	case 4 * 1024:
		val |= (RBR_BLKSIZE_4K << RBR_CFIG_B_BLKSIZE_SHIFT);
		break;
	case 8 * 1024:
		val |= (RBR_BLKSIZE_8K << RBR_CFIG_B_BLKSIZE_SHIFT);
		break;
	case 16 * 1024:
		val |= (RBR_BLKSIZE_16K << RBR_CFIG_B_BLKSIZE_SHIFT);
		break;
	case 32 * 1024:
		val |= (RBR_BLKSIZE_32K << RBR_CFIG_B_BLKSIZE_SHIFT);
		break;
	default:
		return -EINVAL;
	}
	val |= RBR_CFIG_B_VLD2;
	switch (rp->rbr_sizes[2]) {
	case 2 * 1024:
		val |= (RBR_BUFSZ2_2K << RBR_CFIG_B_BUFSZ2_SHIFT);
		break;
	case 4 * 1024:
		val |= (RBR_BUFSZ2_4K << RBR_CFIG_B_BUFSZ2_SHIFT);
		break;
	case 8 * 1024:
		val |= (RBR_BUFSZ2_8K << RBR_CFIG_B_BUFSZ2_SHIFT);
		break;
	case 16 * 1024:
		val |= (RBR_BUFSZ2_16K << RBR_CFIG_B_BUFSZ2_SHIFT);
		break;

	default:
		return -EINVAL;
	}
	val |= RBR_CFIG_B_VLD1;
	switch (rp->rbr_sizes[1]) {
	case 1 * 1024:
		val |= (RBR_BUFSZ1_1K << RBR_CFIG_B_BUFSZ1_SHIFT);
		break;
	case 2 * 1024:
		val |= (RBR_BUFSZ1_2K << RBR_CFIG_B_BUFSZ1_SHIFT);
		break;
	case 4 * 1024:
		val |= (RBR_BUFSZ1_4K << RBR_CFIG_B_BUFSZ1_SHIFT);
		break;
	case 8 * 1024:
		val |= (RBR_BUFSZ1_8K << RBR_CFIG_B_BUFSZ1_SHIFT);
		break;

	default:
		return -EINVAL;
	}
	val |= RBR_CFIG_B_VLD0;
	switch (rp->rbr_sizes[0]) {
	case 256:
		val |= (RBR_BUFSZ0_256 << RBR_CFIG_B_BUFSZ0_SHIFT);
		break;
	case 512:
		val |= (RBR_BUFSZ0_512 << RBR_CFIG_B_BUFSZ0_SHIFT);
		break;
	case 1 * 1024:
		val |= (RBR_BUFSZ0_1K << RBR_CFIG_B_BUFSZ0_SHIFT);
		break;
	case 2 * 1024:
		val |= (RBR_BUFSZ0_2K << RBR_CFIG_B_BUFSZ0_SHIFT);
		break;

	default:
		return -EINVAL;
	}

	*ret = val;
	return 0;
}

static int niu_enable_rx_channel(struct niu *np, int channel, int on)
{
	u64 val = nr64(RXDMA_CFIG1(channel));
	int limit;

	if (on)
		val |= RXDMA_CFIG1_EN;
	else
		val &= ~RXDMA_CFIG1_EN;
	nw64(RXDMA_CFIG1(channel), val);

	limit = 1000;
	while (--limit > 0) {
		if (nr64(RXDMA_CFIG1(channel)) & RXDMA_CFIG1_QST)
			break;
		udelay(10);
	}
	if (limit <= 0)
		return -ENODEV;
	return 0;
}

static int niu_init_one_rx_channel(struct niu *np, struct rx_ring_info *rp)
{
	int err, channel = rp->rx_channel;
	u64 val;

	err = niu_rx_channel_reset(np, channel);
	if (err)
		return err;

	err = niu_rx_channel_lpage_init(np, channel);
	if (err)
		return err;

	niu_rx_channel_wred_init(np, rp);

	nw64(RX_DMA_ENT_MSK(channel), RX_DMA_ENT_MSK_RBR_EMPTY);
	nw64(RX_DMA_CTL_STAT(channel),
	     (RX_DMA_CTL_STAT_MEX |
	      RX_DMA_CTL_STAT_RCRTHRES |
	      RX_DMA_CTL_STAT_RCRTO |
	      RX_DMA_CTL_STAT_RBR_EMPTY));
	nw64(RXDMA_CFIG1(channel), rp->mbox_dma >> 32);
	nw64(RXDMA_CFIG2(channel),
	     ((rp->mbox_dma & RXDMA_CFIG2_MBADDR_L) |
	      RXDMA_CFIG2_FULL_HDR));
	nw64(RBR_CFIG_A(channel),
	     ((u64)rp->rbr_table_size << RBR_CFIG_A_LEN_SHIFT) |
	     (rp->rbr_dma & (RBR_CFIG_A_STADDR_BASE | RBR_CFIG_A_STADDR)));
	err = niu_compute_rbr_cfig_b(rp, &val);
	if (err)
		return err;
	nw64(RBR_CFIG_B(channel), val);
	nw64(RCRCFIG_A(channel),
	     ((u64)rp->rcr_table_size << RCRCFIG_A_LEN_SHIFT) |
	     (rp->rcr_dma & (RCRCFIG_A_STADDR_BASE | RCRCFIG_A_STADDR)));
	nw64(RCRCFIG_B(channel),
	     ((u64)rp->rcr_pkt_threshold << RCRCFIG_B_PTHRES_SHIFT) |
	     RCRCFIG_B_ENTOUT |
	     ((u64)rp->rcr_timeout << RCRCFIG_B_TIMEOUT_SHIFT));

	err = niu_enable_rx_channel(np, channel, 1);
	if (err)
		return err;

	nw64(RBR_KICK(channel), rp->rbr_index);

	val = nr64(RX_DMA_CTL_STAT(channel));
	val |= RX_DMA_CTL_STAT_RBR_EMPTY;
	nw64(RX_DMA_CTL_STAT(channel), val);

	return 0;
}

static int niu_init_rx_channels(struct niu *np)
{
	unsigned long flags;
	u64 seed = jiffies_64;
	int err, i;

	niu_lock_parent(np, flags);
	nw64(RX_DMA_CK_DIV, np->parent->rxdma_clock_divider);
	nw64(RED_RAN_INIT, RED_RAN_INIT_OPMODE | (seed & RED_RAN_INIT_VAL));
	niu_unlock_parent(np, flags);

	/* XXX RXDMA 32bit mode? XXX */

	niu_init_rdc_groups(np);
	niu_init_drr_weight(np);

	err = niu_init_hostinfo(np);
	if (err)
		return err;

	for (i = 0; i < np->num_rx_rings; i++) {
		struct rx_ring_info *rp = &np->rx_rings[i];

		err = niu_init_one_rx_channel(np, rp);
		if (err)
			return err;
	}

	return 0;
}

static int niu_set_ip_frag_rule(struct niu *np)
{
	struct niu_parent *parent = np->parent;
	struct niu_classifier *cp = &np->clas;
	struct niu_tcam_entry *tp;
	int index, err;

	index = cp->tcam_top;
	tp = &parent->tcam[index];

	/* Note that the noport bit is the same in both ipv4 and
	 * ipv6 format TCAM entries.
	 */
	memset(tp, 0, sizeof(*tp));
	tp->key[1] = TCAM_V4KEY1_NOPORT;
	tp->key_mask[1] = TCAM_V4KEY1_NOPORT;
	tp->assoc_data = (TCAM_ASSOCDATA_TRES_USE_OFFSET |
			  ((u64)0 << TCAM_ASSOCDATA_OFFSET_SHIFT));
	err = tcam_write(np, index, tp->key, tp->key_mask);
	if (err)
		return err;
	err = tcam_assoc_write(np, index, tp->assoc_data);
	if (err)
		return err;
	tp->valid = 1;
	cp->tcam_valid_entries++;

	return 0;
}

static int niu_init_classifier_hw(struct niu *np)
{
	struct niu_parent *parent = np->parent;
	struct niu_classifier *cp = &np->clas;
	int i, err;

	nw64(H1POLY, cp->h1_init);
	nw64(H2POLY, cp->h2_init);

	err = niu_init_hostinfo(np);
	if (err)
		return err;

	for (i = 0; i < ENET_VLAN_TBL_NUM_ENTRIES; i++) {
		struct niu_vlan_rdc *vp = &cp->vlan_mappings[i];

		vlan_tbl_write(np, i, np->port,
			       vp->vlan_pref, vp->rdc_num);
	}

	for (i = 0; i < cp->num_alt_mac_mappings; i++) {
		struct niu_altmac_rdc *ap = &cp->alt_mac_mappings[i];

		err = niu_set_alt_mac_rdc_table(np, ap->alt_mac_num,
						ap->rdc_num, ap->mac_pref);
		if (err)
			return err;
	}

	for (i = CLASS_CODE_USER_PROG1; i <= CLASS_CODE_SCTP_IPV6; i++) {
		int index = i - CLASS_CODE_USER_PROG1;

		err = niu_set_tcam_key(np, i, parent->tcam_key[index]);
		if (err)
			return err;
		err = niu_set_flow_key(np, i, parent->flow_key[index]);
		if (err)
			return err;
	}

	err = niu_set_ip_frag_rule(np);
	if (err)
		return err;

	tcam_enable(np, 1);

	return 0;
}

static int niu_zcp_write(struct niu *np, int index, u64 *data)
{
	nw64(ZCP_RAM_DATA0, data[0]);
	nw64(ZCP_RAM_DATA1, data[1]);
	nw64(ZCP_RAM_DATA2, data[2]);
	nw64(ZCP_RAM_DATA3, data[3]);
	nw64(ZCP_RAM_DATA4, data[4]);
	nw64(ZCP_RAM_BE, ZCP_RAM_BE_VAL);
	nw64(ZCP_RAM_ACC,
	     (ZCP_RAM_ACC_WRITE |
	      (0 << ZCP_RAM_ACC_ZFCID_SHIFT) |
	      (ZCP_RAM_SEL_CFIFO(np->port) << ZCP_RAM_ACC_RAM_SEL_SHIFT)));

	return niu_wait_bits_clear(np, ZCP_RAM_ACC, ZCP_RAM_ACC_BUSY,
				   1000, 100);
}

static int niu_zcp_read(struct niu *np, int index, u64 *data)
{
	int err;

	err = niu_wait_bits_clear(np, ZCP_RAM_ACC, ZCP_RAM_ACC_BUSY,
				  1000, 100);
	if (err) {
		netdev_err(np->dev, "ZCP read busy won't clear, ZCP_RAM_ACC[%llx]\n",
			   (unsigned long long)nr64(ZCP_RAM_ACC));
		return err;
	}

	nw64(ZCP_RAM_ACC,
	     (ZCP_RAM_ACC_READ |
	      (0 << ZCP_RAM_ACC_ZFCID_SHIFT) |
	      (ZCP_RAM_SEL_CFIFO(np->port) << ZCP_RAM_ACC_RAM_SEL_SHIFT)));

	err = niu_wait_bits_clear(np, ZCP_RAM_ACC, ZCP_RAM_ACC_BUSY,
				  1000, 100);
	if (err) {
		netdev_err(np->dev, "ZCP read busy2 won't clear, ZCP_RAM_ACC[%llx]\n",
			   (unsigned long long)nr64(ZCP_RAM_ACC));
		return err;
	}

	data[0] = nr64(ZCP_RAM_DATA0);
	data[1] = nr64(ZCP_RAM_DATA1);
	data[2] = nr64(ZCP_RAM_DATA2);
	data[3] = nr64(ZCP_RAM_DATA3);
	data[4] = nr64(ZCP_RAM_DATA4);

	return 0;
}

static void niu_zcp_cfifo_reset(struct niu *np)
{
	u64 val = nr64(RESET_CFIFO);

	val |= RESET_CFIFO_RST(np->port);
	nw64(RESET_CFIFO, val);
	udelay(10);

	val &= ~RESET_CFIFO_RST(np->port);
	nw64(RESET_CFIFO, val);
}

static int niu_init_zcp(struct niu *np)
{
	u64 data[5], rbuf[5];
	int i, max, err;

	if (np->parent->plat_type != PLAT_TYPE_NIU) {
		if (np->port == 0 || np->port == 1)
			max = ATLAS_P0_P1_CFIFO_ENTRIES;
		else
			max = ATLAS_P2_P3_CFIFO_ENTRIES;
	} else
		max = NIU_CFIFO_ENTRIES;

	data[0] = 0;
	data[1] = 0;
	data[2] = 0;
	data[3] = 0;
	data[4] = 0;

	for (i = 0; i < max; i++) {
		err = niu_zcp_write(np, i, data);
		if (err)
			return err;
		err = niu_zcp_read(np, i, rbuf);
		if (err)
			return err;
	}

	niu_zcp_cfifo_reset(np);
	nw64(CFIFO_ECC(np->port), 0);
	nw64(ZCP_INT_STAT, ZCP_INT_STAT_ALL);
	(void) nr64(ZCP_INT_STAT);
	nw64(ZCP_INT_MASK, ZCP_INT_MASK_ALL);

	return 0;
}

static void niu_ipp_write(struct niu *np, int index, u64 *data)
{
	u64 val = nr64_ipp(IPP_CFIG);

	nw64_ipp(IPP_CFIG, val | IPP_CFIG_DFIFO_PIO_W);
	nw64_ipp(IPP_DFIFO_WR_PTR, index);
	nw64_ipp(IPP_DFIFO_WR0, data[0]);
	nw64_ipp(IPP_DFIFO_WR1, data[1]);
	nw64_ipp(IPP_DFIFO_WR2, data[2]);
	nw64_ipp(IPP_DFIFO_WR3, data[3]);
	nw64_ipp(IPP_DFIFO_WR4, data[4]);
	nw64_ipp(IPP_CFIG, val & ~IPP_CFIG_DFIFO_PIO_W);
}

static void niu_ipp_read(struct niu *np, int index, u64 *data)
{
	nw64_ipp(IPP_DFIFO_RD_PTR, index);
	data[0] = nr64_ipp(IPP_DFIFO_RD0);
	data[1] = nr64_ipp(IPP_DFIFO_RD1);
	data[2] = nr64_ipp(IPP_DFIFO_RD2);
	data[3] = nr64_ipp(IPP_DFIFO_RD3);
	data[4] = nr64_ipp(IPP_DFIFO_RD4);
}

static int niu_ipp_reset(struct niu *np)
{
	return niu_set_and_wait_clear_ipp(np, IPP_CFIG, IPP_CFIG_SOFT_RST,
					  1000, 100, "IPP_CFIG");
}

static int niu_init_ipp(struct niu *np)
{
	u64 data[5], rbuf[5], val;
	int i, max, err;

	if (np->parent->plat_type != PLAT_TYPE_NIU) {
		if (np->port == 0 || np->port == 1)
			max = ATLAS_P0_P1_DFIFO_ENTRIES;
		else
			max = ATLAS_P2_P3_DFIFO_ENTRIES;
	} else
		max = NIU_DFIFO_ENTRIES;

	data[0] = 0;
	data[1] = 0;
	data[2] = 0;
	data[3] = 0;
	data[4] = 0;

	for (i = 0; i < max; i++) {
		niu_ipp_write(np, i, data);
		niu_ipp_read(np, i, rbuf);
	}

	(void) nr64_ipp(IPP_INT_STAT);
	(void) nr64_ipp(IPP_INT_STAT);

	err = niu_ipp_reset(np);
	if (err)
		return err;

	(void) nr64_ipp(IPP_PKT_DIS);
	(void) nr64_ipp(IPP_BAD_CS_CNT);
	(void) nr64_ipp(IPP_ECC);

	(void) nr64_ipp(IPP_INT_STAT);

	nw64_ipp(IPP_MSK, ~IPP_MSK_ALL);

	val = nr64_ipp(IPP_CFIG);
	val &= ~IPP_CFIG_IP_MAX_PKT;
	val |= (IPP_CFIG_IPP_ENABLE |
		IPP_CFIG_DFIFO_ECC_EN |
		IPP_CFIG_DROP_BAD_CRC |
		IPP_CFIG_CKSUM_EN |
		(0x1ffff << IPP_CFIG_IP_MAX_PKT_SHIFT));
	nw64_ipp(IPP_CFIG, val);

	return 0;
}

static void niu_handle_led(struct niu *np, int status)
{
	u64 val;
	val = nr64_mac(XMAC_CONFIG);

	if ((np->flags & NIU_FLAGS_10G) != 0 &&
	    (np->flags & NIU_FLAGS_FIBER) != 0) {
		if (status) {
			val |= XMAC_CONFIG_LED_POLARITY;
			val &= ~XMAC_CONFIG_FORCE_LED_ON;
		} else {
			val |= XMAC_CONFIG_FORCE_LED_ON;
			val &= ~XMAC_CONFIG_LED_POLARITY;
		}
	}

	nw64_mac(XMAC_CONFIG, val);
}

static void niu_init_xif_xmac(struct niu *np)
{
	struct niu_link_config *lp = &np->link_config;
	u64 val;

	if (np->flags & NIU_FLAGS_XCVR_SERDES) {
		val = nr64(MIF_CONFIG);
		val |= MIF_CONFIG_ATCA_GE;
		nw64(MIF_CONFIG, val);
	}

	val = nr64_mac(XMAC_CONFIG);
	val &= ~XMAC_CONFIG_SEL_POR_CLK_SRC;

	val |= XMAC_CONFIG_TX_OUTPUT_EN;

	if (lp->loopback_mode == LOOPBACK_MAC) {
		val &= ~XMAC_CONFIG_SEL_POR_CLK_SRC;
		val |= XMAC_CONFIG_LOOPBACK;
	} else {
		val &= ~XMAC_CONFIG_LOOPBACK;
	}

	if (np->flags & NIU_FLAGS_10G) {
		val &= ~XMAC_CONFIG_LFS_DISABLE;
	} else {
		val |= XMAC_CONFIG_LFS_DISABLE;
		if (!(np->flags & NIU_FLAGS_FIBER) &&
		    !(np->flags & NIU_FLAGS_XCVR_SERDES))
			val |= XMAC_CONFIG_1G_PCS_BYPASS;
		else
			val &= ~XMAC_CONFIG_1G_PCS_BYPASS;
	}

	val &= ~XMAC_CONFIG_10G_XPCS_BYPASS;

	if (lp->active_speed == SPEED_100)
		val |= XMAC_CONFIG_SEL_CLK_25MHZ;
	else
		val &= ~XMAC_CONFIG_SEL_CLK_25MHZ;

	nw64_mac(XMAC_CONFIG, val);

	val = nr64_mac(XMAC_CONFIG);
	val &= ~XMAC_CONFIG_MODE_MASK;
	if (np->flags & NIU_FLAGS_10G) {
		val |= XMAC_CONFIG_MODE_XGMII;
	} else {
		if (lp->active_speed == SPEED_1000)
			val |= XMAC_CONFIG_MODE_GMII;
		else
			val |= XMAC_CONFIG_MODE_MII;
	}

	nw64_mac(XMAC_CONFIG, val);
}

static void niu_init_xif_bmac(struct niu *np)
{
	struct niu_link_config *lp = &np->link_config;
	u64 val;

	val = BMAC_XIF_CONFIG_TX_OUTPUT_EN;

	if (lp->loopback_mode == LOOPBACK_MAC)
		val |= BMAC_XIF_CONFIG_MII_LOOPBACK;
	else
		val &= ~BMAC_XIF_CONFIG_MII_LOOPBACK;

	if (lp->active_speed == SPEED_1000)
		val |= BMAC_XIF_CONFIG_GMII_MODE;
	else
		val &= ~BMAC_XIF_CONFIG_GMII_MODE;

	val &= ~(BMAC_XIF_CONFIG_LINK_LED |
		 BMAC_XIF_CONFIG_LED_POLARITY);

	if (!(np->flags & NIU_FLAGS_10G) &&
	    !(np->flags & NIU_FLAGS_FIBER) &&
	    lp->active_speed == SPEED_100)
		val |= BMAC_XIF_CONFIG_25MHZ_CLOCK;
	else
		val &= ~BMAC_XIF_CONFIG_25MHZ_CLOCK;

	nw64_mac(BMAC_XIF_CONFIG, val);
}

static void niu_init_xif(struct niu *np)
{
	if (np->flags & NIU_FLAGS_XMAC)
		niu_init_xif_xmac(np);
	else
		niu_init_xif_bmac(np);
}

static void niu_pcs_mii_reset(struct niu *np)
{
	int limit = 1000;
	u64 val = nr64_pcs(PCS_MII_CTL);
	val |= PCS_MII_CTL_RST;
	nw64_pcs(PCS_MII_CTL, val);
	while ((--limit >= 0) && (val & PCS_MII_CTL_RST)) {
		udelay(100);
		val = nr64_pcs(PCS_MII_CTL);
	}
}

static void niu_xpcs_reset(struct niu *np)
{
	int limit = 1000;
	u64 val = nr64_xpcs(XPCS_CONTROL1);
	val |= XPCS_CONTROL1_RESET;
	nw64_xpcs(XPCS_CONTROL1, val);
	while ((--limit >= 0) && (val & XPCS_CONTROL1_RESET)) {
		udelay(100);
		val = nr64_xpcs(XPCS_CONTROL1);
	}
}

static int niu_init_pcs(struct niu *np)
{
	struct niu_link_config *lp = &np->link_config;
	u64 val;

	switch (np->flags & (NIU_FLAGS_10G |
			     NIU_FLAGS_FIBER |
			     NIU_FLAGS_XCVR_SERDES)) {
	case NIU_FLAGS_FIBER:
		/* 1G fiber */
		nw64_pcs(PCS_CONF, PCS_CONF_MASK | PCS_CONF_ENABLE);
		nw64_pcs(PCS_DPATH_MODE, 0);
		niu_pcs_mii_reset(np);
		break;

	case NIU_FLAGS_10G:
	case NIU_FLAGS_10G | NIU_FLAGS_FIBER:
	case NIU_FLAGS_10G | NIU_FLAGS_XCVR_SERDES:
		/* 10G SERDES */
		if (!(np->flags & NIU_FLAGS_XMAC))
			return -EINVAL;

		/* 10G copper or fiber */
		val = nr64_mac(XMAC_CONFIG);
		val &= ~XMAC_CONFIG_10G_XPCS_BYPASS;
		nw64_mac(XMAC_CONFIG, val);

		niu_xpcs_reset(np);

		val = nr64_xpcs(XPCS_CONTROL1);
		if (lp->loopback_mode == LOOPBACK_PHY)
			val |= XPCS_CONTROL1_LOOPBACK;
		else
			val &= ~XPCS_CONTROL1_LOOPBACK;
		nw64_xpcs(XPCS_CONTROL1, val);

		nw64_xpcs(XPCS_DESKEW_ERR_CNT, 0);
		(void) nr64_xpcs(XPCS_SYMERR_CNT01);
		(void) nr64_xpcs(XPCS_SYMERR_CNT23);
		break;


	case NIU_FLAGS_XCVR_SERDES:
		/* 1G SERDES */
		niu_pcs_mii_reset(np);
		nw64_pcs(PCS_CONF, PCS_CONF_MASK | PCS_CONF_ENABLE);
		nw64_pcs(PCS_DPATH_MODE, 0);
		break;

	case 0:
		/* 1G copper */
	case NIU_FLAGS_XCVR_SERDES | NIU_FLAGS_FIBER:
		/* 1G RGMII FIBER */
		nw64_pcs(PCS_DPATH_MODE, PCS_DPATH_MODE_MII);
		niu_pcs_mii_reset(np);
		break;

	default:
		return -EINVAL;
	}

	return 0;
}

static int niu_reset_tx_xmac(struct niu *np)
{
	return niu_set_and_wait_clear_mac(np, XTXMAC_SW_RST,
					  (XTXMAC_SW_RST_REG_RS |
					   XTXMAC_SW_RST_SOFT_RST),
					  1000, 100, "XTXMAC_SW_RST");
}

static int niu_reset_tx_bmac(struct niu *np)
{
	int limit;

	nw64_mac(BTXMAC_SW_RST, BTXMAC_SW_RST_RESET);
	limit = 1000;
	while (--limit >= 0) {
		if (!(nr64_mac(BTXMAC_SW_RST) & BTXMAC_SW_RST_RESET))
			break;
		udelay(100);
	}
	if (limit < 0) {
		dev_err(np->device, "Port %u TX BMAC would not reset, BTXMAC_SW_RST[%llx]\n",
			np->port,
			(unsigned long long) nr64_mac(BTXMAC_SW_RST));
		return -ENODEV;
	}

	return 0;
}

static int niu_reset_tx_mac(struct niu *np)
{
	if (np->flags & NIU_FLAGS_XMAC)
		return niu_reset_tx_xmac(np);
	else
		return niu_reset_tx_bmac(np);
}

static void niu_init_tx_xmac(struct niu *np, u64 min, u64 max)
{
	u64 val;

	val = nr64_mac(XMAC_MIN);
	val &= ~(XMAC_MIN_TX_MIN_PKT_SIZE |
		 XMAC_MIN_RX_MIN_PKT_SIZE);
	val |= (min << XMAC_MIN_RX_MIN_PKT_SIZE_SHFT);
	val |= (min << XMAC_MIN_TX_MIN_PKT_SIZE_SHFT);
	nw64_mac(XMAC_MIN, val);

	nw64_mac(XMAC_MAX, max);

	nw64_mac(XTXMAC_STAT_MSK, ~(u64)0);

	val = nr64_mac(XMAC_IPG);
	if (np->flags & NIU_FLAGS_10G) {
		val &= ~XMAC_IPG_IPG_XGMII;
		val |= (IPG_12_15_XGMII << XMAC_IPG_IPG_XGMII_SHIFT);
	} else {
		val &= ~XMAC_IPG_IPG_MII_GMII;
		val |= (IPG_12_MII_GMII << XMAC_IPG_IPG_MII_GMII_SHIFT);
	}
	nw64_mac(XMAC_IPG, val);

	val = nr64_mac(XMAC_CONFIG);
	val &= ~(XMAC_CONFIG_ALWAYS_NO_CRC |
		 XMAC_CONFIG_STRETCH_MODE |
		 XMAC_CONFIG_VAR_MIN_IPG_EN |
		 XMAC_CONFIG_TX_ENABLE);
	nw64_mac(XMAC_CONFIG, val);

	nw64_mac(TXMAC_FRM_CNT, 0);
	nw64_mac(TXMAC_BYTE_CNT, 0);
}

static void niu_init_tx_bmac(struct niu *np, u64 min, u64 max)
{
	u64 val;

	nw64_mac(BMAC_MIN_FRAME, min);
	nw64_mac(BMAC_MAX_FRAME, max);

	nw64_mac(BTXMAC_STATUS_MASK, ~(u64)0);
	nw64_mac(BMAC_CTRL_TYPE, 0x8808);
	nw64_mac(BMAC_PREAMBLE_SIZE, 7);

	val = nr64_mac(BTXMAC_CONFIG);
	val &= ~(BTXMAC_CONFIG_FCS_DISABLE |
		 BTXMAC_CONFIG_ENABLE);
	nw64_mac(BTXMAC_CONFIG, val);
}

static void niu_init_tx_mac(struct niu *np)
{
	u64 min, max;

	min = 64;
	if (np->dev->mtu > ETH_DATA_LEN)
		max = 9216;
	else
		max = 1522;

	/* The XMAC_MIN register only accepts values for TX min which
	 * have the low 3 bits cleared.
	 */
	BUG_ON(min & 0x7);

	if (np->flags & NIU_FLAGS_XMAC)
		niu_init_tx_xmac(np, min, max);
	else
		niu_init_tx_bmac(np, min, max);
}

static int niu_reset_rx_xmac(struct niu *np)
{
	int limit;

	nw64_mac(XRXMAC_SW_RST,
		 XRXMAC_SW_RST_REG_RS | XRXMAC_SW_RST_SOFT_RST);
	limit = 1000;
	while (--limit >= 0) {
		if (!(nr64_mac(XRXMAC_SW_RST) & (XRXMAC_SW_RST_REG_RS |
						 XRXMAC_SW_RST_SOFT_RST)))
			break;
		udelay(100);
	}
	if (limit < 0) {
		dev_err(np->device, "Port %u RX XMAC would not reset, XRXMAC_SW_RST[%llx]\n",
			np->port,
			(unsigned long long) nr64_mac(XRXMAC_SW_RST));
		return -ENODEV;
	}

	return 0;
}

static int niu_reset_rx_bmac(struct niu *np)
{
	int limit;

	nw64_mac(BRXMAC_SW_RST, BRXMAC_SW_RST_RESET);
	limit = 1000;
	while (--limit >= 0) {
		if (!(nr64_mac(BRXMAC_SW_RST) & BRXMAC_SW_RST_RESET))
			break;
		udelay(100);
	}
	if (limit < 0) {
		dev_err(np->device, "Port %u RX BMAC would not reset, BRXMAC_SW_RST[%llx]\n",
			np->port,
			(unsigned long long) nr64_mac(BRXMAC_SW_RST));
		return -ENODEV;
	}

	return 0;
}

static int niu_reset_rx_mac(struct niu *np)
{
	if (np->flags & NIU_FLAGS_XMAC)
		return niu_reset_rx_xmac(np);
	else
		return niu_reset_rx_bmac(np);
}

static void niu_init_rx_xmac(struct niu *np)
{
	struct niu_parent *parent = np->parent;
	struct niu_rdc_tables *tp = &parent->rdc_group_cfg[np->port];
	int first_rdc_table = tp->first_table_num;
	unsigned long i;
	u64 val;

	nw64_mac(XMAC_ADD_FILT0, 0);
	nw64_mac(XMAC_ADD_FILT1, 0);
	nw64_mac(XMAC_ADD_FILT2, 0);
	nw64_mac(XMAC_ADD_FILT12_MASK, 0);
	nw64_mac(XMAC_ADD_FILT00_MASK, 0);
	for (i = 0; i < MAC_NUM_HASH; i++)
		nw64_mac(XMAC_HASH_TBL(i), 0);
	nw64_mac(XRXMAC_STAT_MSK, ~(u64)0);
	niu_set_primary_mac_rdc_table(np, first_rdc_table, 1);
	niu_set_multicast_mac_rdc_table(np, first_rdc_table, 1);

	val = nr64_mac(XMAC_CONFIG);
	val &= ~(XMAC_CONFIG_RX_MAC_ENABLE |
		 XMAC_CONFIG_PROMISCUOUS |
		 XMAC_CONFIG_PROMISC_GROUP |
		 XMAC_CONFIG_ERR_CHK_DIS |
		 XMAC_CONFIG_RX_CRC_CHK_DIS |
		 XMAC_CONFIG_RESERVED_MULTICAST |
		 XMAC_CONFIG_RX_CODEV_CHK_DIS |
		 XMAC_CONFIG_ADDR_FILTER_EN |
		 XMAC_CONFIG_RCV_PAUSE_ENABLE |
		 XMAC_CONFIG_STRIP_CRC |
		 XMAC_CONFIG_PASS_FLOW_CTRL |
		 XMAC_CONFIG_MAC2IPP_PKT_CNT_EN);
	val |= (XMAC_CONFIG_HASH_FILTER_EN);
	nw64_mac(XMAC_CONFIG, val);

	nw64_mac(RXMAC_BT_CNT, 0);
	nw64_mac(RXMAC_BC_FRM_CNT, 0);
	nw64_mac(RXMAC_MC_FRM_CNT, 0);
	nw64_mac(RXMAC_FRAG_CNT, 0);
	nw64_mac(RXMAC_HIST_CNT1, 0);
	nw64_mac(RXMAC_HIST_CNT2, 0);
	nw64_mac(RXMAC_HIST_CNT3, 0);
	nw64_mac(RXMAC_HIST_CNT4, 0);
	nw64_mac(RXMAC_HIST_CNT5, 0);
	nw64_mac(RXMAC_HIST_CNT6, 0);
	nw64_mac(RXMAC_HIST_CNT7, 0);
	nw64_mac(RXMAC_MPSZER_CNT, 0);
	nw64_mac(RXMAC_CRC_ER_CNT, 0);
	nw64_mac(RXMAC_CD_VIO_CNT, 0);
	nw64_mac(LINK_FAULT_CNT, 0);
}

static void niu_init_rx_bmac(struct niu *np)
{
	struct niu_parent *parent = np->parent;
	struct niu_rdc_tables *tp = &parent->rdc_group_cfg[np->port];
	int first_rdc_table = tp->first_table_num;
	unsigned long i;
	u64 val;

	nw64_mac(BMAC_ADD_FILT0, 0);
	nw64_mac(BMAC_ADD_FILT1, 0);
	nw64_mac(BMAC_ADD_FILT2, 0);
	nw64_mac(BMAC_ADD_FILT12_MASK, 0);
	nw64_mac(BMAC_ADD_FILT00_MASK, 0);
	for (i = 0; i < MAC_NUM_HASH; i++)
		nw64_mac(BMAC_HASH_TBL(i), 0);
	niu_set_primary_mac_rdc_table(np, first_rdc_table, 1);
	niu_set_multicast_mac_rdc_table(np, first_rdc_table, 1);
	nw64_mac(BRXMAC_STATUS_MASK, ~(u64)0);

	val = nr64_mac(BRXMAC_CONFIG);
	val &= ~(BRXMAC_CONFIG_ENABLE |
		 BRXMAC_CONFIG_STRIP_PAD |
		 BRXMAC_CONFIG_STRIP_FCS |
		 BRXMAC_CONFIG_PROMISC |
		 BRXMAC_CONFIG_PROMISC_GRP |
		 BRXMAC_CONFIG_ADDR_FILT_EN |
		 BRXMAC_CONFIG_DISCARD_DIS);
	val |= (BRXMAC_CONFIG_HASH_FILT_EN);
	nw64_mac(BRXMAC_CONFIG, val);

	val = nr64_mac(BMAC_ADDR_CMPEN);
	val |= BMAC_ADDR_CMPEN_EN0;
	nw64_mac(BMAC_ADDR_CMPEN, val);
}

static void niu_init_rx_mac(struct niu *np)
{
	niu_set_primary_mac(np, np->dev->dev_addr);

	if (np->flags & NIU_FLAGS_XMAC)
		niu_init_rx_xmac(np);
	else
		niu_init_rx_bmac(np);
}

static void niu_enable_tx_xmac(struct niu *np, int on)
{
	u64 val = nr64_mac(XMAC_CONFIG);

	if (on)
		val |= XMAC_CONFIG_TX_ENABLE;
	else
		val &= ~XMAC_CONFIG_TX_ENABLE;
	nw64_mac(XMAC_CONFIG, val);
}

static void niu_enable_tx_bmac(struct niu *np, int on)
{
	u64 val = nr64_mac(BTXMAC_CONFIG);

	if (on)
		val |= BTXMAC_CONFIG_ENABLE;
	else
		val &= ~BTXMAC_CONFIG_ENABLE;
	nw64_mac(BTXMAC_CONFIG, val);
}

static void niu_enable_tx_mac(struct niu *np, int on)
{
	if (np->flags & NIU_FLAGS_XMAC)
		niu_enable_tx_xmac(np, on);
	else
		niu_enable_tx_bmac(np, on);
}

static void niu_enable_rx_xmac(struct niu *np, int on)
{
	u64 val = nr64_mac(XMAC_CONFIG);

	val &= ~(XMAC_CONFIG_HASH_FILTER_EN |
		 XMAC_CONFIG_PROMISCUOUS);

	if (np->flags & NIU_FLAGS_MCAST)
		val |= XMAC_CONFIG_HASH_FILTER_EN;
	if (np->flags & NIU_FLAGS_PROMISC)
		val |= XMAC_CONFIG_PROMISCUOUS;

	if (on)
		val |= XMAC_CONFIG_RX_MAC_ENABLE;
	else
		val &= ~XMAC_CONFIG_RX_MAC_ENABLE;
	nw64_mac(XMAC_CONFIG, val);
}

static void niu_enable_rx_bmac(struct niu *np, int on)
{
	u64 val = nr64_mac(BRXMAC_CONFIG);

	val &= ~(BRXMAC_CONFIG_HASH_FILT_EN |
		 BRXMAC_CONFIG_PROMISC);

	if (np->flags & NIU_FLAGS_MCAST)
		val |= BRXMAC_CONFIG_HASH_FILT_EN;
	if (np->flags & NIU_FLAGS_PROMISC)
		val |= BRXMAC_CONFIG_PROMISC;

	if (on)
		val |= BRXMAC_CONFIG_ENABLE;
	else
		val &= ~BRXMAC_CONFIG_ENABLE;
	nw64_mac(BRXMAC_CONFIG, val);
}

static void niu_enable_rx_mac(struct niu *np, int on)
{
	if (np->flags & NIU_FLAGS_XMAC)
		niu_enable_rx_xmac(np, on);
	else
		niu_enable_rx_bmac(np, on);
}

static int niu_init_mac(struct niu *np)
{
	int err;

	niu_init_xif(np);
	err = niu_init_pcs(np);
	if (err)
		return err;

	err = niu_reset_tx_mac(np);
	if (err)
		return err;
	niu_init_tx_mac(np);
	err = niu_reset_rx_mac(np);
	if (err)
		return err;
	niu_init_rx_mac(np);

	/* This looks hookey but the RX MAC reset we just did will
	 * undo some of the state we setup in niu_init_tx_mac() so we
	 * have to call it again.  In particular, the RX MAC reset will
	 * set the XMAC_MAX register back to it's default value.
	 */
	niu_init_tx_mac(np);
	niu_enable_tx_mac(np, 1);

	niu_enable_rx_mac(np, 1);

	return 0;
}

static void niu_stop_one_tx_channel(struct niu *np, struct tx_ring_info *rp)
{
	(void) niu_tx_channel_stop(np, rp->tx_channel);
}

static void niu_stop_tx_channels(struct niu *np)
{
	int i;

	for (i = 0; i < np->num_tx_rings; i++) {
		struct tx_ring_info *rp = &np->tx_rings[i];

		niu_stop_one_tx_channel(np, rp);
	}
}

static void niu_reset_one_tx_channel(struct niu *np, struct tx_ring_info *rp)
{
	(void) niu_tx_channel_reset(np, rp->tx_channel);
}

static void niu_reset_tx_channels(struct niu *np)
{
	int i;

	for (i = 0; i < np->num_tx_rings; i++) {
		struct tx_ring_info *rp = &np->tx_rings[i];

		niu_reset_one_tx_channel(np, rp);
	}
}

static void niu_stop_one_rx_channel(struct niu *np, struct rx_ring_info *rp)
{
	(void) niu_enable_rx_channel(np, rp->rx_channel, 0);
}

static void niu_stop_rx_channels(struct niu *np)
{
	int i;

	for (i = 0; i < np->num_rx_rings; i++) {
		struct rx_ring_info *rp = &np->rx_rings[i];

		niu_stop_one_rx_channel(np, rp);
	}
}

static void niu_reset_one_rx_channel(struct niu *np, struct rx_ring_info *rp)
{
	int channel = rp->rx_channel;

	(void) niu_rx_channel_reset(np, channel);
	nw64(RX_DMA_ENT_MSK(channel), RX_DMA_ENT_MSK_ALL);
	nw64(RX_DMA_CTL_STAT(channel), 0);
	(void) niu_enable_rx_channel(np, channel, 0);
}

static void niu_reset_rx_channels(struct niu *np)
{
	int i;

	for (i = 0; i < np->num_rx_rings; i++) {
		struct rx_ring_info *rp = &np->rx_rings[i];

		niu_reset_one_rx_channel(np, rp);
	}
}

static void niu_disable_ipp(struct niu *np)
{
	u64 rd, wr, val;
	int limit;

	rd = nr64_ipp(IPP_DFIFO_RD_PTR);
	wr = nr64_ipp(IPP_DFIFO_WR_PTR);
	limit = 100;
	while (--limit >= 0 && (rd != wr)) {
		rd = nr64_ipp(IPP_DFIFO_RD_PTR);
		wr = nr64_ipp(IPP_DFIFO_WR_PTR);
	}
	if (limit < 0 &&
	    (rd != 0 && wr != 1)) {
		netdev_err(np->dev, "IPP would not quiesce, rd_ptr[%llx] wr_ptr[%llx]\n",
			   (unsigned long long)nr64_ipp(IPP_DFIFO_RD_PTR),
			   (unsigned long long)nr64_ipp(IPP_DFIFO_WR_PTR));
	}

	val = nr64_ipp(IPP_CFIG);
	val &= ~(IPP_CFIG_IPP_ENABLE |
		 IPP_CFIG_DFIFO_ECC_EN |
		 IPP_CFIG_DROP_BAD_CRC |
		 IPP_CFIG_CKSUM_EN);
	nw64_ipp(IPP_CFIG, val);

	(void) niu_ipp_reset(np);
}

static int niu_init_hw(struct niu *np)
{
	int i, err;

	netif_printk(np, ifup, KERN_DEBUG, np->dev, "Initialize TXC\n");
	niu_txc_enable_port(np, 1);
	niu_txc_port_dma_enable(np, 1);
	niu_txc_set_imask(np, 0);

	netif_printk(np, ifup, KERN_DEBUG, np->dev, "Initialize TX channels\n");
	for (i = 0; i < np->num_tx_rings; i++) {
		struct tx_ring_info *rp = &np->tx_rings[i];

		err = niu_init_one_tx_channel(np, rp);
		if (err)
			return err;
	}

	netif_printk(np, ifup, KERN_DEBUG, np->dev, "Initialize RX channels\n");
	err = niu_init_rx_channels(np);
	if (err)
		goto out_uninit_tx_channels;

	netif_printk(np, ifup, KERN_DEBUG, np->dev, "Initialize classifier\n");
	err = niu_init_classifier_hw(np);
	if (err)
		goto out_uninit_rx_channels;

	netif_printk(np, ifup, KERN_DEBUG, np->dev, "Initialize ZCP\n");
	err = niu_init_zcp(np);
	if (err)
		goto out_uninit_rx_channels;

	netif_printk(np, ifup, KERN_DEBUG, np->dev, "Initialize IPP\n");
	err = niu_init_ipp(np);
	if (err)
		goto out_uninit_rx_channels;

	netif_printk(np, ifup, KERN_DEBUG, np->dev, "Initialize MAC\n");
	err = niu_init_mac(np);
	if (err)
		goto out_uninit_ipp;

	return 0;

out_uninit_ipp:
	netif_printk(np, ifup, KERN_DEBUG, np->dev, "Uninit IPP\n");
	niu_disable_ipp(np);

out_uninit_rx_channels:
	netif_printk(np, ifup, KERN_DEBUG, np->dev, "Uninit RX channels\n");
	niu_stop_rx_channels(np);
	niu_reset_rx_channels(np);

out_uninit_tx_channels:
	netif_printk(np, ifup, KERN_DEBUG, np->dev, "Uninit TX channels\n");
	niu_stop_tx_channels(np);
	niu_reset_tx_channels(np);

	return err;
}

static void niu_stop_hw(struct niu *np)
{
	netif_printk(np, ifdown, KERN_DEBUG, np->dev, "Disable interrupts\n");
	niu_enable_interrupts(np, 0);

	netif_printk(np, ifdown, KERN_DEBUG, np->dev, "Disable RX MAC\n");
	niu_enable_rx_mac(np, 0);

	netif_printk(np, ifdown, KERN_DEBUG, np->dev, "Disable IPP\n");
	niu_disable_ipp(np);

	netif_printk(np, ifdown, KERN_DEBUG, np->dev, "Stop TX channels\n");
	niu_stop_tx_channels(np);

	netif_printk(np, ifdown, KERN_DEBUG, np->dev, "Stop RX channels\n");
	niu_stop_rx_channels(np);

	netif_printk(np, ifdown, KERN_DEBUG, np->dev, "Reset TX channels\n");
	niu_reset_tx_channels(np);

	netif_printk(np, ifdown, KERN_DEBUG, np->dev, "Reset RX channels\n");
	niu_reset_rx_channels(np);
}

static void niu_set_irq_name(struct niu *np)
{
	int port = np->port;
	int i, j = 1;

	sprintf(np->irq_name[0], "%s:MAC", np->dev->name);

	if (port == 0) {
		sprintf(np->irq_name[1], "%s:MIF", np->dev->name);
		sprintf(np->irq_name[2], "%s:SYSERR", np->dev->name);
		j = 3;
	}

	for (i = 0; i < np->num_ldg - j; i++) {
		if (i < np->num_rx_rings)
			sprintf(np->irq_name[i+j], "%s-rx-%d",
				np->dev->name, i);
		else if (i < np->num_tx_rings + np->num_rx_rings)
			sprintf(np->irq_name[i+j], "%s-tx-%d", np->dev->name,
				i - np->num_rx_rings);
	}
}

static int niu_request_irq(struct niu *np)
{
	int i, j, err;

	niu_set_irq_name(np);

	err = 0;
	for (i = 0; i < np->num_ldg; i++) {
		struct niu_ldg *lp = &np->ldg[i];

		err = request_irq(lp->irq, niu_interrupt,
				  IRQF_SHARED | IRQF_SAMPLE_RANDOM,
				  np->irq_name[i], lp);
		if (err)
			goto out_free_irqs;

	}

	return 0;

out_free_irqs:
	for (j = 0; j < i; j++) {
		struct niu_ldg *lp = &np->ldg[j];

		free_irq(lp->irq, lp);
	}
	return err;
}

static void niu_free_irq(struct niu *np)
{
	int i;

	for (i = 0; i < np->num_ldg; i++) {
		struct niu_ldg *lp = &np->ldg[i];

		free_irq(lp->irq, lp);
	}
}

static void niu_enable_napi(struct niu *np)
{
	int i;

	for (i = 0; i < np->num_ldg; i++)
		napi_enable(&np->ldg[i].napi);
}

static void niu_disable_napi(struct niu *np)
{
	int i;

	for (i = 0; i < np->num_ldg; i++)
		napi_disable(&np->ldg[i].napi);
}

static int niu_open(struct net_device *dev)
{
	struct niu *np = netdev_priv(dev);
	int err;

	netif_carrier_off(dev);

	err = niu_alloc_channels(np);
	if (err)
		goto out_err;

	err = niu_enable_interrupts(np, 0);
	if (err)
		goto out_free_channels;

	err = niu_request_irq(np);
	if (err)
		goto out_free_channels;

	niu_enable_napi(np);

	spin_lock_irq(&np->lock);

	err = niu_init_hw(np);
	if (!err) {
		init_timer(&np->timer);
		np->timer.expires = jiffies + HZ;
		np->timer.data = (unsigned long) np;
		np->timer.function = niu_timer;

		err = niu_enable_interrupts(np, 1);
		if (err)
			niu_stop_hw(np);
	}

	spin_unlock_irq(&np->lock);

	if (err) {
		niu_disable_napi(np);
		goto out_free_irq;
	}

	netif_tx_start_all_queues(dev);

	if (np->link_config.loopback_mode != LOOPBACK_DISABLED)
		netif_carrier_on(dev);

	add_timer(&np->timer);

	return 0;

out_free_irq:
	niu_free_irq(np);

out_free_channels:
	niu_free_channels(np);

out_err:
	return err;
}

static void niu_full_shutdown(struct niu *np, struct net_device *dev)
{
	cancel_work_sync(&np->reset_task);

	niu_disable_napi(np);
	netif_tx_stop_all_queues(dev);

	del_timer_sync(&np->timer);

	spin_lock_irq(&np->lock);

	niu_stop_hw(np);

	spin_unlock_irq(&np->lock);
}

static int niu_close(struct net_device *dev)
{
	struct niu *np = netdev_priv(dev);

	niu_full_shutdown(np, dev);

	niu_free_irq(np);

	niu_free_channels(np);

	niu_handle_led(np, 0);

	return 0;
}

static void niu_sync_xmac_stats(struct niu *np)
{
	struct niu_xmac_stats *mp = &np->mac_stats.xmac;

	mp->tx_frames += nr64_mac(TXMAC_FRM_CNT);
	mp->tx_bytes += nr64_mac(TXMAC_BYTE_CNT);

	mp->rx_link_faults += nr64_mac(LINK_FAULT_CNT);
	mp->rx_align_errors += nr64_mac(RXMAC_ALIGN_ERR_CNT);
	mp->rx_frags += nr64_mac(RXMAC_FRAG_CNT);
	mp->rx_mcasts += nr64_mac(RXMAC_MC_FRM_CNT);
	mp->rx_bcasts += nr64_mac(RXMAC_BC_FRM_CNT);
	mp->rx_hist_cnt1 += nr64_mac(RXMAC_HIST_CNT1);
	mp->rx_hist_cnt2 += nr64_mac(RXMAC_HIST_CNT2);
	mp->rx_hist_cnt3 += nr64_mac(RXMAC_HIST_CNT3);
	mp->rx_hist_cnt4 += nr64_mac(RXMAC_HIST_CNT4);
	mp->rx_hist_cnt5 += nr64_mac(RXMAC_HIST_CNT5);
	mp->rx_hist_cnt6 += nr64_mac(RXMAC_HIST_CNT6);
	mp->rx_hist_cnt7 += nr64_mac(RXMAC_HIST_CNT7);
	mp->rx_octets += nr64_mac(RXMAC_BT_CNT);
	mp->rx_code_violations += nr64_mac(RXMAC_CD_VIO_CNT);
	mp->rx_len_errors += nr64_mac(RXMAC_MPSZER_CNT);
	mp->rx_crc_errors += nr64_mac(RXMAC_CRC_ER_CNT);
}

static void niu_sync_bmac_stats(struct niu *np)
{
	struct niu_bmac_stats *mp = &np->mac_stats.bmac;

	mp->tx_bytes += nr64_mac(BTXMAC_BYTE_CNT);
	mp->tx_frames += nr64_mac(BTXMAC_FRM_CNT);

	mp->rx_frames += nr64_mac(BRXMAC_FRAME_CNT);
	mp->rx_align_errors += nr64_mac(BRXMAC_ALIGN_ERR_CNT);
	mp->rx_crc_errors += nr64_mac(BRXMAC_ALIGN_ERR_CNT);
	mp->rx_len_errors += nr64_mac(BRXMAC_CODE_VIOL_ERR_CNT);
}

static void niu_sync_mac_stats(struct niu *np)
{
	if (np->flags & NIU_FLAGS_XMAC)
		niu_sync_xmac_stats(np);
	else
		niu_sync_bmac_stats(np);
}

static void niu_get_rx_stats(struct niu *np)
{
	unsigned long pkts, dropped, errors, bytes;
	int i;

	pkts = dropped = errors = bytes = 0;
	for (i = 0; i < np->num_rx_rings; i++) {
		struct rx_ring_info *rp = &np->rx_rings[i];

		niu_sync_rx_discard_stats(np, rp, 0);

		pkts += rp->rx_packets;
		bytes += rp->rx_bytes;
		dropped += rp->rx_dropped;
		errors += rp->rx_errors;
	}
	np->dev->stats.rx_packets = pkts;
	np->dev->stats.rx_bytes = bytes;
	np->dev->stats.rx_dropped = dropped;
	np->dev->stats.rx_errors = errors;
}

static void niu_get_tx_stats(struct niu *np)
{
	unsigned long pkts, errors, bytes;
	int i;

	pkts = errors = bytes = 0;
	for (i = 0; i < np->num_tx_rings; i++) {
		struct tx_ring_info *rp = &np->tx_rings[i];

		pkts += rp->tx_packets;
		bytes += rp->tx_bytes;
		errors += rp->tx_errors;
	}
	np->dev->stats.tx_packets = pkts;
	np->dev->stats.tx_bytes = bytes;
	np->dev->stats.tx_errors = errors;
}

static struct net_device_stats *niu_get_stats(struct net_device *dev)
{
	struct niu *np = netdev_priv(dev);

	niu_get_rx_stats(np);
	niu_get_tx_stats(np);

	return &dev->stats;
}

static void niu_load_hash_xmac(struct niu *np, u16 *hash)
{
	int i;

	for (i = 0; i < 16; i++)
		nw64_mac(XMAC_HASH_TBL(i), hash[i]);
}

static void niu_load_hash_bmac(struct niu *np, u16 *hash)
{
	int i;

	for (i = 0; i < 16; i++)
		nw64_mac(BMAC_HASH_TBL(i), hash[i]);
}

static void niu_load_hash(struct niu *np, u16 *hash)
{
	if (np->flags & NIU_FLAGS_XMAC)
		niu_load_hash_xmac(np, hash);
	else
		niu_load_hash_bmac(np, hash);
}

static void niu_set_rx_mode(struct net_device *dev)
{
	struct niu *np = netdev_priv(dev);
	int i, alt_cnt, err;
	struct netdev_hw_addr *ha;
	unsigned long flags;
	u16 hash[16] = { 0, };

	spin_lock_irqsave(&np->lock, flags);
	niu_enable_rx_mac(np, 0);

	np->flags &= ~(NIU_FLAGS_MCAST | NIU_FLAGS_PROMISC);
	if (dev->flags & IFF_PROMISC)
		np->flags |= NIU_FLAGS_PROMISC;
	if ((dev->flags & IFF_ALLMULTI) || (!netdev_mc_empty(dev)))
		np->flags |= NIU_FLAGS_MCAST;

	alt_cnt = netdev_uc_count(dev);
	if (alt_cnt > niu_num_alt_addr(np)) {
		alt_cnt = 0;
		np->flags |= NIU_FLAGS_PROMISC;
	}

	if (alt_cnt) {
		int index = 0;

		netdev_for_each_uc_addr(ha, dev) {
			err = niu_set_alt_mac(np, index, ha->addr);
			if (err)
				netdev_warn(dev, "Error %d adding alt mac %d\n",
					    err, index);
			err = niu_enable_alt_mac(np, index, 1);
			if (err)
				netdev_warn(dev, "Error %d enabling alt mac %d\n",
					    err, index);

			index++;
		}
	} else {
		int alt_start;
		if (np->flags & NIU_FLAGS_XMAC)
			alt_start = 0;
		else
			alt_start = 1;
		for (i = alt_start; i < niu_num_alt_addr(np); i++) {
			err = niu_enable_alt_mac(np, i, 0);
			if (err)
				netdev_warn(dev, "Error %d disabling alt mac %d\n",
					    err, i);
		}
	}
	if (dev->flags & IFF_ALLMULTI) {
		for (i = 0; i < 16; i++)
			hash[i] = 0xffff;
	} else if (!netdev_mc_empty(dev)) {
		netdev_for_each_mc_addr(ha, dev) {
			u32 crc = ether_crc_le(ETH_ALEN, ha->addr);

			crc >>= 24;
			hash[crc >> 4] |= (1 << (15 - (crc & 0xf)));
		}
	}

	if (np->flags & NIU_FLAGS_MCAST)
		niu_load_hash(np, hash);

	niu_enable_rx_mac(np, 1);
	spin_unlock_irqrestore(&np->lock, flags);
}

static int niu_set_mac_addr(struct net_device *dev, void *p)
{
	struct niu *np = netdev_priv(dev);
	struct sockaddr *addr = p;
	unsigned long flags;

	if (!is_valid_ether_addr(addr->sa_data))
		return -EINVAL;

	memcpy(dev->dev_addr, addr->sa_data, ETH_ALEN);

	if (!netif_running(dev))
		return 0;

	spin_lock_irqsave(&np->lock, flags);
	niu_enable_rx_mac(np, 0);
	niu_set_primary_mac(np, dev->dev_addr);
	niu_enable_rx_mac(np, 1);
	spin_unlock_irqrestore(&np->lock, flags);

	return 0;
}

static int niu_ioctl(struct net_device *dev, struct ifreq *ifr, int cmd)
{
	return -EOPNOTSUPP;
}

static void niu_netif_stop(struct niu *np)
{
	np->dev->trans_start = jiffies;	/* prevent tx timeout */

	niu_disable_napi(np);

	netif_tx_disable(np->dev);
}

static void niu_netif_start(struct niu *np)
{
	/* NOTE: unconditional netif_wake_queue is only appropriate
	 * so long as all callers are assured to have free tx slots
	 * (such as after niu_init_hw).
	 */
	netif_tx_wake_all_queues(np->dev);

	niu_enable_napi(np);

	niu_enable_interrupts(np, 1);
}

static void niu_reset_buffers(struct niu *np)
{
	int i, j, k, err;

	if (np->rx_rings) {
		for (i = 0; i < np->num_rx_rings; i++) {
			struct rx_ring_info *rp = &np->rx_rings[i];

			for (j = 0, k = 0; j < MAX_RBR_RING_SIZE; j++) {
				struct page *page;

				page = rp->rxhash[j];
				while (page) {
					struct page *next =
						(struct page *) page->mapping;
					u64 base = page->index;
					base = base >> RBR_DESCR_ADDR_SHIFT;
					rp->rbr[k++] = cpu_to_le32(base);
					page = next;
				}
			}
			for (; k < MAX_RBR_RING_SIZE; k++) {
				err = niu_rbr_add_page(np, rp, GFP_ATOMIC, k);
				if (unlikely(err))
					break;
			}

			rp->rbr_index = rp->rbr_table_size - 1;
			rp->rcr_index = 0;
			rp->rbr_pending = 0;
			rp->rbr_refill_pending = 0;
		}
	}
	if (np->tx_rings) {
		for (i = 0; i < np->num_tx_rings; i++) {
			struct tx_ring_info *rp = &np->tx_rings[i];

			for (j = 0; j < MAX_TX_RING_SIZE; j++) {
				if (rp->tx_buffs[j].skb)
					(void) release_tx_packet(np, rp, j);
			}

			rp->pending = MAX_TX_RING_SIZE;
			rp->prod = 0;
			rp->cons = 0;
			rp->wrap_bit = 0;
		}
	}
}

static void niu_reset_task(struct work_struct *work)
{
	struct niu *np = container_of(work, struct niu, reset_task);
	unsigned long flags;
	int err;

	spin_lock_irqsave(&np->lock, flags);
	if (!netif_running(np->dev)) {
		spin_unlock_irqrestore(&np->lock, flags);
		return;
	}

	spin_unlock_irqrestore(&np->lock, flags);

	del_timer_sync(&np->timer);

	niu_netif_stop(np);

	spin_lock_irqsave(&np->lock, flags);

	niu_stop_hw(np);

	spin_unlock_irqrestore(&np->lock, flags);

	niu_reset_buffers(np);

	spin_lock_irqsave(&np->lock, flags);

	err = niu_init_hw(np);
	if (!err) {
		np->timer.expires = jiffies + HZ;
		add_timer(&np->timer);
		niu_netif_start(np);
	}

	spin_unlock_irqrestore(&np->lock, flags);
}

static void niu_tx_timeout(struct net_device *dev)
{
	struct niu *np = netdev_priv(dev);

	dev_err(np->device, "%s: Transmit timed out, resetting\n",
		dev->name);

	schedule_work(&np->reset_task);
}

static void niu_set_txd(struct tx_ring_info *rp, int index,
			u64 mapping, u64 len, u64 mark,
			u64 n_frags)
{
	__le64 *desc = &rp->descr[index];

	*desc = cpu_to_le64(mark |
			    (n_frags << TX_DESC_NUM_PTR_SHIFT) |
			    (len << TX_DESC_TR_LEN_SHIFT) |
			    (mapping & TX_DESC_SAD));
}

static u64 niu_compute_tx_flags(struct sk_buff *skb, struct ethhdr *ehdr,
				u64 pad_bytes, u64 len)
{
	u16 eth_proto, eth_proto_inner;
	u64 csum_bits, l3off, ihl, ret;
	u8 ip_proto;
	int ipv6;

	eth_proto = be16_to_cpu(ehdr->h_proto);
	eth_proto_inner = eth_proto;
	if (eth_proto == ETH_P_8021Q) {
		struct vlan_ethhdr *vp = (struct vlan_ethhdr *) ehdr;
		__be16 val = vp->h_vlan_encapsulated_proto;

		eth_proto_inner = be16_to_cpu(val);
	}

	ipv6 = ihl = 0;
	switch (skb->protocol) {
	case cpu_to_be16(ETH_P_IP):
		ip_proto = ip_hdr(skb)->protocol;
		ihl = ip_hdr(skb)->ihl;
		break;
	case cpu_to_be16(ETH_P_IPV6):
		ip_proto = ipv6_hdr(skb)->nexthdr;
		ihl = (40 >> 2);
		ipv6 = 1;
		break;
	default:
		ip_proto = ihl = 0;
		break;
	}

	csum_bits = TXHDR_CSUM_NONE;
	if (skb->ip_summed == CHECKSUM_PARTIAL) {
		u64 start, stuff;

		csum_bits = (ip_proto == IPPROTO_TCP ?
			     TXHDR_CSUM_TCP :
			     (ip_proto == IPPROTO_UDP ?
			      TXHDR_CSUM_UDP : TXHDR_CSUM_SCTP));

		start = skb_transport_offset(skb) -
			(pad_bytes + sizeof(struct tx_pkt_hdr));
		stuff = start + skb->csum_offset;

		csum_bits |= (start / 2) << TXHDR_L4START_SHIFT;
		csum_bits |= (stuff / 2) << TXHDR_L4STUFF_SHIFT;
	}

	l3off = skb_network_offset(skb) -
		(pad_bytes + sizeof(struct tx_pkt_hdr));

	ret = (((pad_bytes / 2) << TXHDR_PAD_SHIFT) |
	       (len << TXHDR_LEN_SHIFT) |
	       ((l3off / 2) << TXHDR_L3START_SHIFT) |
	       (ihl << TXHDR_IHL_SHIFT) |
	       ((eth_proto_inner < 1536) ? TXHDR_LLC : 0) |
	       ((eth_proto == ETH_P_8021Q) ? TXHDR_VLAN : 0) |
	       (ipv6 ? TXHDR_IP_VER : 0) |
	       csum_bits);

	return ret;
}

static netdev_tx_t niu_start_xmit(struct sk_buff *skb,
				  struct net_device *dev)
{
	struct niu *np = netdev_priv(dev);
	unsigned long align, headroom;
	struct netdev_queue *txq;
	struct tx_ring_info *rp;
	struct tx_pkt_hdr *tp;
	unsigned int len, nfg;
	struct ethhdr *ehdr;
	int prod, i, tlen;
	u64 mapping, mrk;

	i = skb_get_queue_mapping(skb);
	rp = &np->tx_rings[i];
	txq = netdev_get_tx_queue(dev, i);

	if (niu_tx_avail(rp) <= (skb_shinfo(skb)->nr_frags + 1)) {
		netif_tx_stop_queue(txq);
		dev_err(np->device, "%s: BUG! Tx ring full when queue awake!\n", dev->name);
		rp->tx_errors++;
		return NETDEV_TX_BUSY;
	}

	if (skb->len < ETH_ZLEN) {
		unsigned int pad_bytes = ETH_ZLEN - skb->len;

		if (skb_pad(skb, pad_bytes))
			goto out;
		skb_put(skb, pad_bytes);
	}

	len = sizeof(struct tx_pkt_hdr) + 15;
	if (skb_headroom(skb) < len) {
		struct sk_buff *skb_new;

		skb_new = skb_realloc_headroom(skb, len);
		if (!skb_new) {
			rp->tx_errors++;
			goto out_drop;
		}
		kfree_skb(skb);
		skb = skb_new;
	} else
		skb_orphan(skb);

	align = ((unsigned long) skb->data & (16 - 1));
	headroom = align + sizeof(struct tx_pkt_hdr);

	ehdr = (struct ethhdr *) skb->data;
	tp = (struct tx_pkt_hdr *) skb_push(skb, headroom);

	len = skb->len - sizeof(struct tx_pkt_hdr);
	tp->flags = cpu_to_le64(niu_compute_tx_flags(skb, ehdr, align, len));
	tp->resv = 0;

	len = skb_headlen(skb);
	mapping = np->ops->map_single(np->device, skb->data,
				      len, DMA_TO_DEVICE);

	prod = rp->prod;

	rp->tx_buffs[prod].skb = skb;
	rp->tx_buffs[prod].mapping = mapping;

	mrk = TX_DESC_SOP;
	if (++rp->mark_counter == rp->mark_freq) {
		rp->mark_counter = 0;
		mrk |= TX_DESC_MARK;
		rp->mark_pending++;
	}

	tlen = len;
	nfg = skb_shinfo(skb)->nr_frags;
	while (tlen > 0) {
		tlen -= MAX_TX_DESC_LEN;
		nfg++;
	}

	while (len > 0) {
		unsigned int this_len = len;

		if (this_len > MAX_TX_DESC_LEN)
			this_len = MAX_TX_DESC_LEN;

		niu_set_txd(rp, prod, mapping, this_len, mrk, nfg);
		mrk = nfg = 0;

		prod = NEXT_TX(rp, prod);
		mapping += this_len;
		len -= this_len;
	}

	for (i = 0; i <  skb_shinfo(skb)->nr_frags; i++) {
		skb_frag_t *frag = &skb_shinfo(skb)->frags[i];

		len = frag->size;
		mapping = np->ops->map_page(np->device, frag->page,
					    frag->page_offset, len,
					    DMA_TO_DEVICE);

		rp->tx_buffs[prod].skb = NULL;
		rp->tx_buffs[prod].mapping = mapping;

		niu_set_txd(rp, prod, mapping, len, 0, 0);

		prod = NEXT_TX(rp, prod);
	}

	if (prod < rp->prod)
		rp->wrap_bit ^= TX_RING_KICK_WRAP;
	rp->prod = prod;

	nw64(TX_RING_KICK(rp->tx_channel), rp->wrap_bit | (prod << 3));

	if (unlikely(niu_tx_avail(rp) <= (MAX_SKB_FRAGS + 1))) {
		netif_tx_stop_queue(txq);
		if (niu_tx_avail(rp) > NIU_TX_WAKEUP_THRESH(rp))
			netif_tx_wake_queue(txq);
	}

out:
	return NETDEV_TX_OK;

out_drop:
	rp->tx_errors++;
	kfree_skb(skb);
	goto out;
}

static int niu_change_mtu(struct net_device *dev, int new_mtu)
{
	struct niu *np = netdev_priv(dev);
	int err, orig_jumbo, new_jumbo;

	if (new_mtu < 68 || new_mtu > NIU_MAX_MTU)
		return -EINVAL;

	orig_jumbo = (dev->mtu > ETH_DATA_LEN);
	new_jumbo = (new_mtu > ETH_DATA_LEN);

	dev->mtu = new_mtu;

	if (!netif_running(dev) ||
	    (orig_jumbo == new_jumbo))
		return 0;

	niu_full_shutdown(np, dev);

	niu_free_channels(np);

	niu_enable_napi(np);

	err = niu_alloc_channels(np);
	if (err)
		return err;

	spin_lock_irq(&np->lock);

	err = niu_init_hw(np);
	if (!err) {
		init_timer(&np->timer);
		np->timer.expires = jiffies + HZ;
		np->timer.data = (unsigned long) np;
		np->timer.function = niu_timer;

		err = niu_enable_interrupts(np, 1);
		if (err)
			niu_stop_hw(np);
	}

	spin_unlock_irq(&np->lock);

	if (!err) {
		netif_tx_start_all_queues(dev);
		if (np->link_config.loopback_mode != LOOPBACK_DISABLED)
			netif_carrier_on(dev);

		add_timer(&np->timer);
	}

	return err;
}

static void niu_get_drvinfo(struct net_device *dev,
			    struct ethtool_drvinfo *info)
{
	struct niu *np = netdev_priv(dev);
	struct niu_vpd *vpd = &np->vpd;

	strcpy(info->driver, DRV_MODULE_NAME);
	strcpy(info->version, DRV_MODULE_VERSION);
	sprintf(info->fw_version, "%d.%d",
		vpd->fcode_major, vpd->fcode_minor);
	if (np->parent->plat_type != PLAT_TYPE_NIU)
		strcpy(info->bus_info, pci_name(np->pdev));
}

static int niu_get_settings(struct net_device *dev, struct ethtool_cmd *cmd)
{
	struct niu *np = netdev_priv(dev);
	struct niu_link_config *lp;

	lp = &np->link_config;

	memset(cmd, 0, sizeof(*cmd));
	cmd->phy_address = np->phy_addr;
	cmd->supported = lp->supported;
	cmd->advertising = lp->active_advertising;
	cmd->autoneg = lp->active_autoneg;
	cmd->speed = lp->active_speed;
	cmd->duplex = lp->active_duplex;
	cmd->port = (np->flags & NIU_FLAGS_FIBER) ? PORT_FIBRE : PORT_TP;
	cmd->transceiver = (np->flags & NIU_FLAGS_XCVR_SERDES) ?
		XCVR_EXTERNAL : XCVR_INTERNAL;

	return 0;
}

static int niu_set_settings(struct net_device *dev, struct ethtool_cmd *cmd)
{
	struct niu *np = netdev_priv(dev);
	struct niu_link_config *lp = &np->link_config;

	lp->advertising = cmd->advertising;
	lp->speed = cmd->speed;
	lp->duplex = cmd->duplex;
	lp->autoneg = cmd->autoneg;
	return niu_init_link(np);
}

static u32 niu_get_msglevel(struct net_device *dev)
{
	struct niu *np = netdev_priv(dev);
	return np->msg_enable;
}

static void niu_set_msglevel(struct net_device *dev, u32 value)
{
	struct niu *np = netdev_priv(dev);
	np->msg_enable = value;
}

static int niu_nway_reset(struct net_device *dev)
{
	struct niu *np = netdev_priv(dev);

	if (np->link_config.autoneg)
		return niu_init_link(np);

	return 0;
}

static int niu_get_eeprom_len(struct net_device *dev)
{
	struct niu *np = netdev_priv(dev);

	return np->eeprom_len;
}

static int niu_get_eeprom(struct net_device *dev,
			  struct ethtool_eeprom *eeprom, u8 *data)
{
	struct niu *np = netdev_priv(dev);
	u32 offset, len, val;

	offset = eeprom->offset;
	len = eeprom->len;

	if (offset + len < offset)
		return -EINVAL;
	if (offset >= np->eeprom_len)
		return -EINVAL;
	if (offset + len > np->eeprom_len)
		len = eeprom->len = np->eeprom_len - offset;

	if (offset & 3) {
		u32 b_offset, b_count;

		b_offset = offset & 3;
		b_count = 4 - b_offset;
		if (b_count > len)
			b_count = len;

		val = nr64(ESPC_NCR((offset - b_offset) / 4));
		memcpy(data, ((char *)&val) + b_offset, b_count);
		data += b_count;
		len -= b_count;
		offset += b_count;
	}
	while (len >= 4) {
		val = nr64(ESPC_NCR(offset / 4));
		memcpy(data, &val, 4);
		data += 4;
		len -= 4;
		offset += 4;
	}
	if (len) {
		val = nr64(ESPC_NCR(offset / 4));
		memcpy(data, &val, len);
	}
	return 0;
}

static void niu_ethflow_to_l3proto(int flow_type, u8 *pid)
{
	switch (flow_type) {
	case TCP_V4_FLOW:
	case TCP_V6_FLOW:
		*pid = IPPROTO_TCP;
		break;
	case UDP_V4_FLOW:
	case UDP_V6_FLOW:
		*pid = IPPROTO_UDP;
		break;
	case SCTP_V4_FLOW:
	case SCTP_V6_FLOW:
		*pid = IPPROTO_SCTP;
		break;
	case AH_V4_FLOW:
	case AH_V6_FLOW:
		*pid = IPPROTO_AH;
		break;
	case ESP_V4_FLOW:
	case ESP_V6_FLOW:
		*pid = IPPROTO_ESP;
		break;
	default:
		*pid = 0;
		break;
	}
}

static int niu_class_to_ethflow(u64 class, int *flow_type)
{
	switch (class) {
	case CLASS_CODE_TCP_IPV4:
		*flow_type = TCP_V4_FLOW;
		break;
	case CLASS_CODE_UDP_IPV4:
		*flow_type = UDP_V4_FLOW;
		break;
	case CLASS_CODE_AH_ESP_IPV4:
		*flow_type = AH_V4_FLOW;
		break;
	case CLASS_CODE_SCTP_IPV4:
		*flow_type = SCTP_V4_FLOW;
		break;
	case CLASS_CODE_TCP_IPV6:
		*flow_type = TCP_V6_FLOW;
		break;
	case CLASS_CODE_UDP_IPV6:
		*flow_type = UDP_V6_FLOW;
		break;
	case CLASS_CODE_AH_ESP_IPV6:
		*flow_type = AH_V6_FLOW;
		break;
	case CLASS_CODE_SCTP_IPV6:
		*flow_type = SCTP_V6_FLOW;
		break;
	case CLASS_CODE_USER_PROG1:
	case CLASS_CODE_USER_PROG2:
	case CLASS_CODE_USER_PROG3:
	case CLASS_CODE_USER_PROG4:
		*flow_type = IP_USER_FLOW;
		break;
	default:
		return 0;
	}

	return 1;
}

static int niu_ethflow_to_class(int flow_type, u64 *class)
{
	switch (flow_type) {
	case TCP_V4_FLOW:
		*class = CLASS_CODE_TCP_IPV4;
		break;
	case UDP_V4_FLOW:
		*class = CLASS_CODE_UDP_IPV4;
		break;
	case AH_V4_FLOW:
	case ESP_V4_FLOW:
		*class = CLASS_CODE_AH_ESP_IPV4;
		break;
	case SCTP_V4_FLOW:
		*class = CLASS_CODE_SCTP_IPV4;
		break;
	case TCP_V6_FLOW:
		*class = CLASS_CODE_TCP_IPV6;
		break;
	case UDP_V6_FLOW:
		*class = CLASS_CODE_UDP_IPV6;
		break;
	case AH_V6_FLOW:
	case ESP_V6_FLOW:
		*class = CLASS_CODE_AH_ESP_IPV6;
		break;
	case SCTP_V6_FLOW:
		*class = CLASS_CODE_SCTP_IPV6;
		break;
	default:
		return 0;
	}

	return 1;
}

static u64 niu_flowkey_to_ethflow(u64 flow_key)
{
	u64 ethflow = 0;

	if (flow_key & FLOW_KEY_L2DA)
		ethflow |= RXH_L2DA;
	if (flow_key & FLOW_KEY_VLAN)
		ethflow |= RXH_VLAN;
	if (flow_key & FLOW_KEY_IPSA)
		ethflow |= RXH_IP_SRC;
	if (flow_key & FLOW_KEY_IPDA)
		ethflow |= RXH_IP_DST;
	if (flow_key & FLOW_KEY_PROTO)
		ethflow |= RXH_L3_PROTO;
	if (flow_key & (FLOW_KEY_L4_BYTE12 << FLOW_KEY_L4_0_SHIFT))
		ethflow |= RXH_L4_B_0_1;
	if (flow_key & (FLOW_KEY_L4_BYTE12 << FLOW_KEY_L4_1_SHIFT))
		ethflow |= RXH_L4_B_2_3;

	return ethflow;

}

static int niu_ethflow_to_flowkey(u64 ethflow, u64 *flow_key)
{
	u64 key = 0;

	if (ethflow & RXH_L2DA)
		key |= FLOW_KEY_L2DA;
	if (ethflow & RXH_VLAN)
		key |= FLOW_KEY_VLAN;
	if (ethflow & RXH_IP_SRC)
		key |= FLOW_KEY_IPSA;
	if (ethflow & RXH_IP_DST)
		key |= FLOW_KEY_IPDA;
	if (ethflow & RXH_L3_PROTO)
		key |= FLOW_KEY_PROTO;
	if (ethflow & RXH_L4_B_0_1)
		key |= (FLOW_KEY_L4_BYTE12 << FLOW_KEY_L4_0_SHIFT);
	if (ethflow & RXH_L4_B_2_3)
		key |= (FLOW_KEY_L4_BYTE12 << FLOW_KEY_L4_1_SHIFT);

	*flow_key = key;

	return 1;

}

static int niu_get_hash_opts(struct niu *np, struct ethtool_rxnfc *nfc)
{
	u64 class;

	nfc->data = 0;

	if (!niu_ethflow_to_class(nfc->flow_type, &class))
		return -EINVAL;

	if (np->parent->tcam_key[class - CLASS_CODE_USER_PROG1] &
	    TCAM_KEY_DISC)
		nfc->data = RXH_DISCARD;
	else
		nfc->data = niu_flowkey_to_ethflow(np->parent->flow_key[class -
						      CLASS_CODE_USER_PROG1]);
	return 0;
}

static void niu_get_ip4fs_from_tcam_key(struct niu_tcam_entry *tp,
					struct ethtool_rx_flow_spec *fsp)
{

	fsp->h_u.tcp_ip4_spec.ip4src = (tp->key[3] & TCAM_V4KEY3_SADDR) >>
		TCAM_V4KEY3_SADDR_SHIFT;
	fsp->h_u.tcp_ip4_spec.ip4dst = (tp->key[3] & TCAM_V4KEY3_DADDR) >>
		TCAM_V4KEY3_DADDR_SHIFT;
	fsp->m_u.tcp_ip4_spec.ip4src = (tp->key_mask[3] & TCAM_V4KEY3_SADDR) >>
		TCAM_V4KEY3_SADDR_SHIFT;
	fsp->m_u.tcp_ip4_spec.ip4dst = (tp->key_mask[3] & TCAM_V4KEY3_DADDR) >>
		TCAM_V4KEY3_DADDR_SHIFT;

	fsp->h_u.tcp_ip4_spec.ip4src =
		cpu_to_be32(fsp->h_u.tcp_ip4_spec.ip4src);
	fsp->m_u.tcp_ip4_spec.ip4src =
		cpu_to_be32(fsp->m_u.tcp_ip4_spec.ip4src);
	fsp->h_u.tcp_ip4_spec.ip4dst =
		cpu_to_be32(fsp->h_u.tcp_ip4_spec.ip4dst);
	fsp->m_u.tcp_ip4_spec.ip4dst =
		cpu_to_be32(fsp->m_u.tcp_ip4_spec.ip4dst);

	fsp->h_u.tcp_ip4_spec.tos = (tp->key[2] & TCAM_V4KEY2_TOS) >>
		TCAM_V4KEY2_TOS_SHIFT;
	fsp->m_u.tcp_ip4_spec.tos = (tp->key_mask[2] & TCAM_V4KEY2_TOS) >>
		TCAM_V4KEY2_TOS_SHIFT;

	switch (fsp->flow_type) {
	case TCP_V4_FLOW:
	case UDP_V4_FLOW:
	case SCTP_V4_FLOW:
		fsp->h_u.tcp_ip4_spec.psrc =
			((tp->key[2] & TCAM_V4KEY2_PORT_SPI) >>
			 TCAM_V4KEY2_PORT_SPI_SHIFT) >> 16;
		fsp->h_u.tcp_ip4_spec.pdst =
			((tp->key[2] & TCAM_V4KEY2_PORT_SPI) >>
			 TCAM_V4KEY2_PORT_SPI_SHIFT) & 0xffff;
		fsp->m_u.tcp_ip4_spec.psrc =
			((tp->key_mask[2] & TCAM_V4KEY2_PORT_SPI) >>
			 TCAM_V4KEY2_PORT_SPI_SHIFT) >> 16;
		fsp->m_u.tcp_ip4_spec.pdst =
			((tp->key_mask[2] & TCAM_V4KEY2_PORT_SPI) >>
			 TCAM_V4KEY2_PORT_SPI_SHIFT) & 0xffff;

		fsp->h_u.tcp_ip4_spec.psrc =
			cpu_to_be16(fsp->h_u.tcp_ip4_spec.psrc);
		fsp->h_u.tcp_ip4_spec.pdst =
			cpu_to_be16(fsp->h_u.tcp_ip4_spec.pdst);
		fsp->m_u.tcp_ip4_spec.psrc =
			cpu_to_be16(fsp->m_u.tcp_ip4_spec.psrc);
		fsp->m_u.tcp_ip4_spec.pdst =
			cpu_to_be16(fsp->m_u.tcp_ip4_spec.pdst);
		break;
	case AH_V4_FLOW:
	case ESP_V4_FLOW:
		fsp->h_u.ah_ip4_spec.spi =
			(tp->key[2] & TCAM_V4KEY2_PORT_SPI) >>
			TCAM_V4KEY2_PORT_SPI_SHIFT;
		fsp->m_u.ah_ip4_spec.spi =
			(tp->key_mask[2] & TCAM_V4KEY2_PORT_SPI) >>
			TCAM_V4KEY2_PORT_SPI_SHIFT;

		fsp->h_u.ah_ip4_spec.spi =
			cpu_to_be32(fsp->h_u.ah_ip4_spec.spi);
		fsp->m_u.ah_ip4_spec.spi =
			cpu_to_be32(fsp->m_u.ah_ip4_spec.spi);
		break;
	case IP_USER_FLOW:
		fsp->h_u.usr_ip4_spec.l4_4_bytes =
			(tp->key[2] & TCAM_V4KEY2_PORT_SPI) >>
			TCAM_V4KEY2_PORT_SPI_SHIFT;
		fsp->m_u.usr_ip4_spec.l4_4_bytes =
			(tp->key_mask[2] & TCAM_V4KEY2_PORT_SPI) >>
			TCAM_V4KEY2_PORT_SPI_SHIFT;

		fsp->h_u.usr_ip4_spec.l4_4_bytes =
			cpu_to_be32(fsp->h_u.usr_ip4_spec.l4_4_bytes);
		fsp->m_u.usr_ip4_spec.l4_4_bytes =
			cpu_to_be32(fsp->m_u.usr_ip4_spec.l4_4_bytes);

		fsp->h_u.usr_ip4_spec.proto =
			(tp->key[2] & TCAM_V4KEY2_PROTO) >>
			TCAM_V4KEY2_PROTO_SHIFT;
		fsp->m_u.usr_ip4_spec.proto =
			(tp->key_mask[2] & TCAM_V4KEY2_PROTO) >>
			TCAM_V4KEY2_PROTO_SHIFT;

		fsp->h_u.usr_ip4_spec.ip_ver = ETH_RX_NFC_IP4;
		break;
	default:
		break;
	}
}

static int niu_get_ethtool_tcam_entry(struct niu *np,
				      struct ethtool_rxnfc *nfc)
{
	struct niu_parent *parent = np->parent;
	struct niu_tcam_entry *tp;
	struct ethtool_rx_flow_spec *fsp = &nfc->fs;
	u16 idx;
	u64 class;
	int ret = 0;

	idx = tcam_get_index(np, (u16)nfc->fs.location);

	tp = &parent->tcam[idx];
	if (!tp->valid) {
		netdev_info(np->dev, "niu%d: entry [%d] invalid for idx[%d]\n",
			    parent->index, (u16)nfc->fs.location, idx);
		return -EINVAL;
	}

	/* fill the flow spec entry */
	class = (tp->key[0] & TCAM_V4KEY0_CLASS_CODE) >>
		TCAM_V4KEY0_CLASS_CODE_SHIFT;
	ret = niu_class_to_ethflow(class, &fsp->flow_type);

	if (ret < 0) {
		netdev_info(np->dev, "niu%d: niu_class_to_ethflow failed\n",
			    parent->index);
		ret = -EINVAL;
		goto out;
	}

	if (fsp->flow_type == AH_V4_FLOW || fsp->flow_type == AH_V6_FLOW) {
		u32 proto = (tp->key[2] & TCAM_V4KEY2_PROTO) >>
			TCAM_V4KEY2_PROTO_SHIFT;
		if (proto == IPPROTO_ESP) {
			if (fsp->flow_type == AH_V4_FLOW)
				fsp->flow_type = ESP_V4_FLOW;
			else
				fsp->flow_type = ESP_V6_FLOW;
		}
	}

	switch (fsp->flow_type) {
	case TCP_V4_FLOW:
	case UDP_V4_FLOW:
	case SCTP_V4_FLOW:
	case AH_V4_FLOW:
	case ESP_V4_FLOW:
		niu_get_ip4fs_from_tcam_key(tp, fsp);
		break;
	case TCP_V6_FLOW:
	case UDP_V6_FLOW:
	case SCTP_V6_FLOW:
	case AH_V6_FLOW:
	case ESP_V6_FLOW:
		/* Not yet implemented */
		ret = -EINVAL;
		break;
	case IP_USER_FLOW:
		niu_get_ip4fs_from_tcam_key(tp, fsp);
		break;
	default:
		ret = -EINVAL;
		break;
	}

	if (ret < 0)
		goto out;

	if (tp->assoc_data & TCAM_ASSOCDATA_DISC)
		fsp->ring_cookie = RX_CLS_FLOW_DISC;
	else
		fsp->ring_cookie = (tp->assoc_data & TCAM_ASSOCDATA_OFFSET) >>
			TCAM_ASSOCDATA_OFFSET_SHIFT;

	/* put the tcam size here */
	nfc->data = tcam_get_size(np);
out:
	return ret;
}

static int niu_get_ethtool_tcam_all(struct niu *np,
				    struct ethtool_rxnfc *nfc,
				    u32 *rule_locs)
{
	struct niu_parent *parent = np->parent;
	struct niu_tcam_entry *tp;
	int i, idx, cnt;
	unsigned long flags;
	int ret = 0;

	/* put the tcam size here */
	nfc->data = tcam_get_size(np);

	niu_lock_parent(np, flags);
	for (cnt = 0, i = 0; i < nfc->data; i++) {
		idx = tcam_get_index(np, i);
		tp = &parent->tcam[idx];
		if (!tp->valid)
			continue;
		if (cnt == nfc->rule_cnt) {
			ret = -EMSGSIZE;
			break;
		}
		rule_locs[cnt] = i;
		cnt++;
	}
	niu_unlock_parent(np, flags);

<<<<<<< HEAD
	if (n_entries != cnt) {
		/* print warning, this should not happen */
		netdev_info(np->dev, "niu%d: In %s(): n_entries[%d] != cnt[%d]!!!\n",
			    np->parent->index, __func__, n_entries, cnt);
	}

	return 0;
=======
	return ret;
>>>>>>> 062c1825
}

static int niu_get_nfc(struct net_device *dev, struct ethtool_rxnfc *cmd,
		       void *rule_locs)
{
	struct niu *np = netdev_priv(dev);
	int ret = 0;

	switch (cmd->cmd) {
	case ETHTOOL_GRXFH:
		ret = niu_get_hash_opts(np, cmd);
		break;
	case ETHTOOL_GRXRINGS:
		cmd->data = np->num_rx_rings;
		break;
	case ETHTOOL_GRXCLSRLCNT:
		cmd->rule_cnt = tcam_get_valid_entry_cnt(np);
		break;
	case ETHTOOL_GRXCLSRULE:
		ret = niu_get_ethtool_tcam_entry(np, cmd);
		break;
	case ETHTOOL_GRXCLSRLALL:
		ret = niu_get_ethtool_tcam_all(np, cmd, (u32 *)rule_locs);
		break;
	default:
		ret = -EINVAL;
		break;
	}

	return ret;
}

static int niu_set_hash_opts(struct niu *np, struct ethtool_rxnfc *nfc)
{
	u64 class;
	u64 flow_key = 0;
	unsigned long flags;

	if (!niu_ethflow_to_class(nfc->flow_type, &class))
		return -EINVAL;

	if (class < CLASS_CODE_USER_PROG1 ||
	    class > CLASS_CODE_SCTP_IPV6)
		return -EINVAL;

	if (nfc->data & RXH_DISCARD) {
		niu_lock_parent(np, flags);
		flow_key = np->parent->tcam_key[class -
					       CLASS_CODE_USER_PROG1];
		flow_key |= TCAM_KEY_DISC;
		nw64(TCAM_KEY(class - CLASS_CODE_USER_PROG1), flow_key);
		np->parent->tcam_key[class - CLASS_CODE_USER_PROG1] = flow_key;
		niu_unlock_parent(np, flags);
		return 0;
	} else {
		/* Discard was set before, but is not set now */
		if (np->parent->tcam_key[class - CLASS_CODE_USER_PROG1] &
		    TCAM_KEY_DISC) {
			niu_lock_parent(np, flags);
			flow_key = np->parent->tcam_key[class -
					       CLASS_CODE_USER_PROG1];
			flow_key &= ~TCAM_KEY_DISC;
			nw64(TCAM_KEY(class - CLASS_CODE_USER_PROG1),
			     flow_key);
			np->parent->tcam_key[class - CLASS_CODE_USER_PROG1] =
				flow_key;
			niu_unlock_parent(np, flags);
		}
	}

	if (!niu_ethflow_to_flowkey(nfc->data, &flow_key))
		return -EINVAL;

	niu_lock_parent(np, flags);
	nw64(FLOW_KEY(class - CLASS_CODE_USER_PROG1), flow_key);
	np->parent->flow_key[class - CLASS_CODE_USER_PROG1] = flow_key;
	niu_unlock_parent(np, flags);

	return 0;
}

static void niu_get_tcamkey_from_ip4fs(struct ethtool_rx_flow_spec *fsp,
				       struct niu_tcam_entry *tp,
				       int l2_rdc_tab, u64 class)
{
	u8 pid = 0;
	u32 sip, dip, sipm, dipm, spi, spim;
	u16 sport, dport, spm, dpm;

	sip = be32_to_cpu(fsp->h_u.tcp_ip4_spec.ip4src);
	sipm = be32_to_cpu(fsp->m_u.tcp_ip4_spec.ip4src);
	dip = be32_to_cpu(fsp->h_u.tcp_ip4_spec.ip4dst);
	dipm = be32_to_cpu(fsp->m_u.tcp_ip4_spec.ip4dst);

	tp->key[0] = class << TCAM_V4KEY0_CLASS_CODE_SHIFT;
	tp->key_mask[0] = TCAM_V4KEY0_CLASS_CODE;
	tp->key[1] = (u64)l2_rdc_tab << TCAM_V4KEY1_L2RDCNUM_SHIFT;
	tp->key_mask[1] = TCAM_V4KEY1_L2RDCNUM;

	tp->key[3] = (u64)sip << TCAM_V4KEY3_SADDR_SHIFT;
	tp->key[3] |= dip;

	tp->key_mask[3] = (u64)sipm << TCAM_V4KEY3_SADDR_SHIFT;
	tp->key_mask[3] |= dipm;

	tp->key[2] |= ((u64)fsp->h_u.tcp_ip4_spec.tos <<
		       TCAM_V4KEY2_TOS_SHIFT);
	tp->key_mask[2] |= ((u64)fsp->m_u.tcp_ip4_spec.tos <<
			    TCAM_V4KEY2_TOS_SHIFT);
	switch (fsp->flow_type) {
	case TCP_V4_FLOW:
	case UDP_V4_FLOW:
	case SCTP_V4_FLOW:
		sport = be16_to_cpu(fsp->h_u.tcp_ip4_spec.psrc);
		spm = be16_to_cpu(fsp->m_u.tcp_ip4_spec.psrc);
		dport = be16_to_cpu(fsp->h_u.tcp_ip4_spec.pdst);
		dpm = be16_to_cpu(fsp->m_u.tcp_ip4_spec.pdst);

		tp->key[2] |= (((u64)sport << 16) | dport);
		tp->key_mask[2] |= (((u64)spm << 16) | dpm);
		niu_ethflow_to_l3proto(fsp->flow_type, &pid);
		break;
	case AH_V4_FLOW:
	case ESP_V4_FLOW:
		spi = be32_to_cpu(fsp->h_u.ah_ip4_spec.spi);
		spim = be32_to_cpu(fsp->m_u.ah_ip4_spec.spi);

		tp->key[2] |= spi;
		tp->key_mask[2] |= spim;
		niu_ethflow_to_l3proto(fsp->flow_type, &pid);
		break;
	case IP_USER_FLOW:
		spi = be32_to_cpu(fsp->h_u.usr_ip4_spec.l4_4_bytes);
		spim = be32_to_cpu(fsp->m_u.usr_ip4_spec.l4_4_bytes);

		tp->key[2] |= spi;
		tp->key_mask[2] |= spim;
		pid = fsp->h_u.usr_ip4_spec.proto;
		break;
	default:
		break;
	}

	tp->key[2] |= ((u64)pid << TCAM_V4KEY2_PROTO_SHIFT);
	if (pid) {
		tp->key_mask[2] |= TCAM_V4KEY2_PROTO;
	}
}

static int niu_add_ethtool_tcam_entry(struct niu *np,
				      struct ethtool_rxnfc *nfc)
{
	struct niu_parent *parent = np->parent;
	struct niu_tcam_entry *tp;
	struct ethtool_rx_flow_spec *fsp = &nfc->fs;
	struct niu_rdc_tables *rdc_table = &parent->rdc_group_cfg[np->port];
	int l2_rdc_table = rdc_table->first_table_num;
	u16 idx;
	u64 class;
	unsigned long flags;
	int err, ret;

	ret = 0;

	idx = nfc->fs.location;
	if (idx >= tcam_get_size(np))
		return -EINVAL;

	if (fsp->flow_type == IP_USER_FLOW) {
		int i;
		int add_usr_cls = 0;
		int ipv6 = 0;
		struct ethtool_usrip4_spec *uspec = &fsp->h_u.usr_ip4_spec;
		struct ethtool_usrip4_spec *umask = &fsp->m_u.usr_ip4_spec;

		niu_lock_parent(np, flags);

		for (i = 0; i < NIU_L3_PROG_CLS; i++) {
			if (parent->l3_cls[i]) {
				if (uspec->proto == parent->l3_cls_pid[i]) {
					class = parent->l3_cls[i];
					parent->l3_cls_refcnt[i]++;
					add_usr_cls = 1;
					break;
				}
			} else {
				/* Program new user IP class */
				switch (i) {
				case 0:
					class = CLASS_CODE_USER_PROG1;
					break;
				case 1:
					class = CLASS_CODE_USER_PROG2;
					break;
				case 2:
					class = CLASS_CODE_USER_PROG3;
					break;
				case 3:
					class = CLASS_CODE_USER_PROG4;
					break;
				default:
					break;
				}
				if (uspec->ip_ver == ETH_RX_NFC_IP6)
					ipv6 = 1;
				ret = tcam_user_ip_class_set(np, class, ipv6,
							     uspec->proto,
							     uspec->tos,
							     umask->tos);
				if (ret)
					goto out;

				ret = tcam_user_ip_class_enable(np, class, 1);
				if (ret)
					goto out;
				parent->l3_cls[i] = class;
				parent->l3_cls_pid[i] = uspec->proto;
				parent->l3_cls_refcnt[i]++;
				add_usr_cls = 1;
				break;
			}
		}
		if (!add_usr_cls) {
			netdev_info(np->dev, "niu%d: %s(): Could not find/insert class for pid %d\n",
				    parent->index, __func__, uspec->proto);
			ret = -EINVAL;
			goto out;
		}
		niu_unlock_parent(np, flags);
	} else {
		if (!niu_ethflow_to_class(fsp->flow_type, &class)) {
			return -EINVAL;
		}
	}

	niu_lock_parent(np, flags);

	idx = tcam_get_index(np, idx);
	tp = &parent->tcam[idx];

	memset(tp, 0, sizeof(*tp));

	/* fill in the tcam key and mask */
	switch (fsp->flow_type) {
	case TCP_V4_FLOW:
	case UDP_V4_FLOW:
	case SCTP_V4_FLOW:
	case AH_V4_FLOW:
	case ESP_V4_FLOW:
		niu_get_tcamkey_from_ip4fs(fsp, tp, l2_rdc_table, class);
		break;
	case TCP_V6_FLOW:
	case UDP_V6_FLOW:
	case SCTP_V6_FLOW:
	case AH_V6_FLOW:
	case ESP_V6_FLOW:
		/* Not yet implemented */
		netdev_info(np->dev, "niu%d: In %s(): flow %d for IPv6 not implemented\n",
			    parent->index, __func__, fsp->flow_type);
		ret = -EINVAL;
		goto out;
	case IP_USER_FLOW:
		if (fsp->h_u.usr_ip4_spec.ip_ver == ETH_RX_NFC_IP4) {
			niu_get_tcamkey_from_ip4fs(fsp, tp, l2_rdc_table,
						   class);
		} else {
			/* Not yet implemented */
			netdev_info(np->dev, "niu%d: In %s(): usr flow for IPv6 not implemented\n",
				    parent->index, __func__);
			ret = -EINVAL;
			goto out;
		}
		break;
	default:
		netdev_info(np->dev, "niu%d: In %s(): Unknown flow type %d\n",
			    parent->index, __func__, fsp->flow_type);
		ret = -EINVAL;
		goto out;
	}

	/* fill in the assoc data */
	if (fsp->ring_cookie == RX_CLS_FLOW_DISC) {
		tp->assoc_data = TCAM_ASSOCDATA_DISC;
	} else {
		if (fsp->ring_cookie >= np->num_rx_rings) {
			netdev_info(np->dev, "niu%d: In %s(): Invalid RX ring %lld\n",
				    parent->index, __func__,
				    (long long)fsp->ring_cookie);
			ret = -EINVAL;
			goto out;
		}
		tp->assoc_data = (TCAM_ASSOCDATA_TRES_USE_OFFSET |
				  (fsp->ring_cookie <<
				   TCAM_ASSOCDATA_OFFSET_SHIFT));
	}

	err = tcam_write(np, idx, tp->key, tp->key_mask);
	if (err) {
		ret = -EINVAL;
		goto out;
	}
	err = tcam_assoc_write(np, idx, tp->assoc_data);
	if (err) {
		ret = -EINVAL;
		goto out;
	}

	/* validate the entry */
	tp->valid = 1;
	np->clas.tcam_valid_entries++;
out:
	niu_unlock_parent(np, flags);

	return ret;
}

static int niu_del_ethtool_tcam_entry(struct niu *np, u32 loc)
{
	struct niu_parent *parent = np->parent;
	struct niu_tcam_entry *tp;
	u16 idx;
	unsigned long flags;
	u64 class;
	int ret = 0;

	if (loc >= tcam_get_size(np))
		return -EINVAL;

	niu_lock_parent(np, flags);

	idx = tcam_get_index(np, loc);
	tp = &parent->tcam[idx];

	/* if the entry is of a user defined class, then update*/
	class = (tp->key[0] & TCAM_V4KEY0_CLASS_CODE) >>
		TCAM_V4KEY0_CLASS_CODE_SHIFT;

	if (class >= CLASS_CODE_USER_PROG1 && class <= CLASS_CODE_USER_PROG4) {
		int i;
		for (i = 0; i < NIU_L3_PROG_CLS; i++) {
			if (parent->l3_cls[i] == class) {
				parent->l3_cls_refcnt[i]--;
				if (!parent->l3_cls_refcnt[i]) {
					/* disable class */
					ret = tcam_user_ip_class_enable(np,
									class,
									0);
					if (ret)
						goto out;
					parent->l3_cls[i] = 0;
					parent->l3_cls_pid[i] = 0;
				}
				break;
			}
		}
		if (i == NIU_L3_PROG_CLS) {
			netdev_info(np->dev, "niu%d: In %s(): Usr class 0x%llx not found\n",
				    parent->index, __func__,
				    (unsigned long long)class);
			ret = -EINVAL;
			goto out;
		}
	}

	ret = tcam_flush(np, idx);
	if (ret)
		goto out;

	/* invalidate the entry */
	tp->valid = 0;
	np->clas.tcam_valid_entries--;
out:
	niu_unlock_parent(np, flags);

	return ret;
}

static int niu_set_nfc(struct net_device *dev, struct ethtool_rxnfc *cmd)
{
	struct niu *np = netdev_priv(dev);
	int ret = 0;

	switch (cmd->cmd) {
	case ETHTOOL_SRXFH:
		ret = niu_set_hash_opts(np, cmd);
		break;
	case ETHTOOL_SRXCLSRLINS:
		ret = niu_add_ethtool_tcam_entry(np, cmd);
		break;
	case ETHTOOL_SRXCLSRLDEL:
		ret = niu_del_ethtool_tcam_entry(np, cmd->fs.location);
		break;
	default:
		ret = -EINVAL;
		break;
	}

	return ret;
}

static const struct {
	const char string[ETH_GSTRING_LEN];
} niu_xmac_stat_keys[] = {
	{ "tx_frames" },
	{ "tx_bytes" },
	{ "tx_fifo_errors" },
	{ "tx_overflow_errors" },
	{ "tx_max_pkt_size_errors" },
	{ "tx_underflow_errors" },
	{ "rx_local_faults" },
	{ "rx_remote_faults" },
	{ "rx_link_faults" },
	{ "rx_align_errors" },
	{ "rx_frags" },
	{ "rx_mcasts" },
	{ "rx_bcasts" },
	{ "rx_hist_cnt1" },
	{ "rx_hist_cnt2" },
	{ "rx_hist_cnt3" },
	{ "rx_hist_cnt4" },
	{ "rx_hist_cnt5" },
	{ "rx_hist_cnt6" },
	{ "rx_hist_cnt7" },
	{ "rx_octets" },
	{ "rx_code_violations" },
	{ "rx_len_errors" },
	{ "rx_crc_errors" },
	{ "rx_underflows" },
	{ "rx_overflows" },
	{ "pause_off_state" },
	{ "pause_on_state" },
	{ "pause_received" },
};

#define NUM_XMAC_STAT_KEYS	ARRAY_SIZE(niu_xmac_stat_keys)

static const struct {
	const char string[ETH_GSTRING_LEN];
} niu_bmac_stat_keys[] = {
	{ "tx_underflow_errors" },
	{ "tx_max_pkt_size_errors" },
	{ "tx_bytes" },
	{ "tx_frames" },
	{ "rx_overflows" },
	{ "rx_frames" },
	{ "rx_align_errors" },
	{ "rx_crc_errors" },
	{ "rx_len_errors" },
	{ "pause_off_state" },
	{ "pause_on_state" },
	{ "pause_received" },
};

#define NUM_BMAC_STAT_KEYS	ARRAY_SIZE(niu_bmac_stat_keys)

static const struct {
	const char string[ETH_GSTRING_LEN];
} niu_rxchan_stat_keys[] = {
	{ "rx_channel" },
	{ "rx_packets" },
	{ "rx_bytes" },
	{ "rx_dropped" },
	{ "rx_errors" },
};

#define NUM_RXCHAN_STAT_KEYS	ARRAY_SIZE(niu_rxchan_stat_keys)

static const struct {
	const char string[ETH_GSTRING_LEN];
} niu_txchan_stat_keys[] = {
	{ "tx_channel" },
	{ "tx_packets" },
	{ "tx_bytes" },
	{ "tx_errors" },
};

#define NUM_TXCHAN_STAT_KEYS	ARRAY_SIZE(niu_txchan_stat_keys)

static void niu_get_strings(struct net_device *dev, u32 stringset, u8 *data)
{
	struct niu *np = netdev_priv(dev);
	int i;

	if (stringset != ETH_SS_STATS)
		return;

	if (np->flags & NIU_FLAGS_XMAC) {
		memcpy(data, niu_xmac_stat_keys,
		       sizeof(niu_xmac_stat_keys));
		data += sizeof(niu_xmac_stat_keys);
	} else {
		memcpy(data, niu_bmac_stat_keys,
		       sizeof(niu_bmac_stat_keys));
		data += sizeof(niu_bmac_stat_keys);
	}
	for (i = 0; i < np->num_rx_rings; i++) {
		memcpy(data, niu_rxchan_stat_keys,
		       sizeof(niu_rxchan_stat_keys));
		data += sizeof(niu_rxchan_stat_keys);
	}
	for (i = 0; i < np->num_tx_rings; i++) {
		memcpy(data, niu_txchan_stat_keys,
		       sizeof(niu_txchan_stat_keys));
		data += sizeof(niu_txchan_stat_keys);
	}
}

static int niu_get_sset_count(struct net_device *dev, int stringset)
{
	struct niu *np = netdev_priv(dev);

	if (stringset != ETH_SS_STATS)
		return -EINVAL;

	return ((np->flags & NIU_FLAGS_XMAC ?
		 NUM_XMAC_STAT_KEYS :
		 NUM_BMAC_STAT_KEYS) +
		(np->num_rx_rings * NUM_RXCHAN_STAT_KEYS) +
		(np->num_tx_rings * NUM_TXCHAN_STAT_KEYS));
}

static void niu_get_ethtool_stats(struct net_device *dev,
				  struct ethtool_stats *stats, u64 *data)
{
	struct niu *np = netdev_priv(dev);
	int i;

	niu_sync_mac_stats(np);
	if (np->flags & NIU_FLAGS_XMAC) {
		memcpy(data, &np->mac_stats.xmac,
		       sizeof(struct niu_xmac_stats));
		data += (sizeof(struct niu_xmac_stats) / sizeof(u64));
	} else {
		memcpy(data, &np->mac_stats.bmac,
		       sizeof(struct niu_bmac_stats));
		data += (sizeof(struct niu_bmac_stats) / sizeof(u64));
	}
	for (i = 0; i < np->num_rx_rings; i++) {
		struct rx_ring_info *rp = &np->rx_rings[i];

		niu_sync_rx_discard_stats(np, rp, 0);

		data[0] = rp->rx_channel;
		data[1] = rp->rx_packets;
		data[2] = rp->rx_bytes;
		data[3] = rp->rx_dropped;
		data[4] = rp->rx_errors;
		data += 5;
	}
	for (i = 0; i < np->num_tx_rings; i++) {
		struct tx_ring_info *rp = &np->tx_rings[i];

		data[0] = rp->tx_channel;
		data[1] = rp->tx_packets;
		data[2] = rp->tx_bytes;
		data[3] = rp->tx_errors;
		data += 4;
	}
}

static u64 niu_led_state_save(struct niu *np)
{
	if (np->flags & NIU_FLAGS_XMAC)
		return nr64_mac(XMAC_CONFIG);
	else
		return nr64_mac(BMAC_XIF_CONFIG);
}

static void niu_led_state_restore(struct niu *np, u64 val)
{
	if (np->flags & NIU_FLAGS_XMAC)
		nw64_mac(XMAC_CONFIG, val);
	else
		nw64_mac(BMAC_XIF_CONFIG, val);
}

static void niu_force_led(struct niu *np, int on)
{
	u64 val, reg, bit;

	if (np->flags & NIU_FLAGS_XMAC) {
		reg = XMAC_CONFIG;
		bit = XMAC_CONFIG_FORCE_LED_ON;
	} else {
		reg = BMAC_XIF_CONFIG;
		bit = BMAC_XIF_CONFIG_LINK_LED;
	}

	val = nr64_mac(reg);
	if (on)
		val |= bit;
	else
		val &= ~bit;
	nw64_mac(reg, val);
}

static int niu_phys_id(struct net_device *dev, u32 data)
{
	struct niu *np = netdev_priv(dev);
	u64 orig_led_state;
	int i;

	if (!netif_running(dev))
		return -EAGAIN;

	if (data == 0)
		data = 2;

	orig_led_state = niu_led_state_save(np);
	for (i = 0; i < (data * 2); i++) {
		int on = ((i % 2) == 0);

		niu_force_led(np, on);

		if (msleep_interruptible(500))
			break;
	}
	niu_led_state_restore(np, orig_led_state);

	return 0;
}

static int niu_set_flags(struct net_device *dev, u32 data)
{
	return ethtool_op_set_flags(dev, data, ETH_FLAG_RXHASH);
}

static const struct ethtool_ops niu_ethtool_ops = {
	.get_drvinfo		= niu_get_drvinfo,
	.get_link		= ethtool_op_get_link,
	.get_msglevel		= niu_get_msglevel,
	.set_msglevel		= niu_set_msglevel,
	.nway_reset		= niu_nway_reset,
	.get_eeprom_len		= niu_get_eeprom_len,
	.get_eeprom		= niu_get_eeprom,
	.get_settings		= niu_get_settings,
	.set_settings		= niu_set_settings,
	.get_strings		= niu_get_strings,
	.get_sset_count		= niu_get_sset_count,
	.get_ethtool_stats	= niu_get_ethtool_stats,
	.phys_id		= niu_phys_id,
	.get_rxnfc		= niu_get_nfc,
	.set_rxnfc		= niu_set_nfc,
	.set_flags		= niu_set_flags,
	.get_flags		= ethtool_op_get_flags,
};

static int niu_ldg_assign_ldn(struct niu *np, struct niu_parent *parent,
			      int ldg, int ldn)
{
	if (ldg < NIU_LDG_MIN || ldg > NIU_LDG_MAX)
		return -EINVAL;
	if (ldn < 0 || ldn > LDN_MAX)
		return -EINVAL;

	parent->ldg_map[ldn] = ldg;

	if (np->parent->plat_type == PLAT_TYPE_NIU) {
		/* On N2 NIU, the ldn-->ldg assignments are setup and fixed by
		 * the firmware, and we're not supposed to change them.
		 * Validate the mapping, because if it's wrong we probably
		 * won't get any interrupts and that's painful to debug.
		 */
		if (nr64(LDG_NUM(ldn)) != ldg) {
			dev_err(np->device, "Port %u, mis-matched LDG assignment for ldn %d, should be %d is %llu\n",
				np->port, ldn, ldg,
				(unsigned long long) nr64(LDG_NUM(ldn)));
			return -EINVAL;
		}
	} else
		nw64(LDG_NUM(ldn), ldg);

	return 0;
}

static int niu_set_ldg_timer_res(struct niu *np, int res)
{
	if (res < 0 || res > LDG_TIMER_RES_VAL)
		return -EINVAL;


	nw64(LDG_TIMER_RES, res);

	return 0;
}

static int niu_set_ldg_sid(struct niu *np, int ldg, int func, int vector)
{
	if ((ldg < NIU_LDG_MIN || ldg > NIU_LDG_MAX) ||
	    (func < 0 || func > 3) ||
	    (vector < 0 || vector > 0x1f))
		return -EINVAL;

	nw64(SID(ldg), (func << SID_FUNC_SHIFT) | vector);

	return 0;
}

static int __devinit niu_pci_eeprom_read(struct niu *np, u32 addr)
{
	u64 frame, frame_base = (ESPC_PIO_STAT_READ_START |
				 (addr << ESPC_PIO_STAT_ADDR_SHIFT));
	int limit;

	if (addr > (ESPC_PIO_STAT_ADDR >> ESPC_PIO_STAT_ADDR_SHIFT))
		return -EINVAL;

	frame = frame_base;
	nw64(ESPC_PIO_STAT, frame);
	limit = 64;
	do {
		udelay(5);
		frame = nr64(ESPC_PIO_STAT);
		if (frame & ESPC_PIO_STAT_READ_END)
			break;
	} while (limit--);
	if (!(frame & ESPC_PIO_STAT_READ_END)) {
		dev_err(np->device, "EEPROM read timeout frame[%llx]\n",
			(unsigned long long) frame);
		return -ENODEV;
	}

	frame = frame_base;
	nw64(ESPC_PIO_STAT, frame);
	limit = 64;
	do {
		udelay(5);
		frame = nr64(ESPC_PIO_STAT);
		if (frame & ESPC_PIO_STAT_READ_END)
			break;
	} while (limit--);
	if (!(frame & ESPC_PIO_STAT_READ_END)) {
		dev_err(np->device, "EEPROM read timeout frame[%llx]\n",
			(unsigned long long) frame);
		return -ENODEV;
	}

	frame = nr64(ESPC_PIO_STAT);
	return (frame & ESPC_PIO_STAT_DATA) >> ESPC_PIO_STAT_DATA_SHIFT;
}

static int __devinit niu_pci_eeprom_read16(struct niu *np, u32 off)
{
	int err = niu_pci_eeprom_read(np, off);
	u16 val;

	if (err < 0)
		return err;
	val = (err << 8);
	err = niu_pci_eeprom_read(np, off + 1);
	if (err < 0)
		return err;
	val |= (err & 0xff);

	return val;
}

static int __devinit niu_pci_eeprom_read16_swp(struct niu *np, u32 off)
{
	int err = niu_pci_eeprom_read(np, off);
	u16 val;

	if (err < 0)
		return err;

	val = (err & 0xff);
	err = niu_pci_eeprom_read(np, off + 1);
	if (err < 0)
		return err;

	val |= (err & 0xff) << 8;

	return val;
}

static int __devinit niu_pci_vpd_get_propname(struct niu *np,
					      u32 off,
					      char *namebuf,
					      int namebuf_len)
{
	int i;

	for (i = 0; i < namebuf_len; i++) {
		int err = niu_pci_eeprom_read(np, off + i);
		if (err < 0)
			return err;
		*namebuf++ = err;
		if (!err)
			break;
	}
	if (i >= namebuf_len)
		return -EINVAL;

	return i + 1;
}

static void __devinit niu_vpd_parse_version(struct niu *np)
{
	struct niu_vpd *vpd = &np->vpd;
	int len = strlen(vpd->version) + 1;
	const char *s = vpd->version;
	int i;

	for (i = 0; i < len - 5; i++) {
		if (!strncmp(s + i, "FCode ", 6))
			break;
	}
	if (i >= len - 5)
		return;

	s += i + 5;
	sscanf(s, "%d.%d", &vpd->fcode_major, &vpd->fcode_minor);

	netif_printk(np, probe, KERN_DEBUG, np->dev,
		     "VPD_SCAN: FCODE major(%d) minor(%d)\n",
		     vpd->fcode_major, vpd->fcode_minor);
	if (vpd->fcode_major > NIU_VPD_MIN_MAJOR ||
	    (vpd->fcode_major == NIU_VPD_MIN_MAJOR &&
	     vpd->fcode_minor >= NIU_VPD_MIN_MINOR))
		np->flags |= NIU_FLAGS_VPD_VALID;
}

/* ESPC_PIO_EN_ENABLE must be set */
static int __devinit niu_pci_vpd_scan_props(struct niu *np,
					    u32 start, u32 end)
{
	unsigned int found_mask = 0;
#define FOUND_MASK_MODEL	0x00000001
#define FOUND_MASK_BMODEL	0x00000002
#define FOUND_MASK_VERS		0x00000004
#define FOUND_MASK_MAC		0x00000008
#define FOUND_MASK_NMAC		0x00000010
#define FOUND_MASK_PHY		0x00000020
#define FOUND_MASK_ALL		0x0000003f

	netif_printk(np, probe, KERN_DEBUG, np->dev,
		     "VPD_SCAN: start[%x] end[%x]\n", start, end);
	while (start < end) {
		int len, err, instance, type, prop_len;
		char namebuf[64];
		u8 *prop_buf;
		int max_len;

		if (found_mask == FOUND_MASK_ALL) {
			niu_vpd_parse_version(np);
			return 1;
		}

		err = niu_pci_eeprom_read(np, start + 2);
		if (err < 0)
			return err;
		len = err;
		start += 3;

		instance = niu_pci_eeprom_read(np, start);
		type = niu_pci_eeprom_read(np, start + 3);
		prop_len = niu_pci_eeprom_read(np, start + 4);
		err = niu_pci_vpd_get_propname(np, start + 5, namebuf, 64);
		if (err < 0)
			return err;

		prop_buf = NULL;
		max_len = 0;
		if (!strcmp(namebuf, "model")) {
			prop_buf = np->vpd.model;
			max_len = NIU_VPD_MODEL_MAX;
			found_mask |= FOUND_MASK_MODEL;
		} else if (!strcmp(namebuf, "board-model")) {
			prop_buf = np->vpd.board_model;
			max_len = NIU_VPD_BD_MODEL_MAX;
			found_mask |= FOUND_MASK_BMODEL;
		} else if (!strcmp(namebuf, "version")) {
			prop_buf = np->vpd.version;
			max_len = NIU_VPD_VERSION_MAX;
			found_mask |= FOUND_MASK_VERS;
		} else if (!strcmp(namebuf, "local-mac-address")) {
			prop_buf = np->vpd.local_mac;
			max_len = ETH_ALEN;
			found_mask |= FOUND_MASK_MAC;
		} else if (!strcmp(namebuf, "num-mac-addresses")) {
			prop_buf = &np->vpd.mac_num;
			max_len = 1;
			found_mask |= FOUND_MASK_NMAC;
		} else if (!strcmp(namebuf, "phy-type")) {
			prop_buf = np->vpd.phy_type;
			max_len = NIU_VPD_PHY_TYPE_MAX;
			found_mask |= FOUND_MASK_PHY;
		}

		if (max_len && prop_len > max_len) {
			dev_err(np->device, "Property '%s' length (%d) is too long\n", namebuf, prop_len);
			return -EINVAL;
		}

		if (prop_buf) {
			u32 off = start + 5 + err;
			int i;

			netif_printk(np, probe, KERN_DEBUG, np->dev,
				     "VPD_SCAN: Reading in property [%s] len[%d]\n",
				     namebuf, prop_len);
			for (i = 0; i < prop_len; i++)
				*prop_buf++ = niu_pci_eeprom_read(np, off + i);
		}

		start += len;
	}

	return 0;
}

/* ESPC_PIO_EN_ENABLE must be set */
static void __devinit niu_pci_vpd_fetch(struct niu *np, u32 start)
{
	u32 offset;
	int err;

	err = niu_pci_eeprom_read16_swp(np, start + 1);
	if (err < 0)
		return;

	offset = err + 3;

	while (start + offset < ESPC_EEPROM_SIZE) {
		u32 here = start + offset;
		u32 end;

		err = niu_pci_eeprom_read(np, here);
		if (err != 0x90)
			return;

		err = niu_pci_eeprom_read16_swp(np, here + 1);
		if (err < 0)
			return;

		here = start + offset + 3;
		end = start + offset + err;

		offset += err;

		err = niu_pci_vpd_scan_props(np, here, end);
		if (err < 0 || err == 1)
			return;
	}
}

/* ESPC_PIO_EN_ENABLE must be set */
static u32 __devinit niu_pci_vpd_offset(struct niu *np)
{
	u32 start = 0, end = ESPC_EEPROM_SIZE, ret;
	int err;

	while (start < end) {
		ret = start;

		/* ROM header signature?  */
		err = niu_pci_eeprom_read16(np, start +  0);
		if (err != 0x55aa)
			return 0;

		/* Apply offset to PCI data structure.  */
		err = niu_pci_eeprom_read16(np, start + 23);
		if (err < 0)
			return 0;
		start += err;

		/* Check for "PCIR" signature.  */
		err = niu_pci_eeprom_read16(np, start +  0);
		if (err != 0x5043)
			return 0;
		err = niu_pci_eeprom_read16(np, start +  2);
		if (err != 0x4952)
			return 0;

		/* Check for OBP image type.  */
		err = niu_pci_eeprom_read(np, start + 20);
		if (err < 0)
			return 0;
		if (err != 0x01) {
			err = niu_pci_eeprom_read(np, ret + 2);
			if (err < 0)
				return 0;

			start = ret + (err * 512);
			continue;
		}

		err = niu_pci_eeprom_read16_swp(np, start + 8);
		if (err < 0)
			return err;
		ret += err;

		err = niu_pci_eeprom_read(np, ret + 0);
		if (err != 0x82)
			return 0;

		return ret;
	}

	return 0;
}

static int __devinit niu_phy_type_prop_decode(struct niu *np,
					      const char *phy_prop)
{
	if (!strcmp(phy_prop, "mif")) {
		/* 1G copper, MII */
		np->flags &= ~(NIU_FLAGS_FIBER |
			       NIU_FLAGS_10G);
		np->mac_xcvr = MAC_XCVR_MII;
	} else if (!strcmp(phy_prop, "xgf")) {
		/* 10G fiber, XPCS */
		np->flags |= (NIU_FLAGS_10G |
			      NIU_FLAGS_FIBER);
		np->mac_xcvr = MAC_XCVR_XPCS;
	} else if (!strcmp(phy_prop, "pcs")) {
		/* 1G fiber, PCS */
		np->flags &= ~NIU_FLAGS_10G;
		np->flags |= NIU_FLAGS_FIBER;
		np->mac_xcvr = MAC_XCVR_PCS;
	} else if (!strcmp(phy_prop, "xgc")) {
		/* 10G copper, XPCS */
		np->flags |= NIU_FLAGS_10G;
		np->flags &= ~NIU_FLAGS_FIBER;
		np->mac_xcvr = MAC_XCVR_XPCS;
	} else if (!strcmp(phy_prop, "xgsd") || !strcmp(phy_prop, "gsd")) {
		/* 10G Serdes or 1G Serdes, default to 10G */
		np->flags |= NIU_FLAGS_10G;
		np->flags &= ~NIU_FLAGS_FIBER;
		np->flags |= NIU_FLAGS_XCVR_SERDES;
		np->mac_xcvr = MAC_XCVR_XPCS;
	} else {
		return -EINVAL;
	}
	return 0;
}

static int niu_pci_vpd_get_nports(struct niu *np)
{
	int ports = 0;

	if ((!strcmp(np->vpd.model, NIU_QGC_LP_MDL_STR)) ||
	    (!strcmp(np->vpd.model, NIU_QGC_PEM_MDL_STR)) ||
	    (!strcmp(np->vpd.model, NIU_MARAMBA_MDL_STR)) ||
	    (!strcmp(np->vpd.model, NIU_KIMI_MDL_STR)) ||
	    (!strcmp(np->vpd.model, NIU_ALONSO_MDL_STR))) {
		ports = 4;
	} else if ((!strcmp(np->vpd.model, NIU_2XGF_LP_MDL_STR)) ||
		   (!strcmp(np->vpd.model, NIU_2XGF_PEM_MDL_STR)) ||
		   (!strcmp(np->vpd.model, NIU_FOXXY_MDL_STR)) ||
		   (!strcmp(np->vpd.model, NIU_2XGF_MRVL_MDL_STR))) {
		ports = 2;
	}

	return ports;
}

static void __devinit niu_pci_vpd_validate(struct niu *np)
{
	struct net_device *dev = np->dev;
	struct niu_vpd *vpd = &np->vpd;
	u8 val8;

	if (!is_valid_ether_addr(&vpd->local_mac[0])) {
		dev_err(np->device, "VPD MAC invalid, falling back to SPROM\n");

		np->flags &= ~NIU_FLAGS_VPD_VALID;
		return;
	}

	if (!strcmp(np->vpd.model, NIU_ALONSO_MDL_STR) ||
	    !strcmp(np->vpd.model, NIU_KIMI_MDL_STR)) {
		np->flags |= NIU_FLAGS_10G;
		np->flags &= ~NIU_FLAGS_FIBER;
		np->flags |= NIU_FLAGS_XCVR_SERDES;
		np->mac_xcvr = MAC_XCVR_PCS;
		if (np->port > 1) {
			np->flags |= NIU_FLAGS_FIBER;
			np->flags &= ~NIU_FLAGS_10G;
		}
		if (np->flags & NIU_FLAGS_10G)
			np->mac_xcvr = MAC_XCVR_XPCS;
	} else if (!strcmp(np->vpd.model, NIU_FOXXY_MDL_STR)) {
		np->flags |= (NIU_FLAGS_10G | NIU_FLAGS_FIBER |
			      NIU_FLAGS_HOTPLUG_PHY);
	} else if (niu_phy_type_prop_decode(np, np->vpd.phy_type)) {
		dev_err(np->device, "Illegal phy string [%s]\n",
			np->vpd.phy_type);
		dev_err(np->device, "Falling back to SPROM\n");
		np->flags &= ~NIU_FLAGS_VPD_VALID;
		return;
	}

	memcpy(dev->perm_addr, vpd->local_mac, ETH_ALEN);

	val8 = dev->perm_addr[5];
	dev->perm_addr[5] += np->port;
	if (dev->perm_addr[5] < val8)
		dev->perm_addr[4]++;

	memcpy(dev->dev_addr, dev->perm_addr, dev->addr_len);
}

static int __devinit niu_pci_probe_sprom(struct niu *np)
{
	struct net_device *dev = np->dev;
	int len, i;
	u64 val, sum;
	u8 val8;

	val = (nr64(ESPC_VER_IMGSZ) & ESPC_VER_IMGSZ_IMGSZ);
	val >>= ESPC_VER_IMGSZ_IMGSZ_SHIFT;
	len = val / 4;

	np->eeprom_len = len;

	netif_printk(np, probe, KERN_DEBUG, np->dev,
		     "SPROM: Image size %llu\n", (unsigned long long)val);

	sum = 0;
	for (i = 0; i < len; i++) {
		val = nr64(ESPC_NCR(i));
		sum += (val >>  0) & 0xff;
		sum += (val >>  8) & 0xff;
		sum += (val >> 16) & 0xff;
		sum += (val >> 24) & 0xff;
	}
	netif_printk(np, probe, KERN_DEBUG, np->dev,
		     "SPROM: Checksum %x\n", (int)(sum & 0xff));
	if ((sum & 0xff) != 0xab) {
		dev_err(np->device, "Bad SPROM checksum (%x, should be 0xab)\n", (int)(sum & 0xff));
		return -EINVAL;
	}

	val = nr64(ESPC_PHY_TYPE);
	switch (np->port) {
	case 0:
		val8 = (val & ESPC_PHY_TYPE_PORT0) >>
			ESPC_PHY_TYPE_PORT0_SHIFT;
		break;
	case 1:
		val8 = (val & ESPC_PHY_TYPE_PORT1) >>
			ESPC_PHY_TYPE_PORT1_SHIFT;
		break;
	case 2:
		val8 = (val & ESPC_PHY_TYPE_PORT2) >>
			ESPC_PHY_TYPE_PORT2_SHIFT;
		break;
	case 3:
		val8 = (val & ESPC_PHY_TYPE_PORT3) >>
			ESPC_PHY_TYPE_PORT3_SHIFT;
		break;
	default:
		dev_err(np->device, "Bogus port number %u\n",
			np->port);
		return -EINVAL;
	}
	netif_printk(np, probe, KERN_DEBUG, np->dev,
		     "SPROM: PHY type %x\n", val8);

	switch (val8) {
	case ESPC_PHY_TYPE_1G_COPPER:
		/* 1G copper, MII */
		np->flags &= ~(NIU_FLAGS_FIBER |
			       NIU_FLAGS_10G);
		np->mac_xcvr = MAC_XCVR_MII;
		break;

	case ESPC_PHY_TYPE_1G_FIBER:
		/* 1G fiber, PCS */
		np->flags &= ~NIU_FLAGS_10G;
		np->flags |= NIU_FLAGS_FIBER;
		np->mac_xcvr = MAC_XCVR_PCS;
		break;

	case ESPC_PHY_TYPE_10G_COPPER:
		/* 10G copper, XPCS */
		np->flags |= NIU_FLAGS_10G;
		np->flags &= ~NIU_FLAGS_FIBER;
		np->mac_xcvr = MAC_XCVR_XPCS;
		break;

	case ESPC_PHY_TYPE_10G_FIBER:
		/* 10G fiber, XPCS */
		np->flags |= (NIU_FLAGS_10G |
			      NIU_FLAGS_FIBER);
		np->mac_xcvr = MAC_XCVR_XPCS;
		break;

	default:
		dev_err(np->device, "Bogus SPROM phy type %u\n", val8);
		return -EINVAL;
	}

	val = nr64(ESPC_MAC_ADDR0);
	netif_printk(np, probe, KERN_DEBUG, np->dev,
		     "SPROM: MAC_ADDR0[%08llx]\n", (unsigned long long)val);
	dev->perm_addr[0] = (val >>  0) & 0xff;
	dev->perm_addr[1] = (val >>  8) & 0xff;
	dev->perm_addr[2] = (val >> 16) & 0xff;
	dev->perm_addr[3] = (val >> 24) & 0xff;

	val = nr64(ESPC_MAC_ADDR1);
	netif_printk(np, probe, KERN_DEBUG, np->dev,
		     "SPROM: MAC_ADDR1[%08llx]\n", (unsigned long long)val);
	dev->perm_addr[4] = (val >>  0) & 0xff;
	dev->perm_addr[5] = (val >>  8) & 0xff;

	if (!is_valid_ether_addr(&dev->perm_addr[0])) {
		dev_err(np->device, "SPROM MAC address invalid [ %pM ]\n",
			dev->perm_addr);
		return -EINVAL;
	}

	val8 = dev->perm_addr[5];
	dev->perm_addr[5] += np->port;
	if (dev->perm_addr[5] < val8)
		dev->perm_addr[4]++;

	memcpy(dev->dev_addr, dev->perm_addr, dev->addr_len);

	val = nr64(ESPC_MOD_STR_LEN);
	netif_printk(np, probe, KERN_DEBUG, np->dev,
		     "SPROM: MOD_STR_LEN[%llu]\n", (unsigned long long)val);
	if (val >= 8 * 4)
		return -EINVAL;

	for (i = 0; i < val; i += 4) {
		u64 tmp = nr64(ESPC_NCR(5 + (i / 4)));

		np->vpd.model[i + 3] = (tmp >>  0) & 0xff;
		np->vpd.model[i + 2] = (tmp >>  8) & 0xff;
		np->vpd.model[i + 1] = (tmp >> 16) & 0xff;
		np->vpd.model[i + 0] = (tmp >> 24) & 0xff;
	}
	np->vpd.model[val] = '\0';

	val = nr64(ESPC_BD_MOD_STR_LEN);
	netif_printk(np, probe, KERN_DEBUG, np->dev,
		     "SPROM: BD_MOD_STR_LEN[%llu]\n", (unsigned long long)val);
	if (val >= 4 * 4)
		return -EINVAL;

	for (i = 0; i < val; i += 4) {
		u64 tmp = nr64(ESPC_NCR(14 + (i / 4)));

		np->vpd.board_model[i + 3] = (tmp >>  0) & 0xff;
		np->vpd.board_model[i + 2] = (tmp >>  8) & 0xff;
		np->vpd.board_model[i + 1] = (tmp >> 16) & 0xff;
		np->vpd.board_model[i + 0] = (tmp >> 24) & 0xff;
	}
	np->vpd.board_model[val] = '\0';

	np->vpd.mac_num =
		nr64(ESPC_NUM_PORTS_MACS) & ESPC_NUM_PORTS_MACS_VAL;
	netif_printk(np, probe, KERN_DEBUG, np->dev,
		     "SPROM: NUM_PORTS_MACS[%d]\n", np->vpd.mac_num);

	return 0;
}

static int __devinit niu_get_and_validate_port(struct niu *np)
{
	struct niu_parent *parent = np->parent;

	if (np->port <= 1)
		np->flags |= NIU_FLAGS_XMAC;

	if (!parent->num_ports) {
		if (parent->plat_type == PLAT_TYPE_NIU) {
			parent->num_ports = 2;
		} else {
			parent->num_ports = niu_pci_vpd_get_nports(np);
			if (!parent->num_ports) {
				/* Fall back to SPROM as last resort.
				 * This will fail on most cards.
				 */
				parent->num_ports = nr64(ESPC_NUM_PORTS_MACS) &
					ESPC_NUM_PORTS_MACS_VAL;

				/* All of the current probing methods fail on
				 * Maramba on-board parts.
				 */
				if (!parent->num_ports)
					parent->num_ports = 4;
			}
		}
	}

	if (np->port >= parent->num_ports)
		return -ENODEV;

	return 0;
}

static int __devinit phy_record(struct niu_parent *parent,
				struct phy_probe_info *p,
				int dev_id_1, int dev_id_2, u8 phy_port,
				int type)
{
	u32 id = (dev_id_1 << 16) | dev_id_2;
	u8 idx;

	if (dev_id_1 < 0 || dev_id_2 < 0)
		return 0;
	if (type == PHY_TYPE_PMA_PMD || type == PHY_TYPE_PCS) {
		if (((id & NIU_PHY_ID_MASK) != NIU_PHY_ID_BCM8704) &&
		    ((id & NIU_PHY_ID_MASK) != NIU_PHY_ID_MRVL88X2011) &&
		    ((id & NIU_PHY_ID_MASK) != NIU_PHY_ID_BCM8706))
			return 0;
	} else {
		if ((id & NIU_PHY_ID_MASK) != NIU_PHY_ID_BCM5464R)
			return 0;
	}

	pr_info("niu%d: Found PHY %08x type %s at phy_port %u\n",
		parent->index, id,
		type == PHY_TYPE_PMA_PMD ? "PMA/PMD" :
		type == PHY_TYPE_PCS ? "PCS" : "MII",
		phy_port);

	if (p->cur[type] >= NIU_MAX_PORTS) {
		pr_err("Too many PHY ports\n");
		return -EINVAL;
	}
	idx = p->cur[type];
	p->phy_id[type][idx] = id;
	p->phy_port[type][idx] = phy_port;
	p->cur[type] = idx + 1;
	return 0;
}

static int __devinit port_has_10g(struct phy_probe_info *p, int port)
{
	int i;

	for (i = 0; i < p->cur[PHY_TYPE_PMA_PMD]; i++) {
		if (p->phy_port[PHY_TYPE_PMA_PMD][i] == port)
			return 1;
	}
	for (i = 0; i < p->cur[PHY_TYPE_PCS]; i++) {
		if (p->phy_port[PHY_TYPE_PCS][i] == port)
			return 1;
	}

	return 0;
}

static int __devinit count_10g_ports(struct phy_probe_info *p, int *lowest)
{
	int port, cnt;

	cnt = 0;
	*lowest = 32;
	for (port = 8; port < 32; port++) {
		if (port_has_10g(p, port)) {
			if (!cnt)
				*lowest = port;
			cnt++;
		}
	}

	return cnt;
}

static int __devinit count_1g_ports(struct phy_probe_info *p, int *lowest)
{
	*lowest = 32;
	if (p->cur[PHY_TYPE_MII])
		*lowest = p->phy_port[PHY_TYPE_MII][0];

	return p->cur[PHY_TYPE_MII];
}

static void __devinit niu_n2_divide_channels(struct niu_parent *parent)
{
	int num_ports = parent->num_ports;
	int i;

	for (i = 0; i < num_ports; i++) {
		parent->rxchan_per_port[i] = (16 / num_ports);
		parent->txchan_per_port[i] = (16 / num_ports);

		pr_info("niu%d: Port %u [%u RX chans] [%u TX chans]\n",
			parent->index, i,
			parent->rxchan_per_port[i],
			parent->txchan_per_port[i]);
	}
}

static void __devinit niu_divide_channels(struct niu_parent *parent,
					  int num_10g, int num_1g)
{
	int num_ports = parent->num_ports;
	int rx_chans_per_10g, rx_chans_per_1g;
	int tx_chans_per_10g, tx_chans_per_1g;
	int i, tot_rx, tot_tx;

	if (!num_10g || !num_1g) {
		rx_chans_per_10g = rx_chans_per_1g =
			(NIU_NUM_RXCHAN / num_ports);
		tx_chans_per_10g = tx_chans_per_1g =
			(NIU_NUM_TXCHAN / num_ports);
	} else {
		rx_chans_per_1g = NIU_NUM_RXCHAN / 8;
		rx_chans_per_10g = (NIU_NUM_RXCHAN -
				    (rx_chans_per_1g * num_1g)) /
			num_10g;

		tx_chans_per_1g = NIU_NUM_TXCHAN / 6;
		tx_chans_per_10g = (NIU_NUM_TXCHAN -
				    (tx_chans_per_1g * num_1g)) /
			num_10g;
	}

	tot_rx = tot_tx = 0;
	for (i = 0; i < num_ports; i++) {
		int type = phy_decode(parent->port_phy, i);

		if (type == PORT_TYPE_10G) {
			parent->rxchan_per_port[i] = rx_chans_per_10g;
			parent->txchan_per_port[i] = tx_chans_per_10g;
		} else {
			parent->rxchan_per_port[i] = rx_chans_per_1g;
			parent->txchan_per_port[i] = tx_chans_per_1g;
		}
		pr_info("niu%d: Port %u [%u RX chans] [%u TX chans]\n",
			parent->index, i,
			parent->rxchan_per_port[i],
			parent->txchan_per_port[i]);
		tot_rx += parent->rxchan_per_port[i];
		tot_tx += parent->txchan_per_port[i];
	}

	if (tot_rx > NIU_NUM_RXCHAN) {
		pr_err("niu%d: Too many RX channels (%d), resetting to one per port\n",
		       parent->index, tot_rx);
		for (i = 0; i < num_ports; i++)
			parent->rxchan_per_port[i] = 1;
	}
	if (tot_tx > NIU_NUM_TXCHAN) {
		pr_err("niu%d: Too many TX channels (%d), resetting to one per port\n",
		       parent->index, tot_tx);
		for (i = 0; i < num_ports; i++)
			parent->txchan_per_port[i] = 1;
	}
	if (tot_rx < NIU_NUM_RXCHAN || tot_tx < NIU_NUM_TXCHAN) {
		pr_warning("niu%d: Driver bug, wasted channels, RX[%d] TX[%d]\n",
			   parent->index, tot_rx, tot_tx);
	}
}

static void __devinit niu_divide_rdc_groups(struct niu_parent *parent,
					    int num_10g, int num_1g)
{
	int i, num_ports = parent->num_ports;
	int rdc_group, rdc_groups_per_port;
	int rdc_channel_base;

	rdc_group = 0;
	rdc_groups_per_port = NIU_NUM_RDC_TABLES / num_ports;

	rdc_channel_base = 0;

	for (i = 0; i < num_ports; i++) {
		struct niu_rdc_tables *tp = &parent->rdc_group_cfg[i];
		int grp, num_channels = parent->rxchan_per_port[i];
		int this_channel_offset;

		tp->first_table_num = rdc_group;
		tp->num_tables = rdc_groups_per_port;
		this_channel_offset = 0;
		for (grp = 0; grp < tp->num_tables; grp++) {
			struct rdc_table *rt = &tp->tables[grp];
			int slot;

			pr_info("niu%d: Port %d RDC tbl(%d) [ ",
				parent->index, i, tp->first_table_num + grp);
			for (slot = 0; slot < NIU_RDC_TABLE_SLOTS; slot++) {
				rt->rxdma_channel[slot] =
					rdc_channel_base + this_channel_offset;

				pr_cont("%d ", rt->rxdma_channel[slot]);

				if (++this_channel_offset == num_channels)
					this_channel_offset = 0;
			}
			pr_cont("]\n");
		}

		parent->rdc_default[i] = rdc_channel_base;

		rdc_channel_base += num_channels;
		rdc_group += rdc_groups_per_port;
	}
}

static int __devinit fill_phy_probe_info(struct niu *np,
					 struct niu_parent *parent,
					 struct phy_probe_info *info)
{
	unsigned long flags;
	int port, err;

	memset(info, 0, sizeof(*info));

	/* Port 0 to 7 are reserved for onboard Serdes, probe the rest.  */
	niu_lock_parent(np, flags);
	err = 0;
	for (port = 8; port < 32; port++) {
		int dev_id_1, dev_id_2;

		dev_id_1 = mdio_read(np, port,
				     NIU_PMA_PMD_DEV_ADDR, MII_PHYSID1);
		dev_id_2 = mdio_read(np, port,
				     NIU_PMA_PMD_DEV_ADDR, MII_PHYSID2);
		err = phy_record(parent, info, dev_id_1, dev_id_2, port,
				 PHY_TYPE_PMA_PMD);
		if (err)
			break;
		dev_id_1 = mdio_read(np, port,
				     NIU_PCS_DEV_ADDR, MII_PHYSID1);
		dev_id_2 = mdio_read(np, port,
				     NIU_PCS_DEV_ADDR, MII_PHYSID2);
		err = phy_record(parent, info, dev_id_1, dev_id_2, port,
				 PHY_TYPE_PCS);
		if (err)
			break;
		dev_id_1 = mii_read(np, port, MII_PHYSID1);
		dev_id_2 = mii_read(np, port, MII_PHYSID2);
		err = phy_record(parent, info, dev_id_1, dev_id_2, port,
				 PHY_TYPE_MII);
		if (err)
			break;
	}
	niu_unlock_parent(np, flags);

	return err;
}

static int __devinit walk_phys(struct niu *np, struct niu_parent *parent)
{
	struct phy_probe_info *info = &parent->phy_probe_info;
	int lowest_10g, lowest_1g;
	int num_10g, num_1g;
	u32 val;
	int err;

	num_10g = num_1g = 0;

	if (!strcmp(np->vpd.model, NIU_ALONSO_MDL_STR) ||
	    !strcmp(np->vpd.model, NIU_KIMI_MDL_STR)) {
		num_10g = 0;
		num_1g = 2;
		parent->plat_type = PLAT_TYPE_ATCA_CP3220;
		parent->num_ports = 4;
		val = (phy_encode(PORT_TYPE_1G, 0) |
		       phy_encode(PORT_TYPE_1G, 1) |
		       phy_encode(PORT_TYPE_1G, 2) |
		       phy_encode(PORT_TYPE_1G, 3));
	} else if (!strcmp(np->vpd.model, NIU_FOXXY_MDL_STR)) {
		num_10g = 2;
		num_1g = 0;
		parent->num_ports = 2;
		val = (phy_encode(PORT_TYPE_10G, 0) |
		       phy_encode(PORT_TYPE_10G, 1));
	} else if ((np->flags & NIU_FLAGS_XCVR_SERDES) &&
		   (parent->plat_type == PLAT_TYPE_NIU)) {
		/* this is the Monza case */
		if (np->flags & NIU_FLAGS_10G) {
			val = (phy_encode(PORT_TYPE_10G, 0) |
			       phy_encode(PORT_TYPE_10G, 1));
		} else {
			val = (phy_encode(PORT_TYPE_1G, 0) |
			       phy_encode(PORT_TYPE_1G, 1));
		}
	} else {
		err = fill_phy_probe_info(np, parent, info);
		if (err)
			return err;

		num_10g = count_10g_ports(info, &lowest_10g);
		num_1g = count_1g_ports(info, &lowest_1g);

		switch ((num_10g << 4) | num_1g) {
		case 0x24:
			if (lowest_1g == 10)
				parent->plat_type = PLAT_TYPE_VF_P0;
			else if (lowest_1g == 26)
				parent->plat_type = PLAT_TYPE_VF_P1;
			else
				goto unknown_vg_1g_port;

			/* fallthru */
		case 0x22:
			val = (phy_encode(PORT_TYPE_10G, 0) |
			       phy_encode(PORT_TYPE_10G, 1) |
			       phy_encode(PORT_TYPE_1G, 2) |
			       phy_encode(PORT_TYPE_1G, 3));
			break;

		case 0x20:
			val = (phy_encode(PORT_TYPE_10G, 0) |
			       phy_encode(PORT_TYPE_10G, 1));
			break;

		case 0x10:
			val = phy_encode(PORT_TYPE_10G, np->port);
			break;

		case 0x14:
			if (lowest_1g == 10)
				parent->plat_type = PLAT_TYPE_VF_P0;
			else if (lowest_1g == 26)
				parent->plat_type = PLAT_TYPE_VF_P1;
			else
				goto unknown_vg_1g_port;

			/* fallthru */
		case 0x13:
			if ((lowest_10g & 0x7) == 0)
				val = (phy_encode(PORT_TYPE_10G, 0) |
				       phy_encode(PORT_TYPE_1G, 1) |
				       phy_encode(PORT_TYPE_1G, 2) |
				       phy_encode(PORT_TYPE_1G, 3));
			else
				val = (phy_encode(PORT_TYPE_1G, 0) |
				       phy_encode(PORT_TYPE_10G, 1) |
				       phy_encode(PORT_TYPE_1G, 2) |
				       phy_encode(PORT_TYPE_1G, 3));
			break;

		case 0x04:
			if (lowest_1g == 10)
				parent->plat_type = PLAT_TYPE_VF_P0;
			else if (lowest_1g == 26)
				parent->plat_type = PLAT_TYPE_VF_P1;
			else
				goto unknown_vg_1g_port;

			val = (phy_encode(PORT_TYPE_1G, 0) |
			       phy_encode(PORT_TYPE_1G, 1) |
			       phy_encode(PORT_TYPE_1G, 2) |
			       phy_encode(PORT_TYPE_1G, 3));
			break;

		default:
			pr_err("Unsupported port config 10G[%d] 1G[%d]\n",
			       num_10g, num_1g);
			return -EINVAL;
		}
	}

	parent->port_phy = val;

	if (parent->plat_type == PLAT_TYPE_NIU)
		niu_n2_divide_channels(parent);
	else
		niu_divide_channels(parent, num_10g, num_1g);

	niu_divide_rdc_groups(parent, num_10g, num_1g);

	return 0;

unknown_vg_1g_port:
	pr_err("Cannot identify platform type, 1gport=%d\n", lowest_1g);
	return -EINVAL;
}

static int __devinit niu_probe_ports(struct niu *np)
{
	struct niu_parent *parent = np->parent;
	int err, i;

	if (parent->port_phy == PORT_PHY_UNKNOWN) {
		err = walk_phys(np, parent);
		if (err)
			return err;

		niu_set_ldg_timer_res(np, 2);
		for (i = 0; i <= LDN_MAX; i++)
			niu_ldn_irq_enable(np, i, 0);
	}

	if (parent->port_phy == PORT_PHY_INVALID)
		return -EINVAL;

	return 0;
}

static int __devinit niu_classifier_swstate_init(struct niu *np)
{
	struct niu_classifier *cp = &np->clas;

	cp->tcam_top = (u16) np->port;
	cp->tcam_sz = np->parent->tcam_num_entries / np->parent->num_ports;
	cp->h1_init = 0xffffffff;
	cp->h2_init = 0xffff;

	return fflp_early_init(np);
}

static void __devinit niu_link_config_init(struct niu *np)
{
	struct niu_link_config *lp = &np->link_config;

	lp->advertising = (ADVERTISED_10baseT_Half |
			   ADVERTISED_10baseT_Full |
			   ADVERTISED_100baseT_Half |
			   ADVERTISED_100baseT_Full |
			   ADVERTISED_1000baseT_Half |
			   ADVERTISED_1000baseT_Full |
			   ADVERTISED_10000baseT_Full |
			   ADVERTISED_Autoneg);
	lp->speed = lp->active_speed = SPEED_INVALID;
	lp->duplex = DUPLEX_FULL;
	lp->active_duplex = DUPLEX_INVALID;
	lp->autoneg = 1;
#if 0
	lp->loopback_mode = LOOPBACK_MAC;
	lp->active_speed = SPEED_10000;
	lp->active_duplex = DUPLEX_FULL;
#else
	lp->loopback_mode = LOOPBACK_DISABLED;
#endif
}

static int __devinit niu_init_mac_ipp_pcs_base(struct niu *np)
{
	switch (np->port) {
	case 0:
		np->mac_regs = np->regs + XMAC_PORT0_OFF;
		np->ipp_off  = 0x00000;
		np->pcs_off  = 0x04000;
		np->xpcs_off = 0x02000;
		break;

	case 1:
		np->mac_regs = np->regs + XMAC_PORT1_OFF;
		np->ipp_off  = 0x08000;
		np->pcs_off  = 0x0a000;
		np->xpcs_off = 0x08000;
		break;

	case 2:
		np->mac_regs = np->regs + BMAC_PORT2_OFF;
		np->ipp_off  = 0x04000;
		np->pcs_off  = 0x0e000;
		np->xpcs_off = ~0UL;
		break;

	case 3:
		np->mac_regs = np->regs + BMAC_PORT3_OFF;
		np->ipp_off  = 0x0c000;
		np->pcs_off  = 0x12000;
		np->xpcs_off = ~0UL;
		break;

	default:
		dev_err(np->device, "Port %u is invalid, cannot compute MAC block offset\n", np->port);
		return -EINVAL;
	}

	return 0;
}

static void __devinit niu_try_msix(struct niu *np, u8 *ldg_num_map)
{
	struct msix_entry msi_vec[NIU_NUM_LDG];
	struct niu_parent *parent = np->parent;
	struct pci_dev *pdev = np->pdev;
	int i, num_irqs, err;
	u8 first_ldg;

	first_ldg = (NIU_NUM_LDG / parent->num_ports) * np->port;
	for (i = 0; i < (NIU_NUM_LDG / parent->num_ports); i++)
		ldg_num_map[i] = first_ldg + i;

	num_irqs = (parent->rxchan_per_port[np->port] +
		    parent->txchan_per_port[np->port] +
		    (np->port == 0 ? 3 : 1));
	BUG_ON(num_irqs > (NIU_NUM_LDG / parent->num_ports));

retry:
	for (i = 0; i < num_irqs; i++) {
		msi_vec[i].vector = 0;
		msi_vec[i].entry = i;
	}

	err = pci_enable_msix(pdev, msi_vec, num_irqs);
	if (err < 0) {
		np->flags &= ~NIU_FLAGS_MSIX;
		return;
	}
	if (err > 0) {
		num_irqs = err;
		goto retry;
	}

	np->flags |= NIU_FLAGS_MSIX;
	for (i = 0; i < num_irqs; i++)
		np->ldg[i].irq = msi_vec[i].vector;
	np->num_ldg = num_irqs;
}

static int __devinit niu_n2_irq_init(struct niu *np, u8 *ldg_num_map)
{
#ifdef CONFIG_SPARC64
	struct platform_device *op = np->op;
	const u32 *int_prop;
	int i;

	int_prop = of_get_property(op->dev.of_node, "interrupts", NULL);
	if (!int_prop)
		return -ENODEV;

	for (i = 0; i < op->archdata.num_irqs; i++) {
		ldg_num_map[i] = int_prop[i];
		np->ldg[i].irq = op->archdata.irqs[i];
	}

	np->num_ldg = op->archdata.num_irqs;

	return 0;
#else
	return -EINVAL;
#endif
}

static int __devinit niu_ldg_init(struct niu *np)
{
	struct niu_parent *parent = np->parent;
	u8 ldg_num_map[NIU_NUM_LDG];
	int first_chan, num_chan;
	int i, err, ldg_rotor;
	u8 port;

	np->num_ldg = 1;
	np->ldg[0].irq = np->dev->irq;
	if (parent->plat_type == PLAT_TYPE_NIU) {
		err = niu_n2_irq_init(np, ldg_num_map);
		if (err)
			return err;
	} else
		niu_try_msix(np, ldg_num_map);

	port = np->port;
	for (i = 0; i < np->num_ldg; i++) {
		struct niu_ldg *lp = &np->ldg[i];

		netif_napi_add(np->dev, &lp->napi, niu_poll, 64);

		lp->np = np;
		lp->ldg_num = ldg_num_map[i];
		lp->timer = 2; /* XXX */

		/* On N2 NIU the firmware has setup the SID mappings so they go
		 * to the correct values that will route the LDG to the proper
		 * interrupt in the NCU interrupt table.
		 */
		if (np->parent->plat_type != PLAT_TYPE_NIU) {
			err = niu_set_ldg_sid(np, lp->ldg_num, port, i);
			if (err)
				return err;
		}
	}

	/* We adopt the LDG assignment ordering used by the N2 NIU
	 * 'interrupt' properties because that simplifies a lot of
	 * things.  This ordering is:
	 *
	 *	MAC
	 *	MIF	(if port zero)
	 *	SYSERR	(if port zero)
	 *	RX channels
	 *	TX channels
	 */

	ldg_rotor = 0;

	err = niu_ldg_assign_ldn(np, parent, ldg_num_map[ldg_rotor],
				  LDN_MAC(port));
	if (err)
		return err;

	ldg_rotor++;
	if (ldg_rotor == np->num_ldg)
		ldg_rotor = 0;

	if (port == 0) {
		err = niu_ldg_assign_ldn(np, parent,
					 ldg_num_map[ldg_rotor],
					 LDN_MIF);
		if (err)
			return err;

		ldg_rotor++;
		if (ldg_rotor == np->num_ldg)
			ldg_rotor = 0;

		err = niu_ldg_assign_ldn(np, parent,
					 ldg_num_map[ldg_rotor],
					 LDN_DEVICE_ERROR);
		if (err)
			return err;

		ldg_rotor++;
		if (ldg_rotor == np->num_ldg)
			ldg_rotor = 0;

	}

	first_chan = 0;
	for (i = 0; i < port; i++)
		first_chan += parent->rxchan_per_port[port];
	num_chan = parent->rxchan_per_port[port];

	for (i = first_chan; i < (first_chan + num_chan); i++) {
		err = niu_ldg_assign_ldn(np, parent,
					 ldg_num_map[ldg_rotor],
					 LDN_RXDMA(i));
		if (err)
			return err;
		ldg_rotor++;
		if (ldg_rotor == np->num_ldg)
			ldg_rotor = 0;
	}

	first_chan = 0;
	for (i = 0; i < port; i++)
		first_chan += parent->txchan_per_port[port];
	num_chan = parent->txchan_per_port[port];
	for (i = first_chan; i < (first_chan + num_chan); i++) {
		err = niu_ldg_assign_ldn(np, parent,
					 ldg_num_map[ldg_rotor],
					 LDN_TXDMA(i));
		if (err)
			return err;
		ldg_rotor++;
		if (ldg_rotor == np->num_ldg)
			ldg_rotor = 0;
	}

	return 0;
}

static void __devexit niu_ldg_free(struct niu *np)
{
	if (np->flags & NIU_FLAGS_MSIX)
		pci_disable_msix(np->pdev);
}

static int __devinit niu_get_of_props(struct niu *np)
{
#ifdef CONFIG_SPARC64
	struct net_device *dev = np->dev;
	struct device_node *dp;
	const char *phy_type;
	const u8 *mac_addr;
	const char *model;
	int prop_len;

	if (np->parent->plat_type == PLAT_TYPE_NIU)
		dp = np->op->dev.of_node;
	else
		dp = pci_device_to_OF_node(np->pdev);

	phy_type = of_get_property(dp, "phy-type", &prop_len);
	if (!phy_type) {
		netdev_err(dev, "%s: OF node lacks phy-type property\n",
			   dp->full_name);
		return -EINVAL;
	}

	if (!strcmp(phy_type, "none"))
		return -ENODEV;

	strcpy(np->vpd.phy_type, phy_type);

	if (niu_phy_type_prop_decode(np, np->vpd.phy_type)) {
		netdev_err(dev, "%s: Illegal phy string [%s]\n",
			   dp->full_name, np->vpd.phy_type);
		return -EINVAL;
	}

	mac_addr = of_get_property(dp, "local-mac-address", &prop_len);
	if (!mac_addr) {
		netdev_err(dev, "%s: OF node lacks local-mac-address property\n",
			   dp->full_name);
		return -EINVAL;
	}
	if (prop_len != dev->addr_len) {
		netdev_err(dev, "%s: OF MAC address prop len (%d) is wrong\n",
			   dp->full_name, prop_len);
	}
	memcpy(dev->perm_addr, mac_addr, dev->addr_len);
	if (!is_valid_ether_addr(&dev->perm_addr[0])) {
		netdev_err(dev, "%s: OF MAC address is invalid\n",
			   dp->full_name);
		netdev_err(dev, "%s: [ %pM ]\n", dp->full_name, dev->perm_addr);
		return -EINVAL;
	}

	memcpy(dev->dev_addr, dev->perm_addr, dev->addr_len);

	model = of_get_property(dp, "model", &prop_len);

	if (model)
		strcpy(np->vpd.model, model);

	if (of_find_property(dp, "hot-swappable-phy", &prop_len)) {
		np->flags |= (NIU_FLAGS_10G | NIU_FLAGS_FIBER |
			NIU_FLAGS_HOTPLUG_PHY);
	}

	return 0;
#else
	return -EINVAL;
#endif
}

static int __devinit niu_get_invariants(struct niu *np)
{
	int err, have_props;
	u32 offset;

	err = niu_get_of_props(np);
	if (err == -ENODEV)
		return err;

	have_props = !err;

	err = niu_init_mac_ipp_pcs_base(np);
	if (err)
		return err;

	if (have_props) {
		err = niu_get_and_validate_port(np);
		if (err)
			return err;

	} else  {
		if (np->parent->plat_type == PLAT_TYPE_NIU)
			return -EINVAL;

		nw64(ESPC_PIO_EN, ESPC_PIO_EN_ENABLE);
		offset = niu_pci_vpd_offset(np);
		netif_printk(np, probe, KERN_DEBUG, np->dev,
			     "%s() VPD offset [%08x]\n", __func__, offset);
		if (offset)
			niu_pci_vpd_fetch(np, offset);
		nw64(ESPC_PIO_EN, 0);

		if (np->flags & NIU_FLAGS_VPD_VALID) {
			niu_pci_vpd_validate(np);
			err = niu_get_and_validate_port(np);
			if (err)
				return err;
		}

		if (!(np->flags & NIU_FLAGS_VPD_VALID)) {
			err = niu_get_and_validate_port(np);
			if (err)
				return err;
			err = niu_pci_probe_sprom(np);
			if (err)
				return err;
		}
	}

	err = niu_probe_ports(np);
	if (err)
		return err;

	niu_ldg_init(np);

	niu_classifier_swstate_init(np);
	niu_link_config_init(np);

	err = niu_determine_phy_disposition(np);
	if (!err)
		err = niu_init_link(np);

	return err;
}

static LIST_HEAD(niu_parent_list);
static DEFINE_MUTEX(niu_parent_lock);
static int niu_parent_index;

static ssize_t show_port_phy(struct device *dev,
			     struct device_attribute *attr, char *buf)
{
	struct platform_device *plat_dev = to_platform_device(dev);
	struct niu_parent *p = plat_dev->dev.platform_data;
	u32 port_phy = p->port_phy;
	char *orig_buf = buf;
	int i;

	if (port_phy == PORT_PHY_UNKNOWN ||
	    port_phy == PORT_PHY_INVALID)
		return 0;

	for (i = 0; i < p->num_ports; i++) {
		const char *type_str;
		int type;

		type = phy_decode(port_phy, i);
		if (type == PORT_TYPE_10G)
			type_str = "10G";
		else
			type_str = "1G";
		buf += sprintf(buf,
			       (i == 0) ? "%s" : " %s",
			       type_str);
	}
	buf += sprintf(buf, "\n");
	return buf - orig_buf;
}

static ssize_t show_plat_type(struct device *dev,
			      struct device_attribute *attr, char *buf)
{
	struct platform_device *plat_dev = to_platform_device(dev);
	struct niu_parent *p = plat_dev->dev.platform_data;
	const char *type_str;

	switch (p->plat_type) {
	case PLAT_TYPE_ATLAS:
		type_str = "atlas";
		break;
	case PLAT_TYPE_NIU:
		type_str = "niu";
		break;
	case PLAT_TYPE_VF_P0:
		type_str = "vf_p0";
		break;
	case PLAT_TYPE_VF_P1:
		type_str = "vf_p1";
		break;
	default:
		type_str = "unknown";
		break;
	}

	return sprintf(buf, "%s\n", type_str);
}

static ssize_t __show_chan_per_port(struct device *dev,
				    struct device_attribute *attr, char *buf,
				    int rx)
{
	struct platform_device *plat_dev = to_platform_device(dev);
	struct niu_parent *p = plat_dev->dev.platform_data;
	char *orig_buf = buf;
	u8 *arr;
	int i;

	arr = (rx ? p->rxchan_per_port : p->txchan_per_port);

	for (i = 0; i < p->num_ports; i++) {
		buf += sprintf(buf,
			       (i == 0) ? "%d" : " %d",
			       arr[i]);
	}
	buf += sprintf(buf, "\n");

	return buf - orig_buf;
}

static ssize_t show_rxchan_per_port(struct device *dev,
				    struct device_attribute *attr, char *buf)
{
	return __show_chan_per_port(dev, attr, buf, 1);
}

static ssize_t show_txchan_per_port(struct device *dev,
				    struct device_attribute *attr, char *buf)
{
	return __show_chan_per_port(dev, attr, buf, 1);
}

static ssize_t show_num_ports(struct device *dev,
			      struct device_attribute *attr, char *buf)
{
	struct platform_device *plat_dev = to_platform_device(dev);
	struct niu_parent *p = plat_dev->dev.platform_data;

	return sprintf(buf, "%d\n", p->num_ports);
}

static struct device_attribute niu_parent_attributes[] = {
	__ATTR(port_phy, S_IRUGO, show_port_phy, NULL),
	__ATTR(plat_type, S_IRUGO, show_plat_type, NULL),
	__ATTR(rxchan_per_port, S_IRUGO, show_rxchan_per_port, NULL),
	__ATTR(txchan_per_port, S_IRUGO, show_txchan_per_port, NULL),
	__ATTR(num_ports, S_IRUGO, show_num_ports, NULL),
	{}
};

static struct niu_parent * __devinit niu_new_parent(struct niu *np,
						    union niu_parent_id *id,
						    u8 ptype)
{
	struct platform_device *plat_dev;
	struct niu_parent *p;
	int i;

	plat_dev = platform_device_register_simple("niu", niu_parent_index,
						   NULL, 0);
	if (IS_ERR(plat_dev))
		return NULL;

	for (i = 0; attr_name(niu_parent_attributes[i]); i++) {
		int err = device_create_file(&plat_dev->dev,
					     &niu_parent_attributes[i]);
		if (err)
			goto fail_unregister;
	}

	p = kzalloc(sizeof(*p), GFP_KERNEL);
	if (!p)
		goto fail_unregister;

	p->index = niu_parent_index++;

	plat_dev->dev.platform_data = p;
	p->plat_dev = plat_dev;

	memcpy(&p->id, id, sizeof(*id));
	p->plat_type = ptype;
	INIT_LIST_HEAD(&p->list);
	atomic_set(&p->refcnt, 0);
	list_add(&p->list, &niu_parent_list);
	spin_lock_init(&p->lock);

	p->rxdma_clock_divider = 7500;

	p->tcam_num_entries = NIU_PCI_TCAM_ENTRIES;
	if (p->plat_type == PLAT_TYPE_NIU)
		p->tcam_num_entries = NIU_NONPCI_TCAM_ENTRIES;

	for (i = CLASS_CODE_USER_PROG1; i <= CLASS_CODE_SCTP_IPV6; i++) {
		int index = i - CLASS_CODE_USER_PROG1;

		p->tcam_key[index] = TCAM_KEY_TSEL;
		p->flow_key[index] = (FLOW_KEY_IPSA |
				      FLOW_KEY_IPDA |
				      FLOW_KEY_PROTO |
				      (FLOW_KEY_L4_BYTE12 <<
				       FLOW_KEY_L4_0_SHIFT) |
				      (FLOW_KEY_L4_BYTE12 <<
				       FLOW_KEY_L4_1_SHIFT));
	}

	for (i = 0; i < LDN_MAX + 1; i++)
		p->ldg_map[i] = LDG_INVALID;

	return p;

fail_unregister:
	platform_device_unregister(plat_dev);
	return NULL;
}

static struct niu_parent * __devinit niu_get_parent(struct niu *np,
						    union niu_parent_id *id,
						    u8 ptype)
{
	struct niu_parent *p, *tmp;
	int port = np->port;

	mutex_lock(&niu_parent_lock);
	p = NULL;
	list_for_each_entry(tmp, &niu_parent_list, list) {
		if (!memcmp(id, &tmp->id, sizeof(*id))) {
			p = tmp;
			break;
		}
	}
	if (!p)
		p = niu_new_parent(np, id, ptype);

	if (p) {
		char port_name[6];
		int err;

		sprintf(port_name, "port%d", port);
		err = sysfs_create_link(&p->plat_dev->dev.kobj,
					&np->device->kobj,
					port_name);
		if (!err) {
			p->ports[port] = np;
			atomic_inc(&p->refcnt);
		}
	}
	mutex_unlock(&niu_parent_lock);

	return p;
}

static void niu_put_parent(struct niu *np)
{
	struct niu_parent *p = np->parent;
	u8 port = np->port;
	char port_name[6];

	BUG_ON(!p || p->ports[port] != np);

	netif_printk(np, probe, KERN_DEBUG, np->dev,
		     "%s() port[%u]\n", __func__, port);

	sprintf(port_name, "port%d", port);

	mutex_lock(&niu_parent_lock);

	sysfs_remove_link(&p->plat_dev->dev.kobj, port_name);

	p->ports[port] = NULL;
	np->parent = NULL;

	if (atomic_dec_and_test(&p->refcnt)) {
		list_del(&p->list);
		platform_device_unregister(p->plat_dev);
	}

	mutex_unlock(&niu_parent_lock);
}

static void *niu_pci_alloc_coherent(struct device *dev, size_t size,
				    u64 *handle, gfp_t flag)
{
	dma_addr_t dh;
	void *ret;

	ret = dma_alloc_coherent(dev, size, &dh, flag);
	if (ret)
		*handle = dh;
	return ret;
}

static void niu_pci_free_coherent(struct device *dev, size_t size,
				  void *cpu_addr, u64 handle)
{
	dma_free_coherent(dev, size, cpu_addr, handle);
}

static u64 niu_pci_map_page(struct device *dev, struct page *page,
			    unsigned long offset, size_t size,
			    enum dma_data_direction direction)
{
	return dma_map_page(dev, page, offset, size, direction);
}

static void niu_pci_unmap_page(struct device *dev, u64 dma_address,
			       size_t size, enum dma_data_direction direction)
{
	dma_unmap_page(dev, dma_address, size, direction);
}

static u64 niu_pci_map_single(struct device *dev, void *cpu_addr,
			      size_t size,
			      enum dma_data_direction direction)
{
	return dma_map_single(dev, cpu_addr, size, direction);
}

static void niu_pci_unmap_single(struct device *dev, u64 dma_address,
				 size_t size,
				 enum dma_data_direction direction)
{
	dma_unmap_single(dev, dma_address, size, direction);
}

static const struct niu_ops niu_pci_ops = {
	.alloc_coherent	= niu_pci_alloc_coherent,
	.free_coherent	= niu_pci_free_coherent,
	.map_page	= niu_pci_map_page,
	.unmap_page	= niu_pci_unmap_page,
	.map_single	= niu_pci_map_single,
	.unmap_single	= niu_pci_unmap_single,
};

static void __devinit niu_driver_version(void)
{
	static int niu_version_printed;

	if (niu_version_printed++ == 0)
		pr_info("%s", version);
}

static struct net_device * __devinit niu_alloc_and_init(
	struct device *gen_dev, struct pci_dev *pdev,
	struct platform_device *op, const struct niu_ops *ops,
	u8 port)
{
	struct net_device *dev;
	struct niu *np;

	dev = alloc_etherdev_mq(sizeof(struct niu), NIU_NUM_TXCHAN);
	if (!dev) {
		dev_err(gen_dev, "Etherdev alloc failed, aborting\n");
		return NULL;
	}

	SET_NETDEV_DEV(dev, gen_dev);

	np = netdev_priv(dev);
	np->dev = dev;
	np->pdev = pdev;
	np->op = op;
	np->device = gen_dev;
	np->ops = ops;

	np->msg_enable = niu_debug;

	spin_lock_init(&np->lock);
	INIT_WORK(&np->reset_task, niu_reset_task);

	np->port = port;

	return dev;
}

static const struct net_device_ops niu_netdev_ops = {
	.ndo_open		= niu_open,
	.ndo_stop		= niu_close,
	.ndo_start_xmit		= niu_start_xmit,
	.ndo_get_stats		= niu_get_stats,
	.ndo_set_multicast_list	= niu_set_rx_mode,
	.ndo_validate_addr	= eth_validate_addr,
	.ndo_set_mac_address	= niu_set_mac_addr,
	.ndo_do_ioctl		= niu_ioctl,
	.ndo_tx_timeout		= niu_tx_timeout,
	.ndo_change_mtu		= niu_change_mtu,
};

static void __devinit niu_assign_netdev_ops(struct net_device *dev)
{
	dev->netdev_ops = &niu_netdev_ops;
	dev->ethtool_ops = &niu_ethtool_ops;
	dev->watchdog_timeo = NIU_TX_TIMEOUT;
}

static void __devinit niu_device_announce(struct niu *np)
{
	struct net_device *dev = np->dev;

	pr_info("%s: NIU Ethernet %pM\n", dev->name, dev->dev_addr);

	if (np->parent->plat_type == PLAT_TYPE_ATCA_CP3220) {
		pr_info("%s: Port type[%s] mode[%s:%s] XCVR[%s] phy[%s]\n",
				dev->name,
				(np->flags & NIU_FLAGS_XMAC ? "XMAC" : "BMAC"),
				(np->flags & NIU_FLAGS_10G ? "10G" : "1G"),
				(np->flags & NIU_FLAGS_FIBER ? "RGMII FIBER" : "SERDES"),
				(np->mac_xcvr == MAC_XCVR_MII ? "MII" :
				 (np->mac_xcvr == MAC_XCVR_PCS ? "PCS" : "XPCS")),
				np->vpd.phy_type);
	} else {
		pr_info("%s: Port type[%s] mode[%s:%s] XCVR[%s] phy[%s]\n",
				dev->name,
				(np->flags & NIU_FLAGS_XMAC ? "XMAC" : "BMAC"),
				(np->flags & NIU_FLAGS_10G ? "10G" : "1G"),
				(np->flags & NIU_FLAGS_FIBER ? "FIBER" :
				 (np->flags & NIU_FLAGS_XCVR_SERDES ? "SERDES" :
				  "COPPER")),
				(np->mac_xcvr == MAC_XCVR_MII ? "MII" :
				 (np->mac_xcvr == MAC_XCVR_PCS ? "PCS" : "XPCS")),
				np->vpd.phy_type);
	}
}

static void __devinit niu_set_basic_features(struct net_device *dev)
{
	dev->features |= (NETIF_F_SG | NETIF_F_HW_CSUM |
			  NETIF_F_GRO | NETIF_F_RXHASH);
}

static int __devinit niu_pci_init_one(struct pci_dev *pdev,
				      const struct pci_device_id *ent)
{
	union niu_parent_id parent_id;
	struct net_device *dev;
	struct niu *np;
	int err, pos;
	u64 dma_mask;
	u16 val16;

	niu_driver_version();

	err = pci_enable_device(pdev);
	if (err) {
		dev_err(&pdev->dev, "Cannot enable PCI device, aborting\n");
		return err;
	}

	if (!(pci_resource_flags(pdev, 0) & IORESOURCE_MEM) ||
	    !(pci_resource_flags(pdev, 2) & IORESOURCE_MEM)) {
		dev_err(&pdev->dev, "Cannot find proper PCI device base addresses, aborting\n");
		err = -ENODEV;
		goto err_out_disable_pdev;
	}

	err = pci_request_regions(pdev, DRV_MODULE_NAME);
	if (err) {
		dev_err(&pdev->dev, "Cannot obtain PCI resources, aborting\n");
		goto err_out_disable_pdev;
	}

	pos = pci_find_capability(pdev, PCI_CAP_ID_EXP);
	if (pos <= 0) {
		dev_err(&pdev->dev, "Cannot find PCI Express capability, aborting\n");
		goto err_out_free_res;
	}

	dev = niu_alloc_and_init(&pdev->dev, pdev, NULL,
				 &niu_pci_ops, PCI_FUNC(pdev->devfn));
	if (!dev) {
		err = -ENOMEM;
		goto err_out_free_res;
	}
	np = netdev_priv(dev);

	memset(&parent_id, 0, sizeof(parent_id));
	parent_id.pci.domain = pci_domain_nr(pdev->bus);
	parent_id.pci.bus = pdev->bus->number;
	parent_id.pci.device = PCI_SLOT(pdev->devfn);

	np->parent = niu_get_parent(np, &parent_id,
				    PLAT_TYPE_ATLAS);
	if (!np->parent) {
		err = -ENOMEM;
		goto err_out_free_dev;
	}

	pci_read_config_word(pdev, pos + PCI_EXP_DEVCTL, &val16);
	val16 &= ~PCI_EXP_DEVCTL_NOSNOOP_EN;
	val16 |= (PCI_EXP_DEVCTL_CERE |
		  PCI_EXP_DEVCTL_NFERE |
		  PCI_EXP_DEVCTL_FERE |
		  PCI_EXP_DEVCTL_URRE |
		  PCI_EXP_DEVCTL_RELAX_EN);
	pci_write_config_word(pdev, pos + PCI_EXP_DEVCTL, val16);

	dma_mask = DMA_BIT_MASK(44);
	err = pci_set_dma_mask(pdev, dma_mask);
	if (!err) {
		dev->features |= NETIF_F_HIGHDMA;
		err = pci_set_consistent_dma_mask(pdev, dma_mask);
		if (err) {
			dev_err(&pdev->dev, "Unable to obtain 44 bit DMA for consistent allocations, aborting\n");
			goto err_out_release_parent;
		}
	}
	if (err || dma_mask == DMA_BIT_MASK(32)) {
		err = pci_set_dma_mask(pdev, DMA_BIT_MASK(32));
		if (err) {
			dev_err(&pdev->dev, "No usable DMA configuration, aborting\n");
			goto err_out_release_parent;
		}
	}

	niu_set_basic_features(dev);

	np->regs = pci_ioremap_bar(pdev, 0);
	if (!np->regs) {
		dev_err(&pdev->dev, "Cannot map device registers, aborting\n");
		err = -ENOMEM;
		goto err_out_release_parent;
	}

	pci_set_master(pdev);
	pci_save_state(pdev);

	dev->irq = pdev->irq;

	niu_assign_netdev_ops(dev);

	err = niu_get_invariants(np);
	if (err) {
		if (err != -ENODEV)
			dev_err(&pdev->dev, "Problem fetching invariants of chip, aborting\n");
		goto err_out_iounmap;
	}

	err = register_netdev(dev);
	if (err) {
		dev_err(&pdev->dev, "Cannot register net device, aborting\n");
		goto err_out_iounmap;
	}

	pci_set_drvdata(pdev, dev);

	niu_device_announce(np);

	return 0;

err_out_iounmap:
	if (np->regs) {
		iounmap(np->regs);
		np->regs = NULL;
	}

err_out_release_parent:
	niu_put_parent(np);

err_out_free_dev:
	free_netdev(dev);

err_out_free_res:
	pci_release_regions(pdev);

err_out_disable_pdev:
	pci_disable_device(pdev);
	pci_set_drvdata(pdev, NULL);

	return err;
}

static void __devexit niu_pci_remove_one(struct pci_dev *pdev)
{
	struct net_device *dev = pci_get_drvdata(pdev);

	if (dev) {
		struct niu *np = netdev_priv(dev);

		unregister_netdev(dev);
		if (np->regs) {
			iounmap(np->regs);
			np->regs = NULL;
		}

		niu_ldg_free(np);

		niu_put_parent(np);

		free_netdev(dev);
		pci_release_regions(pdev);
		pci_disable_device(pdev);
		pci_set_drvdata(pdev, NULL);
	}
}

static int niu_suspend(struct pci_dev *pdev, pm_message_t state)
{
	struct net_device *dev = pci_get_drvdata(pdev);
	struct niu *np = netdev_priv(dev);
	unsigned long flags;

	if (!netif_running(dev))
		return 0;

	flush_scheduled_work();
	niu_netif_stop(np);

	del_timer_sync(&np->timer);

	spin_lock_irqsave(&np->lock, flags);
	niu_enable_interrupts(np, 0);
	spin_unlock_irqrestore(&np->lock, flags);

	netif_device_detach(dev);

	spin_lock_irqsave(&np->lock, flags);
	niu_stop_hw(np);
	spin_unlock_irqrestore(&np->lock, flags);

	pci_save_state(pdev);

	return 0;
}

static int niu_resume(struct pci_dev *pdev)
{
	struct net_device *dev = pci_get_drvdata(pdev);
	struct niu *np = netdev_priv(dev);
	unsigned long flags;
	int err;

	if (!netif_running(dev))
		return 0;

	pci_restore_state(pdev);

	netif_device_attach(dev);

	spin_lock_irqsave(&np->lock, flags);

	err = niu_init_hw(np);
	if (!err) {
		np->timer.expires = jiffies + HZ;
		add_timer(&np->timer);
		niu_netif_start(np);
	}

	spin_unlock_irqrestore(&np->lock, flags);

	return err;
}

static struct pci_driver niu_pci_driver = {
	.name		= DRV_MODULE_NAME,
	.id_table	= niu_pci_tbl,
	.probe		= niu_pci_init_one,
	.remove		= __devexit_p(niu_pci_remove_one),
	.suspend	= niu_suspend,
	.resume		= niu_resume,
};

#ifdef CONFIG_SPARC64
static void *niu_phys_alloc_coherent(struct device *dev, size_t size,
				     u64 *dma_addr, gfp_t flag)
{
	unsigned long order = get_order(size);
	unsigned long page = __get_free_pages(flag, order);

	if (page == 0UL)
		return NULL;
	memset((char *)page, 0, PAGE_SIZE << order);
	*dma_addr = __pa(page);

	return (void *) page;
}

static void niu_phys_free_coherent(struct device *dev, size_t size,
				   void *cpu_addr, u64 handle)
{
	unsigned long order = get_order(size);

	free_pages((unsigned long) cpu_addr, order);
}

static u64 niu_phys_map_page(struct device *dev, struct page *page,
			     unsigned long offset, size_t size,
			     enum dma_data_direction direction)
{
	return page_to_phys(page) + offset;
}

static void niu_phys_unmap_page(struct device *dev, u64 dma_address,
				size_t size, enum dma_data_direction direction)
{
	/* Nothing to do.  */
}

static u64 niu_phys_map_single(struct device *dev, void *cpu_addr,
			       size_t size,
			       enum dma_data_direction direction)
{
	return __pa(cpu_addr);
}

static void niu_phys_unmap_single(struct device *dev, u64 dma_address,
				  size_t size,
				  enum dma_data_direction direction)
{
	/* Nothing to do.  */
}

static const struct niu_ops niu_phys_ops = {
	.alloc_coherent	= niu_phys_alloc_coherent,
	.free_coherent	= niu_phys_free_coherent,
	.map_page	= niu_phys_map_page,
	.unmap_page	= niu_phys_unmap_page,
	.map_single	= niu_phys_map_single,
	.unmap_single	= niu_phys_unmap_single,
};

static int __devinit niu_of_probe(struct platform_device *op,
				  const struct of_device_id *match)
{
	union niu_parent_id parent_id;
	struct net_device *dev;
	struct niu *np;
	const u32 *reg;
	int err;

	niu_driver_version();

	reg = of_get_property(op->dev.of_node, "reg", NULL);
	if (!reg) {
		dev_err(&op->dev, "%s: No 'reg' property, aborting\n",
			op->dev.of_node->full_name);
		return -ENODEV;
	}

	dev = niu_alloc_and_init(&op->dev, NULL, op,
				 &niu_phys_ops, reg[0] & 0x1);
	if (!dev) {
		err = -ENOMEM;
		goto err_out;
	}
	np = netdev_priv(dev);

	memset(&parent_id, 0, sizeof(parent_id));
	parent_id.of = of_get_parent(op->dev.of_node);

	np->parent = niu_get_parent(np, &parent_id,
				    PLAT_TYPE_NIU);
	if (!np->parent) {
		err = -ENOMEM;
		goto err_out_free_dev;
	}

	niu_set_basic_features(dev);

	np->regs = of_ioremap(&op->resource[1], 0,
			      resource_size(&op->resource[1]),
			      "niu regs");
	if (!np->regs) {
		dev_err(&op->dev, "Cannot map device registers, aborting\n");
		err = -ENOMEM;
		goto err_out_release_parent;
	}

	np->vir_regs_1 = of_ioremap(&op->resource[2], 0,
				    resource_size(&op->resource[2]),
				    "niu vregs-1");
	if (!np->vir_regs_1) {
		dev_err(&op->dev, "Cannot map device vir registers 1, aborting\n");
		err = -ENOMEM;
		goto err_out_iounmap;
	}

	np->vir_regs_2 = of_ioremap(&op->resource[3], 0,
				    resource_size(&op->resource[3]),
				    "niu vregs-2");
	if (!np->vir_regs_2) {
		dev_err(&op->dev, "Cannot map device vir registers 2, aborting\n");
		err = -ENOMEM;
		goto err_out_iounmap;
	}

	niu_assign_netdev_ops(dev);

	err = niu_get_invariants(np);
	if (err) {
		if (err != -ENODEV)
			dev_err(&op->dev, "Problem fetching invariants of chip, aborting\n");
		goto err_out_iounmap;
	}

	err = register_netdev(dev);
	if (err) {
		dev_err(&op->dev, "Cannot register net device, aborting\n");
		goto err_out_iounmap;
	}

	dev_set_drvdata(&op->dev, dev);

	niu_device_announce(np);

	return 0;

err_out_iounmap:
	if (np->vir_regs_1) {
		of_iounmap(&op->resource[2], np->vir_regs_1,
			   resource_size(&op->resource[2]));
		np->vir_regs_1 = NULL;
	}

	if (np->vir_regs_2) {
		of_iounmap(&op->resource[3], np->vir_regs_2,
			   resource_size(&op->resource[3]));
		np->vir_regs_2 = NULL;
	}

	if (np->regs) {
		of_iounmap(&op->resource[1], np->regs,
			   resource_size(&op->resource[1]));
		np->regs = NULL;
	}

err_out_release_parent:
	niu_put_parent(np);

err_out_free_dev:
	free_netdev(dev);

err_out:
	return err;
}

static int __devexit niu_of_remove(struct platform_device *op)
{
	struct net_device *dev = dev_get_drvdata(&op->dev);

	if (dev) {
		struct niu *np = netdev_priv(dev);

		unregister_netdev(dev);

		if (np->vir_regs_1) {
			of_iounmap(&op->resource[2], np->vir_regs_1,
				   resource_size(&op->resource[2]));
			np->vir_regs_1 = NULL;
		}

		if (np->vir_regs_2) {
			of_iounmap(&op->resource[3], np->vir_regs_2,
				   resource_size(&op->resource[3]));
			np->vir_regs_2 = NULL;
		}

		if (np->regs) {
			of_iounmap(&op->resource[1], np->regs,
				   resource_size(&op->resource[1]));
			np->regs = NULL;
		}

		niu_ldg_free(np);

		niu_put_parent(np);

		free_netdev(dev);
		dev_set_drvdata(&op->dev, NULL);
	}
	return 0;
}

static const struct of_device_id niu_match[] = {
	{
		.name = "network",
		.compatible = "SUNW,niusl",
	},
	{},
};
MODULE_DEVICE_TABLE(of, niu_match);

static struct of_platform_driver niu_of_driver = {
	.driver = {
		.name = "niu",
		.owner = THIS_MODULE,
		.of_match_table = niu_match,
	},
	.probe		= niu_of_probe,
	.remove		= __devexit_p(niu_of_remove),
};

#endif /* CONFIG_SPARC64 */

static int __init niu_init(void)
{
	int err = 0;

	BUILD_BUG_ON(PAGE_SIZE < 4 * 1024);

	niu_debug = netif_msg_init(debug, NIU_MSG_DEFAULT);

#ifdef CONFIG_SPARC64
	err = of_register_platform_driver(&niu_of_driver);
#endif

	if (!err) {
		err = pci_register_driver(&niu_pci_driver);
#ifdef CONFIG_SPARC64
		if (err)
			of_unregister_platform_driver(&niu_of_driver);
#endif
	}

	return err;
}

static void __exit niu_exit(void)
{
	pci_unregister_driver(&niu_pci_driver);
#ifdef CONFIG_SPARC64
	of_unregister_platform_driver(&niu_of_driver);
#endif
}

module_init(niu_init);
module_exit(niu_exit);<|MERGE_RESOLUTION|>--- conflicted
+++ resolved
@@ -7290,17 +7290,7 @@
 	}
 	niu_unlock_parent(np, flags);
 
-<<<<<<< HEAD
-	if (n_entries != cnt) {
-		/* print warning, this should not happen */
-		netdev_info(np->dev, "niu%d: In %s(): n_entries[%d] != cnt[%d]!!!\n",
-			    np->parent->index, __func__, n_entries, cnt);
-	}
-
-	return 0;
-=======
 	return ret;
->>>>>>> 062c1825
 }
 
 static int niu_get_nfc(struct net_device *dev, struct ethtool_rxnfc *cmd,
