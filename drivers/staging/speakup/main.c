/* speakup.c
 * review functions for the speakup screen review package.
 * originally written by: Kirk Reiser and Andy Berdan.
 *
 * extensively modified by David Borowski.
 *
 ** Copyright (C) 1998  Kirk Reiser.
 *  Copyright (C) 2003  David Borowski.
 *
 *  This program is free software; you can redistribute it and/or modify
 *  it under the terms of the GNU General Public License as published by
 *  the Free Software Foundation; either version 2 of the License, or
 *  (at your option) any later version.
 *
 *  This program is distributed in the hope that it will be useful,
 *  but WITHOUT ANY WARRANTY; without even the implied warranty of
 *  MERCHANTABILITY or FITNESS FOR A PARTICULAR PURPOSE.  See the
 *  GNU General Public License for more details.
 *
 *  You should have received a copy of the GNU General Public License
 *  along with this program; if not, write to the Free Software
 *  Foundation, Inc., 59 Temple Place, Suite 330, Boston, MA  02111-1307  USA
*/

#include <linux/kernel.h>
#include <linux/version.h>
#include <linux/vt.h>
#include <linux/tty.h>
#include <linux/mm.h>		/* __get_free_page() and friends */
#include <linux/vt_kern.h>
#include <linux/ctype.h>
#include <linux/selection.h>
#include <linux/unistd.h>
#include <linux/jiffies.h>
#include <linux/kthread.h>
#include <linux/keyboard.h>	/* for KT_SHIFT */
#include <linux/kbd_kern.h>	/* for vc_kbd_* and friends */
#include <linux/input.h>
#include <linux/kmod.h>

#include <linux/bootmem.h>	/* for alloc_bootmem */

/* speakup_*_selection */
#include <linux/module.h>
#include <linux/sched.h>
#include <linux/slab.h>
#include <linux/types.h>
#include <linux/consolemap.h>

#include <linux/spinlock.h>
#include <linux/notifier.h>

#include <linux/uaccess.h>	/* copy_from|to|user() and others */

#include "spk_priv.h"
#include "speakup.h"

#define MAX_DELAY msecs_to_jiffies(500)
#define MINECHOCHAR SPACE

MODULE_AUTHOR("Kirk Reiser <kirk@braille.uwo.ca>");
MODULE_AUTHOR("Daniel Drake <dsd@gentoo.org>");
MODULE_DESCRIPTION("Speakup console speech");
MODULE_LICENSE("GPL");
MODULE_VERSION(SPEAKUP_VERSION);

char *synth_name;
module_param_named(synth, synth_name, charp, S_IRUGO);
module_param_named(quiet, quiet_boot, bool, S_IRUGO);

MODULE_PARM_DESC(synth, "Synth to start if speakup is built in.");
MODULE_PARM_DESC(quiet, "Do not announce when the synthesizer is found.");

special_func special_handler;

short pitch_shift, synth_flags;
static char buf[256];
int attrib_bleep, bleeps, bleep_time = 10;
int no_intr, spell_delay;
int key_echo, say_word_ctl;
int say_ctrl, bell_pos;
short punc_mask;
int punc_level, reading_punc;
char str_caps_start[MAXVARLEN + 1] = "\0", str_caps_stop[MAXVARLEN + 1] = "\0";
const struct st_bits_data punc_info[] = {
	{"none", "", 0},
	{"some", "/$%&@", SOME},
	{"most", "$%&#()=+*/@^<>|\\", MOST},
	{"all", "!\"#$%&'()*+,-./:;<=>?@[\\]^_`{|}~", PUNC},
	{"delimiters", "", B_WDLM},
	{"repeats", "()", CH_RPT},
	{"extended numeric", "", B_EXNUM},
	{"symbols", "", B_SYM},
	{0, 0}
};

static char mark_cut_flag;
#define MAX_KEY 160
u_char *our_keys[MAX_KEY], *shift_table;
u_char key_buf[600];
const u_char key_defaults[] = {
#include "speakupmap.h"
};

/* Speakup Cursor Track Variables */
static int cursor_track = 1, prev_cursor_track = 1;

/* cursor track modes, must be ordered same as cursor_msgs */
enum {
	CT_Off = 0,
	CT_On,
	CT_Highlight,
	CT_Window,
	CT_Max
};
#define read_all_mode CT_Max

static struct tty_struct *tty;

static void spkup_write(const char *in_buf, int count);

static char *phonetic[] = {
	"alfa", "bravo", "charlie", "delta", "echo", "foxtrot", "golf", "hotel",
	"india", "juliett", "keelo", "leema", "mike", "november", "oscar",
	    "papa",
	"keh beck", "romeo", "sierra", "tango", "uniform", "victer", "whiskey",
	"x ray", "yankee", "zulu"
};

/* array of 256 char pointers (one for each character description)
 * initialized to default_chars and user selectable via
 * /proc/speakup/characters */
char *characters[256];

char *default_chars[256] = {
/*000*/ "null", "^a", "^b", "^c", "^d", "^e", "^f", "^g",
/*008*/ "^h", "^i", "^j", "^k", "^l", "^m", "^n", "^o",
/*016*/ "^p", "^q", "^r", "^s", "^t", "^u", "^v", "^w",
/*024*/ "^x", "^y", "^z", "control", "control", "control", "control",
	    "control",
/*032*/ "space", "bang!", "quote", "number", "dollar", "percent", "and",
	    "tick",
/*040*/ "left paren", "right paren", "star", "plus", "comma", "dash",
	    "dot",
	"slash",
/*048*/ "zero", "one", "two", "three", "four", "five", "six", "seven",
	"eight", "nine",
/*058*/ "colon", "semmy", "less", "equals", "greater", "question", "at",
/*065*/ "EIGH", "B", "C", "D", "E", "F", "G",
/*072*/ "H", "I", "J", "K", "L", "M", "N", "O",
/*080*/ "P", "Q", "R", "S", "T", "U", "V", "W", "X",
/*089*/ "Y", "ZED", "left bracket", "backslash", "right bracket",
	    "caret",
	"line",
/*096*/ "accent", "a", "b", "c", "d", "e", "f", "g",
/*104*/ "h", "i", "j", "k", "l", "m", "n", "o",
/*112*/ "p", "q", "r", "s", "t", "u", "v", "w",
/*120*/ "x", "y", "zed", "left brace", "bar", "right brace", "tihlduh",
/*127*/ "del", "control", "control", "control", "control", "control",
	    "control", "control", "control", "control", "control",
/*138*/ "control", "control", "control", "control", "control",
	    "control", "control", "control", "control", "control",
	    "control", "control",
/*150*/ "control", "control", "control", "control", "control",
	    "control", "control", "control", "control", "control",
/*160*/ "nbsp", "inverted bang",
/*162*/ "cents", "pounds", "currency", "yen", "broken bar", "section",
/*168*/ "diaeresis", "copyright", "female ordinal", "double left angle",
/*172*/ "not", "soft hyphen", "registered", "macron",
/*176*/ "degrees", "plus or minus", "super two", "super three",
/*180*/ "acute accent", "micro", "pilcrow", "middle dot",
/*184*/ "cedilla", "super one", "male ordinal", "double right angle",
/*188*/ "one quarter", "one half", "three quarters",
	    "inverted question",
/*192*/ "A GRAVE", "A ACUTE", "A CIRCUMFLEX", "A TILDE", "A OOMLAUT",
	    "A RING",
/*198*/ "AE", "C CIDELLA", "E GRAVE", "E ACUTE", "E CIRCUMFLEX",
	    "E OOMLAUT",
/*204*/ "I GRAVE", "I ACUTE", "I CIRCUMFLEX", "I OOMLAUT", "ETH",
	    "N TILDE",
/*210*/ "O GRAVE", "O ACUTE", "O CIRCUMFLEX", "O TILDE", "O OOMLAUT",
/*215*/ "multiplied by", "O STROKE", "U GRAVE", "U ACUTE",
	    "U CIRCUMFLEX",
/*220*/ "U OOMLAUT", "Y ACUTE", "THORN", "sharp s", "a grave",
/*225*/ "a acute", "a circumflex", "a tilde", "a oomlaut", "a ring",
/*230*/ "ae", "c cidella", "e grave", "e acute",
/*234*/ "e circumflex", "e oomlaut", "i grave", "i acute",
	    "i circumflex",
/*239*/ "i oomlaut", "eth", "n tilde", "o grave", "o acute",
	    "o circumflex",
/*245*/ "o tilde", "o oomlaut", "divided by", "o stroke", "u grave",
	    "u acute",
/* 251 */ "u circumflex", "u oomlaut", "y acute", "thorn", "y oomlaut"
};

/* array of 256 u_short (one for each character)
 * initialized to default_chartab and user selectable via
 * /sys/module/speakup/parameters/chartab */
u_short spk_chartab[256];

static u_short default_chartab[256] = {
	B_CTL, B_CTL, B_CTL, B_CTL, B_CTL, B_CTL, B_CTL, B_CTL,	/* 0-7 */
	B_CTL, B_CTL, A_CTL, B_CTL, B_CTL, B_CTL, B_CTL, B_CTL,	/* 8-15 */
	B_CTL, B_CTL, B_CTL, B_CTL, B_CTL, B_CTL, B_CTL, B_CTL,	/*16-23 */
	B_CTL, B_CTL, B_CTL, B_CTL, B_CTL, B_CTL, B_CTL, B_CTL,	/* 24-31 */
	WDLM, A_PUNC, PUNC, PUNC, PUNC, PUNC, PUNC, A_PUNC,	/*  !"#$%&' */
	PUNC, PUNC, PUNC, PUNC, A_PUNC, A_PUNC, A_PUNC, PUNC,	/* ()*+, -./ */
	NUM, NUM, NUM, NUM, NUM, NUM, NUM, NUM,	/* 01234567 */
	NUM, NUM, A_PUNC, PUNC, PUNC, PUNC, PUNC, A_PUNC,	/* 89:;<=>? */
	PUNC, A_CAP, A_CAP, A_CAP, A_CAP, A_CAP, A_CAP, A_CAP,	/* @ABCDEFG */
	A_CAP, A_CAP, A_CAP, A_CAP, A_CAP, A_CAP, A_CAP, A_CAP,	/* HIJKLMNO */
	A_CAP, A_CAP, A_CAP, A_CAP, A_CAP, A_CAP, A_CAP, A_CAP,	/* PQRSTUVW */
	A_CAP, A_CAP, A_CAP, PUNC, PUNC, PUNC, PUNC, PUNC,	/* XYZ[\]^_ */
	PUNC, ALPHA, ALPHA, ALPHA, ALPHA, ALPHA, ALPHA, ALPHA,	/* `abcdefg */
	ALPHA, ALPHA, ALPHA, ALPHA, ALPHA, ALPHA, ALPHA, ALPHA,	/* hijklmno */
	ALPHA, ALPHA, ALPHA, ALPHA, ALPHA, ALPHA, ALPHA, ALPHA,	/* pqrstuvw */
	ALPHA, ALPHA, ALPHA, PUNC, PUNC, PUNC, PUNC, 0,	/* xyz{|}~ */
	B_CAPSYM, B_CAPSYM, B_SYM, B_SYM, B_SYM, B_SYM, B_SYM, /* 128-134 */
	B_SYM,	/* 135 */
	B_SYM, B_SYM, B_SYM, B_SYM, B_SYM, B_SYM, B_SYM, /* 136-142 */
	B_CAPSYM,	/* 143 */
	B_CAPSYM, B_CAPSYM, B_SYM, B_CAPSYM, B_SYM, B_SYM, B_SYM, /* 144-150 */
	B_SYM,	/* 151 */
	B_SYM, B_SYM, B_CAPSYM, B_CAPSYM, B_SYM, B_SYM, B_SYM, /*152-158 */
	B_SYM,	/* 159 */
	WDLM, B_SYM, B_SYM, B_SYM, B_SYM, B_SYM, B_CAPSYM, /* 160-166 */
	B_SYM,	/* 167 */
	B_SYM, B_SYM, B_SYM, B_SYM, B_SYM, B_SYM, B_SYM, B_SYM,	/* 168-175 */
	B_SYM, B_SYM, B_SYM, B_SYM, B_SYM, B_SYM, B_SYM, B_SYM,	/* 176-183 */
	B_SYM, B_SYM, B_SYM, B_SYM, B_SYM, B_SYM, B_SYM, B_SYM,	/* 184-191 */
	A_CAP, A_CAP, A_CAP, A_CAP, A_CAP, A_CAP, A_CAP, A_CAP,	/* 192-199 */
	A_CAP, A_CAP, A_CAP, A_CAP, A_CAP, A_CAP, A_CAP, A_CAP,	/* 200-207 */
	A_CAP, A_CAP, A_CAP, A_CAP, A_CAP, A_CAP, A_CAP, B_SYM,	/* 208-215 */
	A_CAP, A_CAP, A_CAP, A_CAP, A_CAP, A_CAP, A_CAP, ALPHA,	/* 216-223 */
	ALPHA, ALPHA, ALPHA, ALPHA, ALPHA, ALPHA, ALPHA, ALPHA,	/* 224-231 */
	ALPHA, ALPHA, ALPHA, ALPHA, ALPHA, ALPHA, ALPHA, ALPHA,	/* 232-239 */
	ALPHA, ALPHA, ALPHA, ALPHA, ALPHA, ALPHA, ALPHA, B_SYM,	/* 240-247 */
	ALPHA, ALPHA, ALPHA, ALPHA, ALPHA, ALPHA, ALPHA, ALPHA	/* 248-255 */
};

struct task_struct *speakup_task;
struct bleep unprocessed_sound;
static int spk_keydown;
static u_char spk_lastkey, spk_close_press, keymap_flags;
static u_char last_keycode, this_speakup_key;
static u_long last_spk_jiffy;

struct st_spk_t *speakup_console[MAX_NR_CONSOLES];

DEFINE_MUTEX(spk_mutex);

static int keyboard_notifier_call(struct notifier_block *,
				  unsigned long code, void *param);

struct notifier_block keyboard_notifier_block = {
	.notifier_call = keyboard_notifier_call,
};

static int vt_notifier_call(struct notifier_block *,
			    unsigned long code, void *param);

struct notifier_block vt_notifier_block = {
	.notifier_call = vt_notifier_call,
};

static unsigned char get_attributes(u16 *pos)
{
	return (u_char) (scr_readw(pos) >> 8);
}

static void speakup_date(struct vc_data *vc)
{
	spk_x = spk_cx = vc->vc_x;
	spk_y = spk_cy = vc->vc_y;
	spk_pos = spk_cp = vc->vc_pos;
	spk_old_attr = spk_attr;
	spk_attr = get_attributes((u_short *) spk_pos);
}

static void bleep(u_short val)
{
	static const short vals[] = {
		350, 370, 392, 414, 440, 466, 491, 523, 554, 587, 619, 659
	};
	short freq;
	int time = bleep_time;
	freq = vals[val % 12];
	if (val > 11)
		freq *= (1 << (val / 12));
	unprocessed_sound.freq = freq;
	unprocessed_sound.jiffies = msecs_to_jiffies(time);
	unprocessed_sound.active = 1;
	/* We can only have 1 active sound at a time. */
}

static void speakup_shut_up(struct vc_data *vc)
{
	if (spk_killed)
		return;
	spk_shut_up |= 0x01;
	spk_parked &= 0xfe;
	speakup_date(vc);
	if (synth != NULL)
		do_flush();
}

static void speech_kill(struct vc_data *vc)
{
	char val = synth->is_alive(synth);
	if (val == 0)
		return;

	/* re-enables synth, if disabled */
	if (val == 2 || spk_killed) {
		/* dead */
		spk_shut_up &= ~0x40;
		synth_printf("%s\n", msg_get(MSG_IAM_ALIVE));
	} else {
		synth_printf("%s\n", msg_get(MSG_YOU_KILLED_SPEAKUP));
		spk_shut_up |= 0x40;
	}
}

static void speakup_off(struct vc_data *vc)
{
	if (spk_shut_up & 0x80) {
		spk_shut_up &= 0x7f;
		synth_printf("%s\n", msg_get(MSG_HEY_THATS_BETTER));
	} else {
		spk_shut_up |= 0x80;
		synth_printf("%s\n", msg_get(MSG_YOU_TURNED_ME_OFF));
	}
	speakup_date(vc);
}

static void speakup_parked(struct vc_data *vc)
{
	if (spk_parked & 0x80) {
		spk_parked = 0;
		synth_printf("%s\n", msg_get(MSG_UNPARKED));
	} else {
		spk_parked |= 0x80;
		synth_printf("%s\n", msg_get(MSG_PARKED));
	}
}

static void speakup_cut(struct vc_data *vc)
{
	static const char err_buf[] = "set selection failed";
	int ret;

	if (!mark_cut_flag) {
		mark_cut_flag = 1;
		xs = (u_short) spk_x;
		ys = (u_short) spk_y;
		spk_sel_cons = vc;
		synth_printf("%s\n", msg_get(MSG_MARK));
		return;
	}
	xe = (u_short) spk_x;
	ye = (u_short) spk_y;
	mark_cut_flag = 0;
	synth_printf("%s\n", msg_get(MSG_CUT));

	speakup_clear_selection();
	ret = speakup_set_selection(tty);

	switch (ret) {
	case 0:
		break;		/* no error */
	case -EFAULT:
		pr_warn("%sEFAULT\n", err_buf);
		break;
	case -EINVAL:
		pr_warn("%sEINVAL\n", err_buf);
		break;
	case -ENOMEM:
		pr_warn("%sENOMEM\n", err_buf);
		break;
	}
}

static void speakup_paste(struct vc_data *vc)
{
	if (mark_cut_flag) {
		mark_cut_flag = 0;
		synth_printf("%s\n", msg_get(MSG_MARK_CLEARED));
	} else {
		synth_printf("%s\n", msg_get(MSG_PASTE));
		speakup_paste_selection(tty);
	}
}

static void say_attributes(struct vc_data *vc)
{
	int fg = spk_attr & 0x0f;
	int bg = spk_attr >> 4;
	if (fg > 8) {
		synth_printf("%s ", msg_get(MSG_BRIGHT));
		fg -= 8;
	}
	synth_printf("%s", msg_get(MSG_COLORS_START + fg));
	if (bg > 7) {
		synth_printf(" %s ", msg_get(MSG_ON_BLINKING));
		bg -= 8;
	} else
		synth_printf(" %s ", msg_get(MSG_ON));
	synth_printf("%s\n", msg_get(MSG_COLORS_START + bg));
}

enum {
	edge_top = 1,
	edge_bottom,
	edge_left,
	edge_right,
	edge_quiet
};

static void announce_edge(struct vc_data *vc, int msg_id)
{
	if (bleeps & 1)
		bleep(spk_y);
	if ((bleeps & 2) && (msg_id < edge_quiet))
		synth_printf("%s\n", msg_get(MSG_EDGE_MSGS_START + msg_id - 1));
}

static void speak_char(u_char ch)
{
	char *cp = characters[ch];
	struct var_t *direct = get_var(DIRECT);
	if (direct && direct->u.n.value) {
		if (IS_CHAR(ch, B_CAP)) {
			pitch_shift++;
			synth_printf("%s", str_caps_start);
		}
		synth_printf("%c", ch);
		if (IS_CHAR(ch, B_CAP))
			synth_printf("%s", str_caps_stop);
		return;
	}
	if (cp == NULL) {
		pr_info("speak_char: cp == NULL!\n");
		return;
	}
	synth_buffer_add(SPACE);
	if (IS_CHAR(ch, B_CAP)) {
		pitch_shift++;
		synth_printf("%s", str_caps_start);
		synth_printf("%s", cp);
		synth_printf("%s", str_caps_stop);
	} else {
		if (*cp == '^') {
			synth_printf("%s", msg_get(MSG_CTRL));
			cp++;
		}
		synth_printf("%s", cp);
	}
	synth_buffer_add(SPACE);
}

static u16 get_char(struct vc_data *vc, u16 * pos, u_char * attribs)
{
	u16 ch = ' ';
	if (vc && pos) {
		u16 w = scr_readw(pos);
		u16 c = w & 0xff;

		if (w & vc->vc_hi_font_mask)
			c |= 0x100;

		ch = inverse_translate(vc, c, 0);
		*attribs = (w & 0xff00) >> 8;
	}
	return ch;
}

static void say_char(struct vc_data *vc)
{
	u_short ch;
	spk_old_attr = spk_attr;
	ch = get_char(vc, (u_short *) spk_pos, &spk_attr);
	if (spk_attr != spk_old_attr) {
		if (attrib_bleep & 1)
			bleep(spk_y);
		if (attrib_bleep & 2)
			say_attributes(vc);
	}
	speak_char(ch & 0xff);
}

static void say_phonetic_char(struct vc_data *vc)
{
	u_short ch;
	spk_old_attr = spk_attr;
	ch = get_char(vc, (u_short *) spk_pos, &spk_attr);
	if (isascii(ch) && isalpha(ch)) {
		ch &= 0x1f;
		synth_printf("%s\n", phonetic[--ch]);
	} else {
		if (IS_CHAR(ch, B_NUM))
			synth_printf("%s ", msg_get(MSG_NUMBER));
		speak_char(ch);
	}
}

static void say_prev_char(struct vc_data *vc)
{
	spk_parked |= 0x01;
	if (spk_x == 0) {
		announce_edge(vc, edge_left);
		return;
	}
	spk_x--;
	spk_pos -= 2;
	say_char(vc);
}

static void say_next_char(struct vc_data *vc)
{
	spk_parked |= 0x01;
	if (spk_x == vc->vc_cols - 1) {
		announce_edge(vc, edge_right);
		return;
	}
	spk_x++;
	spk_pos += 2;
	say_char(vc);
}

/* get_word - will first check to see if the character under the
 * reading cursor is a space and if say_word_ctl is true it will
 * return the word space.  If say_word_ctl is not set it will check to
 * see if there is a word starting on the next position to the right
 * and return that word if it exists.  If it does not exist it will
 * move left to the beginning of any previous word on the line or the
 * beginning off the line whichever comes first.. */

static u_long get_word(struct vc_data *vc)
{
	u_long cnt = 0, tmpx = spk_x, tmp_pos = spk_pos;
	char ch;
	u_short attr_ch;
	u_char temp;
	spk_old_attr = spk_attr;
	ch = (char)get_char(vc, (u_short *) tmp_pos, &temp);

/* decided to take out the sayword if on a space (mis-information */
	if (say_word_ctl && ch == SPACE) {
		*buf = '\0';
		synth_printf("%s\n", msg_get(MSG_SPACE));
		return 0;
	} else if ((tmpx < vc->vc_cols - 2)
		   && (ch == SPACE || ch == 0 || IS_WDLM(ch))
		   && ((char)get_char(vc, (u_short *) &tmp_pos + 1, &temp) >
		       SPACE)) {
		tmp_pos += 2;
		tmpx++;
	} else
		while (tmpx > 0) {
			ch = (char)get_char(vc, (u_short *) tmp_pos - 1, &temp);
			if ((ch == SPACE || ch == 0 || IS_WDLM(ch))
			    && ((char)get_char(vc, (u_short *) tmp_pos, &temp) >
				SPACE))
				break;
			tmp_pos -= 2;
			tmpx--;
		}
	attr_ch = get_char(vc, (u_short *) tmp_pos, &spk_attr);
	buf[cnt++] = attr_ch & 0xff;
	while (tmpx < vc->vc_cols - 1) {
		tmp_pos += 2;
		tmpx++;
		ch = (char)get_char(vc, (u_short *) tmp_pos, &temp);
		if ((ch == SPACE) || ch == 0
		    || (IS_WDLM(buf[cnt - 1]) && (ch > SPACE)))
			break;
		buf[cnt++] = ch;
	}
	buf[cnt] = '\0';
	return cnt;
}

static void say_word(struct vc_data *vc)
{
	u_long cnt = get_word(vc);
	u_short saved_punc_mask = punc_mask;
	if (cnt == 0)
		return;
	punc_mask = PUNC;
	buf[cnt++] = SPACE;
	spkup_write(buf, cnt);
	punc_mask = saved_punc_mask;
}

static void say_prev_word(struct vc_data *vc)
{
	u_char temp;
	char ch;
	u_short edge_said = 0, last_state = 0, state = 0;
	spk_parked |= 0x01;

	if (spk_x == 0) {
		if (spk_y == 0) {
			announce_edge(vc, edge_top);
			return;
		}
		spk_y--;
		spk_x = vc->vc_cols;
		edge_said = edge_quiet;
	}
	while (1) {
		if (spk_x == 0) {
			if (spk_y == 0) {
				edge_said = edge_top;
				break;
			}
			if (edge_said != edge_quiet)
				edge_said = edge_left;
			if (state > 0)
				break;
			spk_y--;
			spk_x = vc->vc_cols - 1;
		} else
			spk_x--;
		spk_pos -= 2;
		ch = (char)get_char(vc, (u_short *) spk_pos, &temp);
		if (ch == SPACE || ch == 0)
			state = 0;
		else if (IS_WDLM(ch))
			state = 1;
		else
			state = 2;
		if (state < last_state) {
			spk_pos += 2;
			spk_x++;
			break;
		}
		last_state = state;
	}
	if (spk_x == 0 && edge_said == edge_quiet)
		edge_said = edge_left;
	if (edge_said > 0 && edge_said < edge_quiet)
		announce_edge(vc, edge_said);
	say_word(vc);
}

static void say_next_word(struct vc_data *vc)
{
	u_char temp;
	char ch;
	u_short edge_said = 0, last_state = 2, state = 0;
	spk_parked |= 0x01;

	if (spk_x == vc->vc_cols - 1 && spk_y == vc->vc_rows - 1) {
		announce_edge(vc, edge_bottom);
		return;
	}
	while (1) {
		ch = (char)get_char(vc, (u_short *) spk_pos, &temp);
		if (ch == SPACE || ch == 0)
			state = 0;
		else if (IS_WDLM(ch))
			state = 1;
		else
			state = 2;
		if (state > last_state)
			break;
		if (spk_x >= vc->vc_cols - 1) {
			if (spk_y == vc->vc_rows - 1) {
				edge_said = edge_bottom;
				break;
			}
			state = 0;
			spk_y++;
			spk_x = 0;
			edge_said = edge_right;
		} else
			spk_x++;
		spk_pos += 2;
		last_state = state;
	}
	if (edge_said > 0)
		announce_edge(vc, edge_said);
	say_word(vc);
}

static void spell_word(struct vc_data *vc)
{
	static char *delay_str[] = { "", ",", ".", ". .", ". . ." };
	char *cp = buf, *str_cap = str_caps_stop;
	char *cp1, *last_cap = str_caps_stop;
	u_char ch;
	if (!get_word(vc))
		return;
	while ((ch = (u_char) *cp)) {
		if (cp != buf)
			synth_printf(" %s ", delay_str[spell_delay]);
		if (IS_CHAR(ch, B_CAP)) {
			str_cap = str_caps_start;
			if (*str_caps_stop)
				pitch_shift++;
			else	/* synth has no pitch */
				last_cap = str_caps_stop;
		} else
			str_cap = str_caps_stop;
		if (str_cap != last_cap) {
			synth_printf("%s", str_cap);
			last_cap = str_cap;
		}
		if (this_speakup_key == SPELL_PHONETIC
		    && (isascii(ch) && isalpha(ch))) {
			ch &= 31;
			cp1 = phonetic[--ch];
		} else {
			cp1 = characters[ch];
			if (*cp1 == '^') {
				synth_printf("%s", msg_get(MSG_CTRL));
				cp1++;
			}
		}
		synth_printf("%s", cp1);
		cp++;
	}
	if (str_cap != str_caps_stop)
		synth_printf("%s", str_caps_stop);
}

static int get_line(struct vc_data *vc)
{
	u_long tmp = spk_pos - (spk_x * 2);
	int i = 0;
	u_char tmp2;

	spk_old_attr = spk_attr;
	spk_attr = get_attributes((u_short *) spk_pos);
	for (i = 0; i < vc->vc_cols; i++) {
		buf[i] = (u_char) get_char(vc, (u_short *) tmp, &tmp2);
		tmp += 2;
	}
	for (--i; i >= 0; i--)
		if (buf[i] != SPACE)
			break;
	return ++i;
}

static void say_line(struct vc_data *vc)
{
	int i = get_line(vc);
	char *cp;
	u_short saved_punc_mask = punc_mask;
	if (i == 0) {
		synth_printf("%s\n", msg_get(MSG_BLANK));
		return;
	}
	buf[i++] = '\n';
	if (this_speakup_key == SAY_LINE_INDENT) {
		cp = buf;
		while (*cp == SPACE)
			cp++;
		synth_printf("%d, ", (cp - buf) + 1);
	}
	punc_mask = punc_masks[reading_punc];
	spkup_write(buf, i);
	punc_mask = saved_punc_mask;
}

static void say_prev_line(struct vc_data *vc)
{
	spk_parked |= 0x01;
	if (spk_y == 0) {
		announce_edge(vc, edge_top);
		return;
	}
	spk_y--;
	spk_pos -= vc->vc_size_row;
	say_line(vc);
}

static void say_next_line(struct vc_data *vc)
{
	spk_parked |= 0x01;
	if (spk_y == vc->vc_rows - 1) {
		announce_edge(vc, edge_bottom);
		return;
	}
	spk_y++;
	spk_pos += vc->vc_size_row;
	say_line(vc);
}

static int say_from_to(struct vc_data *vc, u_long from, u_long to,
		       int read_punc)
{
	int i = 0;
	u_char tmp;
	u_short saved_punc_mask = punc_mask;
	spk_old_attr = spk_attr;
	spk_attr = get_attributes((u_short *) from);
	while (from < to) {
		buf[i++] = (char)get_char(vc, (u_short *) from, &tmp);
		from += 2;
		if (i >= vc->vc_size_row)
			break;
	}
	for (--i; i >= 0; i--)
		if (buf[i] != SPACE)
			break;
	buf[++i] = SPACE;
	buf[++i] = '\0';
	if (i < 1)
		return i;
	if (read_punc)
		punc_mask = punc_info[reading_punc].mask;
	spkup_write(buf, i);
	if (read_punc)
		punc_mask = saved_punc_mask;
	return i - 1;
}

static void say_line_from_to(struct vc_data *vc, u_long from, u_long to,
			     int read_punc)
{
	u_long start = vc->vc_origin + (spk_y * vc->vc_size_row);
	u_long end = start + (to * 2);
	start += from * 2;
	if (say_from_to(vc, start, end, read_punc) <= 0)
		if (cursor_track != read_all_mode)
			synth_printf("%s\n", msg_get(MSG_BLANK));
}

/* Sentence Reading Commands */

static int currsentence;
static int numsentences[2];
static char *sentbufend[2];
static char *sentmarks[2][10];
static int currbuf;
static int bn;
static char sentbuf[2][256];

static int say_sentence_num(int num, int prev)
{
	bn = currbuf;
	currsentence = num + 1;
	if (prev && --bn == -1)
		bn = 1;

	if (num > numsentences[bn])
		return 0;

	spkup_write(sentmarks[bn][num], sentbufend[bn] - sentmarks[bn][num]);
	return 1;
}

static int get_sentence_buf(struct vc_data *vc, int read_punc)
{
	u_long start, end;
	int i, bn;
	u_char tmp;

	currbuf++;
	if (currbuf == 2)
		currbuf = 0;
	bn = currbuf;
	start = vc->vc_origin + ((spk_y) * vc->vc_size_row);
	end = vc->vc_origin + ((spk_y) * vc->vc_size_row) + vc->vc_cols * 2;

	numsentences[bn] = 0;
	sentmarks[bn][0] = &sentbuf[bn][0];
	i = 0;
	spk_old_attr = spk_attr;
	spk_attr = get_attributes((u_short *) start);

	while (start < end) {
		sentbuf[bn][i] = (char)get_char(vc, (u_short *) start, &tmp);
		if (i > 0) {
			if (sentbuf[bn][i] == SPACE && sentbuf[bn][i - 1] == '.'
			    && numsentences[bn] < 9) {
				/* Sentence Marker */
				numsentences[bn]++;
				sentmarks[bn][numsentences[bn]] =
				    &sentbuf[bn][i];
			}
		}
		i++;
		start += 2;
		if (i >= vc->vc_size_row)
			break;
	}

	for (--i; i >= 0; i--)
		if (sentbuf[bn][i] != SPACE)
			break;

	if (i < 1)
		return -1;

	sentbuf[bn][++i] = SPACE;
	sentbuf[bn][++i] = '\0';

	sentbufend[bn] = &sentbuf[bn][i];
	return numsentences[bn];
}

static void say_screen_from_to(struct vc_data *vc, u_long from, u_long to)
{
	u_long start = vc->vc_origin, end;
	if (from > 0)
		start += from * vc->vc_size_row;
	if (to > vc->vc_rows)
		to = vc->vc_rows;
	end = vc->vc_origin + (to * vc->vc_size_row);
	for (from = start; from < end; from = to) {
		to = from + vc->vc_size_row;
		say_from_to(vc, from, to, 1);
	}
}

static void say_screen(struct vc_data *vc)
{
	say_screen_from_to(vc, 0, vc->vc_rows);
}

static void speakup_win_say(struct vc_data *vc)
{
	u_long start, end, from, to;
	if (win_start < 2) {
		synth_printf("%s\n", msg_get(MSG_NO_WINDOW));
		return;
	}
	start = vc->vc_origin + (win_top * vc->vc_size_row);
	end = vc->vc_origin + (win_bottom * vc->vc_size_row);
	while (start <= end) {
		from = start + (win_left * 2);
		to = start + (win_right * 2);
		say_from_to(vc, from, to, 1);
		start += vc->vc_size_row;
	}
}

static void top_edge(struct vc_data *vc)
{
	spk_parked |= 0x01;
	spk_pos = vc->vc_origin + 2 * spk_x;
	spk_y = 0;
	say_line(vc);
}

static void bottom_edge(struct vc_data *vc)
{
	spk_parked |= 0x01;
	spk_pos += (vc->vc_rows - spk_y - 1) * vc->vc_size_row;
	spk_y = vc->vc_rows - 1;
	say_line(vc);
}

static void left_edge(struct vc_data *vc)
{
	spk_parked |= 0x01;
	spk_pos -= spk_x * 2;
	spk_x = 0;
	say_char(vc);
}

static void right_edge(struct vc_data *vc)
{
	spk_parked |= 0x01;
	spk_pos += (vc->vc_cols - spk_x - 1) * 2;
	spk_x = vc->vc_cols - 1;
	say_char(vc);
}

static void say_first_char(struct vc_data *vc)
{
	int i, len = get_line(vc);
	u_char ch;
	spk_parked |= 0x01;
	if (len == 0) {
		synth_printf("%s\n", msg_get(MSG_BLANK));
		return;
	}
	for (i = 0; i < len; i++)
		if (buf[i] != SPACE)
			break;
	ch = buf[i];
	spk_pos -= (spk_x - i) * 2;
	spk_x = i;
	synth_printf("%d, ", ++i);
	speak_char(ch);
}

static void say_last_char(struct vc_data *vc)
{
	int len = get_line(vc);
	u_char ch;
	spk_parked |= 0x01;
	if (len == 0) {
		synth_printf("%s\n", msg_get(MSG_BLANK));
		return;
	}
	ch = buf[--len];
	spk_pos -= (spk_x - len) * 2;
	spk_x = len;
	synth_printf("%d, ", ++len);
	speak_char(ch);
}

static void say_position(struct vc_data *vc)
{
	synth_printf(msg_get(MSG_POS_INFO), spk_y + 1, spk_x + 1,
		     vc->vc_num + 1);
	synth_printf("\n");
}

/* Added by brianb */
static void say_char_num(struct vc_data *vc)
{
	u_char tmp;
	u_short ch = get_char(vc, (u_short *) spk_pos, &tmp);
	ch &= 0xff;
	synth_printf(msg_get(MSG_CHAR_INFO), ch, ch);
}

/* these are stub functions to keep keyboard.c happy. */

static void say_from_top(struct vc_data *vc)
{
	say_screen_from_to(vc, 0, spk_y);
}

static void say_to_bottom(struct vc_data *vc)
{
	say_screen_from_to(vc, spk_y, vc->vc_rows);
}

static void say_from_left(struct vc_data *vc)
{
	say_line_from_to(vc, 0, spk_x, 1);
}

static void say_to_right(struct vc_data *vc)
{
	say_line_from_to(vc, spk_x, vc->vc_cols, 1);
}

/* end of stub functions. */

static void spkup_write(const char *in_buf, int count)
{
	static int rep_count;
	static u_char ch = '\0', old_ch = '\0';
	static u_short char_type, last_type;
	int in_count = count;
	spk_keydown = 0;
	while (count--) {
		if (cursor_track == read_all_mode) {
			/* Insert Sentence Index */
			if ((in_buf == sentmarks[bn][currsentence]) &&
			    (currsentence <= numsentences[bn]))
				synth_insert_next_index(currsentence++);
		}
		ch = (u_char) *in_buf++;
		char_type = spk_chartab[ch];
		if (ch == old_ch && !(char_type & B_NUM)) {
			if (++rep_count > 2)
				continue;
		} else {
			if ((last_type & CH_RPT) && rep_count > 2) {
				synth_printf(" ");
				synth_printf(msg_get(MSG_REPEAT_DESC),
					     ++rep_count);
				synth_printf(" ");
			}
			rep_count = 0;
		}
		if (ch == spk_lastkey) {
			rep_count = 0;
			if (key_echo == 1 && ch >= MINECHOCHAR)
				speak_char(ch);
		} else if (char_type & B_ALPHA) {
			if ((synth_flags & SF_DEC) && (last_type & PUNC))
				synth_buffer_add(SPACE);
			synth_printf("%c", ch);
		} else if (char_type & B_NUM) {
			rep_count = 0;
			synth_printf("%c", ch);
		} else if (char_type & punc_mask) {
			speak_char(ch);
			char_type &= ~PUNC;	/* for dec nospell processing */
		} else if (char_type & SYNTH_OK) {
			/* these are usually puncts like . and , which synth
			 * needs for expression.
			 * suppress multiple to get rid of long pauses and
			 * clear repeat count
			 * so if someone has
			 * repeats on you don't get nothing repeated count */
			if (ch != old_ch)
				synth_printf("%c", ch);
			else
				rep_count = 0;
		} else {
/* send space and record position, if next is num overwrite space */
			if (old_ch != ch)
				synth_buffer_add(SPACE);
			else
				rep_count = 0;
		}
		old_ch = ch;
		last_type = char_type;
	}
	spk_lastkey = 0;
	if (in_count > 2 && rep_count > 2) {
		if (last_type & CH_RPT) {
			synth_printf(" ");
			synth_printf(msg_get(MSG_REPEAT_DESC2), ++rep_count);
			synth_printf(" ");
		}
		rep_count = 0;
	}
}

static const int NUM_CTL_LABELS = (MSG_CTL_END - MSG_CTL_START + 1);

static void read_all_doc(struct vc_data *vc);
static void cursor_done(u_long data);
static DEFINE_TIMER(cursor_timer, cursor_done, 0, 0);

static void do_handle_shift(struct vc_data *vc, u_char value, char up_flag)
{
	unsigned long flags;
	if (synth == NULL || up_flag || spk_killed)
		return;
	spk_lock(flags);
	if (cursor_track == read_all_mode) {
		switch (value) {
		case KVAL(K_SHIFT):
			del_timer(&cursor_timer);
			spk_shut_up &= 0xfe;
			do_flush();
			read_all_doc(vc);
			break;
		case KVAL(K_CTRL):
			del_timer(&cursor_timer);
			cursor_track = prev_cursor_track;
			spk_shut_up &= 0xfe;
			do_flush();
			break;
		}
	} else {
		spk_shut_up &= 0xfe;
		do_flush();
	}
	if (say_ctrl && value < NUM_CTL_LABELS)
		synth_printf("%s", msg_get(MSG_CTL_START + value));
	spk_unlock(flags);
}

static void do_handle_latin(struct vc_data *vc, u_char value, char up_flag)
{
	unsigned long flags;
	spk_lock(flags);
	if (up_flag) {
		spk_lastkey = spk_keydown = 0;
		spk_unlock(flags);
		return;
	}
	if (synth == NULL || spk_killed) {
		spk_unlock(flags);
		return;
	}
	spk_shut_up &= 0xfe;
	spk_lastkey = value;
	spk_keydown++;
	spk_parked &= 0xfe;
	if (key_echo == 2 && value >= MINECHOCHAR)
		speak_char(value);
	spk_unlock(flags);
}

int set_key_info(const u_char *key_info, u_char *k_buffer)
{
	int i = 0, states, key_data_len;
	const u_char *cp = key_info;
	u_char *cp1 = k_buffer;
	u_char ch, version, num_keys;
	version = *cp++;
	if (version != KEY_MAP_VER)
		return -1;
	num_keys = *cp;
	states = (int)cp[1];
	key_data_len = (states + 1) * (num_keys + 1);
	if (key_data_len + SHIFT_TBL_SIZE + 4 >= sizeof(key_buf))
		return -2;
	memset(k_buffer, 0, SHIFT_TBL_SIZE);
	memset(our_keys, 0, sizeof(our_keys));
	shift_table = k_buffer;
	our_keys[0] = shift_table;
	cp1 += SHIFT_TBL_SIZE;
	memcpy(cp1, cp, key_data_len + 3);
	/* get num_keys, states and data */
	cp1 += 2;		/* now pointing at shift states */
	for (i = 1; i <= states; i++) {
		ch = *cp1++;
		if (ch >= SHIFT_TBL_SIZE)
			return -3;
		shift_table[ch] = i;
	}
	keymap_flags = *cp1++;
	while ((ch = *cp1)) {
		if (ch >= MAX_KEY)
			return -4;
		our_keys[ch] = cp1;
		cp1 += states + 1;
	}
	return 0;
}

static struct var_t spk_vars[] = {
	/* bell must be first to set high limit */
	{BELL_POS, .u.n = {NULL, 0, 0, 0, 0, 0, NULL} },
	{SPELL_DELAY, .u.n = {NULL, 0, 0, 4, 0, 0, NULL} },
	{ATTRIB_BLEEP, .u.n = {NULL, 1, 0, 3, 0, 0, NULL} },
	{BLEEPS, .u.n = {NULL, 3, 0, 3, 0, 0, NULL} },
	{BLEEP_TIME, .u.n = {NULL, 30, 1, 200, 0, 0, NULL} },
	{PUNC_LEVEL, .u.n = {NULL, 1, 0, 4, 0, 0, NULL} },
	{READING_PUNC, .u.n = {NULL, 1, 0, 4, 0, 0, NULL} },
	{CURSOR_TIME, .u.n = {NULL, 120, 50, 600, 0, 0, NULL} },
	{SAY_CONTROL, TOGGLE_0},
	{SAY_WORD_CTL, TOGGLE_0},
	{NO_INTERRUPT, TOGGLE_0},
	{KEY_ECHO, .u.n = {NULL, 1, 0, 2, 0, 0, NULL} },
	V_LAST_VAR
};

static void toggle_cursoring(struct vc_data *vc)
{
	if (cursor_track == read_all_mode)
		cursor_track = prev_cursor_track;
	if (++cursor_track >= CT_Max)
		cursor_track = 0;
	synth_printf("%s\n", msg_get(MSG_CURSOR_MSGS_START + cursor_track));
}

void reset_default_chars(void)
{
	int i;

	/* First, free any non-default */
	for (i = 0; i < 256; i++) {
		if ((characters[i] != NULL)
		    && (characters[i] != default_chars[i]))
			kfree(characters[i]);
	}

	memcpy(characters, default_chars, sizeof(default_chars));
}

void reset_default_chartab(void)
{
	memcpy(spk_chartab, default_chartab, sizeof(default_chartab));
}

static const struct st_bits_data *pb_edit;

static int edit_bits(struct vc_data *vc, u_char type, u_char ch, u_short key)
{
	short mask = pb_edit->mask, ch_type = spk_chartab[ch];
	if (type != KT_LATIN || (ch_type & B_NUM) || ch < SPACE)
		return -1;
	if (ch == SPACE) {
		synth_printf("%s\n", msg_get(MSG_EDIT_DONE));
		special_handler = NULL;
		return 1;
	}
	if (mask < PUNC && !(ch_type & PUNC))
		return -1;
	spk_chartab[ch] ^= mask;
	speak_char(ch);
	synth_printf(" %s\n",
		     (spk_chartab[ch] & mask) ? msg_get(MSG_ON) :
		     msg_get(MSG_OFF));
	return 1;
}

/* Allocation concurrency is protected by the console semaphore */
int speakup_allocate(struct vc_data *vc)
{
	int vc_num;

	vc_num = vc->vc_num;
	if (speakup_console[vc_num] == NULL) {
		speakup_console[vc_num] = kzalloc(sizeof(*speakup_console[0]),
						  GFP_ATOMIC);
		if (speakup_console[vc_num] == NULL)
			return -ENOMEM;
		speakup_date(vc);
	} else if (!spk_parked)
		speakup_date(vc);

	return 0;
}

void speakup_deallocate(struct vc_data *vc)
{
	int vc_num;

	vc_num = vc->vc_num;
	kfree(speakup_console[vc_num]);
	speakup_console[vc_num] = NULL;
}

static u_char is_cursor;
static u_long old_cursor_pos, old_cursor_x, old_cursor_y;
static int cursor_con;

static void reset_highlight_buffers(struct vc_data *);

static int read_all_key;

static void start_read_all_timer(struct vc_data *vc, int command);

enum {
	RA_NOTHING,
	RA_NEXT_SENT,
	RA_PREV_LINE,
	RA_NEXT_LINE,
	RA_PREV_SENT,
	RA_DOWN_ARROW,
	RA_TIMER,
	RA_FIND_NEXT_SENT,
	RA_FIND_PREV_SENT,
};

static void kbd_fakekey2(struct vc_data *vc, int command)
{
	del_timer(&cursor_timer);
	speakup_fake_down_arrow();
	start_read_all_timer(vc, command);
}

static void read_all_doc(struct vc_data *vc)
{
	if ((vc->vc_num != fg_console) || synth == NULL || spk_shut_up)
		return;
	if (!synth_supports_indexing())
		return;
	if (cursor_track != read_all_mode)
		prev_cursor_track = cursor_track;
	cursor_track = read_all_mode;
	reset_index_count(0);
	if (get_sentence_buf(vc, 0) == -1)
		kbd_fakekey2(vc, RA_DOWN_ARROW);
	else {
		say_sentence_num(0, 0);
		synth_insert_next_index(0);
		start_read_all_timer(vc, RA_TIMER);
	}
}

static void stop_read_all(struct vc_data *vc)
{
	del_timer(&cursor_timer);
	cursor_track = prev_cursor_track;
	spk_shut_up &= 0xfe;
	do_flush();
}

static void start_read_all_timer(struct vc_data *vc, int command)
{
	struct var_t *cursor_timeout;

	cursor_con = vc->vc_num;
	read_all_key = command;
	cursor_timeout = get_var(CURSOR_TIME);
	mod_timer(&cursor_timer,
		  jiffies + msecs_to_jiffies(cursor_timeout->u.n.value));
}

static void handle_cursor_read_all(struct vc_data *vc, int command)
{
	int indcount, sentcount, rv, sn;

	switch (command) {
	case RA_NEXT_SENT:
		/* Get Current Sentence */
		get_index_count(&indcount, &sentcount);
		/*printk("%d %d  ", indcount, sentcount); */
		reset_index_count(sentcount + 1);
		if (indcount == 1) {
			if (!say_sentence_num(sentcount + 1, 0)) {
				kbd_fakekey2(vc, RA_FIND_NEXT_SENT);
				return;
			}
			synth_insert_next_index(0);
		} else {
			sn = 0;
			if (!say_sentence_num(sentcount + 1, 1)) {
				sn = 1;
				reset_index_count(sn);
			} else
				synth_insert_next_index(0);
			if (!say_sentence_num(sn, 0)) {
				kbd_fakekey2(vc, RA_FIND_NEXT_SENT);
				return;
			}
			synth_insert_next_index(0);
		}
		start_read_all_timer(vc, RA_TIMER);
		break;
	case RA_PREV_SENT:
		break;
	case RA_NEXT_LINE:
		read_all_doc(vc);
		break;
	case RA_PREV_LINE:
		break;
	case RA_DOWN_ARROW:
		if (get_sentence_buf(vc, 0) == -1) {
			kbd_fakekey2(vc, RA_DOWN_ARROW);
		} else {
			say_sentence_num(0, 0);
			synth_insert_next_index(0);
			start_read_all_timer(vc, RA_TIMER);
		}
		break;
	case RA_FIND_NEXT_SENT:
		rv = get_sentence_buf(vc, 0);
		if (rv == -1)
			read_all_doc(vc);
		if (rv == 0)
			kbd_fakekey2(vc, RA_FIND_NEXT_SENT);
		else {
			say_sentence_num(1, 0);
			synth_insert_next_index(0);
			start_read_all_timer(vc, RA_TIMER);
		}
		break;
	case RA_FIND_PREV_SENT:
		break;
	case RA_TIMER:
		get_index_count(&indcount, &sentcount);
		if (indcount < 2)
			kbd_fakekey2(vc, RA_DOWN_ARROW);
		else
			start_read_all_timer(vc, RA_TIMER);
		break;
	}
}

static int pre_handle_cursor(struct vc_data *vc, u_char value, char up_flag)
{
	unsigned long flags;
	spk_lock(flags);
	if (cursor_track == read_all_mode) {
		spk_parked &= 0xfe;
		if (synth == NULL || up_flag || spk_shut_up) {
			spk_unlock(flags);
			return NOTIFY_STOP;
		}
		del_timer(&cursor_timer);
		spk_shut_up &= 0xfe;
		do_flush();
		start_read_all_timer(vc, value + 1);
		spk_unlock(flags);
		return NOTIFY_STOP;
	}
	spk_unlock(flags);
	return NOTIFY_OK;
}

static void do_handle_cursor(struct vc_data *vc, u_char value, char up_flag)
{
	unsigned long flags;
	struct var_t *cursor_timeout;

	spk_lock(flags);
	spk_parked &= 0xfe;
	if (synth == NULL || up_flag || spk_shut_up || cursor_track == CT_Off) {
		spk_unlock(flags);
		return;
	}
	spk_shut_up &= 0xfe;
	if (no_intr)
		do_flush();
/* the key press flushes if !no_inter but we want to flush on cursor
 * moves regardless of no_inter state */
	is_cursor = value + 1;
	old_cursor_pos = vc->vc_pos;
	old_cursor_x = vc->vc_x;
	old_cursor_y = vc->vc_y;
	speakup_console[vc->vc_num]->ht.cy = vc->vc_y;
	cursor_con = vc->vc_num;
	if (cursor_track == CT_Highlight)
		reset_highlight_buffers(vc);
	cursor_timeout = get_var(CURSOR_TIME);
	mod_timer(&cursor_timer,
		  jiffies + msecs_to_jiffies(cursor_timeout->u.n.value));
	spk_unlock(flags);
}

static void update_color_buffer(struct vc_data *vc, const char *ic, int len)
{
	int i, bi, hi;
	int vc_num = vc->vc_num;

	bi = ((vc->vc_attr & 0x70) >> 4);
	hi = speakup_console[vc_num]->ht.highsize[bi];

	i = 0;
	if (speakup_console[vc_num]->ht.highsize[bi] == 0) {
		speakup_console[vc_num]->ht.rpos[bi] = vc->vc_pos;
		speakup_console[vc_num]->ht.rx[bi] = vc->vc_x;
		speakup_console[vc_num]->ht.ry[bi] = vc->vc_y;
	}
	while ((hi < COLOR_BUFFER_SIZE) && (i < len)) {
		if ((ic[i] > 32) && (ic[i] < 127)) {
			speakup_console[vc_num]->ht.highbuf[bi][hi] = ic[i];
			hi++;
		} else if ((ic[i] == 32) && (hi != 0)) {
			if (speakup_console[vc_num]->ht.highbuf[bi][hi - 1] !=
			    32) {
				speakup_console[vc_num]->ht.highbuf[bi][hi] =
				    ic[i];
				hi++;
			}
		}
		i++;
	}
	speakup_console[vc_num]->ht.highsize[bi] = hi;
}

static void reset_highlight_buffers(struct vc_data *vc)
{
	int i;
	int vc_num = vc->vc_num;
	for (i = 0; i < 8; i++)
		speakup_console[vc_num]->ht.highsize[i] = 0;
}

static int count_highlight_color(struct vc_data *vc)
{
	int i, bg;
	int cc;
	int vc_num = vc->vc_num;
	u16 ch;
	u16 *start = (u16 *) vc->vc_origin;

	for (i = 0; i < 8; i++)
		speakup_console[vc_num]->ht.bgcount[i] = 0;

	for (i = 0; i < vc->vc_rows; i++) {
		u16 *end = start + vc->vc_cols * 2;
		u16 *ptr;
		for (ptr = start; ptr < end; ptr++) {
			ch = get_attributes(ptr);
			bg = (ch & 0x70) >> 4;
			speakup_console[vc_num]->ht.bgcount[bg]++;
		}
		start += vc->vc_size_row;
	}

	cc = 0;
	for (i = 0; i < 8; i++)
		if (speakup_console[vc_num]->ht.bgcount[i] > 0)
			cc++;
	return cc;
}

static int get_highlight_color(struct vc_data *vc)
{
	int i, j;
	unsigned int cptr[8], tmp;
	int vc_num = vc->vc_num;

	for (i = 0; i < 8; i++)
		cptr[i] = i;

	for (i = 0; i < 7; i++)
		for (j = i + 1; j < 8; j++)
			if (speakup_console[vc_num]->ht.bgcount[cptr[i]] >
			    speakup_console[vc_num]->ht.bgcount[cptr[j]]) {
				tmp = cptr[i];
				cptr[i] = cptr[j];
				cptr[j] = tmp;
			}

	for (i = 0; i < 8; i++)
		if (speakup_console[vc_num]->ht.bgcount[cptr[i]] != 0)
			if (speakup_console[vc_num]->ht.highsize[cptr[i]] > 0)
				return cptr[i];
	return -1;
}

static int speak_highlight(struct vc_data *vc)
{
	int hc, d;
	int vc_num = vc->vc_num;
	if (count_highlight_color(vc) == 1)
		return 0;
	hc = get_highlight_color(vc);
	if (hc != -1) {
		d = vc->vc_y - speakup_console[vc_num]->ht.cy;
		if ((d == 1) || (d == -1))
			if (speakup_console[vc_num]->ht.ry[hc] != vc->vc_y)
				return 0;
		spk_parked |= 0x01;
		do_flush();
		spkup_write(speakup_console[vc_num]->ht.highbuf[hc],
			    speakup_console[vc_num]->ht.highsize[hc]);
		spk_pos = spk_cp = speakup_console[vc_num]->ht.rpos[hc];
		spk_x = spk_cx = speakup_console[vc_num]->ht.rx[hc];
		spk_y = spk_cy = speakup_console[vc_num]->ht.ry[hc];
		return 1;
	}
	return 0;
}

static void cursor_done(u_long data)
{
	struct vc_data *vc = vc_cons[cursor_con].d;
	unsigned long flags;
	del_timer(&cursor_timer);
	spk_lock(flags);
	if (cursor_con != fg_console) {
		is_cursor = 0;
		goto out;
	}
	speakup_date(vc);
	if (win_enabled) {
		if (vc->vc_x >= win_left && vc->vc_x <= win_right &&
		    vc->vc_y >= win_top && vc->vc_y <= win_bottom) {
			spk_keydown = is_cursor = 0;
			goto out;
		}
	}
	if (cursor_track == read_all_mode) {
		handle_cursor_read_all(vc, read_all_key);
		goto out;
	}
	if (cursor_track == CT_Highlight) {
		if (speak_highlight(vc)) {
			spk_keydown = is_cursor = 0;
			goto out;
		}
	}
	if (cursor_track == CT_Window)
		speakup_win_say(vc);
	else if (is_cursor == 1 || is_cursor == 4)
		say_line_from_to(vc, 0, vc->vc_cols, 0);
	else
		say_char(vc);
	spk_keydown = is_cursor = 0;
out:
	spk_unlock(flags);
}

/* called by: vt_notifier_call() */
static void speakup_bs(struct vc_data *vc)
{
	unsigned long flags;
	if (!speakup_console[vc->vc_num])
		return;
	if (!spk_trylock(flags))
		/* Speakup output, discard */
		return;
	if (!spk_parked)
		speakup_date(vc);
	if (spk_shut_up || synth == NULL) {
		spk_unlock(flags);
		return;
	}
	if (vc->vc_num == fg_console && spk_keydown) {
		spk_keydown = 0;
		if (!is_cursor)
			say_char(vc);
	}
	spk_unlock(flags);
}

/* called by: vt_notifier_call() */
static void speakup_con_write(struct vc_data *vc, const char *str, int len)
{
	unsigned long flags;
	if ((vc->vc_num != fg_console) || spk_shut_up || synth == NULL)
		return;
	if (!spk_trylock(flags))
		/* Speakup output, discard */
		return;
	if (bell_pos && spk_keydown && (vc->vc_x == bell_pos - 1))
		bleep(3);
	if ((is_cursor) || (cursor_track == read_all_mode)) {
		if (cursor_track == CT_Highlight)
			update_color_buffer(vc, str, len);
		spk_unlock(flags);
		return;
	}
	if (win_enabled) {
		if (vc->vc_x >= win_left && vc->vc_x <= win_right &&
		    vc->vc_y >= win_top && vc->vc_y <= win_bottom) {
			spk_unlock(flags);
			return;
		}
	}

	spkup_write(str, len);
	spk_unlock(flags);
}

void speakup_con_update(struct vc_data *vc)
{
	unsigned long flags;
	if (speakup_console[vc->vc_num] == NULL || spk_parked)
		return;
	if (!spk_trylock(flags))
		/* Speakup output, discard */
		return;
	speakup_date(vc);
	spk_unlock(flags);
}

static void do_handle_spec(struct vc_data *vc, u_char value, char up_flag)
{
	unsigned long flags;
	int on_off = 2;
	char *label;
	if (synth == NULL || up_flag || spk_killed)
		return;
	spk_lock(flags);
	spk_shut_up &= 0xfe;
	if (no_intr)
		do_flush();
	switch (value) {
	case KVAL(K_CAPS):
		label = msg_get(MSG_KEYNAME_CAPSLOCK);
		on_off = (vc_kbd_led(kbd_table + vc->vc_num, VC_CAPSLOCK));
		break;
	case KVAL(K_NUM):
		label = msg_get(MSG_KEYNAME_NUMLOCK);
		on_off = (vc_kbd_led(kbd_table + vc->vc_num, VC_NUMLOCK));
		break;
	case KVAL(K_HOLD):
		label = msg_get(MSG_KEYNAME_SCROLLLOCK);
		on_off = (vc_kbd_led(kbd_table + vc->vc_num, VC_SCROLLOCK));
		if (speakup_console[vc->vc_num])
			speakup_console[vc->vc_num]->tty_stopped = on_off;
		break;
	default:
		spk_parked &= 0xfe;
		spk_unlock(flags);
		return;
	}
	if (on_off < 2)
		synth_printf("%s %s\n",
			     label, msg_get(MSG_STATUS_START + on_off));
	spk_unlock(flags);
}

static int inc_dec_var(u_char value)
{
	struct st_var_header *p_header;
	struct var_t *var_data;
	char num_buf[32];
	char *cp = num_buf;
	char *pn;
	int var_id = (int)value - VAR_START;
	int how = (var_id & 1) ? E_INC : E_DEC;
	var_id = var_id / 2 + FIRST_SET_VAR;
	p_header = get_var_header(var_id);
	if (p_header == NULL)
		return -1;
	if (p_header->var_type != VAR_NUM)
		return -1;
	var_data = p_header->data;
	if (set_num_var(1, p_header, how) != 0)
		return -1;
	if (!spk_close_press) {
		for (pn = p_header->name; *pn; pn++) {
			if (*pn == '_')
				*cp = SPACE;
			else
				*cp++ = *pn;
		}
	}
	snprintf(cp, sizeof(num_buf) - (cp - num_buf), " %d ",
		 var_data->u.n.value);
	synth_printf("%s", num_buf);
	return 0;
}

static void speakup_win_set(struct vc_data *vc)
{
	char info[40];
	if (win_start > 1) {
		synth_printf("%s\n", msg_get(MSG_WINDOW_ALREADY_SET));
		return;
	}
	if (spk_x < win_left || spk_y < win_top) {
		synth_printf("%s\n", msg_get(MSG_END_BEFORE_START));
		return;
	}
	if (win_start && spk_x == win_left && spk_y == win_top) {
		win_left = 0;
		win_right = vc->vc_cols - 1;
		win_bottom = spk_y;
		snprintf(info, sizeof(info), msg_get(MSG_WINDOW_LINE),
			 (int)win_top + 1);
	} else {
		if (!win_start) {
			win_top = spk_y;
			win_left = spk_x;
		} else {
			win_bottom = spk_y;
			win_right = spk_x;
		}
		snprintf(info, sizeof(info), msg_get(MSG_WINDOW_BOUNDARY),
			 (win_start) ? msg_get(MSG_END) : msg_get(MSG_START),
			 (int)spk_y + 1, (int)spk_x + 1);
	}
	synth_printf("%s\n", info);
	win_start++;
}

static void speakup_win_clear(struct vc_data *vc)
{
	win_top = win_bottom = 0;
	win_left = win_right = 0;
	win_start = 0;
	synth_printf("%s\n", msg_get(MSG_WINDOW_CLEARED));
}

static void speakup_win_enable(struct vc_data *vc)
{
	if (win_start < 2) {
		synth_printf("%s\n", msg_get(MSG_NO_WINDOW));
		return;
	}
	win_enabled ^= 1;
	if (win_enabled)
		synth_printf("%s\n", msg_get(MSG_WINDOW_SILENCED));
	else
		synth_printf("%s\n", msg_get(MSG_WINDOW_SILENCE_DISABLED));
}

static void speakup_bits(struct vc_data *vc)
{
	int val = this_speakup_key - (FIRST_EDIT_BITS - 1);
	if (special_handler != NULL || val < 1 || val > 6) {
		synth_printf("%s\n", msg_get(MSG_ERROR));
		return;
	}
	pb_edit = &punc_info[val];
	synth_printf(msg_get(MSG_EDIT_PROMPT), pb_edit->name);
	special_handler = edit_bits;
}

static int handle_goto(struct vc_data *vc, u_char type, u_char ch, u_short key)
{
	static u_char *goto_buf = "\0\0\0\0\0\0";
	static int num;
	int maxlen, go_pos;
	char *cp;
	if (type == KT_SPKUP && ch == SPEAKUP_GOTO)
		goto do_goto;
	if (type == KT_LATIN && ch == '\n')
		goto do_goto;
	if (type != 0)
		goto oops;
	if (ch == 8) {
		if (num == 0)
			return -1;
		ch = goto_buf[--num];
		goto_buf[num] = '\0';
		spkup_write(&ch, 1);
		return 1;
	}
	if (ch < '+' || ch > 'y')
		goto oops;
	goto_buf[num++] = ch;
	goto_buf[num] = '\0';
	spkup_write(&ch, 1);
	maxlen = (*goto_buf >= '0') ? 3 : 4;
	if ((ch == '+' || ch == '-') && num == 1)
		return 1;
	if (ch >= '0' && ch <= '9' && num < maxlen)
		return 1;
	if (num < maxlen - 1 || num > maxlen)
		goto oops;
	if (ch < 'x' || ch > 'y') {
oops:
		if (!spk_killed)
			synth_printf(" %s\n", msg_get(MSG_GOTO_CANCELED));
		goto_buf[num = 0] = '\0';
		special_handler = NULL;
		return 1;
	}
	cp = speakup_s2i(goto_buf, &go_pos);
	goto_pos = (u_long) go_pos;
	if (*cp == 'x') {
		if (*goto_buf < '0')
			goto_pos += spk_x;
		else
			goto_pos--;
		if (goto_pos < 0)
			goto_pos = 0;
		if (goto_pos >= vc->vc_cols)
			goto_pos = vc->vc_cols - 1;
		goto_x = 1;
	} else {
		if (*goto_buf < '0')
			goto_pos += spk_y;
		else
			goto_pos--;
		if (goto_pos < 0)
			goto_pos = 0;
		if (goto_pos >= vc->vc_rows)
			goto_pos = vc->vc_rows - 1;
		goto_x = 0;
	}
	goto_buf[num = 0] = '\0';
do_goto:
	special_handler = NULL;
	spk_parked |= 0x01;
	if (goto_x) {
		spk_pos -= spk_x * 2;
		spk_x = goto_pos;
		spk_pos += goto_pos * 2;
		say_word(vc);
	} else {
		spk_y = goto_pos;
		spk_pos = vc->vc_origin + (goto_pos * vc->vc_size_row);
		say_line(vc);
	}
	return 1;
}

static void speakup_goto(struct vc_data *vc)
{
	if (special_handler != NULL) {
		synth_printf("%s\n", msg_get(MSG_ERROR));
		return;
	}
	synth_printf("%s\n", msg_get(MSG_GOTO));
	special_handler = handle_goto;
	return;
}

static void speakup_help(struct vc_data *vc)
{
	handle_help(vc, KT_SPKUP, SPEAKUP_HELP, 0);
}

static void do_nothing(struct vc_data *vc)
{
	return;			/* flush done in do_spkup */
}

static u_char key_speakup, spk_key_locked;

static void speakup_lock(struct vc_data *vc)
{
	if (!spk_key_locked)
		spk_key_locked = key_speakup = 16;
	else
		spk_key_locked = key_speakup = 0;
}

typedef void (*spkup_hand) (struct vc_data *);
spkup_hand spkup_handler[] = {
	/* must be ordered same as defines in speakup.h */
	do_nothing, speakup_goto, speech_kill, speakup_shut_up,
	speakup_cut, speakup_paste, say_first_char, say_last_char,
	say_char, say_prev_char, say_next_char,
	say_word, say_prev_word, say_next_word,
	say_line, say_prev_line, say_next_line,
	top_edge, bottom_edge, left_edge, right_edge,
	spell_word, spell_word, say_screen,
	say_position, say_attributes,
	speakup_off, speakup_parked, say_line,	/* this is for indent */
	say_from_top, say_to_bottom,
	say_from_left, say_to_right,
	say_char_num, speakup_bits, speakup_bits, say_phonetic_char,
	speakup_bits, speakup_bits, speakup_bits,
	speakup_win_set, speakup_win_clear, speakup_win_enable, speakup_win_say,
	speakup_lock, speakup_help, toggle_cursoring, read_all_doc, NULL
};

static void do_spkup(struct vc_data *vc, u_char value)
{
	if (spk_killed && value != SPEECH_KILL)
		return;
	spk_keydown = 0;
	spk_lastkey = 0;
	spk_shut_up &= 0xfe;
	this_speakup_key = value;
	if (value < SPKUP_MAX_FUNC && spkup_handler[value]) {
		do_flush();
		(*spkup_handler[value]) (vc);
	} else {
		if (inc_dec_var(value) < 0)
			bleep(9);
	}
}

static const char *pad_chars = "0123456789+-*/\015,.?()";

int
speakup_key(struct vc_data *vc, int shift_state, int keycode, u_short keysym,
	    int up_flag)
{
	unsigned long flags;
	int kh;
	u_char *key_info;
	u_char type = KTYP(keysym), value = KVAL(keysym), new_key = 0;
	u_char shift_info, offset;
	int ret = 0;
	if (synth == NULL)
		return 0;

	spk_lock(flags);
	tty = vc->port.tty;
	if (type >= 0xf0)
		type -= 0xf0;
	if (type == KT_PAD
		&& (vc_kbd_led(kbd_table + fg_console, VC_NUMLOCK))) {
		if (up_flag) {
			spk_keydown = 0;
			goto out;
		}
		value = spk_lastkey = pad_chars[value];
		spk_keydown++;
		spk_parked &= 0xfe;
		goto no_map;
	}
	if (keycode >= MAX_KEY)
		goto no_map;
	key_info = our_keys[keycode];
	if (key_info == 0)
		goto no_map;
	/* Check valid read all mode keys */
	if ((cursor_track == read_all_mode) && (!up_flag)) {
		switch (value) {
		case KVAL(K_DOWN):
		case KVAL(K_UP):
		case KVAL(K_LEFT):
		case KVAL(K_RIGHT):
		case KVAL(K_PGUP):
		case KVAL(K_PGDN):
			break;
		default:
			stop_read_all(vc);
			break;
		}
	}
	shift_info = (shift_state & 0x0f) + key_speakup;
	offset = shift_table[shift_info];
	if (offset) {
		new_key = key_info[offset];
		if (new_key) {
			ret = 1;
			if (new_key == SPK_KEY) {
				if (!spk_key_locked)
					key_speakup = (up_flag) ? 0 : 16;
				if (up_flag || spk_killed)
					goto out;
				spk_shut_up &= 0xfe;
				do_flush();
				goto out;
			}
			if (up_flag)
				goto out;
			if (last_keycode == keycode &&
			    last_spk_jiffy + MAX_DELAY > jiffies) {
				spk_close_press = 1;
				offset = shift_table[shift_info + 32];
				/* double press? */
				if (offset && key_info[offset])
					new_key = key_info[offset];
			}
			last_keycode = keycode;
			last_spk_jiffy = jiffies;
			type = KT_SPKUP;
			value = new_key;
		}
	}
no_map:
	if (type == KT_SPKUP && special_handler == NULL) {
		do_spkup(vc, new_key);
		spk_close_press = 0;
		ret = 1;
		goto out;
	}
	if (up_flag || spk_killed || type == KT_SHIFT)
		goto out;
	spk_shut_up &= 0xfe;
	kh = (value == KVAL(K_DOWN))
	    || (value == KVAL(K_UP))
	    || (value == KVAL(K_LEFT))
	    || (value == KVAL(K_RIGHT));
	if ((cursor_track != read_all_mode) || !kh)
		if (!no_intr)
			do_flush();
	if (special_handler) {
		if (type == KT_SPEC && value == 1) {
			value = '\n';
			type = KT_LATIN;
		} else if (type == KT_LETTER)
			type = KT_LATIN;
		else if (value == 0x7f)
			value = 8;	/* make del = backspace */
		ret = (*special_handler) (vc, type, value, keycode);
		spk_close_press = 0;
		if (ret < 0)
			bleep(9);
		goto out;
	}
	last_keycode = 0;
out:
	spk_unlock(flags);
	return ret;
}

static int keyboard_notifier_call(struct notifier_block *nb,
				  unsigned long code, void *_param)
{
	struct keyboard_notifier_param *param = _param;
	struct vc_data *vc = param->vc;
	int up = !param->down;
	int ret = NOTIFY_OK;
	static int keycode;	/* to hold the current keycode */

	if (vc->vc_mode == KD_GRAPHICS)
		return ret;

	/*
	 * First, determine whether we are handling a fake keypress on
	 * the current processor.  If we are, then return NOTIFY_OK,
	 * to pass the keystroke up the chain.  This prevents us from
	 * trying to take the Speakup lock while it is held by the
	 * processor on which the simulated keystroke was generated.
	 * Also, the simulated keystrokes should be ignored by Speakup.
	 */

	if (speakup_fake_key_pressed())
		return ret;

	switch (code) {
	case KBD_KEYCODE:
		/* speakup requires keycode and keysym currently */
		keycode = param->value;
		break;
	case KBD_UNBOUND_KEYCODE:
		/* not used yet */
		break;
	case KBD_UNICODE:
		/* not used yet */
		break;
	case KBD_KEYSYM:
		if (speakup_key(vc, param->shift, keycode, param->value, up))
			ret = NOTIFY_STOP;
		else if (KTYP(param->value) == KT_CUR)
			ret = pre_handle_cursor(vc, KVAL(param->value), up);
		break;
	case KBD_POST_KEYSYM:{
			unsigned char type = KTYP(param->value) - 0xf0;
			unsigned char val = KVAL(param->value);
			switch (type) {
			case KT_SHIFT:
				do_handle_shift(vc, val, up);
				break;
			case KT_LATIN:
			case KT_LETTER:
				do_handle_latin(vc, val, up);
				break;
			case KT_CUR:
				do_handle_cursor(vc, val, up);
				break;
			case KT_SPEC:
				do_handle_spec(vc, val, up);
				break;
			}
			break;
		}
	}
	return ret;
}

static int vt_notifier_call(struct notifier_block *nb,
			    unsigned long code, void *_param)
{
	struct vt_notifier_param *param = _param;
	struct vc_data *vc = param->vc;
	switch (code) {
	case VT_ALLOCATE:
		if (vc->vc_mode == KD_TEXT)
			speakup_allocate(vc);
		break;
	case VT_DEALLOCATE:
		speakup_deallocate(vc);
		break;
	case VT_WRITE:
		if (param->c == '\b')
			speakup_bs(vc);
		else if (param->c < 0x100) {
			char d = param->c;
			speakup_con_write(vc, &d, 1);
		}
		break;
	case VT_UPDATE:
		speakup_con_update(vc);
		break;
	}
	return NOTIFY_OK;
}

/* called by: module_exit() */
static void __exit speakup_exit(void)
{
	int i;

	unregister_keyboard_notifier(&keyboard_notifier_block);
	unregister_vt_notifier(&vt_notifier_block);
	speakup_unregister_devsynth();
	del_timer(&cursor_timer);
	kthread_stop(speakup_task);
	speakup_task = NULL;
	mutex_lock(&spk_mutex);
	synth_release();
	mutex_unlock(&spk_mutex);

	speakup_kobj_exit();

	for (i = 0; i < MAX_NR_CONSOLES; i++)
		kfree(speakup_console[i]);

	speakup_remove_virtual_keyboard();

	for (i = 0; i < MAXVARS; i++)
		speakup_unregister_var(i);

	for (i = 0; i < 256; i++) {
		if (characters[i] != default_chars[i])
			kfree(characters[i]);
	}

	free_user_msgs();
}

/* call by: module_init() */
static int __init speakup_init(void)
{
	int i;
	long err = 0;
	struct st_spk_t *first_console;
	struct vc_data *vc = vc_cons[fg_console].d;
	struct var_t *var;

<<<<<<< HEAD
	err = speakup_add_virtual_keyboard();
	if (err)
		goto out;

	initialize_msgs();	/* Initialize arrays for i18n. */
	first_console = kzalloc(sizeof(*first_console), GFP_KERNEL);
	if (!first_console) {
		err = -ENOMEM;
		goto err_cons;
	}
	err = speakup_kobj_init();
	if (err)
		goto err_kobject;

=======
	/* These first few initializations cannot fail. */
	initialize_msgs();	/* Initialize arrays for i18n. */
>>>>>>> 105e53f8
	reset_default_chars();
	reset_default_chartab();
	strlwr(synth_name);
	spk_vars[0].u.n.high = vc->vc_cols;
	for (var = spk_vars; var->var_id != MAXVARS; var++)
		speakup_register_var(var);
	for (var = synth_time_vars;
	     (var->var_id >= 0) && (var->var_id < MAXVARS); var++)
		speakup_register_var(var);
	for (i = 1; punc_info[i].mask != 0; i++)
		set_mask_bits(0, i, 2);

	set_key_info(key_defaults, key_buf);
	if (quiet_boot)
		spk_shut_up |= 0x01;

	/* From here on out, initializations can fail. */
	err = speakup_add_virtual_keyboard();
	if (err)
		goto error_virtkeyboard;

	first_console = kzalloc(sizeof(*first_console), GFP_KERNEL);
	if (!first_console) {
		err = -ENOMEM;
		goto error_alloc;
	}

	speakup_console[vc->vc_num] = first_console;
	speakup_date(vc);

	for (i = 0; i < MAX_NR_CONSOLES; i++)
		if (vc_cons[i].d) {
			err = speakup_allocate(vc_cons[i].d);
			if (err)
				goto error_kobjects;
		}

	err = speakup_kobj_init();
	if (err)
		goto error_kobjects;

	synth_init(synth_name);
	speakup_register_devsynth();
	/*
	 * register_devsynth might fail, but this error is not fatal.
	 * /dev/synth is an extra feature; the rest of Speakup
	 * will work fine without it.
	 */

	err = register_keyboard_notifier(&keyboard_notifier_block);
	if (err)
		goto error_kbdnotifier;
	err = register_vt_notifier(&vt_notifier_block);
	if (err)
		goto error_vtnotifier;

	speakup_task = kthread_create(speakup_thread, NULL, "speakup");

	if (IS_ERR(speakup_task)) {
		err = PTR_ERR(speakup_task);
		goto error_task;
	}

	set_user_nice(speakup_task, 10);
<<<<<<< HEAD
	if (IS_ERR(speakup_task)) {
		err = -ENOMEM;
		goto err_kobject;
	}
	wake_up_process(speakup_task);
	goto out;

err_kobject:
speakup_kobj_exit();
	kfree(first_console);
err_cons:
	speakup_remove_virtual_keyboard();
=======
	wake_up_process(speakup_task);

	pr_info("speakup %s: initialized\n", SPEAKUP_VERSION);
	pr_info("synth name on entry is: %s\n", synth_name);
	goto out;

error_task:
	unregister_vt_notifier(&vt_notifier_block);

error_vtnotifier:
	unregister_keyboard_notifier(&keyboard_notifier_block);
	del_timer(&cursor_timer);

error_kbdnotifier:
	speakup_unregister_devsynth();
	mutex_lock(&spk_mutex);
	synth_release();
	mutex_unlock(&spk_mutex);
	speakup_kobj_exit();

error_kobjects:
	for (i = 0; i < MAX_NR_CONSOLES; i++)
		kfree(speakup_console[i]);

error_alloc:
	speakup_remove_virtual_keyboard();

error_virtkeyboard:
	for (i = 0; i < MAXVARS; i++)
		speakup_unregister_var(i);

	for (i = 0; i < 256; i++) {
		if (characters[i] != default_chars[i])
			kfree(characters[i]);
	}

	free_user_msgs();

>>>>>>> 105e53f8
out:
	return err;
}

module_init(speakup_init);
module_exit(speakup_exit);<|MERGE_RESOLUTION|>--- conflicted
+++ resolved
@@ -2254,25 +2254,8 @@
 	struct vc_data *vc = vc_cons[fg_console].d;
 	struct var_t *var;
 
-<<<<<<< HEAD
-	err = speakup_add_virtual_keyboard();
-	if (err)
-		goto out;
-
-	initialize_msgs();	/* Initialize arrays for i18n. */
-	first_console = kzalloc(sizeof(*first_console), GFP_KERNEL);
-	if (!first_console) {
-		err = -ENOMEM;
-		goto err_cons;
-	}
-	err = speakup_kobj_init();
-	if (err)
-		goto err_kobject;
-
-=======
 	/* These first few initializations cannot fail. */
 	initialize_msgs();	/* Initialize arrays for i18n. */
->>>>>>> 105e53f8
 	reset_default_chars();
 	reset_default_chartab();
 	strlwr(synth_name);
@@ -2337,20 +2320,6 @@
 	}
 
 	set_user_nice(speakup_task, 10);
-<<<<<<< HEAD
-	if (IS_ERR(speakup_task)) {
-		err = -ENOMEM;
-		goto err_kobject;
-	}
-	wake_up_process(speakup_task);
-	goto out;
-
-err_kobject:
-speakup_kobj_exit();
-	kfree(first_console);
-err_cons:
-	speakup_remove_virtual_keyboard();
-=======
 	wake_up_process(speakup_task);
 
 	pr_info("speakup %s: initialized\n", SPEAKUP_VERSION);
@@ -2389,7 +2358,6 @@
 
 	free_user_msgs();
 
->>>>>>> 105e53f8
 out:
 	return err;
 }
