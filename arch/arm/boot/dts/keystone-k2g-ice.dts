/*
 * Copyright 2016 Texas Instruments, Inc.
 *
 * K2G Industrial Communication Engine device tree
 *
 * This program is free software; you can redistribute it and/or modify
 * it under the terms of the GNU General Public License version 2 as
 * published by the Free Software Foundation.
 */
/dts-v1/;
#include "keystone-k2g.dtsi"

/ {
	compatible =  "ti,k2g-ice", "ti,k2g", "ti,keystone";
	model = "Texas Instruments K2G Industrial Communication Engine";

	memory {
		device_type = "memory";
		reg = <0x00000008 0x00000000 0x00000000 0x20000000>;
	};

	vmain: fixedregulator-vmain {
		compatible = "regulator-fixed";
		regulator-name = "vmain_fixed";
		/* Actual range from 12 to 24v */
		regulator-min-microvolt = <24000000>;
		regulator-max-microvolt = <24000000>;
		regulator-always-on;
	};

	v5_0: fixedregulator-v5_0 {
		/* TPS54531 */
		compatible = "regulator-fixed";
		regulator-name = "v5_0_fixed";
		regulator-min-microvolt = <5000000>;
		regulator-max-microvolt = <5000000>;
		vin-supply = <&vmain>;
		regulator-always-on;
	};

	vdd_3v3: fixedregulator-vdd_3v3 {
		/* TLV62084 */
		compatible = "regulator-fixed";
		regulator-name = "vdd_3v3_fixed";
		regulator-min-microvolt = <3300000>;
		regulator-max-microvolt = <3300000>;
		vin-supply = <&v5_0>;
		regulator-always-on;
	};

	vdd_1v8: fixedregulator-vdd_1v8 {
		/* TLV62084 */
		compatible = "regulator-fixed";
		regulator-name = "vdd_1v8_fixed";
		regulator-min-microvolt = <1800000>;
		regulator-max-microvolt = <1800000>;
		vin-supply = <&v5_0>;
		regulator-always-on;
	};

	vdds_ddr: fixedregulator-vdds_ddr {
		/* TLV62080 */
		compatible = "regulator-fixed";
		regulator-name = "vdds_ddr_fixed";
		regulator-min-microvolt = <1350000>;
		regulator-max-microvolt = <1350000>;
		vin-supply = <&v5_0>;
		regulator-always-on;
	};

	vref_ddr: fixedregulator-vref_ddr {
		/* LP2996A */
		compatible = "regulator-fixed";
		regulator-name = "vref_ddr_fixed";
		regulator-min-microvolt = <675000>;
		regulator-max-microvolt = <675000>;
		vin-supply = <&vdd_3v3>;
		regulator-always-on;
	};

	vtt_ddr: fixedregulator-vtt_ddr {
		/* LP2996A */
		compatible = "regulator-fixed";
		regulator-name = "vtt_ddr_fixed";
		regulator-min-microvolt = <675000>;
		regulator-max-microvolt = <675000>;
		vin-supply = <&vdd_3v3>;
		regulator-always-on;
	};

	vdd_0v9: fixedregulator-vdd_0v9 {
		/* TPS62180 */
		compatible = "regulator-fixed";
		regulator-name = "vdd_0v9_fixed";
		regulator-min-microvolt = <900000>;
		regulator-max-microvolt = <900000>;
		vin-supply = <&v5_0>;
		regulator-always-on;
	};

<<<<<<< HEAD
	vddb: fixedregulator-vddb {
		/* TPS22945 */
		compatible = "regulator-fixed";
		regulator-name = "vddb_fixed";
		regulator-min-microvolt = <3300000>;
		regulator-max-microvolt = <3300000>;

		gpio = <&gpio1 53 GPIO_ACTIVE_HIGH>;
		enable-active-high;
=======
	rotary-in0 {
		compatible = "rotary-encoder";
		gpios = <&pca9536 3 GPIO_ACTIVE_HIGH>,
			<&pca9536 2 GPIO_ACTIVE_HIGH>,
			<&pca9536 1 GPIO_ACTIVE_HIGH>,
			<&pca9536 0 GPIO_ACTIVE_HIGH>;
		linux,axis = <0>; /* ABS_X */
		rotary-encoder,steps = <10>;
		rotary-encoder,absolute-encoder;
	};

	leds1 {
		compatible = "gpio-leds";
		pinctrl-names = "default";
		pinctrl-0 = <&user_leds>;

		led0 {
			label = "status0:red:cpu0";
			gpios = <&gpio0 11 GPIO_ACTIVE_HIGH>;
			default-state = "off";
			linux,default-trigger = "cpu0";
		};

		led1 {
			label = "status0:green:usr";
			gpios = <&gpio0 12 GPIO_ACTIVE_HIGH>;
			default-state = "off";
		};

		led2 {
			label = "status0:yellow:usr";
			gpios = <&gpio0 13 GPIO_ACTIVE_HIGH>;
			default-state = "off";
		};

		led3 {
			label = "status1:red:mmc0";
			gpios = <&gpio0 14 GPIO_ACTIVE_HIGH>;
			default-state = "off";
			linux,default-trigger = "mmc0";
		};

		led4 {
			label = "status1:green:usr";
			gpios = <&gpio0 15 GPIO_ACTIVE_HIGH>;
			default-state = "off";
		};

		led5 {
			label = "status1:yellow:usr";
			gpios = <&gpio0 16 GPIO_ACTIVE_HIGH>;
			default-state = "off";
		};

		led6 {
			label = "status2:red:usr";
			gpios = <&gpio0 44 GPIO_ACTIVE_HIGH>;
			default-state = "off";
		};

		led7 {
			label = "status2:green:usr";
			gpios = <&gpio0 43 GPIO_ACTIVE_HIGH>;
			default-state = "off";
		};

		led8 {
			label = "status2:yellow:usr";
			gpios = <&gpio0 42 GPIO_ACTIVE_HIGH>;
			default-state = "off";
		};

		led9 {
			label = "status3:red:usr";
			gpios = <&gpio0 41 GPIO_ACTIVE_HIGH>;
			default-state = "off";
		};

		led10 {
			label = "status3:green:usr";
			gpios = <&gpio0 101 GPIO_ACTIVE_HIGH>;
			default-state = "off";
		};

		led11 {
			label = "status3:yellow:usr";
			gpios = <&gpio0 102 GPIO_ACTIVE_HIGH>;
			default-state = "off";
		};

		led12 {
			label = "status4:green:heartbeat";
			gpios = <&gpio0 19 GPIO_ACTIVE_HIGH>;
			linux,default-trigger = "heartbeat";
		};
>>>>>>> 2106bc0e
	};
};

&k2g_pinctrl {

	uart0_pins: pinmux_uart0_pins {
		pinctrl-single,pins = <
			K2G_CORE_IOPAD(0x11cc) (BUFFER_CLASS_B | PULL_DISABLE | MUX_MODE0)	/* uart0_rxd.uart0_rxd */
			K2G_CORE_IOPAD(0x11d0) (BUFFER_CLASS_B | PIN_PULLDOWN | MUX_MODE0)	/* uart0_txd.uart0_txd */
		>;
	};

	mmc1_pins: pinmux_mmc1_pins {
		pinctrl-single,pins = <
			K2G_CORE_IOPAD(0x10FC) (BUFFER_CLASS_B | PIN_PULLUP | MUX_MODE0)	/* mmc1_dat3.mmc1_dat3 */
			K2G_CORE_IOPAD(0x1100) (BUFFER_CLASS_B | PIN_PULLUP | MUX_MODE0)	/* mmc1_dat2.mmc1_dat2 */
			K2G_CORE_IOPAD(0x1104) (BUFFER_CLASS_B | PIN_PULLUP | MUX_MODE0)	/* mmc1_dat1.mmc1_dat1 */
			K2G_CORE_IOPAD(0x1108) (BUFFER_CLASS_B | PIN_PULLUP | MUX_MODE0)	/* mmc1_dat0.mmc1_dat0 */
			K2G_CORE_IOPAD(0x110C) (BUFFER_CLASS_B | PIN_PULLUP | MUX_MODE0)	/* mmc1_clk.mmc1_clk */
			K2G_CORE_IOPAD(0x1110) (BUFFER_CLASS_B | PIN_PULLUP | MUX_MODE0)	/* mmc1_cmd.mmc1_cmd */
			K2G_CORE_IOPAD(0x1114) (BUFFER_CLASS_B | PIN_PULLUP | MUX_MODE3)	/* mmc1_sdcd.gpio0_69 */
			K2G_CORE_IOPAD(0x1118) (BUFFER_CLASS_B | PIN_PULLUP | MUX_MODE0)	/* mmc1_sdwp.mmc1_sdwp */
			K2G_CORE_IOPAD(0x111C) (BUFFER_CLASS_B | PIN_PULLUP | MUX_MODE0)	/* mmc1_pow.mmc1_pow */
		>;
	};

<<<<<<< HEAD
=======
	qspi_pins: pinmux_qspi_pins {
		pinctrl-single,pins = <
			K2G_CORE_IOPAD(0x1204) (BUFFER_CLASS_B | PULL_DISABLE | MUX_MODE0) /* qspi_clk.qspi_clk */
			K2G_CORE_IOPAD(0x1208) (BUFFER_CLASS_B | PULL_DISABLE | MUX_MODE0) /* qspi_rclk.qspi_rclk */
			K2G_CORE_IOPAD(0x120c) (BUFFER_CLASS_B | PULL_DISABLE | MUX_MODE0) /* qspi_d0.qspi_d0 */
			K2G_CORE_IOPAD(0x1210) (BUFFER_CLASS_B | PULL_DISABLE | MUX_MODE0) /* qspi_d1.qspi_d1 */
			K2G_CORE_IOPAD(0x1214) (BUFFER_CLASS_B | PULL_DISABLE | MUX_MODE0) /* qspi_d2.qspi_d2 */
			K2G_CORE_IOPAD(0x1218) (BUFFER_CLASS_B | PULL_DISABLE | MUX_MODE0) /* qspi_d3.qspi_d3 */
			K2G_CORE_IOPAD(0x121c) (BUFFER_CLASS_B | PULL_DISABLE | MUX_MODE0) /* qspi_csn0.qspi_csn0 */
		>;
	};

	i2c0_pins: pinmux_i2c0_pins {
		pinctrl-single,pins = <
			K2G_CORE_IOPAD(0x137c) (BUFFER_CLASS_B | PIN_PULLUP | MUX_MODE0)	/* i2c0_scl.i2c0_scl */
			K2G_CORE_IOPAD(0x1380) (BUFFER_CLASS_B | PIN_PULLUP | MUX_MODE0)	/* i2c0_sda.i2c0_sda */
		>;
	};

>>>>>>> 2106bc0e
	i2c1_pins: pinmux_i2c1_pins {
		pinctrl-single,pins = <
			K2G_CORE_IOPAD(0x1384) (BUFFER_CLASS_B | PIN_PULLUP | MUX_MODE0)	/* i2c1_scl.i2c1_scl */
			K2G_CORE_IOPAD(0x1388) (BUFFER_CLASS_B | PIN_PULLUP | MUX_MODE0)	/* i2c1_sda.i2c1_sda */
		>;
	};
<<<<<<< HEAD
=======

	user_leds: pinmux_user_leds {
		pinctrl-single,pins = <
			K2G_CORE_IOPAD(0x102c) (BUFFER_CLASS_B | PIN_PULLUP | MUX_MODE3)	/* gpmc_ad11.gpio0_11 */
			K2G_CORE_IOPAD(0x1030) (BUFFER_CLASS_B | PIN_PULLUP | MUX_MODE3)	/* gpmc_ad12.gpio0_12 */
			K2G_CORE_IOPAD(0x1034) (BUFFER_CLASS_B | PIN_PULLUP | MUX_MODE3)	/* gpmc_ad13.gpio0_13 */
			K2G_CORE_IOPAD(0x1038) (BUFFER_CLASS_B | PIN_PULLUP | MUX_MODE3)	/* gpmc_ad14.gpio0_14 */
			K2G_CORE_IOPAD(0x103c) (BUFFER_CLASS_B | PIN_PULLUP | MUX_MODE3)	/* gpmc_ad15.gpio0_15 */
			K2G_CORE_IOPAD(0x1040) (BUFFER_CLASS_B | PIN_PULLUP | MUX_MODE3)	/* gpmc_clk.gpio0_16 */
			K2G_CORE_IOPAD(0x104c) (BUFFER_CLASS_B | PIN_PULLUP | MUX_MODE3)	/* gpmc_wen.gpio0_19 */
			K2G_CORE_IOPAD(0x10b0) (BUFFER_CLASS_B | PIN_PULLUP | MUX_MODE3)	/* dss_data9.gpio0_44 */
			K2G_CORE_IOPAD(0x10ac) (BUFFER_CLASS_B | PIN_PULLUP | MUX_MODE3)	/* dss_data10.gpio0_43 */
			K2G_CORE_IOPAD(0x10a8) (BUFFER_CLASS_B | PIN_PULLUP | MUX_MODE3)	/* dss_data11.gpio0_42 */
			K2G_CORE_IOPAD(0x10a4) (BUFFER_CLASS_B | PIN_PULLUP | MUX_MODE3)	/* dss_data12.gpio0_41 */
			K2G_CORE_IOPAD(0x11b8) (BUFFER_CLASS_B | PIN_PULLUP | MUX_MODE3)	/* spi2_scsn0.gpio0_101 */
			K2G_CORE_IOPAD(0x11bc) (BUFFER_CLASS_B | PIN_PULLUP | MUX_MODE3)	/* spi2_scsn1.gpio0_102 */
		>;
	};
>>>>>>> 2106bc0e
};

&uart0 {
	pinctrl-names = "default";
	pinctrl-0 = <&uart0_pins>;
	status = "okay";
};

&gpio0 {
	status = "okay";
};

&gpio1 {
	status = "okay";
};

&mmc1 {
	pinctrl-names = "default";
	pinctrl-0 = <&mmc1_pins>;
	vmmc-supply = <&vdd_3v3>;
	cd-gpios = <&gpio0 69 GPIO_ACTIVE_LOW>;
	status = "okay";
};

<<<<<<< HEAD
=======
&qspi {
	pinctrl-names = "default";
	pinctrl-0 = <&qspi_pins>;
	status = "okay";

	flash0: m25p80@0 {
		compatible = "s25fl256s1", "jedec,spi-nor";
		reg = <0>;
		spi-tx-bus-width = <1>;
		spi-rx-bus-width = <4>;
		spi-max-frequency = <96000000>;
		#address-cells = <1>;
		#size-cells = <1>;
		cdns,read-delay = <2>;
		cdns,tshsl-ns = <500>;
		cdns,tsd2d-ns = <500>;
		cdns,tchsh-ns = <119>;
		cdns,tslch-ns = <119>;

		partition@0 {
			label = "QSPI.u-boot";
			reg = <0x00000000 0x00100000>;
		};
		partition@1 {
			label = "QSPI.u-boot-env";
			reg = <0x00100000 0x00040000>;
		};
		partition@2 {
			label = "QSPI.skern";
			reg = <0x00140000 0x0040000>;
		};
		partition@3 {
			label = "QSPI.pmmc-firmware";
			reg = <0x00180000 0x0040000>;
		};
		partition@4 {
			label = "QSPI.kernel";
			reg = <0x001c0000 0x0800000>;
		};
		partition@5 {
			label = "QSPI.u-boot-spl-os";
			reg = <0x009c0000 0x0040000>;
		};
		partition@6 {
			label = "QSPI.file-system";
			reg = <0x00a00000 0x1600000>;
		};
	};
};

&i2c0 {
	pinctrl-names = "default";
	pinctrl-0 = <&i2c0_pins>;
	status = "okay";

	eeprom@50 {
		compatible = "atmel,24c256";
		reg = <0x50>;
	};
};

>>>>>>> 2106bc0e
&i2c1 {
	pinctrl-names = "default";
	pinctrl-0 = <&i2c1_pins>;
	status = "okay";
	clock-frequency = <400000>;

<<<<<<< HEAD
	/* osd9616p0899-10 */
	display@3c {
		compatible = "solomon,ssd1306fb-i2c";
		reg = <0x3c>;
		reset-gpios = <&gpio1 52 GPIO_ACTIVE_HIGH>;
		vbat-supply = <&vddb>;
		solomon,height = <16>;
		solomon,width = <96>;
		solomon,com-seq;
		solomon,com-invdir;
		solomon,page-offset = <0>;
		solomon,prechargep1 = <2>;
		solomon,prechargep2 = <13>;
	};
=======
	pca9536: gpio@41 {
		compatible = "ti,pca9536";
		reg = <0x41>;
		gpio-controller;
		#gpio-cells = <2>;
	};
};

&gpio0 {
	status = "okay";
>>>>>>> 2106bc0e
};<|MERGE_RESOLUTION|>--- conflicted
+++ resolved
@@ -98,7 +98,7 @@
 		regulator-always-on;
 	};
 
-<<<<<<< HEAD
+
 	vddb: fixedregulator-vddb {
 		/* TPS22945 */
 		compatible = "regulator-fixed";
@@ -108,7 +108,8 @@
 
 		gpio = <&gpio1 53 GPIO_ACTIVE_HIGH>;
 		enable-active-high;
-=======
+	};
+
 	rotary-in0 {
 		compatible = "rotary-encoder";
 		gpios = <&pca9536 3 GPIO_ACTIVE_HIGH>,
@@ -204,7 +205,6 @@
 			gpios = <&gpio0 19 GPIO_ACTIVE_HIGH>;
 			linux,default-trigger = "heartbeat";
 		};
->>>>>>> 2106bc0e
 	};
 };
 
@@ -231,8 +231,6 @@
 		>;
 	};
 
-<<<<<<< HEAD
-=======
 	qspi_pins: pinmux_qspi_pins {
 		pinctrl-single,pins = <
 			K2G_CORE_IOPAD(0x1204) (BUFFER_CLASS_B | PULL_DISABLE | MUX_MODE0) /* qspi_clk.qspi_clk */
@@ -252,15 +250,12 @@
 		>;
 	};
 
->>>>>>> 2106bc0e
 	i2c1_pins: pinmux_i2c1_pins {
 		pinctrl-single,pins = <
 			K2G_CORE_IOPAD(0x1384) (BUFFER_CLASS_B | PIN_PULLUP | MUX_MODE0)	/* i2c1_scl.i2c1_scl */
 			K2G_CORE_IOPAD(0x1388) (BUFFER_CLASS_B | PIN_PULLUP | MUX_MODE0)	/* i2c1_sda.i2c1_sda */
 		>;
 	};
-<<<<<<< HEAD
-=======
 
 	user_leds: pinmux_user_leds {
 		pinctrl-single,pins = <
@@ -279,7 +274,6 @@
 			K2G_CORE_IOPAD(0x11bc) (BUFFER_CLASS_B | PIN_PULLUP | MUX_MODE3)	/* spi2_scsn1.gpio0_102 */
 		>;
 	};
->>>>>>> 2106bc0e
 };
 
 &uart0 {
@@ -304,8 +298,6 @@
 	status = "okay";
 };
 
-<<<<<<< HEAD
-=======
 &qspi {
 	pinctrl-names = "default";
 	pinctrl-0 = <&qspi_pins>;
@@ -367,14 +359,12 @@
 	};
 };
 
->>>>>>> 2106bc0e
 &i2c1 {
 	pinctrl-names = "default";
 	pinctrl-0 = <&i2c1_pins>;
 	status = "okay";
 	clock-frequency = <400000>;
 
-<<<<<<< HEAD
 	/* osd9616p0899-10 */
 	display@3c {
 		compatible = "solomon,ssd1306fb-i2c";
@@ -389,7 +379,7 @@
 		solomon,prechargep1 = <2>;
 		solomon,prechargep2 = <13>;
 	};
-=======
+
 	pca9536: gpio@41 {
 		compatible = "ti,pca9536";
 		reg = <0x41>;
@@ -400,5 +390,4 @@
 
 &gpio0 {
 	status = "okay";
->>>>>>> 2106bc0e
 };