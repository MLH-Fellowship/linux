--- conflicted
+++ resolved
@@ -345,19 +345,6 @@
 	 * no easy way to do this.
 	 */
 	{
-<<<<<<< HEAD
-		struct flowi fl = { .mark = sk->sk_mark,
-				    .fl4_dst = ((opt && opt->srr) ?
-						opt->faddr : ireq->rmt_addr),
-				    .fl4_src = ireq->loc_addr,
-				    .fl4_tos = RT_CONN_FLAGS(sk),
-				    .proto = IPPROTO_TCP,
-				    .flags = inet_sk_flowi_flags(sk),
-				    .fl_ip_sport = th->dest,
-				    .fl_ip_dport = th->source };
-		security_req_classify_flow(req, &fl);
-		if (ip_route_output_key(sock_net(sk), &rt, &fl)) {
-=======
 		struct flowi4 fl4 = {
 			.flowi4_mark = sk->sk_mark,
 			.daddr = ((opt && opt->srr) ?
@@ -372,7 +359,6 @@
 		security_req_classify_flow(req, flowi4_to_flowi(&fl4));
 		rt = ip_route_output_key(sock_net(sk), &fl4);
 		if (IS_ERR(rt)) {
->>>>>>> 105e53f8
 			reqsk_free(req);
 			goto out;
 		}
