--- conflicted
+++ resolved
@@ -65,12 +65,9 @@
 
 #define NFS4_CDFC4_FORE	0x1
 #define NFS4_CDFC4_BACK 0x2
-<<<<<<< HEAD
-=======
 #define NFS4_CDFC4_BOTH 0x3
 #define NFS4_CDFC4_FORE_OR_BOTH 0x3
 #define NFS4_CDFC4_BACK_OR_BOTH 0x7
->>>>>>> 3cbea436
 
 #define NFS4_SET_TO_SERVER_TIME	0
 #define NFS4_SET_TO_CLIENT_TIME	1
