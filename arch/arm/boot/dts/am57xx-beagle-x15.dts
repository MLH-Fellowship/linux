/*
 * Copyright (C) 2014 Texas Instruments Incorporated - http://www.ti.com/
 *
 * This program is free software; you can redistribute it and/or modify
 * it under the terms of the GNU General Public License version 2 as
 * published by the Free Software Foundation.
 */
/dts-v1/;

#include "dra74x.dtsi"
#include <dt-bindings/gpio/gpio.h>
#include <dt-bindings/interrupt-controller/irq.h>

/ {
	model = "TI AM5728 BeagleBoard-X15";
	compatible = "ti,am572x-beagle-x15", "ti,am5728", "ti,dra742", "ti,dra74", "ti,dra7";

	aliases {
		rtc0 = &mcp_rtc;
		rtc1 = &rtc;
		rtc2 = &tps659038_rtc;
		display0 = &hdmi0;
		sound0 = &primary_sound;
		sound1 = &hdmi;
	};

	memory {
		device_type = "memory";
		reg = <0x80000000 0x80000000>;
	};

	reserved-memory {
		#address-cells = <1>;
		#size-cells = <1>;
		ranges;

		ipu2_cma_pool: ipu2_cma@95800000 {
			compatible = "shared-dma-pool";
			reg = <0x95800000 0x3800000>;
			reusable;
			status = "okay";
		};

		dsp1_cma_pool: dsp1_cma@99000000 {
			compatible = "shared-dma-pool";
			reg = <0x99000000 0x4000000>;
			reusable;
			status = "okay";
		};

		ipu1_cma_pool: ipu1_cma@9d000000 {
			compatible = "shared-dma-pool";
			reg = <0x9d000000 0x2000000>;
			reusable;
			status = "okay";
		};

		dsp2_cma_pool: dsp2_cma@9f000000 {
			compatible = "shared-dma-pool";
			reg = <0x9f000000 0x800000>;
			reusable;
			status = "okay";
		};
	};

	vdd_3v3: fixedregulator-vdd_3v3 {
		compatible = "regulator-fixed";
		regulator-name = "vdd_3v3";
		vin-supply = <&regen1>;
		regulator-min-microvolt = <3300000>;
		regulator-max-microvolt = <3300000>;
	};

	aic_dvdd: fixedregulator-aic_dvdd {
		compatible = "regulator-fixed";
		regulator-name = "aic_dvdd_fixed";
		vin-supply = <&vdd_3v3>;
		regulator-min-microvolt = <1800000>;
		regulator-max-microvolt = <1800000>;
	};

	vtt_fixed: fixedregulator-vtt {
		/* TPS51200 */
		compatible = "regulator-fixed";
		regulator-name = "vtt_fixed";
		vin-supply = <&smps3_reg>;
		regulator-min-microvolt = <3300000>;
		regulator-max-microvolt = <3300000>;
		regulator-always-on;
		regulator-boot-on;
		enable-active-high;
		gpio = <&gpio7 11 GPIO_ACTIVE_HIGH>;
	};

	extcon: extcon {
		compatible = "linux,extcon-gpio";
		pinctrl-names = "default";
		pinctrl-0 = <&extcon_pins_default>;

		gpios = <&gpio7 24 GPIO_ACTIVE_HIGH>;
		cable-name = "USB-HOST";
	};

	hdmi0: connector@1 {
		compatible = "hdmi-connector";
		label = "hdmi";

		type = "a";

		port {
			hdmi_connector_in: endpoint {
				remote-endpoint = <&tpd12s015_out>;
			};
		};
	};

	tpd12s015: encoder@1 {
		compatible = "ti,tpd12s015";

		gpios = <&gpio7 10 GPIO_ACTIVE_HIGH>,	/* gpio7_10, CT CP HPD */
			<&gpio6 28 GPIO_ACTIVE_HIGH>,	/* gpio6_28, LS OE */
			<&gpio7 12 GPIO_ACTIVE_HIGH>;	/* gpio7_12/sp1_cs2, HPD */

		ports {
			#address-cells = <1>;
			#size-cells = <0>;

			port@0 {
				reg = <0>;

				tpd12s015_in: endpoint@0 {
					remote-endpoint = <&hdmi_out>;
				};
			};

			port@1 {
				reg = <1>;

				tpd12s015_out: endpoint@0 {
					remote-endpoint = <&hdmi_connector_in>;
				};
			};
		};
	};

	leds {
		compatible = "gpio-leds";
		pinctrl-names = "default", "sleep";
		pinctrl-0 = <&leds_pins_default>;
		pinctrl-1 = <&leds_pins_sleep>;

		led@0 {
			label = "beagle-x15:usr0";
			gpios = <&gpio7 9 GPIO_ACTIVE_HIGH>;
			linux,default-trigger = "heartbeat";
			default-state = "off";
		};

		led@1 {
			label = "beagle-x15:usr1";
			gpios = <&gpio7 8 GPIO_ACTIVE_HIGH>;
			linux,default-trigger = "cpu0";
			default-state = "off";
		};

		led@2 {
			label = "beagle-x15:usr2";
			gpios = <&gpio7 14 GPIO_ACTIVE_HIGH>;
			linux,default-trigger = "mmc0";
			default-state = "off";
		};

		led@3 {
			label = "beagle-x15:usr3";
			gpios = <&gpio7 15 GPIO_ACTIVE_HIGH>;
			linux,default-trigger = "ide-disk";
			default-state = "off";
		};
	};

<<<<<<< HEAD
	gpio_fan {
		/* Based on 5v 500mA AFB02505HHB */
		compatible = "gpio-fan";
		gpios =  <&tps659038_gpio 1 GPIO_ACTIVE_HIGH>;
		gpio-fan,speed-map = <0    0
				      13000 1>;
	};

	sound {
=======
	primary_sound: primary_sound {
>>>>>>> b090eb57
		compatible = "ti,da830-evm-audio";
		ti,model = "BeagleBoard-X15";
		ti,audio-codec = <&tlv320aic3104>;
		ti,mcasp-controller = <&mcasp3>;
		clocks = <&clkout2_clk>;
		clock-names = "mclk";
		ti,audio-routing =
			"Line Out",	"LLOUT",
			"Line Out",	"RLOUT",
			"MIC2L",	"Line In",
			"MIC2R",	"Line In";
	};
};

&dra7_pmx_core {
	leds_pins_default: leds_pins_default {
		pinctrl-single,pins = <
			0x3a8 (PIN_OUTPUT | MUX_MODE14)	/* spi1_d1.gpio7_8 */
			0x3ac (PIN_OUTPUT | MUX_MODE14)	/* spi1_d0.gpio7_9 */
			0x3c0 (PIN_OUTPUT | MUX_MODE14)	/* spi2_sclk.gpio7_14 */
			0x3c4 (PIN_OUTPUT | MUX_MODE14)	/* spi2_d1.gpio7_15 */
		>;
	};

	leds_pins_sleep: leds_pins_sleep {
		pinctrl-single,pins = <
			0x3a8 (PIN_INPUT_PULLDOWN | MUX_MODE15)
			0x3ac (PIN_INPUT_PULLDOWN | MUX_MODE15)
			0x3c0 (PIN_INPUT_PULLDOWN | MUX_MODE15)
			0x3c4 (PIN_INPUT_PULLDOWN | MUX_MODE15)
		>;
	};

	i2c1_pins_default: i2c1_pins_default {
		pinctrl-single,pins = <
			0x400 (PIN_INPUT_PULLUP | MUX_MODE0)	/* i2c1_sda.sda */
			0x404 (PIN_INPUT_PULLUP | MUX_MODE0)	/* i2c1_scl.scl */
		>;
	};

	i2c1_pins_sleep: i2c1_pins_sleep {
		pinctrl-single,pins = <
			0x400 (PIN_INPUT | MUX_MODE15)
			0x404 (PIN_INPUT | MUX_MODE15)
		>;
	};

	i2c2_pins: pinmux_i2c2_pins {
		pinctrl-single,pins = <
			0x408 (PIN_INPUT | MUX_MODE1) /* hdmi1_ddc_scl */
			0x40c (PIN_INPUT | MUX_MODE1) /* hdmi1_ddc_sda */
		>;
	};

	i2c3_pins_default: i2c3_pins_default {
		pinctrl-single,pins = <
			0x2a4 (PIN_INPUT| MUX_MODE10)	/* mcasp1_aclkx.i2c3_sda */
			0x2a8 (PIN_INPUT| MUX_MODE10)	/* mcasp1_fsx.i2c3_scl */
		>;
	};

	i2c3_pins_sleep: i2c3_pins_sleep {
		pinctrl-single,pins = <
			0x2a4 (PIN_INPUT | MUX_MODE15)
			0x2a8 (PIN_INPUT | MUX_MODE15)
		>;
	};

	uart3_pins_default: uart3_pins_default {
		pinctrl-single,pins = <
			0x248 (PIN_INPUT_SLEW | MUX_MODE0) /* uart3_rxd.rxd */
			0x24c (PIN_INPUT_SLEW | MUX_MODE0) /* uart3_txd.txd */
		>;
	};

	uart3_pins_sleep: uart3_pins_sleep{
		pinctrl-single,pins = <
			0x248 (PIN_INPUT | MUX_MODE15)
			0x24c (PIN_INPUT | MUX_MODE15)
		>;
	};

	mmc1_pins_default: mmc1_pins_default {
		pinctrl-single,pins = <
			0x36c (PIN_INPUT | MUX_MODE14)	/* mmc1sdcd.gpio219 */
			0x354 (PIN_INPUT_PULLUP | MUX_MODE0) /* mmc1_clk.clk */
			0x358 (PIN_INPUT_PULLUP | MUX_MODE0) /* mmc1_cmd.cmd */
			0x35c (PIN_INPUT_PULLUP | MUX_MODE0) /* mmc1_dat0.dat0 */
			0x360 (PIN_INPUT_PULLUP | MUX_MODE0) /* mmc1_dat1.dat1 */
			0x364 (PIN_INPUT_PULLUP | MUX_MODE0) /* mmc1_dat2.dat2 */
			0x368 (PIN_INPUT_PULLUP | MUX_MODE0) /* mmc1_dat3.dat3 */
		>;
	};

	mmc1_pins_sleep: mmc1_pins_sleep {
		pinctrl-single,pins = <
			0x354 (PIN_INPUT | MUX_MODE15)
			0x358 (PIN_INPUT | MUX_MODE15)
			0x35c (PIN_INPUT | MUX_MODE15)
			0x360 (PIN_INPUT | MUX_MODE15)
			0x364 (PIN_INPUT | MUX_MODE15)
			0x368 (PIN_INPUT | MUX_MODE15)
			0x36c (PIN_INPUT | MUX_MODE15)
		>;
	};

	mmc2_pins_default: mmc2_pins_default {
		pinctrl-single,pins = <
			0x9c (PIN_INPUT_PULLUP | MUX_MODE1) /* gpmc_a23.mmc2_clk */
			0xb0 (PIN_INPUT_PULLUP | MUX_MODE1) /* gpmc_cs1.mmc2_cmd */
			0xa0 (PIN_INPUT_PULLUP | MUX_MODE1) /* gpmc_a24.mmc2_dat0 */
			0xa4 (PIN_INPUT_PULLUP | MUX_MODE1) /* gpmc_a25.mmc2_dat1 */
			0xa8 (PIN_INPUT_PULLUP | MUX_MODE1) /* gpmc_a26.mmc2_dat2 */
			0xac (PIN_INPUT_PULLUP | MUX_MODE1) /* gpmc_a27.mmc2_dat3 */
			0x8c (PIN_INPUT_PULLUP | MUX_MODE1) /* gpmc_a19.mmc2_dat4 */
			0x90 (PIN_INPUT_PULLUP | MUX_MODE1) /* gpmc_a20.mmc2_dat5 */
			0x94 (PIN_INPUT_PULLUP | MUX_MODE1) /* gpmc_a21.mmc2_dat6 */
			0x98 (PIN_INPUT_PULLUP | MUX_MODE1) /* gpmc_a22.mmc2_dat7 */
		>;
	};

	mmc2_pins_sleep: mmc2_pins_sleep {
		pinctrl-single,pins = <
			0x9c (PIN_INPUT | MUX_MODE15)
			0xb0 (PIN_INPUT | MUX_MODE15)
			0xa0 (PIN_INPUT | MUX_MODE15)
			0xa4 (PIN_INPUT | MUX_MODE15)
			0xa8 (PIN_INPUT | MUX_MODE15)
			0xac (PIN_INPUT | MUX_MODE15)
			0x8c (PIN_INPUT | MUX_MODE15)
			0x90 (PIN_INPUT | MUX_MODE15)
			0x94 (PIN_INPUT | MUX_MODE15)
			0x98 (PIN_INPUT | MUX_MODE15)
		>;
	};

	cpsw_pins_default: cpsw_pins_default {
		pinctrl-single,pins = <
			/* Slave 1 */
			0x250 (PIN_OUTPUT | MUX_MODE0)	/* rgmii1_tclk */
			0x254 (PIN_OUTPUT | MUX_MODE0)	/* rgmii1_tctl */
			0x258 (PIN_OUTPUT | MUX_MODE0)	/* rgmii1_td3 */
			0x25c (PIN_OUTPUT | MUX_MODE0)	/* rgmii1_td2 */
			0x260 (PIN_OUTPUT | MUX_MODE0)	/* rgmii1_td1 */
			0x264 (PIN_OUTPUT | MUX_MODE0)	/* rgmii1_td0 */
			0x268 (PIN_INPUT | MUX_MODE0)	/* rgmii1_rclk */
			0x26c (PIN_INPUT | MUX_MODE0)	/* rgmii1_rctl */
			0x270 (PIN_INPUT | MUX_MODE0)	/* rgmii1_rd3 */
			0x274 (PIN_INPUT | MUX_MODE0)	/* rgmii1_rd2 */
			0x278 (PIN_INPUT | MUX_MODE0)	/* rgmii1_rd1 */
			0x27c (PIN_INPUT | MUX_MODE0)	/* rgmii1_rd0 */

			/* Slave 2 */
			0x198 (PIN_OUTPUT | MUX_MODE3)	/* rgmii2_tclk */
			0x19c (PIN_OUTPUT | MUX_MODE3)	/* rgmii2_tctl */
			0x1a0 (PIN_OUTPUT | MUX_MODE3)	/* rgmii2_td3 */
			0x1a4 (PIN_OUTPUT | MUX_MODE3)	/* rgmii2_td2 */
			0x1a8 (PIN_OUTPUT | MUX_MODE3)	/* rgmii2_td1 */
			0x1ac (PIN_OUTPUT | MUX_MODE3)	/* rgmii2_td0 */
			0x1b0 (PIN_INPUT | MUX_MODE3)	/* rgmii2_rclk */
			0x1b4 (PIN_INPUT | MUX_MODE3)	/* rgmii2_rctl */
			0x1b8 (PIN_INPUT | MUX_MODE3)	/* rgmii2_rd3 */
			0x1bc (PIN_INPUT | MUX_MODE3)	/* rgmii2_rd2 */
			0x1c0 (PIN_INPUT | MUX_MODE3)	/* rgmii2_rd1 */
			0x1c4 (PIN_INPUT | MUX_MODE3)	/* rgmii2_rd0 */
		>;

	};

	cpsw_pins_sleep: cpsw_pins_sleep {
		pinctrl-single,pins = <
			/* Slave 1 */
			0x250 (PIN_INPUT | MUX_MODE15)
			0x254 (PIN_INPUT | MUX_MODE15)
			0x258 (PIN_INPUT | MUX_MODE15)
			0x25c (PIN_INPUT | MUX_MODE15)
			0x260 (PIN_INPUT | MUX_MODE15)
			0x264 (PIN_INPUT | MUX_MODE15)
			0x268 (PIN_INPUT | MUX_MODE15)
			0x26c (PIN_INPUT | MUX_MODE15)
			0x270 (PIN_INPUT | MUX_MODE15)
			0x274 (PIN_INPUT | MUX_MODE15)
			0x278 (PIN_INPUT | MUX_MODE15)
			0x27c (PIN_INPUT | MUX_MODE15)

			/* Slave 1 */
			0x198 (PIN_INPUT | MUX_MODE15)
			0x19c (PIN_INPUT | MUX_MODE15)
			0x1a0 (PIN_INPUT | MUX_MODE15)
			0x1a4 (PIN_INPUT | MUX_MODE15)
			0x1a8 (PIN_INPUT | MUX_MODE15)
			0x1ac (PIN_INPUT | MUX_MODE15)
			0x1b0 (PIN_INPUT | MUX_MODE15)
			0x1b4 (PIN_INPUT | MUX_MODE15)
			0x1b8 (PIN_INPUT | MUX_MODE15)
			0x1bc (PIN_INPUT | MUX_MODE15)
			0x1c0 (PIN_INPUT | MUX_MODE15)
			0x1c4 (PIN_INPUT | MUX_MODE15)
		>;
	};

	davinci_mdio_pins_default: davinci_mdio_pins_default {
		pinctrl-single,pins = <
			/* MDIO */
			0x23c (PIN_OUTPUT_PULLUP | MUX_MODE0)	/* mdio_mclk */
			0x240 (PIN_INPUT_PULLUP | MUX_MODE0)	/* mdio_d */
		>;
	};

	davinci_mdio_pins_sleep: davinci_mdio_pins_sleep {
		pinctrl-single,pins = <
			0x23c (PIN_INPUT | MUX_MODE15)
			0x240 (PIN_INPUT | MUX_MODE15)
		>;
	};

	tps659038_pins_default: tps659038_pins_default {
		pinctrl-single,pins = <
			0x418 (PIN_INPUT_PULLUP | MUX_MODE14)	/* wakeup0.gpio1_0 */
		>;
	};

	tmp102_pins_default: tmp102_pins_default {
		pinctrl-single,pins = <
			0x3C8 (PIN_INPUT_PULLUP | MUX_MODE14)	/* spi2_d0.gpio7_16 */
		>;
	};

	tmp102_pins_sleep: tmp102_pins_sleep {
		pinctrl-single,pins = <
			0x3C8 (PIN_INPUT | MUX_MODE15)
		>;
	};

	mcp79410_pins_default: mcp79410_pins_default {
		pinctrl-single,pins = <
			0x424 (PIN_INPUT_PULLUP | MUX_MODE1)	/* wakeup3.sys_nirq1 */
		>;
	};

	hdmi_pins: pinmux_hdmi_pins {
		pinctrl-single,pins = <
			0x3b0 	(PIN_OUTPUT | MUX_MODE14)	/* gpio7_10 */
			0x3b8 	(PIN_INPUT | MUX_MODE14)	/* gpio7_12 */
			0x370 	(PIN_OUTPUT | MUX_MODE14)	/* gpio6_28 */
		>;
	};

	usb1_pins: pinmux_usb1_pins {
		pinctrl-single,pins = <
			0x280 (PIN_INPUT_SLEW | MUX_MODE0) /* usb1_drvvbus */
		>;
	};

	usb2_pins: pinmux_usb2_pins {
		pinctrl-single,pins = <
			0x284 (PIN_INPUT_SLEW | MUX_MODE0) /* usb2_drvvbus */
		>;
	};

	extcon_pins_default:  extcon_pins_default {
		pinctrl-single,pins = <
			0x3e8 (PIN_INPUT | MUX_MODE14) /* uart1_ctsn.gpio7_24 */
		>;
	};

	clkout2_pins_default: clkout2_pins_default {
		pinctrl-single,pins = <
			0x294 (PIN_OUTPUT_PULLDOWN | MUX_MODE9)	/* xref_clk0.clkout2 */
		>;
	};

	clkout2_pins_sleep: clkout2_pins_sleep {
		pinctrl-single,pins = <
			0x294 (PIN_INPUT | MUX_MODE15)	/* xref_clk0.clkout2 */
		>;
	};

	mcasp3_pins_default: mcasp3_pins_default {
		pinctrl-single,pins = <
			0x324 (PIN_INPUT_PULLDOWN | MUX_MODE0) /* mcasp3_aclkx.mcasp3_aclkx */
			0x328 (PIN_INPUT_PULLDOWN | MUX_MODE0) /* mcasp3_fsx.mcasp3_fsx */
			0x32c (PIN_OUTPUT_PULLDOWN | MUX_MODE0) /* mcasp3_axr0.mcasp3_axr0 */
			0x330 (PIN_INPUT_PULLDOWN | MUX_MODE0) /* mcasp3_axr1.mcasp3_axr1 */
		>;
	};

	mcasp3_pins_sleep: mcasp3_pins_sleep {
		pinctrl-single,pins = <
			0x324 (PIN_INPUT | MUX_MODE15)
			0x328 (PIN_INPUT | MUX_MODE15)
			0x32c (PIN_INPUT | MUX_MODE15)
			0x330 (PIN_INPUT | MUX_MODE15)
		>;
	};
};

&i2c1 {
	status = "okay";
	pinctrl-names = "default", "sleep";
	pinctrl-0 = <&i2c1_pins_default>;
	pinctrl-1 = <&i2c1_pins_sleep>;
	clock-frequency = <400000>;

	tps659038: tps659038@58 {
		compatible = "ti,tps659038";
		reg = <0x58>;
		interrupts-extended = <&gpio1 0 IRQ_TYPE_LEVEL_HIGH
			       &dra7_pmx_core 0x418>;

		pinctrl-names = "default";
		pinctrl-0 = <&tps659038_pins_default>;

		#interrupt-cells = <2>;
		interrupt-controller;

		ti,system-power-controller;

		tps659038_pmic {
			compatible = "ti,tps659038-pmic";

			regulators {
				smps12_reg: smps12 {
					/* VDD_MPU */
					regulator-name = "smps12";
					regulator-min-microvolt = < 850000>;
					regulator-max-microvolt = <1250000>;
					regulator-always-on;
					regulator-boot-on;
				};

				smps3_reg: smps3 {
					/* VDD_DDR */
					regulator-name = "smps3";
					regulator-min-microvolt = <1350000>;
					regulator-max-microvolt = <1350000>;
					regulator-always-on;
					regulator-boot-on;
				};

				smps45_reg: smps45 {
					/* VDD_DSPEVE, VDD_IVA, VDD_GPU */
					regulator-name = "smps45";
					regulator-min-microvolt = < 850000>;
					regulator-max-microvolt = <1150000>;
					regulator-always-on;
					regulator-boot-on;
				};

				smps6_reg: smps6 {
					/* VDD_CORE */
					regulator-name = "smps6";
					regulator-min-microvolt = <850000>;
					regulator-max-microvolt = <1030000>;
					regulator-always-on;
					regulator-boot-on;
				};

				/* SMPS7 unused */

				smps8_reg: smps8 {
					/* VDD_1V8 */
					regulator-name = "smps8";
					regulator-min-microvolt = <1800000>;
					regulator-max-microvolt = <1800000>;
					regulator-always-on;
					regulator-boot-on;
				};

				/* SMPS9 unused */

				ldo1_reg: ldo1 {
					/* VDD_SD  */
					regulator-name = "ldo1";
					regulator-min-microvolt = <1800000>;
					regulator-max-microvolt = <3300000>;
					regulator-boot-on;
				};

				ldo2_reg: ldo2 {
					/* VDD_SHV5 */
					regulator-name = "ldo2";
					regulator-min-microvolt = <3300000>;
					regulator-max-microvolt = <3300000>;
					regulator-always-on;
					regulator-boot-on;
				};

				ldo3_reg: ldo3 {
					/* VDDA_1V8_PHY */
					regulator-name = "ldo3";
					regulator-min-microvolt = <1800000>;
					regulator-max-microvolt = <1800000>;
					regulator-always-on;
					regulator-boot-on;
				};

				ldo9_reg: ldo9 {
					/* VDD_RTC */
					regulator-name = "ldo9";
					regulator-min-microvolt = <1050000>;
					regulator-max-microvolt = <1050000>;
					regulator-always-on;
					regulator-boot-on;
				};

				ldoln_reg: ldoln {
					/* VDDA_1V8_PLL */
					regulator-name = "ldoln";
					regulator-min-microvolt = <1800000>;
					regulator-max-microvolt = <1800000>;
					regulator-always-on;
					regulator-boot-on;
				};

				ldousb_reg: ldousb {
					/* VDDA_3V_USB: VDDA_USBHS33 */
					regulator-name = "ldousb";
					regulator-min-microvolt = <3300000>;
					regulator-max-microvolt = <3300000>;
					regulator-boot-on;
				};

				regen1: regen1 {
					/* VDD_3V3_ON */
					regulator-name = "regen1";
					regulator-boot-on;
					regulator-always-on;
				};
			};
		};

		tps659038_rtc: tps659038_rtc {
			compatible = "ti,palmas-rtc";
			interrupt-parent = <&tps659038>;
			interrupts = <8 IRQ_TYPE_NONE>;
			wakeup-source;
		};

		tps659038_pwr_button: tps659038_pwr_button {
			compatible = "ti,palmas-pwrbutton";
			interrupt-parent = <&tps659038>;
			interrupts = <1 IRQ_TYPE_NONE>;
			wakeup-source;
			ti,palmas-long-press-seconds = <13>;
		};

		tps659038_gpio: tps659038_gpio {
			compatible = "ti,palmas-gpio";
			gpio-controller;
			#gpio-cells = <2>;
		};
	};

	tmp102: tmp102@48 {
		compatible = "ti,tmp102";
		reg = <0x48>;
		pinctrl-names = "default", "sleep";
		pinctrl-0 = <&tmp102_pins_default>;
		pinctrl-1 = <&tmp102_pins_sleep>;
		interrupt-parent = <&gpio7>;
		interrupts = <16 IRQ_TYPE_LEVEL_LOW>;
	};

	tlv320aic3104: tlv320aic3104@18 {
		compatible = "ti,tlv320aic3104";
		reg = <0x18>;
		pinctrl-names = "default", "sleep";
		pinctrl-0 = <&clkout2_pins_default>;
		pinctrl-1 = <&clkout2_pins_sleep>;
		status = "okay";
		adc-settle-ms = <40>;

		AVDD-supply = <&vdd_3v3>;
		IOVDD-supply = <&vdd_3v3>;
		DRVDD-supply = <&vdd_3v3>;
		DVDD-supply = <&aic_dvdd>;
	};
};

&i2c3 {
	status = "okay";
	pinctrl-names = "default", "sleep";
	pinctrl-0 = <&i2c3_pins_default>;
	pinctrl-1 = <&i2c3_pins_sleep>;
	clock-frequency = <400000>;

	mcp_rtc: rtc@6f {
		compatible = "microchip,mcp7941x";
		reg = <0x6f>;
		vcc-supply = <&vdd_3v3>;
		pinctrl-names = "default";
		pinctrl-0 = <&mcp79410_pins_default>;

		/* Rev A1 */
		interrupts-extended = <&gic GIC_SPI 2 IRQ_TYPE_LEVEL_LOW
			       &dra7_pmx_core 0x424>;
		wakeup-source;
	};
};

&gpio7 {
	ti,no-reset-on-init;
	ti,no-idle-on-init;
};

&uart3 {
        status = "okay";
        pinctrl-names = "default";
        pinctrl-0 = <&uart3_pins_default>;

	interrupts-extended = <&gic GIC_SPI 69 IRQ_TYPE_LEVEL_HIGH
			       &dra7_pmx_core 0x248>;
};

&voltdm_mpu {
	vdd-supply = <&smps12_reg>;
};

&voltdm_dspeve {
	vdd-supply = <&smps45_reg>;
};

&voltdm_gpu {
	vdd-supply = <&smps45_reg>;
};

&voltdm_ivahd {
	vdd-supply = <&smps45_reg>;
};

&voltdm_core {
	vdd-supply = <&smps6_reg>;
};

&cpu0 {
	cpu0-voltdm = <&voltdm_mpu>;
	voltage-tolerance = <1>;
};

&mac {
	status = "okay";
	pinctrl-names = "default", "sleep";
	pinctrl-0 = <&cpsw_pins_default>;
	pinctrl-1 = <&cpsw_pins_sleep>;
	dual_emac;
};

&cpsw_emac0 {
	phy_id = <&davinci_mdio>, <1>;
	phy-mode = "rgmii";
	dual_emac_res_vlan = <1>;
};

&cpsw_emac1 {
	phy_id = <&davinci_mdio>, <2>;
	phy-mode = "rgmii";
	dual_emac_res_vlan = <2>;
};

&davinci_mdio {
	pinctrl-names = "default", "sleep";
	pinctrl-0 = <&davinci_mdio_pins_default>;
	pinctrl-1 = <&davinci_mdio_pins_sleep>;
};

&mmc1 {
	status = "okay";
	pinctrl-names = "default", "sleep";
	pinctrl-0 = <&mmc1_pins_default>;
	pinctrl-1 = <&mmc1_pins_sleep>;
	vmmc-supply = <&ldo1_reg>;
	vmmc_aux-supply = <&vdd_3v3>;
	pbias-supply = <&pbias_regulator>;
	bus-width = <4>;
	cd-gpios = <&gpio6 27 0>; /* gpio 219 */
};

&mmc2 {
	status = "okay";
	pinctrl-names = "default", "sleep";
	pinctrl-0 = <&mmc2_pins_default>;
	pinctrl-1 = <&mmc2_pins_sleep>;
	vmmc-supply = <&vdd_3v3>;
	bus-width = <8>;
	ti,non-removable;
	cap-mmc-dual-data-rate;
};

&dss {
	status = "ok";

	vdda_video-supply = <&ldoln_reg>;
};

&hdmi {
	status = "ok";
	vdda-supply = <&ldo3_reg>;
	pinctrl-names = "default";
	pinctrl-0 = <&hdmi_pins &i2c2_pins>;

	port {
		hdmi_out: endpoint {
			remote-endpoint = <&tpd12s015_in>;
		};
	};
};

&mailbox3 {
	status = "okay";
	mbox_pru1_0: mbox_pru1_0 {
		status = "okay";
	};
	mbox_pru1_1: mbox_pru1_1 {
		status = "okay";
	};
};

&mailbox4 {
	status = "okay";
	mbox_pru2_0: mbox_pru2_0 {
		status = "okay";
	};
	mbox_pru2_1: mbox_pru2_1 {
		status = "okay";
	};
};

&mailbox5 {
	status = "okay";
	mbox_ipu1_legacy: mbox_ipu1_legacy {
		status = "okay";
	};
	mbox_dsp1_legacy: mbox_dsp1_legacy {
		status = "okay";
	};
};

&mailbox6 {
	status = "okay";
	mbox_ipu2_legacy: mbox_ipu2_legacy {
		status = "okay";
	};
	mbox_dsp2_legacy: mbox_dsp2_legacy {
		status = "okay";
	};
};

&mmu0_dsp1 {
	status = "okay";
};

&mmu1_dsp1 {
	status = "okay";
};

&mmu0_dsp2 {
	status = "okay";
};

&mmu1_dsp2 {
	status = "okay";
};

&mmu_ipu1 {
	status = "okay";
};

&mmu_ipu2 {
	status = "okay";
};

&ipu2 {
	status = "okay";
	memory-region = <&ipu2_cma_pool>;
	mboxes = <&mailbox6 &mbox_ipu2_legacy>;
	timers = <&timer3>;
	watchdog-timers = <&timer4>, <&timer9>;
};

&ipu1 {
	status = "okay";
	memory-region = <&ipu1_cma_pool>;
	mboxes = <&mailbox5 &mbox_ipu1_legacy>;
	timers = <&timer11>;
};

&dsp1 {
	status = "okay";
	memory-region = <&dsp1_cma_pool>;
	mboxes = <&mailbox5 &mbox_dsp1_legacy>;
	timers = <&timer5>;
};

&dsp2 {
	status = "okay";
	memory-region = <&dsp2_cma_pool>;
	mboxes = <&mailbox6 &mbox_dsp2_legacy>;
	timers = <&timer6>;
};

&usb1 {
	dr_mode = "host";
	pinctrl-names = "default";
	pinctrl-0 = <&usb1_pins>;
};

&omap_dwc3_2 {
	extcon = <&extcon>;
};

&usb2 {
	/*
	 * NOTE(rev A1+): Assumes R321 is populated(default).
	 * If R321 is DNI and R320 is populated, this should be "host"
	 */
	dr_mode = "peripheral";
	pinctrl-names = "default";
	pinctrl-0 = <&usb2_pins>;
};

&mcasp3 {
	pinctrl-names = "default", "sleep";
	pinctrl-0 = <&mcasp3_pins_default>;
	pinctrl-1 = <&mcasp3_pins_sleep>;
	status = "okay";

	op-mode = <0>;	/* MCASP_IIS_MODE */
	tdm-slots = <2>;
	/* 4 serializers */
	serial-dir = <	/* 0: INACTIVE, 1: TX, 2: RX */
		1 2 0 0
	>;
};

&pruss1 {
	status = "okay";
	pru1_0: pru@4b234000 {
		mboxes = <&mailbox3 &mbox_pru1_0>;
		status = "okay";
	};

	pru1_1: pru@4b238000 {
		mboxes = <&mailbox3 &mbox_pru1_1>;
		status = "okay";
	};
};

&pruss2 {
	status = "okay";
	pru2_0: pru@4b2b4000 {
		mboxes = <&mailbox4 &mbox_pru2_0>;
		status = "okay";
	};

	pru2_1: pru@4b2b8000 {
		mboxes = <&mailbox4 &mbox_pru2_1>;
		status = "okay";
	};
};<|MERGE_RESOLUTION|>--- conflicted
+++ resolved
@@ -178,7 +178,6 @@
 		};
 	};
 
-<<<<<<< HEAD
 	gpio_fan {
 		/* Based on 5v 500mA AFB02505HHB */
 		compatible = "gpio-fan";
@@ -187,10 +186,7 @@
 				      13000 1>;
 	};
 
-	sound {
-=======
 	primary_sound: primary_sound {
->>>>>>> b090eb57
 		compatible = "ti,da830-evm-audio";
 		ti,model = "BeagleBoard-X15";
 		ti,audio-codec = <&tlv320aic3104>;
