--- conflicted
+++ resolved
@@ -241,15 +241,10 @@
 static void sdhci_s3c_notify_change(struct platform_device *dev, int state)
 {
 	struct sdhci_host *host = platform_get_drvdata(dev);
-<<<<<<< HEAD
-	if (host) {
-		mutex_lock(&host->lock);
-=======
 	unsigned long flags;
 
 	if (host) {
 		spin_lock_irqsave(&host->lock, flags);
->>>>>>> 062c1825
 		if (state) {
 			dev_dbg(&dev->dev, "card inserted.\n");
 			host->flags &= ~SDHCI_DEVICE_DEAD;
@@ -259,13 +254,8 @@
 			host->flags |= SDHCI_DEVICE_DEAD;
 			host->quirks &= ~SDHCI_QUIRK_BROKEN_CARD_DETECTION;
 		}
-<<<<<<< HEAD
-		sdhci_card_detect(host);
-		mutex_unlock(&host->lock);
-=======
 		tasklet_schedule(&host->card_tasklet);
 		spin_unlock_irqrestore(&host->lock, flags);
->>>>>>> 062c1825
 	}
 }
 
@@ -493,15 +483,10 @@
 	sdhci_remove_host(host, 1);
 
 	for (ptr = 0; ptr < 3; ptr++) {
-<<<<<<< HEAD
-		clk_disable(sc->clk_bus[ptr]);
-		clk_put(sc->clk_bus[ptr]);
-=======
 		if (sc->clk_bus[ptr]) {
 			clk_disable(sc->clk_bus[ptr]);
 			clk_put(sc->clk_bus[ptr]);
 		}
->>>>>>> 062c1825
 	}
 	clk_disable(sc->clk_io);
 	clk_put(sc->clk_io);
