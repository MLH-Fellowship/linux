/*
 * Copyright (C) 2005 - 2009 ServerEngines
 * All rights reserved.
 *
 * This program is free software; you can redistribute it and/or
 * modify it under the terms of the GNU General Public License version 2
 * as published by the Free Software Foundation.  The full GNU General
 * Public License is included in this distribution in the file called COPYING.
 *
 * Contact Information:
 * linux-drivers@serverengines.com
 *
 * ServerEngines
 * 209 N. Fair Oaks Ave
 * Sunnyvale, CA 94085
 */

/*
 * The driver sends configuration and managements command requests to the
 * firmware in the BE. These requests are communicated to the processor
 * using Work Request Blocks (WRBs) submitted to the MCC-WRB ring or via one
 * WRB inside a MAILBOX.
 * The commands are serviced by the ARM processor in the BladeEngine's MPU.
 */

struct be_sge {
	u32 pa_lo;
	u32 pa_hi;
	u32 len;
};

#define MCC_WRB_EMBEDDED_MASK	1 	/* bit 0 of dword 0*/
#define MCC_WRB_SGE_CNT_SHIFT	3	/* bits 3 - 7 of dword 0 */
#define MCC_WRB_SGE_CNT_MASK	0x1F	/* bits 3 - 7 of dword 0 */
struct be_mcc_wrb {
	u32 embedded;		/* dword 0 */
	u32 payload_length;	/* dword 1 */
	u32 tag0;		/* dword 2 */
	u32 tag1;		/* dword 3 */
	u32 rsvd;		/* dword 4 */
	union {
		u8 embedded_payload[236]; /* used by embedded cmds */
		struct be_sge sgl[19];    /* used by non-embedded cmds */
	} payload;
};

#define CQE_FLAGS_VALID_MASK 		(1 << 31)
#define CQE_FLAGS_ASYNC_MASK 		(1 << 30)
#define CQE_FLAGS_COMPLETED_MASK 	(1 << 28)
#define CQE_FLAGS_CONSUMED_MASK 	(1 << 27)

/* Completion Status */
enum {
	MCC_STATUS_SUCCESS = 0x0,
/* The client does not have sufficient privileges to execute the command */
	MCC_STATUS_INSUFFICIENT_PRIVILEGES = 0x1,
/* A parameter in the command was invalid. */
	MCC_STATUS_INVALID_PARAMETER = 0x2,
/* There are insufficient chip resources to execute the command */
	MCC_STATUS_INSUFFICIENT_RESOURCES = 0x3,
/* The command is completing because the queue was getting flushed */
	MCC_STATUS_QUEUE_FLUSHING = 0x4,
/* The command is completing with a DMA error */
	MCC_STATUS_DMA_FAILED = 0x5,
	MCC_STATUS_NOT_SUPPORTED = 66
};

#define CQE_STATUS_COMPL_MASK		0xFFFF
#define CQE_STATUS_COMPL_SHIFT		0	/* bits 0 - 15 */
#define CQE_STATUS_EXTD_MASK		0xFFFF
#define CQE_STATUS_EXTD_SHIFT		0	/* bits 0 - 15 */

struct be_mcc_compl {
	u32 status;		/* dword 0 */
	u32 tag0;		/* dword 1 */
	u32 tag1;		/* dword 2 */
	u32 flags;		/* dword 3 */
};

/* When the async bit of mcc_compl is set, the last 4 bytes of
 * mcc_compl is interpreted as follows:
 */
#define ASYNC_TRAILER_EVENT_CODE_SHIFT	8	/* bits 8 - 15 */
#define ASYNC_TRAILER_EVENT_CODE_MASK	0xFF
#define ASYNC_EVENT_CODE_LINK_STATE	0x1
struct be_async_event_trailer {
	u32 code;
};

enum {
	ASYNC_EVENT_LINK_DOWN 	= 0x0,
	ASYNC_EVENT_LINK_UP 	= 0x1
};

/* When the event code of an async trailer is link-state, the mcc_compl
 * must be interpreted as follows
 */
struct be_async_event_link_state {
	u8 physical_port;
	u8 port_link_status;
	u8 port_duplex;
	u8 port_speed;
	u8 port_fault;
	u8 rsvd0[7];
	struct be_async_event_trailer trailer;
} __packed;

struct be_mcc_mailbox {
	struct be_mcc_wrb wrb;
	struct be_mcc_compl compl;
};

#define CMD_SUBSYSTEM_COMMON	0x1
#define CMD_SUBSYSTEM_ETH 	0x3

#define OPCODE_COMMON_NTWK_MAC_QUERY			1
#define OPCODE_COMMON_NTWK_MAC_SET			2
#define OPCODE_COMMON_NTWK_MULTICAST_SET		3
#define OPCODE_COMMON_NTWK_VLAN_CONFIG  		4
#define OPCODE_COMMON_NTWK_LINK_STATUS_QUERY		5
#define OPCODE_COMMON_WRITE_FLASHROM			7
#define OPCODE_COMMON_CQ_CREATE				12
#define OPCODE_COMMON_EQ_CREATE				13
#define OPCODE_COMMON_MCC_CREATE        		21
#define OPCODE_COMMON_NTWK_RX_FILTER    		34
#define OPCODE_COMMON_GET_FW_VERSION			35
#define OPCODE_COMMON_SET_FLOW_CONTROL			36
#define OPCODE_COMMON_GET_FLOW_CONTROL			37
#define OPCODE_COMMON_SET_FRAME_SIZE			39
#define OPCODE_COMMON_MODIFY_EQ_DELAY			41
#define OPCODE_COMMON_FIRMWARE_CONFIG			42
#define OPCODE_COMMON_NTWK_INTERFACE_CREATE 		50
#define OPCODE_COMMON_NTWK_INTERFACE_DESTROY 		51
#define OPCODE_COMMON_MCC_DESTROY        		53
#define OPCODE_COMMON_CQ_DESTROY        		54
#define OPCODE_COMMON_EQ_DESTROY        		55
#define OPCODE_COMMON_QUERY_FIRMWARE_CONFIG		58
#define OPCODE_COMMON_NTWK_PMAC_ADD			59
#define OPCODE_COMMON_NTWK_PMAC_DEL			60
#define OPCODE_COMMON_FUNCTION_RESET			61

#define OPCODE_ETH_ACPI_CONFIG				2
#define OPCODE_ETH_PROMISCUOUS				3
#define OPCODE_ETH_GET_STATISTICS			4
#define OPCODE_ETH_TX_CREATE				7
#define OPCODE_ETH_RX_CREATE            		8
#define OPCODE_ETH_TX_DESTROY           		9
#define OPCODE_ETH_RX_DESTROY           		10

struct be_cmd_req_hdr {
	u8 opcode;		/* dword 0 */
	u8 subsystem;		/* dword 0 */
	u8 port_number;		/* dword 0 */
	u8 domain;		/* dword 0 */
	u32 timeout;		/* dword 1 */
	u32 request_length;	/* dword 2 */
	u32 rsvd;		/* dword 3 */
};

#define RESP_HDR_INFO_OPCODE_SHIFT	0	/* bits 0 - 7 */
#define RESP_HDR_INFO_SUBSYS_SHIFT	8 	/* bits 8 - 15 */
struct be_cmd_resp_hdr {
	u32 info;		/* dword 0 */
	u32 status;		/* dword 1 */
	u32 response_length;	/* dword 2 */
	u32 actual_resp_len;	/* dword 3 */
};

struct phys_addr {
	u32 lo;
	u32 hi;
};

/**************************
 * BE Command definitions *
 **************************/

/* Pseudo amap definition in which each bit of the actual structure is defined
 * as a byte: used to calculate offset/shift/mask of each field */
struct amap_eq_context {
	u8 cidx[13];		/* dword 0*/
	u8 rsvd0[3];		/* dword 0*/
	u8 epidx[13];		/* dword 0*/
	u8 valid;		/* dword 0*/
	u8 rsvd1;		/* dword 0*/
	u8 size;		/* dword 0*/
	u8 pidx[13];		/* dword 1*/
	u8 rsvd2[3];		/* dword 1*/
	u8 pd[10];		/* dword 1*/
	u8 count[3];		/* dword 1*/
	u8 solevent;		/* dword 1*/
	u8 stalled;		/* dword 1*/
	u8 armed;		/* dword 1*/
	u8 rsvd3[4];		/* dword 2*/
	u8 func[8];		/* dword 2*/
	u8 rsvd4;		/* dword 2*/
	u8 delaymult[10];	/* dword 2*/
	u8 rsvd5[2];		/* dword 2*/
	u8 phase[2];		/* dword 2*/
	u8 nodelay;		/* dword 2*/
	u8 rsvd6[4];		/* dword 2*/
	u8 rsvd7[32];		/* dword 3*/
} __packed;

struct be_cmd_req_eq_create {
	struct be_cmd_req_hdr hdr;
	u16 num_pages;		/* sword */
	u16 rsvd0;		/* sword */
	u8 context[sizeof(struct amap_eq_context) / 8];
	struct phys_addr pages[8];
} __packed;

struct be_cmd_resp_eq_create {
	struct be_cmd_resp_hdr resp_hdr;
	u16 eq_id;		/* sword */
	u16 rsvd0;		/* sword */
} __packed;

/******************** Mac query ***************************/
enum {
	MAC_ADDRESS_TYPE_STORAGE = 0x0,
	MAC_ADDRESS_TYPE_NETWORK = 0x1,
	MAC_ADDRESS_TYPE_PD = 0x2,
	MAC_ADDRESS_TYPE_MANAGEMENT = 0x3
};

struct mac_addr {
	u16 size_of_struct;
	u8 addr[ETH_ALEN];
} __packed;

struct be_cmd_req_mac_query {
	struct be_cmd_req_hdr hdr;
	u8 type;
	u8 permanent;
	u16 if_id;
} __packed;

struct be_cmd_resp_mac_query {
	struct be_cmd_resp_hdr hdr;
	struct mac_addr mac;
};

/******************** PMac Add ***************************/
struct be_cmd_req_pmac_add {
	struct be_cmd_req_hdr hdr;
	u32 if_id;
	u8 mac_address[ETH_ALEN];
	u8 rsvd0[2];
} __packed;

struct be_cmd_resp_pmac_add {
	struct be_cmd_resp_hdr hdr;
	u32 pmac_id;
};

/******************** PMac Del ***************************/
struct be_cmd_req_pmac_del {
	struct be_cmd_req_hdr hdr;
	u32 if_id;
	u32 pmac_id;
};

/******************** Create CQ ***************************/
/* Pseudo amap definition in which each bit of the actual structure is defined
 * as a byte: used to calculate offset/shift/mask of each field */
struct amap_cq_context {
	u8 cidx[11];		/* dword 0*/
	u8 rsvd0;		/* dword 0*/
	u8 coalescwm[2];	/* dword 0*/
	u8 nodelay;		/* dword 0*/
	u8 epidx[11];		/* dword 0*/
	u8 rsvd1;		/* dword 0*/
	u8 count[2];		/* dword 0*/
	u8 valid;		/* dword 0*/
	u8 solevent;		/* dword 0*/
	u8 eventable;		/* dword 0*/
	u8 pidx[11];		/* dword 1*/
	u8 rsvd2;		/* dword 1*/
	u8 pd[10];		/* dword 1*/
	u8 eqid[8];		/* dword 1*/
	u8 stalled;		/* dword 1*/
	u8 armed;		/* dword 1*/
	u8 rsvd3[4];		/* dword 2*/
	u8 func[8];		/* dword 2*/
	u8 rsvd4[20];		/* dword 2*/
	u8 rsvd5[32];		/* dword 3*/
} __packed;

struct be_cmd_req_cq_create {
	struct be_cmd_req_hdr hdr;
	u16 num_pages;
	u16 rsvd0;
	u8 context[sizeof(struct amap_cq_context) / 8];
	struct phys_addr pages[8];
} __packed;

struct be_cmd_resp_cq_create {
	struct be_cmd_resp_hdr hdr;
	u16 cq_id;
	u16 rsvd0;
} __packed;

/******************** Create MCCQ ***************************/
/* Pseudo amap definition in which each bit of the actual structure is defined
 * as a byte: used to calculate offset/shift/mask of each field */
struct amap_mcc_context {
	u8 con_index[14];
	u8 rsvd0[2];
	u8 ring_size[4];
	u8 fetch_wrb;
	u8 fetch_r2t;
	u8 cq_id[10];
	u8 prod_index[14];
	u8 fid[8];
	u8 pdid[9];
	u8 valid;
	u8 rsvd1[32];
	u8 rsvd2[32];
} __packed;

struct be_cmd_req_mcc_create {
	struct be_cmd_req_hdr hdr;
	u16 num_pages;
	u16 rsvd0;
	u8 context[sizeof(struct amap_mcc_context) / 8];
	struct phys_addr pages[8];
} __packed;

struct be_cmd_resp_mcc_create {
	struct be_cmd_resp_hdr hdr;
	u16 id;
	u16 rsvd0;
} __packed;

/******************** Create TxQ ***************************/
#define BE_ETH_TX_RING_TYPE_STANDARD    	2
#define BE_ULP1_NUM				1

/* Pseudo amap definition in which each bit of the actual structure is defined
 * as a byte: used to calculate offset/shift/mask of each field */
struct amap_tx_context {
	u8 rsvd0[16];		/* dword 0 */
	u8 tx_ring_size[4];	/* dword 0 */
	u8 rsvd1[26];		/* dword 0 */
	u8 pci_func_id[8];	/* dword 1 */
	u8 rsvd2[9];		/* dword 1 */
	u8 ctx_valid;		/* dword 1 */
	u8 cq_id_send[16];	/* dword 2 */
	u8 rsvd3[16];		/* dword 2 */
	u8 rsvd4[32];		/* dword 3 */
	u8 rsvd5[32];		/* dword 4 */
	u8 rsvd6[32];		/* dword 5 */
	u8 rsvd7[32];		/* dword 6 */
	u8 rsvd8[32];		/* dword 7 */
	u8 rsvd9[32];		/* dword 8 */
	u8 rsvd10[32];		/* dword 9 */
	u8 rsvd11[32];		/* dword 10 */
	u8 rsvd12[32];		/* dword 11 */
	u8 rsvd13[32];		/* dword 12 */
	u8 rsvd14[32];		/* dword 13 */
	u8 rsvd15[32];		/* dword 14 */
	u8 rsvd16[32];		/* dword 15 */
} __packed;

struct be_cmd_req_eth_tx_create {
	struct be_cmd_req_hdr hdr;
	u8 num_pages;
	u8 ulp_num;
	u8 type;
	u8 bound_port;
	u8 context[sizeof(struct amap_tx_context) / 8];
	struct phys_addr pages[8];
} __packed;

struct be_cmd_resp_eth_tx_create {
	struct be_cmd_resp_hdr hdr;
	u16 cid;
	u16 rsvd0;
} __packed;

/******************** Create RxQ ***************************/
struct be_cmd_req_eth_rx_create {
	struct be_cmd_req_hdr hdr;
	u16 cq_id;
	u8 frag_size;
	u8 num_pages;
	struct phys_addr pages[2];
	u32 interface_id;
	u16 max_frame_size;
	u16 rsvd0;
	u32 rss_queue;
} __packed;

struct be_cmd_resp_eth_rx_create {
	struct be_cmd_resp_hdr hdr;
	u16 id;
	u8 cpu_id;
	u8 rsvd0;
} __packed;

/******************** Q Destroy  ***************************/
/* Type of Queue to be destroyed */
enum {
	QTYPE_EQ = 1,
	QTYPE_CQ,
	QTYPE_TXQ,
	QTYPE_RXQ,
	QTYPE_MCCQ
};

struct be_cmd_req_q_destroy {
	struct be_cmd_req_hdr hdr;
	u16 id;
	u16 bypass_flush;	/* valid only for rx q destroy */
} __packed;

/************ I/f Create (it's actually I/f Config Create)**********/

/* Capability flags for the i/f */
enum be_if_flags {
	BE_IF_FLAGS_RSS = 0x4,
	BE_IF_FLAGS_PROMISCUOUS = 0x8,
	BE_IF_FLAGS_BROADCAST = 0x10,
	BE_IF_FLAGS_UNTAGGED = 0x20,
	BE_IF_FLAGS_ULP = 0x40,
	BE_IF_FLAGS_VLAN_PROMISCUOUS = 0x80,
	BE_IF_FLAGS_VLAN = 0x100,
	BE_IF_FLAGS_MCAST_PROMISCUOUS = 0x200,
	BE_IF_FLAGS_PASS_L2_ERRORS = 0x400,
	BE_IF_FLAGS_PASS_L3L4_ERRORS = 0x800
};

/* An RX interface is an object with one or more MAC addresses and
 * filtering capabilities. */
struct be_cmd_req_if_create {
	struct be_cmd_req_hdr hdr;
	u32 version;		/* ignore currntly */
	u32 capability_flags;
	u32 enable_flags;
	u8 mac_addr[ETH_ALEN];
	u8 rsvd0;
	u8 pmac_invalid; /* if set, don't attach the mac addr to the i/f */
	u32 vlan_tag;	 /* not used currently */
} __packed;

struct be_cmd_resp_if_create {
	struct be_cmd_resp_hdr hdr;
	u32 interface_id;
	u32 pmac_id;
};

/****** I/f Destroy(it's actually I/f Config Destroy )**********/
struct be_cmd_req_if_destroy {
	struct be_cmd_req_hdr hdr;
	u32 interface_id;
};

/*************** HW Stats Get **********************************/
struct be_port_rxf_stats {
	u32 rx_bytes_lsd;	/* dword 0*/
	u32 rx_bytes_msd;	/* dword 1*/
	u32 rx_total_frames;	/* dword 2*/
	u32 rx_unicast_frames;	/* dword 3*/
	u32 rx_multicast_frames;	/* dword 4*/
	u32 rx_broadcast_frames;	/* dword 5*/
	u32 rx_crc_errors;	/* dword 6*/
	u32 rx_alignment_symbol_errors;	/* dword 7*/
	u32 rx_pause_frames;	/* dword 8*/
	u32 rx_control_frames;	/* dword 9*/
	u32 rx_in_range_errors;	/* dword 10*/
	u32 rx_out_range_errors;	/* dword 11*/
	u32 rx_frame_too_long;	/* dword 12*/
	u32 rx_address_match_errors;	/* dword 13*/
	u32 rx_vlan_mismatch;	/* dword 14*/
	u32 rx_dropped_too_small;	/* dword 15*/
	u32 rx_dropped_too_short;	/* dword 16*/
	u32 rx_dropped_header_too_small;	/* dword 17*/
	u32 rx_dropped_tcp_length;	/* dword 18*/
	u32 rx_dropped_runt;	/* dword 19*/
	u32 rx_64_byte_packets;	/* dword 20*/
	u32 rx_65_127_byte_packets;	/* dword 21*/
	u32 rx_128_256_byte_packets;	/* dword 22*/
	u32 rx_256_511_byte_packets;	/* dword 23*/
	u32 rx_512_1023_byte_packets;	/* dword 24*/
	u32 rx_1024_1518_byte_packets;	/* dword 25*/
	u32 rx_1519_2047_byte_packets;	/* dword 26*/
	u32 rx_2048_4095_byte_packets;	/* dword 27*/
	u32 rx_4096_8191_byte_packets;	/* dword 28*/
	u32 rx_8192_9216_byte_packets;	/* dword 29*/
	u32 rx_ip_checksum_errs;	/* dword 30*/
	u32 rx_tcp_checksum_errs;	/* dword 31*/
	u32 rx_udp_checksum_errs;	/* dword 32*/
	u32 rx_non_rss_packets;	/* dword 33*/
	u32 rx_ipv4_packets;	/* dword 34*/
	u32 rx_ipv6_packets;	/* dword 35*/
	u32 rx_ipv4_bytes_lsd;	/* dword 36*/
	u32 rx_ipv4_bytes_msd;	/* dword 37*/
	u32 rx_ipv6_bytes_lsd;	/* dword 38*/
	u32 rx_ipv6_bytes_msd;	/* dword 39*/
	u32 rx_chute1_packets;	/* dword 40*/
	u32 rx_chute2_packets;	/* dword 41*/
	u32 rx_chute3_packets;	/* dword 42*/
	u32 rx_management_packets;	/* dword 43*/
	u32 rx_switched_unicast_packets;	/* dword 44*/
	u32 rx_switched_multicast_packets;	/* dword 45*/
	u32 rx_switched_broadcast_packets;	/* dword 46*/
	u32 tx_bytes_lsd;	/* dword 47*/
	u32 tx_bytes_msd;	/* dword 48*/
	u32 tx_unicastframes;	/* dword 49*/
	u32 tx_multicastframes;	/* dword 50*/
	u32 tx_broadcastframes;	/* dword 51*/
	u32 tx_pauseframes;	/* dword 52*/
	u32 tx_controlframes;	/* dword 53*/
	u32 tx_64_byte_packets;	/* dword 54*/
	u32 tx_65_127_byte_packets;	/* dword 55*/
	u32 tx_128_256_byte_packets;	/* dword 56*/
	u32 tx_256_511_byte_packets;	/* dword 57*/
	u32 tx_512_1023_byte_packets;	/* dword 58*/
	u32 tx_1024_1518_byte_packets;	/* dword 59*/
	u32 tx_1519_2047_byte_packets;	/* dword 60*/
	u32 tx_2048_4095_byte_packets;	/* dword 61*/
	u32 tx_4096_8191_byte_packets;	/* dword 62*/
	u32 tx_8192_9216_byte_packets;	/* dword 63*/
	u32 rx_fifo_overflow;	/* dword 64*/
	u32 rx_input_fifo_overflow;	/* dword 65*/
};

struct be_rxf_stats {
	struct be_port_rxf_stats port[2];
	u32 rx_drops_no_pbuf;	/* dword 132*/
	u32 rx_drops_no_txpb;	/* dword 133*/
	u32 rx_drops_no_erx_descr;	/* dword 134*/
	u32 rx_drops_no_tpre_descr;	/* dword 135*/
	u32 management_rx_port_packets;	/* dword 136*/
	u32 management_rx_port_bytes;	/* dword 137*/
	u32 management_rx_port_pause_frames;	/* dword 138*/
	u32 management_rx_port_errors;	/* dword 139*/
	u32 management_tx_port_packets;	/* dword 140*/
	u32 management_tx_port_bytes;	/* dword 141*/
	u32 management_tx_port_pause;	/* dword 142*/
	u32 management_rx_port_rxfifo_overflow;	/* dword 143*/
	u32 rx_drops_too_many_frags;	/* dword 144*/
	u32 rx_drops_invalid_ring;	/* dword 145*/
	u32 forwarded_packets;	/* dword 146*/
	u32 rx_drops_mtu;	/* dword 147*/
	u32 rsvd0[15];
};

struct be_erx_stats {
	u32 rx_drops_no_fragments[44];     /* dwordS 0 to 43*/
	u32 debug_wdma_sent_hold;          /* dword 44*/
	u32 debug_wdma_pbfree_sent_hold;   /* dword 45*/
	u32 debug_wdma_zerobyte_pbfree_sent_hold; /* dword 46*/
	u32 debug_pmem_pbuf_dealloc;       /* dword 47*/
};

struct be_hw_stats {
	struct be_rxf_stats rxf;
	u32 rsvd[48];
	struct be_erx_stats erx;
};

struct be_cmd_req_get_stats {
	struct be_cmd_req_hdr hdr;
	u8 rsvd[sizeof(struct be_hw_stats)];
};

struct be_cmd_resp_get_stats {
	struct be_cmd_resp_hdr hdr;
	struct be_hw_stats hw_stats;
};

struct be_cmd_req_vlan_config {
	struct be_cmd_req_hdr hdr;
	u8 interface_id;
	u8 promiscuous;
	u8 untagged;
	u8 num_vlan;
	u16 normal_vlan[64];
} __packed;

struct be_cmd_req_promiscuous_config {
	struct be_cmd_req_hdr hdr;
	u8 port0_promiscuous;
	u8 port1_promiscuous;
	u16 rsvd0;
} __packed;

struct macaddr {
	u8 byte[ETH_ALEN];
};

struct be_cmd_req_mcast_mac_config {
	struct be_cmd_req_hdr hdr;
	u16 num_mac;
	u8 promiscuous;
	u8 interface_id;
	struct macaddr mac[32];
} __packed;

static inline struct be_hw_stats *
hw_stats_from_cmd(struct be_cmd_resp_get_stats *cmd)
{
	return &cmd->hw_stats;
}

/******************** Link Status Query *******************/
struct be_cmd_req_link_status {
	struct be_cmd_req_hdr hdr;
	u32 rsvd;
};

enum {
	PHY_LINK_DUPLEX_NONE = 0x0,
	PHY_LINK_DUPLEX_HALF = 0x1,
	PHY_LINK_DUPLEX_FULL = 0x2
};

enum {
	PHY_LINK_SPEED_ZERO = 0x0, 	/* => No link */
	PHY_LINK_SPEED_10MBPS = 0x1,
	PHY_LINK_SPEED_100MBPS = 0x2,
	PHY_LINK_SPEED_1GBPS = 0x3,
	PHY_LINK_SPEED_10GBPS = 0x4
};

struct be_cmd_resp_link_status {
	struct be_cmd_resp_hdr hdr;
	u8 physical_port;
	u8 mac_duplex;
	u8 mac_speed;
	u8 mac_fault;
	u8 mgmt_mac_duplex;
	u8 mgmt_mac_speed;
	u16 rsvd0;
} __packed;

/******************** Get FW Version *******************/
struct be_cmd_req_get_fw_version {
	struct be_cmd_req_hdr hdr;
	u8 rsvd0[FW_VER_LEN];
	u8 rsvd1[FW_VER_LEN];
} __packed;

struct be_cmd_resp_get_fw_version {
	struct be_cmd_resp_hdr hdr;
	u8 firmware_version_string[FW_VER_LEN];
	u8 fw_on_flash_version_string[FW_VER_LEN];
} __packed;

/******************** Set Flow Contrl *******************/
struct be_cmd_req_set_flow_control {
	struct be_cmd_req_hdr hdr;
	u16 tx_flow_control;
	u16 rx_flow_control;
} __packed;

/******************** Get Flow Contrl *******************/
struct be_cmd_req_get_flow_control {
	struct be_cmd_req_hdr hdr;
	u32 rsvd;
};

struct be_cmd_resp_get_flow_control {
	struct be_cmd_resp_hdr hdr;
	u16 tx_flow_control;
	u16 rx_flow_control;
} __packed;

/******************** Modify EQ Delay *******************/
struct be_cmd_req_modify_eq_delay {
	struct be_cmd_req_hdr hdr;
	u32 num_eq;
	struct {
		u32 eq_id;
		u32 phase;
		u32 delay_multiplier;
	} delay[8];
} __packed;

struct be_cmd_resp_modify_eq_delay {
	struct be_cmd_resp_hdr hdr;
	u32 rsvd0;
} __packed;

/******************** Get FW Config *******************/
struct be_cmd_req_query_fw_cfg {
	struct be_cmd_req_hdr hdr;
	u32 rsvd[30];
};

struct be_cmd_resp_query_fw_cfg {
	struct be_cmd_resp_hdr hdr;
	u32 be_config_number;
	u32 asic_revision;
	u32 phys_port;
	u32 function_cap;
	u32 rsvd[26];
};

/****************** Firmware Flash ******************/
struct flashrom_params {
	u32 op_code;
	u32 op_type;
	u32 data_buf_size;
	u32 offset;
	u8 data_buf[4];
};

struct be_cmd_write_flashrom {
	struct be_cmd_req_hdr hdr;
	struct flashrom_params params;
};

extern int be_pci_fnum_get(struct be_adapter *adapter);
extern int be_cmd_POST(struct be_adapter *adapter);
extern int be_cmd_mac_addr_query(struct be_adapter *adapter, u8 *mac_addr,
			u8 type, bool permanent, u32 if_handle);
extern int be_cmd_pmac_add(struct be_adapter *adapter, u8 *mac_addr,
			u32 if_id, u32 *pmac_id);
extern int be_cmd_pmac_del(struct be_adapter *adapter, u32 if_id, u32 pmac_id);
<<<<<<< HEAD
extern int be_cmd_if_create(struct be_adapter *adapter, u32 if_flags, u8 *mac,
			bool pmac_invalid, u32 *if_handle, u32 *pmac_id);
=======
extern int be_cmd_if_create(struct be_adapter *adapter, u32 cap_flags,
			u32 en_flags, u8 *mac, bool pmac_invalid,
			u32 *if_handle, u32 *pmac_id);
>>>>>>> 25d27ede
extern int be_cmd_if_destroy(struct be_adapter *adapter, u32 if_handle);
extern int be_cmd_eq_create(struct be_adapter *adapter,
			struct be_queue_info *eq, int eq_delay);
extern int be_cmd_cq_create(struct be_adapter *adapter,
			struct be_queue_info *cq, struct be_queue_info *eq,
			bool sol_evts, bool no_delay,
			int num_cqe_dma_coalesce);
extern int be_cmd_mccq_create(struct be_adapter *adapter,
			struct be_queue_info *mccq,
			struct be_queue_info *cq);
extern int be_cmd_txq_create(struct be_adapter *adapter,
			struct be_queue_info *txq,
			struct be_queue_info *cq);
extern int be_cmd_rxq_create(struct be_adapter *adapter,
			struct be_queue_info *rxq, u16 cq_id,
			u16 frag_size, u16 max_frame_size, u32 if_id,
			u32 rss);
extern int be_cmd_q_destroy(struct be_adapter *adapter, struct be_queue_info *q,
			int type);
extern int be_cmd_link_status_query(struct be_adapter *adapter,
			bool *link_up);
extern int be_cmd_reset(struct be_adapter *adapter);
extern int be_cmd_get_stats(struct be_adapter *adapter,
			struct be_dma_mem *nonemb_cmd);
extern int be_cmd_get_fw_ver(struct be_adapter *adapter, char *fw_ver);

extern int be_cmd_modify_eqd(struct be_adapter *adapter, u32 eq_id, u32 eqd);
extern int be_cmd_vlan_config(struct be_adapter *adapter, u32 if_id,
			u16 *vtag_array, u32 num, bool untagged,
			bool promiscuous);
extern int be_cmd_promiscuous_config(struct be_adapter *adapter,
			u8 port_num, bool en);
extern int be_cmd_multicast_set(struct be_adapter *adapter, u32 if_id,
			struct dev_mc_list *mc_list, u32 mc_count);
extern int be_cmd_set_flow_control(struct be_adapter *adapter,
			u32 tx_fc, u32 rx_fc);
extern int be_cmd_get_flow_control(struct be_adapter *adapter,
			u32 *tx_fc, u32 *rx_fc);
extern int be_cmd_query_fw_cfg(struct be_adapter *adapter,
			u32 *port_num, u32 *cap);
extern int be_cmd_reset_function(struct be_adapter *adapter);
extern int be_process_mcc(struct be_adapter *adapter);
extern int be_cmd_write_flashrom(struct be_adapter *adapter,
			struct be_dma_mem *cmd, u32 flash_oper,
			u32 flash_opcode, u32 buf_size);<|MERGE_RESOLUTION|>--- conflicted
+++ resolved
@@ -720,14 +720,9 @@
 extern int be_cmd_pmac_add(struct be_adapter *adapter, u8 *mac_addr,
 			u32 if_id, u32 *pmac_id);
 extern int be_cmd_pmac_del(struct be_adapter *adapter, u32 if_id, u32 pmac_id);
-<<<<<<< HEAD
-extern int be_cmd_if_create(struct be_adapter *adapter, u32 if_flags, u8 *mac,
-			bool pmac_invalid, u32 *if_handle, u32 *pmac_id);
-=======
 extern int be_cmd_if_create(struct be_adapter *adapter, u32 cap_flags,
 			u32 en_flags, u8 *mac, bool pmac_invalid,
 			u32 *if_handle, u32 *pmac_id);
->>>>>>> 25d27ede
 extern int be_cmd_if_destroy(struct be_adapter *adapter, u32 if_handle);
 extern int be_cmd_eq_create(struct be_adapter *adapter,
 			struct be_queue_info *eq, int eq_delay);
