--- conflicted
+++ resolved
@@ -754,19 +754,7 @@
 	int i;
 	u8 cb_idx;
 
-<<<<<<< HEAD
-	if (smid >= ioc->hi_priority_smid) {
-		if (smid < ioc->internal_smid) {
-			i = smid - ioc->hi_priority_smid;
-			cb_idx = ioc->hpr_lookup[i].cb_idx;
-		} else if (smid <= ioc->hba_queue_depth)  {
-			i = smid - ioc->internal_smid;
-			cb_idx = ioc->internal_lookup[i].cb_idx;
-		}
-	} else {
-=======
 	if (smid < ioc->hi_priority_smid) {
->>>>>>> 105e53f8
 		i = smid - 1;
 		cb_idx = ioc->scsi_lookup[i].cb_idx;
 	} else if (smid < ioc->internal_smid) {
@@ -1547,24 +1535,6 @@
 		list_add_tail(&ioc->internal_lookup[i].tracker_list,
 		    &ioc->internal_free_list);
 	}
-<<<<<<< HEAD
-
-	/* scsiio queue */
-	i = smid - 1;
-	if (!list_empty(&ioc->scsi_lookup[i].chain_list)) {
-		list_for_each_entry_safe(chain_req, next,
-		    &ioc->scsi_lookup[i].chain_list, tracker_list) {
-			list_del_init(&chain_req->tracker_list);
-			list_add_tail(&chain_req->tracker_list,
-			    &ioc->free_chain_list);
-		}
-	}
-	ioc->scsi_lookup[i].cb_idx = 0xFF;
-	ioc->scsi_lookup[i].scmd = NULL;
-	list_add_tail(&ioc->scsi_lookup[i].tracker_list,
-	    &ioc->free_list);
-=======
->>>>>>> 105e53f8
 	spin_unlock_irqrestore(&ioc->scsi_lookup_lock, flags);
 }
 
